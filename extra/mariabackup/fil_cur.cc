--- conflicted
+++ resolved
@@ -329,7 +329,7 @@
 
 	xb_a((to_read & (page_size - 1)) == 0);
 
-	npages = (ulint) (to_read / cursor->page_size.physical());
+	npages = (ulint) (to_read / page_size);
 
 	retry_count = 10;
 	ret = XB_FIL_CUR_SUCCESS;
@@ -346,7 +346,7 @@
 	cursor->buf_read = 0;
 	cursor->buf_npages = 0;
 	cursor->buf_offset = offset;
-	cursor->buf_page_no = (ulint)(offset / cursor->page_size.physical());
+	cursor->buf_page_no = (ulint)(offset / page_size);
 
 	if (!os_file_read(IORequestRead, cursor->file, cursor->buf, offset,
 			  (ulint) to_read)) {
@@ -360,13 +360,6 @@
 		ulint page_no = cursor->buf_page_no + i;
 		ulint page_type = mach_read_from_2(page + FIL_PAGE_TYPE);
 
-<<<<<<< HEAD
-                if (cursor->space_id == TRX_SYS_SPACE &&
-                    page_no >= FSP_EXTENT_SIZE &&
-                    page_no < FSP_EXTENT_SIZE * 3) {
-                        /* We ignore the doublewrite buffer pages */
-                } else if (mach_read_from_4(
-=======
 		if (cursor->space_id == TRX_SYS_SPACE
 		    && page_no >= FSP_EXTENT_SIZE
 		    && page_no < FSP_EXTENT_SIZE * 3) {
@@ -386,28 +379,20 @@
 			The first 38 and last 8 bytes are never encrypted. */
 			const ulint* p = reinterpret_cast<ulint*>(page);
 			const ulint* const end = reinterpret_cast<ulint*>(
-				page + cursor->page_size);
+				page + page_size);
 			do {
 				if (*p++) {
 					goto corrupted;
 				}
 			} while (p != end);
 		} else if (mach_read_from_4(
->>>>>>> dd72d7d5
 				   page
 				   + FIL_PAGE_FILE_FLUSH_LSN_OR_KEY_VERSION)
 			   && space->crypt_data
 			   && space->crypt_data->type
 			   != CRYPT_SCHEME_UNENCRYPTED
 			   && fil_space_verify_crypt_checksum(
-<<<<<<< HEAD
                                    page, cursor->page_size)) {
-			ut_ad(mach_read_from_4(page + FIL_PAGE_SPACE_ID)
-			      == space->id);
-
-=======
-				   page, cursor->zip_size)) {
->>>>>>> dd72d7d5
 			bool decrypted = false;
 
 			memcpy(tmp_page, page, page_size);
@@ -426,36 +411,26 @@
 				goto corrupted;
 			}
 		} else if (page_type == FIL_PAGE_PAGE_COMPRESSED) {
-			memcpy(tmp_page, page, cursor->page_size.physical());
+			memcpy(tmp_page, page, page_size);
 page_decomp:
 			ulint decomp = fil_page_decompress(tmp_frame, tmp_page);
 			page_type = mach_read_from_2(tmp_page + FIL_PAGE_TYPE);
 
 			if (!decomp
-<<<<<<< HEAD
 			    || (decomp != srv_page_size
 				&& cursor->page_size.is_compressed())
-			    || buf_page_is_corrupted(true, tmp_page,
-						     cursor->page_size,
-=======
-			    || (decomp != srv_page_size && cursor->zip_size)
 			    || page_type == FIL_PAGE_PAGE_COMPRESSED
 			    || page_type == FIL_PAGE_PAGE_COMPRESSED_ENCRYPTED
 			    || buf_page_is_corrupted(true, tmp_page,
-						     cursor->zip_size,
->>>>>>> dd72d7d5
+						     cursor->page_size,
 						     space)) {
 				goto corrupted;
 			}
 
-<<<<<<< HEAD
-		} else if (buf_page_is_corrupted(true, page, cursor->page_size,
-						 space)) {
-=======
 		} else if (page_type == FIL_PAGE_PAGE_COMPRESSED_ENCRYPTED
 			   || buf_page_is_corrupted(true, page,
-						    cursor->zip_size, space)) {
->>>>>>> dd72d7d5
+						    cursor->page_size,
+						    space)) {
 corrupted:
                         retry_count--;
                         if (retry_count == 0) {
