# Copyright (c) 2006, 2014, Oracle and/or its affiliates.
# Copyright (c) 2008, 2014, Monty Program Ab
# 
# This program is free software; you can redistribute it and/or modify
# it under the terms of the GNU General Public License as published by
# the Free Software Foundation; version 2 of the License.
# 
# This program is distributed in the hope that it will be useful,
# but WITHOUT ANY WARRANTY; without even the implied warranty of
# MERCHANTABILITY or FITNESS FOR A PARTICULAR PURPOSE.  See the
# GNU General Public License for more details.
# 
# You should have received a copy of the GNU General Public License
# along with this program; if not, write to the Free Software
# Foundation, Inc., 51 Franklin St, Fifth Floor, Boston, MA  02110-1301 USA

CMAKE_MINIMUM_REQUIRED(VERSION 2.6)
# Avoid warnings in higher versions
if("${CMAKE_MAJOR_VERSION}.${CMAKE_MINOR_VERSION}" GREATER 2.6)
 CMAKE_POLICY(VERSION 2.8)
endif()

# explicitly set the policy to OLD
# (cannot use NEW, not everyone is on cmake-2.8.12 yet)
IF(POLICY CMP0022)
  CMAKE_POLICY(SET CMP0022 OLD)
ENDIF()

# We use the LOCATION target property (CMP0026)
# and get_target_property() for non-existent targets (CMP0045)
# and INSTALL_NAME_DIR (CMP0042)
IF(CMAKE_VERSION VERSION_EQUAL "3.0.0" OR
   CMAKE_VERSION VERSION_GREATER "3.0.0")
 CMAKE_POLICY(SET CMP0026 OLD)
 CMAKE_POLICY(SET CMP0045 OLD)
 CMAKE_POLICY(SET CMP0042 OLD)
ENDIF()

MESSAGE(STATUS "Running cmake version ${CMAKE_VERSION}")

SET(CMAKE_MODULE_PATH ${CMAKE_MODULE_PATH} ${CMAKE_SOURCE_DIR}/cmake)

# Distinguish between community and non-community builds, with the
# default being a community build. This does not impact the feature
# set that will be compiled in; it's merely provided as a hint to
# custom packaging steps.
OPTION(COMMUNITY_BUILD "Set to true if this is a community build" ON) 

# Use a default manufacturer if no manufacturer was identified.
IF(NOT DEFINED MANUFACTURER) 
  SET(MANUFACTURER "Built from Source" CACHE  STRING
     "Set the entity that appears as the manufacturer of packages that support a manufacturer field.")
  MARK_AS_ADVANCED(MANUFACTURER)
ENDIF()

SET(CMAKE_BUILD_TYPE "RelWithDebInfo" CACHE STRING
   "Choose the type of build, options are: None(CMAKE_CXX_FLAGS or CMAKE_C_FLAGS used) Debug Release RelWithDebInfo MinSizeRel")

IF(UNIX AND NOT APPLE)
  # Note, that generally one should not change settings depending
  # on CMAKE_BUILD_TYPE, because VS and Xcode configure once (with
  # the empty CMAKE_BUILD_TYPE) and the build many times for
  # different build types without re-running cmake!
  # But we only care about WITH_PIC on Unix, where the check for
  # CMAKE_BUILD_TYPE hapen to work.
  IF (CMAKE_BUILD_TYPE MATCHES "Debug")
    SET(WITH_PIC_DEFAULT ON)
  ELSE()
    SET(WITH_PIC_DEFAULT OFF)
  ENDIF()
  # Compiling with PIC speeds up embedded build, on PIC sensitive systems 
  # Predefine it to OFF in release builds, because of the performance penalty
  SET(WITH_PIC ${WITH_PIC_DEFAULT} CACHE BOOL "Compile with PIC.")
  MARK_AS_ADVANCED(WITH_PIC)
ENDIF()

# Optionally set project name, e.g.
# foo.xcodeproj (mac) or foo.sln (windows)
SET(MYSQL_PROJECT_NAME_DOCSTRING "MySQL project name")
IF(DEFINED MYSQL_PROJECT_NAME)
  SET(MYSQL_PROJECT_NAME ${MYSQL_PROJECT_NAME} CACHE STRING
      ${MYSQL_PROJECT_NAME_DOCSTRING} FORCE)
ELSE()
  SET(MYSQL_PROJECT_NAME "MySQL" CACHE STRING
      ${MYSQL_PROJECT_NAME_DOCSTRING} FORCE)
  MARK_AS_ADVANCED(MYSQL_PROJECT_NAME)
ENDIF()
PROJECT(${MYSQL_PROJECT_NAME})

IF(BUILD_CONFIG)
  INCLUDE(
  ${CMAKE_SOURCE_DIR}/cmake/build_configurations/${BUILD_CONFIG}.cmake)
ENDIF()

# Include the platform-specific file. To allow exceptions, this code
# looks for files in order of how specific they are. If there is, for
# example, a generic Linux.cmake and a version-specific
# Linux-2.6.28-11-generic, it will pick Linux-2.6.28-11-generic and
# include it. It is then up to the file writer to include the generic
# version if necessary.
FOREACH(_base
    ${CMAKE_SYSTEM_NAME}-${CMAKE_SYSTEM_VERSION}-${CMAKE_SYSTEM_PROCESSOR}
    ${CMAKE_SYSTEM_NAME}-${CMAKE_SYSTEM_VERSION}
    ${CMAKE_SYSTEM_NAME})
  SET(_file ${CMAKE_SOURCE_DIR}/cmake/os/${_base}.cmake)
  IF(EXISTS ${_file})
    INCLUDE(${_file})
    BREAK()
  ENDIF()
ENDFOREACH()


# Following autotools tradition, add preprocessor definitions
# specified in environment variable CPPFLAGS
IF(DEFINED ENV{CPPFLAGS})
  ADD_DEFINITIONS($ENV{CPPFLAGS})
ENDIF()

SET(MYSQL_MAINTAINER_MODE "AUTO" CACHE STRING "MySQL maintainer-specific development environment. Options are: ON OFF AUTO.")
MARK_AS_ADVANCED(MYSQL_MAINTAINER_MODE)

# Packaging
IF (NOT CPACK_GENERATOR)
  IF(WIN32)
    SET(CPACK_GENERATOR "ZIP")
  ELSE()
    SET(CPACK_GENERATOR "TGZ")
  ENDIF(WIN32) 
ENDIF(NOT CPACK_GENERATOR)

INCLUDE(mysql_version)
INCLUDE(cpack_source_ignore_files)
INCLUDE(install_layout)
INCLUDE(cpack_rpm)
INCLUDE(cpack_deb)

# Add macros
INCLUDE(character_sets)
INCLUDE(cpu_info)
INCLUDE(zlib)
INCLUDE(ssl)
INCLUDE(readline)
INCLUDE(libutils)
INCLUDE(dtrace)
INCLUDE(jemalloc)
INCLUDE(pcre)
INCLUDE(ctest)
INCLUDE(plugin)
INCLUDE(install_macros)
INCLUDE(mysql_add_executable)

# Handle options
OPTION(DISABLE_SHARED 
 "Don't build shared libraries, compile code as position-dependent" OFF)
IF(DISABLE_SHARED)
  SET(WITHOUT_DYNAMIC_PLUGINS 1)
ENDIF()
OPTION(ENABLED_PROFILING "Enable profiling" ON)
OPTION(CYBOZU "" OFF)
OPTION(BACKUP_TEST "" OFF)
OPTION(WITHOUT_SERVER OFF)
IF(UNIX)
  OPTION(WITH_VALGRIND "Valgrind instrumentation" OFF)
ENDIF()
OPTION (WITH_UNIT_TESTS "Compile MySQL with unit tests" ON)
MARK_AS_ADVANCED(CYBOZU BACKUP_TEST WITHOUT_SERVER DISABLE_SHARED)

OPTION(NOT_FOR_DISTRIBUTION "Allow linking with GPLv2-incompatible system libraries. Only set it you never plan to distribute the resulting binaries" OFF)

include(CheckCSourceCompiles)
include(CheckCXXSourceCompiles)
# We need some extra FAIL_REGEX patterns
# Note that CHECK_C_SOURCE_COMPILES is a misnomer, it will also link.
MACRO (MY_CHECK_C_COMPILER_FLAG FLAG RESULT)
  SET(SAVE_CMAKE_REQUIRED_FLAGS "${CMAKE_REQUIRED_FLAGS}")
  SET(CMAKE_REQUIRED_FLAGS "${CMAKE_REQUIRED_FLAGS} ${FLAG}")
  CHECK_C_SOURCE_COMPILES("int main(void) { return 0; }" ${RESULT}
    FAIL_REGEX "argument unused during compilation"
    FAIL_REGEX "unsupported .*option"
    FAIL_REGEX "unknown .*option"
    FAIL_REGEX "unrecognized .*option"
    FAIL_REGEX "ignoring unknown option"
    FAIL_REGEX "[Ww]arning: [Oo]ption"
    )
  SET(CMAKE_REQUIRED_FLAGS "${SAVE_CMAKE_REQUIRED_FLAGS}")
ENDMACRO()

MACRO (MY_CHECK_CXX_COMPILER_FLAG FLAG RESULT)
  SET(SAVE_CMAKE_REQUIRED_FLAGS "${CMAKE_REQUIRED_FLAGS}")
  SET(CMAKE_REQUIRED_FLAGS "${CMAKE_REQUIRED_FLAGS} ${FLAG}")
  CHECK_CXX_SOURCE_COMPILES("int main(void) { return 0; }" ${RESULT}
    FAIL_REGEX "argument unused during compilation"
    FAIL_REGEX "unsupported .*option"
    FAIL_REGEX "unknown .*option"
    FAIL_REGEX "unrecognized .*option"
    FAIL_REGEX "ignoring unknown option"
    FAIL_REGEX "[Ww]arning: [Oo]ption"
    )
  SET(CMAKE_REQUIRED_FLAGS "${SAVE_CMAKE_REQUIRED_FLAGS}")
ENDMACRO()

OPTION(WITH_ASAN "Enable address sanitizer" OFF)
IF (WITH_ASAN)
  # gcc 4.8.1 and new versions of clang
  MY_CHECK_C_COMPILER_FLAG("-fsanitize=address" HAVE_C_FSANITIZE)
  MY_CHECK_CXX_COMPILER_FLAG("-fsanitize=address" HAVE_CXX_FSANITIZE)

  IF(HAVE_C_FSANITIZE AND HAVE_CXX_FSANITIZE)
    # We switch on basic optimization also for debug builds.
    # With optimization we may get some warnings, so we switch off -Werror
    SET(CMAKE_C_FLAGS_DEBUG
      "${CMAKE_C_FLAGS_DEBUG} -fsanitize=address -O1 -Wno-error -fPIC")
    SET(CMAKE_C_FLAGS_RELWITHDEBINFO
      "${CMAKE_C_FLAGS_RELWITHDEBINFO} -fsanitize=address -fPIC")
    SET(CMAKE_CXX_FLAGS_DEBUG
      "${CMAKE_CXX_FLAGS_DEBUG} -fsanitize=address -O1 -Wno-error -fPIC")
    SET(CMAKE_CXX_FLAGS_RELWITHDEBINFO
      "${CMAKE_CXX_FLAGS_RELWITHDEBINFO} -fsanitize=address -fPIC")
    SET(WITH_ASAN_OK 1)
  ELSE()
    # older versions of clang
    MY_CHECK_C_COMPILER_FLAG("-faddress-sanitizer" HAVE_C_FADDRESS)
    MY_CHECK_CXX_COMPILER_FLAG("-faddress-sanitizer" HAVE_CXX_FFADDRESS)

    IF(HAVE_C_FADDRESS AND HAVE_CXX_FFADDRESS)
      # We switch on basic optimization also for debug builds.
      SET(CMAKE_C_FLAGS_DEBUG
        "${CMAKE_C_FLAGS_DEBUG} -faddress-sanitizer -O1 -fPIC")
      SET(CMAKE_C_FLAGS_RELWITHDEBINFO
        "${CMAKE_C_FLAGS_RELWITHDEBINFO} -faddress-sanitizer -fPIC")
      SET(CMAKE_CXX_FLAGS_DEBUG
        "${CMAKE_CXX_FLAGS_DEBUG} -faddress-sanitizer -O1 -fPIC")
      SET(CMAKE_CXX_FLAGS_RELWITHDEBINFO
        "${CMAKE_CXX_FLAGS_RELWITHDEBINFO} -faddress-sanitizer -fPIC")
      SET(WITH_ASAN_OK 1)
    ENDIF()
  ENDIF()

  IF(NOT WITH_ASAN_OK)
    MESSAGE(FATAL_ERROR "Do not know how to enable address sanitizer")
  ENDIF()
ENDIF()


OPTION(ENABLE_DEBUG_SYNC "Enable debug sync (debug builds only)" ON) 
IF(ENABLE_DEBUG_SYNC) 
  SET(CMAKE_CXX_FLAGS_DEBUG "${CMAKE_CXX_FLAGS_DEBUG} -DENABLED_DEBUG_SYNC") 
  SET(CMAKE_C_FLAGS_DEBUG "${CMAKE_C_FLAGS_DEBUG} -DENABLED_DEBUG_SYNC") 
ENDIF() 
 
OPTION(ENABLE_GCOV "Enable gcov (debug, Linux builds only)" OFF)
IF (ENABLE_GCOV AND NOT WIN32 AND NOT APPLE)
  SET(CMAKE_CXX_FLAGS_DEBUG "${CMAKE_CXX_FLAGS_DEBUG} -fprofile-arcs -ftest-coverage")
  SET(CMAKE_C_FLAGS_DEBUG "${CMAKE_C_FLAGS_DEBUG} -fprofile-arcs -ftest-coverage")
  SET(CMAKE_EXE_LINKER_FLAGS_DEBUG "${CMAKE_EXE_LINKER_FLAGS_DEBUG} -fprofile-arcs -ftest-coverage -lgcov")
ENDIF()

MY_CHECK_C_COMPILER_FLAG(-ggdb3 HAVE_GGDB3)
IF(HAVE_GGDB3)
  SET(CMAKE_C_FLAGS_DEBUG "${CMAKE_C_FLAGS_DEBUG} -ggdb3")
  SET(CMAKE_CXX_FLAGS_DEBUG "${CMAKE_CXX_FLAGS_DEBUG} -ggdb3")
ENDIF(HAVE_GGDB3)

OPTION(ENABLED_LOCAL_INFILE
 "If we should should enable LOAD DATA LOCAL by default" ${IF_WIN})
MARK_AS_ADVANCED(ENABLED_LOCAL_INFILE)

OPTION(WITH_FAST_MUTEXES "Compile with fast mutexes" OFF)
MARK_AS_ADVANCED(WITH_FAST_MUTEXES)

# Set DBUG_OFF and other optional release-only flags for non-debug project types
FOREACH(BUILD_TYPE RELEASE RELWITHDEBINFO MINSIZEREL)
  FOREACH(LANG C CXX)
    IF (NOT CMAKE_${LANG}_FLAGS_${BUILD_TYPE} MATCHES "DDBUG_" AND
        NOT CMAKE_${LANG}_FLAGS MATCHES "DDBUG_")
      SET(CMAKE_${LANG}_FLAGS_${BUILD_TYPE} 
       "${CMAKE_${LANG}_FLAGS_${BUILD_TYPE}} -DDBUG_OFF")
    ENDIF()
    IF(WITH_FAST_MUTEXES)
      SET(CMAKE_${LANG}_FLAGS_${BUILD_TYPE} 
        "${CMAKE_${LANG}_FLAGS_${BUILD_TYPE}} -DMY_PTHREAD_FASTMUTEX=1")
    ENDIF()
  ENDFOREACH()
ENDFOREACH()

# Add safemutex for debug configurations, except on Windows
# (safemutex has never worked on Windows)
IF(NOT WIN32 AND NOT WITH_INNODB_MEMCACHED)
  FOREACH(LANG C CXX)
      SET(CMAKE_${LANG}_FLAGS_DEBUG "${CMAKE_${LANG}_FLAGS_DEBUG} -DSAFE_MUTEX")
  ENDFOREACH()
ENDIF()

# safemalloc can be enabled and disabled independently
SET(WITH_SAFEMALLOC "AUTO" CACHE STRING "Use safemalloc memory debugger. Will result in slower execution. Options are: ON OFF AUTO.")

IF(WITH_SAFEMALLOC MATCHES "ON")
  ADD_DEFINITIONS( -DSAFEMALLOC)
ELSEIF(WITH_SAFEMALLOC MATCHES "AUTO" AND NOT WIN32 AND NOT WITH_VALGRIND)
  SET(CMAKE_C_FLAGS_DEBUG "${CMAKE_C_FLAGS_DEBUG} -DSAFEMALLOC")
  SET(CMAKE_CXX_FLAGS_DEBUG "${CMAKE_CXX_FLAGS_DEBUG} -DSAFEMALLOC")
ENDIF()

# Set commonly used variables
IF(WIN32)
  SET(DEFAULT_MYSQL_HOME "C:/Program Files/MariaDB ${MYSQL_BASE_VERSION}")
  SET(SHAREDIR share)
ELSE()
  SET(DEFAULT_MYSQL_HOME ${CMAKE_INSTALL_PREFIX})
  SET(SHAREDIR ${DEFAULT_MYSQL_HOME}/${INSTALL_MYSQLSHAREDIR})
ENDIF()

SET(DEFAULT_BASEDIR "${DEFAULT_MYSQL_HOME}")
IF(INSTALL_MYSQLDATADIR MATCHES "^/.*")
  SET(MYSQL_DATADIR ${INSTALL_MYSQLDATADIR} CACHE PATH "default MySQL data directory")
ELSE()
  SET(MYSQL_DATADIR "${DEFAULT_MYSQL_HOME}/${INSTALL_MYSQLDATADIR}" CACHE PATH "default MySQL data directory")
ENDIF()
SET(DEFAULT_CHARSET_HOME "${DEFAULT_MYSQL_HOME}")
SET(PLUGINDIR "${DEFAULT_MYSQL_HOME}/${INSTALL_PLUGINDIR}")
IF(INSTALL_SYSCONFDIR AND NOT DEFAULT_SYSCONFDIR)
  SET(DEFAULT_SYSCONFDIR "${INSTALL_SYSCONFDIR}")
ENDIF()

SET(TMPDIR ""
  CACHE PATH
  "PATH to MySQL TMP dir. Defaults to the P_tmpdir macro in <stdio.h>")
IF(TMPDIR STREQUAL "")
  # Do not quote it, to refer to the P_tmpdir macro.
  SET(DEFAULT_TMPDIR "P_tmpdir")
ELSE()
  # Quote it, to make it a const char string.
  SET(DEFAULT_TMPDIR "\"${TMPDIR}\"")
ENDIF()

# Run platform tests
INCLUDE(configure.cmake)

# force -DUSE_MYSYS_NEW unless already done by HAVE_CXX_NEW
IF(NOT HAVE_CXX_NEW)
  ADD_DEFINITIONS(-DUSE_MYSYS_NEW)
ENDIF()

# Find header files from the bundled libraries
# (jemalloc, yassl, readline, pcre, etc)
# before the ones installed in the system
SET(CMAKE_INCLUDE_DIRECTORIES_PROJECT_BEFORE ON)

# Common defines and includes
ADD_DEFINITIONS(-DHAVE_CONFIG_H)
IF(_FILE_OFFSET_BITS)
  ADD_DEFINITIONS(-D_FILE_OFFSET_BITS=${_FILE_OFFSET_BITS})
ENDIF()
INCLUDE_DIRECTORIES(${CMAKE_CURRENT_BINARY_DIR}/include)

# Add bundled or system zlib.
MYSQL_CHECK_ZLIB_WITH_COMPRESS()
# Add bundled yassl/taocrypt or system openssl.
MYSQL_CHECK_SSL()
# Add readline or libedit.
MYSQL_CHECK_READLINE()

SET(MALLOC_LIBRARY "system")
CHECK_JEMALLOC()

CHECK_PCRE()

IF(CMAKE_CROSSCOMPILING)
  SET(IMPORT_EXECUTABLES "IMPORTFILE-NOTFOUND" CACHE FILEPATH "Path to import_executables.cmake from a native build")
  INCLUDE(${IMPORT_EXECUTABLES})
ENDIF()

#
# Setup maintainer mode options. Platform checks are
# not run with the warning options as to not perturb fragile checks
# (i.e. do not make warnings into errors).
# We have to add MAINTAINER_C_WARNINGS first to ensure that the flags
# given by the invoking user are honored
#
INCLUDE(maintainer)

IF(WITH_UNIT_TESTS)
 ENABLE_TESTING()
 ADD_SUBDIRECTORY(unittest/mytap)
 ADD_SUBDIRECTORY(unittest/strings)
 ADD_SUBDIRECTORY(unittest/examples)
 ADD_SUBDIRECTORY(unittest/mysys)
 ADD_SUBDIRECTORY(unittest/my_decimal)
 IF(NOT WITHOUT_SERVER)
   ADD_SUBDIRECTORY(unittest/sql)
 ENDIF()
ENDIF()

IF(NOT WITHOUT_SERVER)
 SET (MYSQLD_STATIC_PLUGIN_LIBS "" CACHE INTERNAL "")
 # Add storage engines and plugins.
 CONFIGURE_PLUGINS()
ENDIF()

ADD_SUBDIRECTORY(include)
ADD_SUBDIRECTORY(dbug)
ADD_SUBDIRECTORY(strings)
ADD_SUBDIRECTORY(vio)
ADD_SUBDIRECTORY(mysys)
ADD_SUBDIRECTORY(mysys_ssl)
ADD_SUBDIRECTORY(libmysql)
ADD_SUBDIRECTORY(client)
ADD_SUBDIRECTORY(extra)
ADD_SUBDIRECTORY(libservices)
ADD_SUBDIRECTORY(scripts)
ADD_SUBDIRECTORY(sql/share)
ADD_SUBDIRECTORY(support-files)

IF(NOT WITHOUT_SERVER)
  ADD_SUBDIRECTORY(tests)
  ADD_SUBDIRECTORY(sql)
  OPTION (WITH_EMBEDDED_SERVER "Compile MySQL with embedded server" OFF)
  IF(WITH_EMBEDDED_SERVER) 
   ADD_SUBDIRECTORY(libmysqld)
   ADD_SUBDIRECTORY(libmysqld/examples)
  ENDIF(WITH_EMBEDDED_SERVER)

  ADD_SUBDIRECTORY(mysql-test)
  ADD_SUBDIRECTORY(mysql-test/lib/My/SafeProcess)
  ADD_SUBDIRECTORY(sql-bench)

  IF(EXISTS ${CMAKE_SOURCE_DIR}/internal/CMakeLists.txt)
    ADD_SUBDIRECTORY(internal)
  ENDIF()
ENDIF()

IF(UNIX)
  ADD_SUBDIRECTORY(man)
ENDIF()

INCLUDE(cmake/abi_check.cmake)
INCLUDE(cmake/tags.cmake)

IF(WIN32)
  ADD_SUBDIRECTORY(win/upgrade_wizard)
  ADD_SUBDIRECTORY(win/packaging)
ENDIF()

IF(NOT CMAKE_CROSSCOMPILING)
  SET(EXPORTED comp_err comp_sql factorial)
  IF(NOT WITHOUT_SERVER)
    SET(EXPORTED ${EXPORTED} gen_lex_hash gen_lex_token)
  ENDIF()
  # minimal target to build only binaries for export
  ADD_CUSTOM_TARGET(import_executables DEPENDS ${EXPORTED})
  EXPORT(TARGETS ${EXPORTED} FILE ${CMAKE_BINARY_DIR}/import_executables.cmake)
ENDIF()

CONFIGURE_FILE(config.h.cmake   ${CMAKE_BINARY_DIR}/include/my_config.h)
CONFIGURE_FILE(config.h.cmake   ${CMAKE_BINARY_DIR}/include/config.h)
CONFIGURE_FILE(${CMAKE_SOURCE_DIR}/include/mysql_version.h.in
               ${CMAKE_BINARY_DIR}/include/mysql_version.h )
CONFIGURE_FILE(${CMAKE_SOURCE_DIR}/sql/sql_builtin.cc.in
    ${CMAKE_BINARY_DIR}/sql/sql_builtin.cc)
CONFIGURE_FILE(
    ${CMAKE_SOURCE_DIR}/cmake/info_macros.cmake.in
    ${CMAKE_BINARY_DIR}/info_macros.cmake @ONLY)

IF(DEB)
  CONFIGURE_FILE(
    ${CMAKE_SOURCE_DIR}/debian/mariadb-server-10.0.files.in
    ${CMAKE_SOURCE_DIR}/debian/mariadb-server-10.0.files)
ENDIF(DEB)

# Handle the "INFO_*" files.
INCLUDE(${CMAKE_BINARY_DIR}/info_macros.cmake)
# Source: This can be done during the cmake phase, all information is
# available, but should be repeated on each "make" just in case someone
# does "cmake ; make ; git pull ; make".
CREATE_INFO_SRC(${CMAKE_BINARY_DIR}/Docs)
ADD_CUSTOM_TARGET(INFO_SRC ALL
  COMMAND ${CMAKE_COMMAND} -P ${CMAKE_SOURCE_DIR}/cmake/info_src.cmake
  WORKING_DIRECTORY ${CMAKE_BINARY_DIR}
)
# Build flags: This must be postponed to the make phase.
ADD_CUSTOM_TARGET(INFO_BIN ALL
  COMMAND ${CMAKE_COMMAND} -P ${CMAKE_SOURCE_DIR}/cmake/info_bin.cmake
  WORKING_DIRECTORY ${CMAKE_BINARY_DIR}
)

<<<<<<< HEAD
INSTALL_DOCUMENTATION(README CREDITS COPYING COPYING.LESSER EXCEPTIONS-CLIENT
                      COMPONENT Readme)
=======
INSTALL_DOCUMENTATION(README COPYING EXCEPTIONS-CLIENT COMPONENT Readme)
>>>>>>> 577915de

# MDEV-6526 these files are not installed anymore
#INSTALL_DOCUMENTATION(${CMAKE_BINARY_DIR}/Docs/INFO_SRC
#                      ${CMAKE_BINARY_DIR}/Docs/INFO_BIN)

IF(UNIX)
  INSTALL_DOCUMENTATION(Docs/INSTALL-BINARY COMPONENT Readme)
ENDIF()

INCLUDE(CPack)

IF(NON_DISTRIBUTABLE_WARNING)
  MESSAGE(WARNING "
You have linked MariaDB with GPLv3 libraries!  You may not distribute the resulting binary. If you do, you will put yourself into a legal problem with Free Software Foundation.")
ENDIF()<|MERGE_RESOLUTION|>--- conflicted
+++ resolved
@@ -483,12 +483,7 @@
   WORKING_DIRECTORY ${CMAKE_BINARY_DIR}
 )
 
-<<<<<<< HEAD
-INSTALL_DOCUMENTATION(README CREDITS COPYING COPYING.LESSER EXCEPTIONS-CLIENT
-                      COMPONENT Readme)
-=======
-INSTALL_DOCUMENTATION(README COPYING EXCEPTIONS-CLIENT COMPONENT Readme)
->>>>>>> 577915de
+INSTALL_DOCUMENTATION(README CREDITS COPYING EXCEPTIONS-CLIENT COMPONENT Readme)
 
 # MDEV-6526 these files are not installed anymore
 #INSTALL_DOCUMENTATION(${CMAKE_BINARY_DIR}/Docs/INFO_SRC
