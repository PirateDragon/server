--- conflicted
+++ resolved
@@ -1,8 +1,4 @@
-<<<<<<< HEAD
-# Copyright (c) 2006, 2011, Oracle and/or its affiliates. All rights reserved.
-=======
-# Copyright (c) 2006, 2011, Oracle and/or its affiliates
->>>>>>> 6ca4ca7d
+# Copyright (c) 2006, 2011, Oracle and/or its affiliates.
 # 
 # This program is free software; you can redistribute it and/or modify
 # it under the terms of the GNU General Public License as published by
@@ -208,7 +204,6 @@
     SET_TARGET_PROPERTIES(mysqlclient PROPERTIES CLEAN_DIRECT_OUTPUT 1)
     SET_TARGET_PROPERTIES(libmysql PROPERTIES CLEAN_DIRECT_OUTPUT 1)
 
-<<<<<<< HEAD
     # Install links to libmysqlclient.so (client_r)
     GET_VERSIONED_LIBNAME(
       "${CMAKE_SHARED_LIBRARY_PREFIX}mysqlclient_r"
@@ -227,32 +222,4 @@
       INSTALL_SYMLINK(${linkname} libmysql ${INSTALL_LIBDIR} SharedLibraries)
     ENDFOREACH()
   ENDIF()
-ENDIF()
-=======
-# Need to set USE_TLS for building the DLL, since __declspec(thread)
-# approach to thread local storage does not work properly in DLLs.
-#
-# The static library might be used to form another DLL, as is the case
-# with the ODBC driver, so it has to be compiled with USE_TLS as well.
-#
-# We create a third library without USE_TLS for internal use. We can't
-# be sure that some client application part of this build doesn't go
-# beond the documented API, and try access the Thread Local Storage.
-# The "_notls" means no Tls*() functions used, i.e. "static" TLS.
-
-ADD_LIBRARY(mysqlclient       STATIC ${CLIENT_SOURCES})
-ADD_DEPENDENCIES(mysqlclient GenError)
-
-SET(SHARED_SOURCES dll.c libmysql.def)
-ADD_VERSION_INFO(libmysql SHARED SHARED_SOURCES)
-ADD_LIBRARY(libmysql SHARED ${SHARED_SOURCES})
-
-IF(WIN32)
-  SET_TARGET_PROPERTIES(libmysql mysqlclient PROPERTIES COMPILE_FLAGS "-DUSE_TLS")
-ENDIF(WIN32)
-ADD_DEPENDENCIES(libmysql GenError)
-TARGET_LINK_LIBRARIES(libmysql mysqlclient ws2_32)
-
-MYSQL_INSTALL_TARGETS(mysqlclient DESTINATION lib COMPONENT Development)
-MYSQL_INSTALL_TARGETS(libmysql DESTINATION lib COMPONENT SharedLibraries)
->>>>>>> 6ca4ca7d
+ENDIF()