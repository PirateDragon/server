# Microsoft Developer Studio Project File - Name="strings" - Package Owner=<4>
# Microsoft Developer Studio Generated Build File, Format Version 6.00
# ** DO NOT EDIT **

# TARGTYPE "Win32 (x86) Static Library" 0x0104

CFG=strings - Win32 Debug
!MESSAGE This is not a valid makefile. To build this project using NMAKE,
!MESSAGE use the Export Makefile command and run
!MESSAGE
!MESSAGE NMAKE /f "strings.mak".
!MESSAGE
!MESSAGE You can specify a configuration when running NMAKE
!MESSAGE by defining the macro CFG on the command line. For example:
!MESSAGE
!MESSAGE NMAKE /f "strings.mak" CFG="strings - Win32 Debug"
!MESSAGE
!MESSAGE Possible choices for configuration are:
!MESSAGE
!MESSAGE "strings - Win32 Release" (based on "Win32 (x86) Static Library")
!MESSAGE "strings - Win32 Debug" (based on "Win32 (x86) Static Library")
!MESSAGE

# Begin Project
# PROP AllowPerConfigDependencies 0
# PROP Scc_ProjName ""
# PROP Scc_LocalPath ""
CPP=xicl6.exe
RSC=rc.exe

!IF  "$(CFG)" == "strings - Win32 Release"

# PROP BASE Use_MFC 0
# PROP BASE Use_Debug_Libraries 0
# PROP BASE Output_Dir "Release"
# PROP BASE Intermediate_Dir "Release"
# PROP BASE Target_Dir ""
# PROP Use_MFC 0
# PROP Use_Debug_Libraries 0
# PROP Output_Dir "release"
# PROP Intermediate_Dir "release"
# PROP Target_Dir ""
# ADD BASE CPP /nologo /W3 /GX /O2 /D "WIN32" /D "NDEBUG" /D "_WINDOWS" /YX /FD /c
# ADD CPP /nologo /G6 /MT /W3 /O2 /I "../include" /D "DBUG_OFF" /D "_WINDOWS" /D "NDEBUG" /FD /c
# SUBTRACT CPP /YX
# ADD BASE RSC /l 0x409
# ADD RSC /l 0x409
BSC32=bscmake.exe
# ADD BASE BSC32 /nologo
# ADD BSC32 /nologo
LIB32=xilink6.exe -lib
# ADD BASE LIB32 /nologo
# ADD LIB32 /nologo /out:"..\lib_release\strings.lib"

!ELSEIF  "$(CFG)" == "strings - Win32 Debug"

# PROP BASE Use_MFC 0
# PROP BASE Use_Debug_Libraries 1
# PROP BASE Output_Dir "Debug"
# PROP BASE Intermediate_Dir "Debug"
# PROP BASE Target_Dir ""
# PROP Use_MFC 0
# PROP Use_Debug_Libraries 1
# PROP Output_Dir "debug"
# PROP Intermediate_Dir "debug"
# PROP Target_Dir ""
# ADD BASE CPP /nologo /W3 /GX /Z7 /Od /D "WIN32" /D "_DEBUG" /D "_WINDOWS" /YX /FD /c
# ADD CPP /nologo /G6 /MTd /W3 /Z7 /Od /Gf /I "../include" /D "_DEBUG" /D "SAFEMALLOC" /D "SAFE_MUTEX" /D "_WINDOWS" /FD /c
# SUBTRACT CPP /YX
# ADD BASE RSC /l 0x409
# ADD RSC /l 0x409
BSC32=bscmake.exe
# ADD BASE BSC32 /nologo
# ADD BSC32 /nologo
LIB32=xilink6.exe -lib
# ADD BASE LIB32 /nologo
# ADD LIB32 /nologo /out:"..\lib_debug\strings.lib"

!ENDIF

# Begin Target

# Name "strings - Win32 Release"
# Name "strings - Win32 Debug"
# Begin Source File

SOURCE=.\bchange.c
# End Source File
# Begin Source File

SOURCE=.\bcmp.c
# End Source File
# Begin Source File

SOURCE=.\bfill.c
# End Source File
# Begin Source File

SOURCE=.\bmove512.c
# End Source File
# Begin Source File

SOURCE=.\bmove_upp.c
# End Source File
# Begin Source File

SOURCE=".\ctype-big5.c"
# End Source File
# Begin Source File

SOURCE=".\ctype-bin.c"
# End Source File
# Begin Source File

SOURCE=".\ctype-czech.c"
# End Source File
# Begin Source File

SOURCE=".\ctype-euc_kr.c"
# End Source File
# Begin Source File

SOURCE=".\ctype-extra.c"
# End Source File
# Begin Source File

SOURCE=".\ctype-gb2312.c"
# End Source File
# Begin Source File

SOURCE=".\ctype-gbk.c"
# End Source File
# Begin Source File

SOURCE=".\ctype-latin1.c"
# End Source File
# Begin Source File

SOURCE=".\ctype-mb.c"
# End Source File
# Begin Source File

SOURCE=".\ctype-simple.c"
# End Source File
# Begin Source File

SOURCE=".\ctype-sjis.c"
# End Source File
# Begin Source File

SOURCE=".\ctype-tis620.c"
# End Source File
# Begin Source File
 
SOURCE=".\ctype-uca.c"
# End Source File
# Begin Source File

SOURCE=".\ctype-ucs2.c"
# End Source File
# Begin Source File

SOURCE=".\ctype-ujis.c"
# End Source File
# Begin Source File

SOURCE=".\ctype-utf8.c"
# End Source File
# Begin Source File

SOURCE=".\ctype-win1250ch.c"
# End Source File
# Begin Source File

SOURCE=.\ctype.c
# End Source File
# Begin Source File

SOURCE=.\int2str.c
# End Source File
# Begin Source File

SOURCE=.\is_prefix.c
# End Source File
# Begin Source File

SOURCE=.\llstr.c
# End Source File
# Begin Source File

SOURCE=.\longlong2str.c
# End Source File
# Begin Source File

SOURCE=.\strnlen.c
# End Source File
# Begin Source File

SOURCE=.\my_strtoll10.c
# End Source File
# Begin Source File

<<<<<<< HEAD
SOURCE=.\my_vsnprintf.c
# End Source File
# Begin Source File

SOURCE=.\r_strinstr.c
# End Source File
# Begin Source File
=======
SOURCE=.\Strings.asm

!IF  "$(CFG)" == "strings - Win32 Release"

# Begin Custom Build
OutDir=.\release
InputPath=.\Strings.asm
InputName=Strings
>>>>>>> 0cc766f4

SOURCE=.\str2int.c
# End Source File
# Begin Source File

SOURCE=.\strcend.c
# End Source File
# Begin Source File

SOURCE=.\strend.c
# End Source File
# Begin Source File

SOURCE=.\strfill.c
# End Source File
# Begin Source File

SOURCE=.\strmake.c
# End Source File
# Begin Source File

SOURCE=.\strmov.c
# End Source File
# Begin Source File

SOURCE=.\strnmov.c
# End Source File
# Begin Source File

SOURCE=.\strtod.c
# End Source File
# Begin Source File

SOURCE=.\strtol.c
# End Source File
# Begin Source File

SOURCE=.\strtoll.c
# End Source File
# Begin Source File

SOURCE=.\strtoul.c
# End Source File
# Begin Source File

SOURCE=.\strtoull.c
# End Source File
# Begin Source File

SOURCE=.\strxmov.c
# End Source File
# Begin Source File

SOURCE=.\strxnmov.c
# End Source File
# Begin Source File

SOURCE=.\xml.c
# End Source File
# End Target
# End Project<|MERGE_RESOLUTION|>--- conflicted
+++ resolved
@@ -25,6 +25,7 @@
 # PROP AllowPerConfigDependencies 0
 # PROP Scc_ProjName ""
 # PROP Scc_LocalPath ""
+CPP=xicl6.exe
 CPP=xicl6.exe
 RSC=rc.exe
 
@@ -192,15 +193,10 @@
 # End Source File
 # Begin Source File
 
-SOURCE=.\strnlen.c
-# End Source File
-# Begin Source File
-
 SOURCE=.\my_strtoll10.c
 # End Source File
 # Begin Source File
 
-<<<<<<< HEAD
 SOURCE=.\my_vsnprintf.c
 # End Source File
 # Begin Source File
@@ -208,16 +204,6 @@
 SOURCE=.\r_strinstr.c
 # End Source File
 # Begin Source File
-=======
-SOURCE=.\Strings.asm
-
-!IF  "$(CFG)" == "strings - Win32 Release"
-
-# Begin Custom Build
-OutDir=.\release
-InputPath=.\Strings.asm
-InputName=Strings
->>>>>>> 0cc766f4
 
 SOURCE=.\str2int.c
 # End Source File
