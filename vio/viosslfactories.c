/* Copyright (c) 2000, 2011, Oracle and/or its affiliates. All rights reserved.

   This program is free software; you can redistribute it and/or modify
   it under the terms of the GNU General Public License as published by
   the Free Software Foundation; version 2 of the License.

   This program is distributed in the hope that it will be useful,
   but WITHOUT ANY WARRANTY; without even the implied warranty of
   MERCHANTABILITY or FITNESS FOR A PARTICULAR PURPOSE.  See the
   GNU General Public License for more details.

   You should have received a copy of the GNU General Public License
   along with this program; if not, write to the Free Software
   Foundation, Inc., 51 Franklin St, Fifth Floor, Boston, MA 02110-1301  USA */

#include "vio_priv.h"

#ifdef HAVE_OPENSSL

static my_bool     ssl_algorithms_added    = FALSE;
static my_bool     ssl_error_strings_loaded= FALSE;

static unsigned char dh512_p[]=
{
  0xDA,0x58,0x3C,0x16,0xD9,0x85,0x22,0x89,0xD0,0xE4,0xAF,0x75,
  0x6F,0x4C,0xCA,0x92,0xDD,0x4B,0xE5,0x33,0xB8,0x04,0xFB,0x0F,
  0xED,0x94,0xEF,0x9C,0x8A,0x44,0x03,0xED,0x57,0x46,0x50,0xD3,
  0x69,0x99,0xDB,0x29,0xD7,0x76,0x27,0x6B,0xA2,0xD3,0xD4,0x12,
  0xE2,0x18,0xF4,0xDD,0x1E,0x08,0x4C,0xF6,0xD8,0x00,0x3E,0x7C,
  0x47,0x74,0xE8,0x33,
};

static unsigned char dh512_g[]={
  0x02,
};

static DH *get_dh512(void)
{
  DH *dh;
  if ((dh=DH_new()))
  {
    dh->p=BN_bin2bn(dh512_p,sizeof(dh512_p),NULL);
    dh->g=BN_bin2bn(dh512_g,sizeof(dh512_g),NULL);
    if (! dh->p || ! dh->g)
    {
      DH_free(dh);
      dh=0;
    }
  }
  return(dh);
}


static void
report_errors()
{
  unsigned long	l;
  const char*	file;
  const char*	data;
  int		line,flags;

  DBUG_ENTER("report_errors");

  while ((l=ERR_get_error_line_data(&file,&line,&data,&flags)) != 0)
  {
#ifndef DBUG_OFF				/* Avoid warning */
    char buf[200];
    DBUG_PRINT("error", ("OpenSSL: %s:%s:%d:%s\n", ERR_error_string(l,buf),
			 file,line,(flags & ERR_TXT_STRING) ? data : "")) ;
#endif
  }
  DBUG_VOID_RETURN;
}

static const char*
ssl_error_string[] = 
{
  "No error",
  "Unable to get certificate",
  "Unable to get private key",
  "Private key does not match the certificate public key"
  "SSL_CTX_set_default_verify_paths failed",
  "Failed to set ciphers to use",
  "SSL_CTX_new failed"
};

const char*
sslGetErrString(enum enum_ssl_init_error e)
{
  DBUG_ASSERT(SSL_INITERR_NOERROR < e && e < SSL_INITERR_LASTERR);
  return ssl_error_string[e];
}

static int
vio_set_cert_stuff(SSL_CTX *ctx, const char *cert_file, const char *key_file,
                   enum enum_ssl_init_error* error)
{
  DBUG_ENTER("vio_set_cert_stuff");
  DBUG_PRINT("enter", ("ctx: 0x%lx  cert_file: %s  key_file: %s",
		       (long) ctx, cert_file, key_file));
  if (cert_file)
  {
    if (SSL_CTX_use_certificate_file(ctx, cert_file, SSL_FILETYPE_PEM) <= 0)
    {
      *error= SSL_INITERR_CERT;
      DBUG_PRINT("error",("%s from file '%s'", sslGetErrString(*error), cert_file));
      DBUG_EXECUTE("error", ERR_print_errors_fp(DBUG_FILE););
      fprintf(stderr, "SSL error: %s from '%s'\n", sslGetErrString(*error),
              cert_file);
      fflush(stderr);
      DBUG_RETURN(1);
    }

    if (!key_file)
      key_file= cert_file;

    if (SSL_CTX_use_PrivateKey_file(ctx, key_file, SSL_FILETYPE_PEM) <= 0)
    {
      *error= SSL_INITERR_KEY;
      DBUG_PRINT("error", ("%s from file '%s'", sslGetErrString(*error), key_file));
      DBUG_EXECUTE("error", ERR_print_errors_fp(DBUG_FILE););
      fprintf(stderr, "SSL error: %s from '%s'\n", sslGetErrString(*error),
              key_file);
      fflush(stderr);
      DBUG_RETURN(1);
    }

    /*
      If we are using DSA, we can copy the parameters from the private key
      Now we know that a key and cert have been set against the SSL context
    */
    if (!SSL_CTX_check_private_key(ctx))
    {
      *error= SSL_INITERR_NOMATCH;
      DBUG_PRINT("error", ("%s",sslGetErrString(*error)));
      DBUG_EXECUTE("error", ERR_print_errors_fp(DBUG_FILE););
      fprintf(stderr, "SSL error: %s\n", sslGetErrString(*error));
      fflush(stderr);
      DBUG_RETURN(1);
    }
  }
  DBUG_RETURN(0);
}


static void check_ssl_init()
{
  if (!ssl_algorithms_added)
  {
    ssl_algorithms_added= TRUE;
    SSL_library_init();
    OpenSSL_add_all_algorithms();

  }

  if (!ssl_error_strings_loaded)
  {
    ssl_error_strings_loaded= TRUE;
    SSL_load_error_strings();
  }
}

/************************ VioSSLFd **********************************/
static struct st_VioSSLFd *
new_VioSSLFd(const char *key_file, const char *cert_file,
             const char *ca_file, const char *ca_path,
<<<<<<< HEAD
             const char *cipher, SSL_METHOD *method, 
             enum enum_ssl_init_error *error)
=======
             const char *cipher, my_bool is_client_method, 
             enum enum_ssl_init_error* error)
>>>>>>> 845afc53
{
  DH *dh;
  struct st_VioSSLFd *ssl_fd;
  DBUG_ENTER("new_VioSSLFd");
  DBUG_PRINT("enter",
             ("key_file: '%s'  cert_file: '%s'  ca_file: '%s'  ca_path: '%s'  "
              "cipher: '%s'",
              key_file ? key_file : "NULL",
              cert_file ? cert_file : "NULL",
              ca_file ? ca_file : "NULL",
              ca_path ? ca_path : "NULL",
              cipher ? cipher : "NULL"));

  check_ssl_init();

  if (!(ssl_fd= ((struct st_VioSSLFd*)
                 my_malloc(sizeof(struct st_VioSSLFd),MYF(0)))))
    DBUG_RETURN(0);

  if (!(ssl_fd->ssl_context= SSL_CTX_new(is_client_method ? 
                                         TLSv1_client_method() :
                                         TLSv1_server_method())))
  {
    *error= SSL_INITERR_MEMFAIL;
    DBUG_PRINT("error", ("%s", sslGetErrString(*error)));
    report_errors();
    my_free(ssl_fd);
    DBUG_RETURN(0);
  }

  /*
    Set the ciphers that can be used
    NOTE: SSL_CTX_set_cipher_list will return 0 if
    none of the provided ciphers could be selected
  */
  if (cipher &&
      SSL_CTX_set_cipher_list(ssl_fd->ssl_context, cipher) == 0)
  {
    *error= SSL_INITERR_CIPHERS;
    DBUG_PRINT("error", ("%s", sslGetErrString(*error)));
    report_errors();
    SSL_CTX_free(ssl_fd->ssl_context);
    my_free(ssl_fd);
    DBUG_RETURN(0);
  }

  /* Load certs from the trusted ca */
  if (SSL_CTX_load_verify_locations(ssl_fd->ssl_context, ca_file, ca_path) == 0)
  {
    DBUG_PRINT("warning", ("SSL_CTX_load_verify_locations failed"));
    if (SSL_CTX_set_default_verify_paths(ssl_fd->ssl_context) == 0)
    {
      *error= SSL_INITERR_BAD_PATHS;
      DBUG_PRINT("error", ("%s", sslGetErrString(*error)));
      report_errors();
      SSL_CTX_free(ssl_fd->ssl_context);
      my_free(ssl_fd);
      DBUG_RETURN(0);
    }
  }

  if (vio_set_cert_stuff(ssl_fd->ssl_context, cert_file, key_file, error))
  {
    DBUG_PRINT("error", ("vio_set_cert_stuff failed"));
    report_errors();
    SSL_CTX_free(ssl_fd->ssl_context);
    my_free(ssl_fd);
    DBUG_RETURN(0);
  }

  /* DH stuff */
  dh=get_dh512();
  SSL_CTX_set_tmp_dh(ssl_fd->ssl_context, dh);
  DH_free(dh);

  DBUG_PRINT("exit", ("OK 1"));

  DBUG_RETURN(ssl_fd);
}


/************************ VioSSLConnectorFd **********************************/
struct st_VioSSLFd *
new_VioSSLConnectorFd(const char *key_file, const char *cert_file,
                      const char *ca_file, const char *ca_path,
                      const char *cipher, enum enum_ssl_init_error* error)
{
  struct st_VioSSLFd *ssl_fd;
  int verify= SSL_VERIFY_PEER;

  /*
    Turn off verification of servers certificate if both
    ca_file and ca_path is set to NULL
  */
  if (ca_file == 0 && ca_path == 0)
    verify= SSL_VERIFY_NONE;

  if (!(ssl_fd= new_VioSSLFd(key_file, cert_file, ca_file,
<<<<<<< HEAD
                             ca_path, cipher, TLSv1_client_method(), error)))
=======
                             ca_path, cipher, TRUE, &dummy)))
>>>>>>> 845afc53
  {
    return 0;
  }

  /* Init the VioSSLFd as a "connector" ie. the client side */

  SSL_CTX_set_verify(ssl_fd->ssl_context, verify, NULL);

  return ssl_fd;
}


/************************ VioSSLAcceptorFd **********************************/
struct st_VioSSLFd *
new_VioSSLAcceptorFd(const char *key_file, const char *cert_file,
		     const char *ca_file, const char *ca_path,
		     const char *cipher, enum enum_ssl_init_error* error)
{
  struct st_VioSSLFd *ssl_fd;
  int verify= SSL_VERIFY_PEER | SSL_VERIFY_CLIENT_ONCE;
  if (!(ssl_fd= new_VioSSLFd(key_file, cert_file, ca_file,
                             ca_path, cipher, FALSE, error)))
  {
    return 0;
  }
  /* Init the the VioSSLFd as a "acceptor" ie. the server side */

  /* Set max number of cached sessions, returns the previous size */
  SSL_CTX_sess_set_cache_size(ssl_fd->ssl_context, 128);

  SSL_CTX_set_verify(ssl_fd->ssl_context, verify, NULL);

  /*
    Set session_id - an identifier for this server session
    Use the ssl_fd pointer
   */
  SSL_CTX_set_session_id_context(ssl_fd->ssl_context,
				 (const unsigned char *)ssl_fd,
				 sizeof(ssl_fd));

  return ssl_fd;
}

void free_vio_ssl_acceptor_fd(struct st_VioSSLFd *fd)
{
  SSL_CTX_free(fd->ssl_context);
  my_free(fd);
}
#endif /* HAVE_OPENSSL */<|MERGE_RESOLUTION|>--- conflicted
+++ resolved
@@ -164,13 +164,8 @@
 static struct st_VioSSLFd *
 new_VioSSLFd(const char *key_file, const char *cert_file,
              const char *ca_file, const char *ca_path,
-<<<<<<< HEAD
-             const char *cipher, SSL_METHOD *method, 
-             enum enum_ssl_init_error *error)
-=======
-             const char *cipher, my_bool is_client_method, 
+             const char *cipher, my_bool is_client_method,
              enum enum_ssl_init_error* error)
->>>>>>> 845afc53
 {
   DH *dh;
   struct st_VioSSLFd *ssl_fd;
@@ -269,11 +264,7 @@
     verify= SSL_VERIFY_NONE;
 
   if (!(ssl_fd= new_VioSSLFd(key_file, cert_file, ca_file,
-<<<<<<< HEAD
-                             ca_path, cipher, TLSv1_client_method(), error)))
-=======
-                             ca_path, cipher, TRUE, &dummy)))
->>>>>>> 845afc53
+                             ca_path, cipher, TRUE, error)))
   {
     return 0;
   }
