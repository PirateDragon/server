--- conflicted
+++ resolved
@@ -1,10 +1,3 @@
-<<<<<<< HEAD
-if (`select @@tokudb_version <= "7.1.8"`)
-{
-  --skip Race condition in the test in TokuDB 7.1.8 or earlier
-}
-=======
->>>>>>> b2d71434
 # verify that information_schema.tokudb_locks gets populated with locks for 2 clients
 
 source include/have_tokudb.inc;
