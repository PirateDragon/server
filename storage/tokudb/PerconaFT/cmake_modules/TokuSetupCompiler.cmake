function(add_c_defines)
  set_property(DIRECTORY APPEND PROPERTY COMPILE_DEFINITIONS ${ARGN})
endfunction(add_c_defines)

if (APPLE)
  add_c_defines(DARWIN=1 _DARWIN_C_SOURCE)
endif ()

## preprocessor definitions we want everywhere
add_c_defines(
  _FILE_OFFSET_BITS=64
  _LARGEFILE64_SOURCE
  __STDC_FORMAT_MACROS
  __STDC_LIMIT_MACROS
  __LONG_LONG_SUPPORTED
  )
if (NOT CMAKE_SYSTEM_NAME STREQUAL FreeBSD)
  ## on FreeBSD these types of macros actually remove functionality
  add_c_defines(
    _DEFAULT_SOURCE
    _XOPEN_SOURCE=600
    )
endif ()

## add TOKU_PTHREAD_DEBUG for debug builds
if (CMAKE_VERSION VERSION_LESS 3.0)
  set_property(DIRECTORY APPEND PROPERTY COMPILE_DEFINITIONS_DEBUG TOKU_PTHREAD_DEBUG=1)
  set_property(DIRECTORY APPEND PROPERTY COMPILE_DEFINITIONS_DRD TOKU_PTHREAD_DEBUG=1)
  set_property(DIRECTORY APPEND PROPERTY COMPILE_DEFINITIONS_DRD _FORTIFY_SOURCE=2)
else ()
  set_property(DIRECTORY APPEND PROPERTY COMPILE_DEFINITIONS
    $<$<OR:$<CONFIG:DEBUG>,$<CONFIG:DRD>>:TOKU_PTHREAD_DEBUG=1>
    $<$<CONFIG:DRD>:_FORTIFY_SOURCE=2>
    )
endif ()

## coverage
option(USE_GCOV "Use gcov for test coverage." OFF)
if (USE_GCOV)
  if (NOT CMAKE_CXX_COMPILER_ID MATCHES GNU)
    message(FATAL_ERROR "Must use the GNU compiler to compile for test coverage.")
  endif ()
  find_program(COVERAGE_COMMAND NAMES gcov47 gcov)
endif (USE_GCOV)

include(CheckCCompilerFlag)
include(CheckCXXCompilerFlag)

## adds a compiler flag if the compiler supports it
macro(set_cflags_if_supported)
  foreach(flag ${ARGN})
<<<<<<< HEAD
    MY_CHECK_AND_SET_COMPILER_FLAG(${flag})
  endforeach(flag)
endmacro(set_cflags_if_supported)

=======
    STRING(REGEX REPLACE "[-,= ]" "_" res ${flag})
    check_c_compiler_flag(${flag} HAVE_C_${res})
    if (HAVE_C_${res})
      set(CMAKE_C_FLAGS "${flag} ${CMAKE_C_FLAGS}")
    endif ()
    check_cxx_compiler_flag(${flag} HAVE_CXX_${res})
    if (HAVE_CXX_${res})
      set(CMAKE_CXX_FLAGS "${flag} ${CMAKE_CXX_FLAGS}")
    endif ()
  endforeach(flag)
endmacro(set_cflags_if_supported)

## adds a linker flag if the compiler supports it
macro(set_ldflags_if_supported)
  foreach(flag ${ARGN})
    STRING(REGEX REPLACE "[-,= ]" "_" res ${flag})
    check_cxx_compiler_flag(${flag} HAVE_${res})
    if (HAVE_${res})
      set(CMAKE_EXE_LINKER_FLAGS "${flag} ${CMAKE_EXE_LINKER_FLAGS}")
      set(CMAKE_SHARED_LINKER_FLAGS "${flag} ${CMAKE_SHARED_LINKER_FLAGS}")
    endif ()
  endforeach(flag)
endmacro(set_ldflags_if_supported)

>>>>>>> cee9ab9d
## disable some warnings
set_cflags_if_supported(
  -Wno-missing-field-initializers
  -Wstrict-null-sentinel
  -Winit-self
  -Wswitch
  -Wtrampolines
  -Wlogical-op
  -Wmissing-format-attribute
  -Wno-error=missing-format-attribute
  -Wno-error=address-of-array-temporary
  -Wno-error=tautological-constant-out-of-range-compare
  -Wno-ignored-attributes
  -Wno-error=extern-c-compat
  -fno-rtti
  -fno-exceptions
  )
## set_cflags_if_supported_named("-Weffc++" -Weffcpp)

if (CMAKE_CXX_FLAGS MATCHES -fno-implicit-templates)
  # must append this because mysql sets -fno-implicit-templates and we need to override it
  check_cxx_compiler_flag(-fimplicit-templates HAVE_CXX_IMPLICIT_TEMPLATES)
  if (HAVE_CXX_IMPLICIT_TEMPLATES)
    set(CMAKE_CXX_FLAGS "${CMAKE_CXX_FLAGS} -fimplicit-templates")
  endif ()
endif()

## Clang has stricter POD checks.  So, only enable this warning on our other builds (Linux + GCC)
if (NOT CMAKE_CXX_COMPILER_ID MATCHES Clang)
  set_cflags_if_supported(
    -Wpacked
    )
endif ()

option (PROFILING "Allow profiling and debug" ON)
if (PROFILING)
  set_cflags_if_supported(
    -fno-omit-frame-pointer
  )
endif ()

## this hits with optimized builds somewhere in ftleaf_split, we don't
## know why but we don't think it's a big deal
set_cflags_if_supported(
  -Wno-error=strict-overflow
  )

## set extra debugging flags and preprocessor definitions
set(CMAKE_C_FLAGS_DEBUG "-g3 -O0 ${CMAKE_C_FLAGS_DEBUG}")
set(CMAKE_CXX_FLAGS_DEBUG "-g3 -O0 ${CMAKE_CXX_FLAGS_DEBUG}")

## flags to use when we want to run DRD on the resulting binaries
## DRD needs debugging symbols.
## -O0 makes it too slow, and -O2 inlines too much for our suppressions to work.  -O1 is just right.
set(CMAKE_C_FLAGS_DRD "-g3 -O1 ${CMAKE_C_FLAGS_DRD}")
set(CMAKE_CXX_FLAGS_DRD "-g3 -O1 ${CMAKE_CXX_FLAGS_DRD}")

## set extra release flags
## need to set flags for RelWithDebInfo as well because we want the MySQL/MariaDB builds to use them
if (CMAKE_CXX_COMPILER_ID STREQUAL Clang)
  # have tried -flto and -O4, both make our statically linked executables break apple's linker
  set(CMAKE_C_FLAGS_RELWITHDEBINFO "${CMAKE_C_FLAGS_RELWITHDEBINFO} -g -O3 -UNDEBUG")
  set(CMAKE_CXX_FLAGS_RELWITHDEBINFO "${CMAKE_CXX_FLAGS_RELWITHDEBINFO} -g -O3 -UNDEBUG")
  set(CMAKE_C_FLAGS_RELEASE "-g -O3 ${CMAKE_C_FLAGS_RELEASE} -UNDEBUG")
  set(CMAKE_CXX_FLAGS_RELEASE "-g -O3 ${CMAKE_CXX_FLAGS_RELEASE} -UNDEBUG")
else ()
  # we overwrite this because the default passes -DNDEBUG and we don't want that
  set(CMAKE_C_FLAGS_RELWITHDEBINFO "-flto -fuse-linker-plugin ${CMAKE_C_FLAGS_RELWITHDEBINFO} -g -O3 -UNDEBUG")
  set(CMAKE_CXX_FLAGS_RELWITHDEBINFO "-flto -fuse-linker-plugin ${CMAKE_CXX_FLAGS_RELWITHDEBINFO} -g -O3 -UNDEBUG")
  set(CMAKE_C_FLAGS_RELEASE "-g -O3 -flto -fuse-linker-plugin ${CMAKE_C_FLAGS_RELEASE} -UNDEBUG")
  set(CMAKE_CXX_FLAGS_RELEASE "-g -O3 -flto -fuse-linker-plugin ${CMAKE_CXX_FLAGS_RELEASE} -UNDEBUG")
  set(CMAKE_EXE_LINKER_FLAGS "-g -fuse-linker-plugin ${CMAKE_EXE_LINKER_FLAGS}")
  set(CMAKE_SHARED_LINKER_FLAGS "-g -fuse-linker-plugin ${CMAKE_SHARED_LINKER_FLAGS}")
endif ()

## set warnings
set_cflags_if_supported(
  -Wextra
  -Wbad-function-cast
  -Wno-missing-noreturn
  -Wstrict-prototypes
  -Wmissing-prototypes
  -Wmissing-declarations
  -Wpointer-arith
  -Wmissing-format-attribute
  -Wshadow
  ## other flags to try:
  #-Wunsafe-loop-optimizations
  #-Wpointer-arith
  #-Wc++-compat
  #-Wc++11-compat
  #-Wwrite-strings
  #-Wzero-as-null-pointer-constant
  #-Wlogical-op
  #-Wvector-optimization-performance
  )

if (NOT CMAKE_CXX_COMPILER_ID STREQUAL Clang)
  # Disabling -Wcast-align with clang.  TODO: fix casting and re-enable it, someday.
  set_cflags_if_supported(-Wcast-align)
endif ()

## always want these
set(CMAKE_C_FLAGS "-Wall -Werror ${CMAKE_C_FLAGS}")
set(CMAKE_CXX_FLAGS "-Wall -Werror ${CMAKE_CXX_FLAGS}")

## need to set -stdlib=libc++ to get real c++11 support on darwin
if (APPLE)
  if (CMAKE_GENERATOR STREQUAL Xcode)
    set(CMAKE_XCODE_ATTRIBUTE_CLANG_CXX_LIBRARY "libc++")
  else ()
    add_definitions(-stdlib=libc++)
  endif ()
endif ()

# pick language dialect
set(CMAKE_C_FLAGS "-std=c99 ${CMAKE_C_FLAGS}")
check_cxx_compiler_flag(-std=c++11 HAVE_STDCXX11)
check_cxx_compiler_flag(-std=c++0x HAVE_STDCXX0X)
if (HAVE_STDCXX11)
  set(CMAKE_CXX_FLAGS "-std=c++11 ${CMAKE_CXX_FLAGS}")
elseif (HAVE_STDCXX0X)
  set(CMAKE_CXX_FLAGS "-std=c++0x ${CMAKE_CXX_FLAGS}")
else ()
  message(FATAL_ERROR "${CMAKE_CXX_COMPILER} doesn't support -std=c++11 or -std=c++0x, you need one that does.")
endif ()

function(add_space_separated_property type obj propname val)
  get_property(oldval ${type} ${obj} PROPERTY ${propname})
  if (oldval MATCHES NOTFOUND)
    set_property(${type} ${obj} PROPERTY ${propname} "${val}")
  else ()
    set_property(${type} ${obj} PROPERTY ${propname} "${val} ${oldval}")
  endif ()
endfunction(add_space_separated_property)

## this function makes sure that the libraries passed to it get compiled
## with gcov-needed flags, we only add those flags to our libraries
## because we don't really care whether our tests get covered
function(maybe_add_gcov_to_libraries)
  if (USE_GCOV)
    foreach(lib ${ARGN})
      add_space_separated_property(TARGET ${lib} COMPILE_FLAGS --coverage)
      add_space_separated_property(TARGET ${lib} LINK_FLAGS --coverage)
      target_link_libraries(${lib} LINK_PRIVATE gcov)
    endforeach(lib)
  endif (USE_GCOV)
endfunction(maybe_add_gcov_to_libraries)<|MERGE_RESOLUTION|>--- conflicted
+++ resolved
@@ -49,37 +49,10 @@
 ## adds a compiler flag if the compiler supports it
 macro(set_cflags_if_supported)
   foreach(flag ${ARGN})
-<<<<<<< HEAD
     MY_CHECK_AND_SET_COMPILER_FLAG(${flag})
   endforeach(flag)
 endmacro(set_cflags_if_supported)
 
-=======
-    STRING(REGEX REPLACE "[-,= ]" "_" res ${flag})
-    check_c_compiler_flag(${flag} HAVE_C_${res})
-    if (HAVE_C_${res})
-      set(CMAKE_C_FLAGS "${flag} ${CMAKE_C_FLAGS}")
-    endif ()
-    check_cxx_compiler_flag(${flag} HAVE_CXX_${res})
-    if (HAVE_CXX_${res})
-      set(CMAKE_CXX_FLAGS "${flag} ${CMAKE_CXX_FLAGS}")
-    endif ()
-  endforeach(flag)
-endmacro(set_cflags_if_supported)
-
-## adds a linker flag if the compiler supports it
-macro(set_ldflags_if_supported)
-  foreach(flag ${ARGN})
-    STRING(REGEX REPLACE "[-,= ]" "_" res ${flag})
-    check_cxx_compiler_flag(${flag} HAVE_${res})
-    if (HAVE_${res})
-      set(CMAKE_EXE_LINKER_FLAGS "${flag} ${CMAKE_EXE_LINKER_FLAGS}")
-      set(CMAKE_SHARED_LINKER_FLAGS "${flag} ${CMAKE_SHARED_LINKER_FLAGS}")
-    endif ()
-  endforeach(flag)
-endmacro(set_ldflags_if_supported)
-
->>>>>>> cee9ab9d
 ## disable some warnings
 set_cflags_if_supported(
   -Wno-missing-field-initializers
