SET(TOKUDB_VERSION 5.6.36-82.0)
# PerconaFT only supports x86-64 and cmake-2.8.9+
IF(CMAKE_VERSION VERSION_LESS "2.8.9")
  MESSAGE(STATUS "CMake 2.8.9 or higher is required by TokuDB")
ELSEIF(CMAKE_SYSTEM_PROCESSOR STREQUAL "x86_64" OR
       CMAKE_SYSTEM_PROCESSOR STREQUAL "amd64")
CHECK_CXX_SOURCE_COMPILES(
"
struct a {int b; int c; };
struct a d = { .b=1, .c=2 };
int main() { return 0; }
" TOKUDB_OK)
ENDIF()

IF(NOT TOKUDB_OK)
  RETURN()
ENDIF()

SET(TOKUDB_SOURCES
    ha_tokudb.cc
    tokudb_background.cc
    tokudb_information_schema.cc
    tokudb_sysvars.cc
    tokudb_thread.cc)
MYSQL_ADD_PLUGIN(tokudb ${TOKUDB_SOURCES} STORAGE_ENGINE MODULE_ONLY)

IF(NOT TARGET tokudb)
  RETURN()
ENDIF()

IF(NOT LIBJEMALLOC)
  MESSAGE(WARNING "TokuDB is enabled, but jemalloc is not. This configuration is not supported")
ENDIF()

MY_CHECK_AND_SET_COMPILER_FLAG("-Wno-vla" DEBUG)

############################################
SET(TOKUDB_DEB_FILES "usr/lib/mysql/plugin/ha_tokudb.so\netc/mysql/conf.d/tokudb.cnf\nusr/bin/tokuftdump" PARENT_SCOPE)
MARK_AS_ADVANCED(BUILDNAME)
MARK_AS_ADVANCED(BUILD_TESTING)
MARK_AS_ADVANCED(CMAKE_TOKUDB_REVISION)
MARK_AS_ADVANCED(LIBTOKUDB)
MARK_AS_ADVANCED(LIBTOKUPORTABILITY)
MARK_AS_ADVANCED(PROFILING)
MARK_AS_ADVANCED(SNAPPY_SOURCE_DIR)
MARK_AS_ADVANCED(TOKUDB_DATA)
MARK_AS_ADVANCED(TOKU_DEBUG_PARANOID)
MARK_AS_ADVANCED(USE_VALGRIND)
MARK_AS_ADVANCED(XZ_SOURCE_DIR)
MARK_AS_ADVANCED(gcc_ar)
MARK_AS_ADVANCED(gcc_ranlib)
############################################

# pick language dialect
MY_CHECK_AND_SET_COMPILER_FLAG(-std=c++11)

SET(BUILD_TESTING OFF CACHE BOOL "")
SET(USE_VALGRIND OFF CACHE BOOL "")
SET(TOKU_DEBUG_PARANOID OFF CACHE BOOL "")

# Enable TokuDB's TOKUDB_DEBUG in debug builds
SET(CMAKE_CXX_FLAGS_DEBUG "${CMAKE_CXX_FLAGS_DEBUG} -DTOKUDB_DEBUG")

IF(NOT DEFINED TOKUDB_VERSION)
    IF(DEFINED ENV{TOKUDB_VERSION})
        SET(TOKUDB_VERSION $ENV{TOKUDB_VERSION})
    ENDIF()
ENDIF()
IF(DEFINED TOKUDB_VERSION)
    ADD_DEFINITIONS("-DTOKUDB_VERSION=${TOKUDB_VERSION}")
    IF (${TOKUDB_VERSION} MATCHES "^tokudb-([0-9]+)\\.([0-9]+)\\.([0-9]+.*)")
        ADD_DEFINITIONS("-DTOKUDB_VERSION_MAJOR=${CMAKE_MATCH_1}")
        ADD_DEFINITIONS("-DTOKUDB_VERSION_MINOR=${CMAKE_MATCH_2}")
        ADD_DEFINITIONS("-DTOKUDB_VERSION_PATCH=${CMAKE_MATCH_3}")
    ENDIF()
ENDIF()

IF(DEFINED TOKUDB_NOPATCH_CONFIG)
    ADD_DEFINITIONS("-DTOKUDB_NOPATCH_CONFIG=${TOKUDB_NOPATCH_CONFIG}")
ENDIF()

MY_CHECK_AND_SET_COMPILER_FLAG(-Wno-missing-field-initializers)

IF (EXISTS "${CMAKE_CURRENT_SOURCE_DIR}/PerconaFT/")
    IF (EXISTS "${CMAKE_CURRENT_SOURCE_DIR}/ft-index/")
        MESSAGE(FATAL_ERROR "Found both PerconaFT and ft-index sources.  Don't know which to use.")
    ENDIF ()
    SET(TOKU_FT_DIR_NAME "PerconaFT")
    
ELSEIF (EXISTS "${CMAKE_CURRENT_SOURCE_DIR}/ft-index/")
    MESSAGE(WARNING "Found ft-index sources, ft-index is deprecated and replaced with PerconaFT.")
    SET(TOKU_FT_DIR_NAME "ft-index")
ELSE ()
        MESSAGE(FATAL_ERROR "Could not find PerconaFT sources.")
ENDIF ()

ADD_SUBDIRECTORY(${TOKU_FT_DIR_NAME})
INCLUDE_DIRECTORIES(${TOKU_FT_DIR_NAME})
INCLUDE_DIRECTORIES(${TOKU_FT_DIR_NAME}/portability)
INCLUDE_DIRECTORIES(${TOKU_FT_DIR_NAME}/util)
INCLUDE_DIRECTORIES(${CMAKE_CURRENT_BINARY_DIR}/${TOKU_FT_DIR_NAME})
INCLUDE_DIRECTORIES(${CMAKE_CURRENT_BINARY_DIR}/${TOKU_FT_DIR_NAME}/buildheader)
INCLUDE_DIRECTORIES(${CMAKE_CURRENT_BINARY_DIR}/${TOKU_FT_DIR_NAME}/portability)

<<<<<<< HEAD
TARGET_LINK_LIBRARIES(tokudb tokufractaltree_static tokuportability_static
                      ${ZLIB_LIBRARY} stdc++)

=======
SET(TOKUDB_PLUGIN_DYNAMIC "ha_tokudb")
SET(TOKUDB_SOURCES
    ha_tokudb.cc
    tokudb_background.cc
    tokudb_information_schema.cc
    tokudb_sysvars.cc
    tokudb_thread.cc
    tokudb_dir_cmd.cc)
MYSQL_ADD_PLUGIN(tokudb ${TOKUDB_SOURCES} STORAGE_ENGINE MODULE_ONLY
    LINK_LIBRARIES tokufractaltree_static tokuportability_static ${ZLIB_LIBRARY} stdc++)
>>>>>>> 335c4ab7
SET(CMAKE_MODULE_LINKER_FLAGS_RELEASE "${CMAKE_MODULE_LINKER_FLAGS_RELEASE} -flto -fuse-linker-plugin")
SET(CMAKE_MODULE_LINKER_FLAGS_RELWITHDEBINFO "${CMAKE_MODULE_LINKER_FLAGS_RELWITHDEBINFO} -flto -fuse-linker-plugin")

SET(CPACK_RPM_server_PACKAGE_OBSOLETES
  "${CPACK_RPM_server_PACKAGE_OBSOLETES} MariaDB-tokudb-engine < 10.0.5" PARENT_SCOPE)

IF (INSTALL_SYSCONF2DIR)
  INSTALL(FILES tokudb.cnf DESTINATION ${INSTALL_SYSCONF2DIR} COMPONENT Server)
ENDIF(INSTALL_SYSCONF2DIR)<|MERGE_RESOLUTION|>--- conflicted
+++ resolved
@@ -21,7 +21,8 @@
     tokudb_background.cc
     tokudb_information_schema.cc
     tokudb_sysvars.cc
-    tokudb_thread.cc)
+    tokudb_thread.cc
+    tokudb_dir_cmd.cc)
 MYSQL_ADD_PLUGIN(tokudb ${TOKUDB_SOURCES} STORAGE_ENGINE MODULE_ONLY)
 
 IF(NOT TARGET tokudb)
@@ -102,22 +103,9 @@
 INCLUDE_DIRECTORIES(${CMAKE_CURRENT_BINARY_DIR}/${TOKU_FT_DIR_NAME}/buildheader)
 INCLUDE_DIRECTORIES(${CMAKE_CURRENT_BINARY_DIR}/${TOKU_FT_DIR_NAME}/portability)
 
-<<<<<<< HEAD
 TARGET_LINK_LIBRARIES(tokudb tokufractaltree_static tokuportability_static
                       ${ZLIB_LIBRARY} stdc++)
 
-=======
-SET(TOKUDB_PLUGIN_DYNAMIC "ha_tokudb")
-SET(TOKUDB_SOURCES
-    ha_tokudb.cc
-    tokudb_background.cc
-    tokudb_information_schema.cc
-    tokudb_sysvars.cc
-    tokudb_thread.cc
-    tokudb_dir_cmd.cc)
-MYSQL_ADD_PLUGIN(tokudb ${TOKUDB_SOURCES} STORAGE_ENGINE MODULE_ONLY
-    LINK_LIBRARIES tokufractaltree_static tokuportability_static ${ZLIB_LIBRARY} stdc++)
->>>>>>> 335c4ab7
 SET(CMAKE_MODULE_LINKER_FLAGS_RELEASE "${CMAKE_MODULE_LINKER_FLAGS_RELEASE} -flto -fuse-linker-plugin")
 SET(CMAKE_MODULE_LINKER_FLAGS_RELWITHDEBINFO "${CMAKE_MODULE_LINKER_FLAGS_RELWITHDEBINFO} -flto -fuse-linker-plugin")
 
