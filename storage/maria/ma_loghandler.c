--- conflicted
+++ resolved
@@ -291,12 +291,7 @@
  write_hook_for_redo, NULL, 0};
 
 static LOG_DESC INIT_LOGREC_REDO_INSERT_ROW_TAIL=
-<<<<<<< HEAD
-/* QQ shouldn't this 9 be 8? */
-{LOGRECTYPE_VARIABLE_LENGTH, 0, 9, NULL, write_hook_for_redo, NULL, 0};
-=======
 {LOGRECTYPE_VARIABLE_LENGTH, 0, 8, NULL, NULL, NULL, 0};
->>>>>>> cfe18321
 
 static LOG_DESC INIT_LOGREC_REDO_INSERT_ROW_BLOB=
 {LOGRECTYPE_VARIABLE_LENGTH, 0, 8, NULL, write_hook_for_redo, NULL, 0};
