/*
   Copyright (c) 2000, 2011, Oracle and/or its affiliates

   This program is free software; you can redistribute it and/or modify
   it under the terms of the GNU General Public License as published by
   the Free Software Foundation; version 2 of the License.

   This program is distributed in the hope that it will be useful,
   but WITHOUT ANY WARRANTY; without even the implied warranty of
   MERCHANTABILITY or FITNESS FOR A PARTICULAR PURPOSE.  See the
   GNU General Public License for more details.

   You should have received a copy of the GNU General Public License
   along with this program; if not, write to the Free Software
   Foundation, Inc., 51 Franklin St, Fifth Floor, Boston, MA 02110-1301  USA */


#ifdef USE_PRAGMA_IMPLEMENTATION
#pragma implementation				// gcc: Class implementation
#endif

#define MYSQL_SERVER 1
#include <my_global.h>
#include "sql_priv.h"
#include "sql_plugin.h"
#include "ha_heap.h"
#include "heapdef.h"
#include "sql_base.h"                    // enum_tdc_remove_table_type

static handler *heap_create_handler(handlerton *hton,
                                    TABLE_SHARE *table, 
                                    MEM_ROOT *mem_root);
static int
heap_prepare_hp_create_info(TABLE *table_arg, bool internal_table,
                            HP_CREATE_INFO *hp_create_info);


int heap_panic(handlerton *hton, ha_panic_function flag)
{
  return hp_panic(flag);
}


int heap_init(void *p)
{
  handlerton *heap_hton;

#ifdef HAVE_PSI_INTERFACE
  init_heap_psi_keys();
#endif

  heap_hton= (handlerton *)p;
  heap_hton->state=      SHOW_OPTION_YES;
  heap_hton->db_type=    DB_TYPE_HEAP;
  heap_hton->create=     heap_create_handler;
  heap_hton->panic=      heap_panic;
  heap_hton->flags=      HTON_CAN_RECREATE;

  return 0;
}

static handler *heap_create_handler(handlerton *hton,
                                    TABLE_SHARE *table, 
                                    MEM_ROOT *mem_root)
{
  return new (mem_root) ha_heap(hton, table);
}


/*****************************************************************************
** HEAP tables
*****************************************************************************/

ha_heap::ha_heap(handlerton *hton, TABLE_SHARE *table_arg)
  :handler(hton, table_arg), file(0), records_changed(0), key_stat_version(0), 
  internal_table(0)
{}

/*
  Hash index statistics is updated (copied from HP_KEYDEF::hash_buckets to 
  rec_per_key) after 1/HEAP_STATS_UPDATE_THRESHOLD fraction of table records 
  have been inserted/updated/deleted. delete_all_rows() and table flush cause 
  immediate update.

  NOTE
   hash index statistics must be updated when number of table records changes
   from 0 to non-zero value and vice versa. Otherwise records_in_range may 
   erroneously return 0 and 'range' may miss records.
*/
#define HEAP_STATS_UPDATE_THRESHOLD 10

int ha_heap::open(const char *name, int mode, uint test_if_locked)
{
<<<<<<< HEAD
  if (table->s->reclength < sizeof (char*))
  {
    MEM_UNDEFINED(table->s->default_values + table->s->reclength,
                  sizeof(char*) - table->s->reclength);
    table->s->reclength= sizeof(char*);
    MEM_UNDEFINED(table->record[0], table->s->reclength);
    MEM_UNDEFINED(table->record[1], table->s->reclength);
  }

  internal_table= MY_TEST(test_if_locked & HA_OPEN_INTERNAL_TABLE);
=======
  internal_table= test(test_if_locked & HA_OPEN_INTERNAL_TABLE);
>>>>>>> 7bd258c4
  if (internal_table || (!(file= heap_open(name, mode)) && my_errno == ENOENT))
  {
    HP_CREATE_INFO create_info;
    my_bool created_new_share;
    int rc;
    file= 0;
    if (heap_prepare_hp_create_info(table, internal_table, &create_info))
      goto end;
    create_info.pin_share= TRUE;

    rc= heap_create(name, &create_info, &internal_share, &created_new_share);
    my_free(create_info.keydef);
    if (rc)
      goto end;

    implicit_emptied= MY_TEST(created_new_share);
    if (internal_table)
      file= heap_open_from_share(internal_share, mode);
    else
      file= heap_open_from_share_and_register(internal_share, mode);

    if (!file)
    {
      heap_release_share(internal_share, internal_table);
      goto end;
    }
  }

  ref_length= sizeof(HEAP_PTR);
  /* Initialize variables for the opened table */
  set_keys_for_scanning();
  /*
    We cannot run update_key_stats() here because we do not have a
    lock on the table. The 'records' count might just be changed
    temporarily at this moment and we might get wrong statistics (Bug
    #10178). Instead we request for update. This will be done in
    ha_heap::info(), which is always called before key statistics are
    used.
    */
  key_stat_version= file->s->key_stat_version-1;
end:
  return (file ? 0 : 1);
}

int ha_heap::close(void)
{
  return internal_table ? hp_close(file) : heap_close(file);
}


/*
  Create a copy of this table

  DESCRIPTION
    Do same as default implementation but use file->s->name instead of 
    table->s->path. This is needed by Windows where the clone() call sees
    '/'-delimited path in table->s->path, while ha_heap::open() was called 
    with '\'-delimited path.
*/

handler *ha_heap::clone(const char *name, MEM_ROOT *mem_root)
{
  handler *new_handler= get_new_handler(table->s, mem_root, table->s->db_type());
  if (new_handler && !new_handler->ha_open(table, file->s->name, table->db_stat,
                                           HA_OPEN_IGNORE_IF_LOCKED))
    return new_handler;
  return NULL;  /* purecov: inspected */
}


/*
  Compute which keys to use for scanning

  SYNOPSIS
    set_keys_for_scanning()
    no parameter

  DESCRIPTION
    Set the bitmap btree_keys, which is used when the upper layers ask
    which keys to use for scanning. For each btree index the
    corresponding bit is set.

  RETURN
    void
*/

void ha_heap::set_keys_for_scanning(void)
{
  btree_keys.clear_all();
  for (uint i= 0 ; i < table->s->keys ; i++)
  {
    if (table->key_info[i].algorithm == HA_KEY_ALG_BTREE)
      btree_keys.set_bit(i);
  }
}


int ha_heap::can_continue_handler_scan()
{
  int error= 0;
  if ((file->key_version != file->s->key_version && inited == INDEX) ||
      (file->file_version != file->s->file_version && inited == RND))
  {
    /* Data changed, not safe to do index or rnd scan */
    error= HA_ERR_RECORD_CHANGED;
  }
  return error;
}


void ha_heap::update_key_stats()
{
  for (uint i= 0; i < table->s->keys; i++)
  {
    KEY *key=table->key_info+i;
    if (!key->rec_per_key)
      continue;
    if (key->algorithm != HA_KEY_ALG_BTREE)
    {
      if (key->flags & HA_NOSAME)
        key->rec_per_key[key->user_defined_key_parts-1]= 1;
      else
      {
        ha_rows hash_buckets= file->s->keydef[i].hash_buckets;
        ha_rows no_records= hash_buckets ? (file->s->records/hash_buckets) : 2;
        if (no_records < 2)
          no_records= 2;
        key->rec_per_key[key->user_defined_key_parts-1]= no_records;
      }
    }
  }
  records_changed= 0;
  /* At the end of update_key_stats() we can proudly claim they are OK. */
  key_stat_version= file->s->key_stat_version;
}


int ha_heap::write_row(uchar * buf)
{
  int res;
  if (table->next_number_field && buf == table->record[0])
  {
    if ((res= update_auto_increment()))
      return res;
  }
  res= heap_write(file,buf);
  if (!res && (++records_changed*HEAP_STATS_UPDATE_THRESHOLD > 
               file->s->records))
  {
    /*
       We can perform this safely since only one writer at the time is
       allowed on the table.
    */
    records_changed= 0;
    file->s->key_stat_version++;
  }
  return res;
}

int ha_heap::update_row(const uchar * old_data, uchar * new_data)
{
  int res;
  res= heap_update(file,old_data,new_data);
  if (!res && ++records_changed*HEAP_STATS_UPDATE_THRESHOLD > 
              file->s->records)
  {
    /*
       We can perform this safely since only one writer at the time is
       allowed on the table.
    */
    records_changed= 0;
    file->s->key_stat_version++;
  }
  return res;
}

int ha_heap::delete_row(const uchar * buf)
{
  int res;
  res= heap_delete(file,buf);
  if (!res && table->s->tmp_table == NO_TMP_TABLE && 
      ++records_changed*HEAP_STATS_UPDATE_THRESHOLD > file->s->records)
  {
    /*
       We can perform this safely since only one writer at the time is
       allowed on the table.
    */
    records_changed= 0;
    file->s->key_stat_version++;
  }
  return res;
}

int ha_heap::index_read_map(uchar *buf, const uchar *key,
                            key_part_map keypart_map,
                            enum ha_rkey_function find_flag)
{
  DBUG_ASSERT(inited==INDEX);
  int error = heap_rkey(file,buf,active_index, key, keypart_map, find_flag);
  table->status = error ? STATUS_NOT_FOUND : 0;
  return error;
}

int ha_heap::index_read_last_map(uchar *buf, const uchar *key,
                                 key_part_map keypart_map)
{
  DBUG_ASSERT(inited==INDEX);
  int error= heap_rkey(file, buf, active_index, key, keypart_map,
		       HA_READ_PREFIX_LAST);
  table->status= error ? STATUS_NOT_FOUND : 0;
  return error;
}

int ha_heap::index_read_idx_map(uchar *buf, uint index, const uchar *key,
                                key_part_map keypart_map,
                                enum ha_rkey_function find_flag)
{
  int error = heap_rkey(file, buf, index, key, keypart_map, find_flag);
  table->status = error ? STATUS_NOT_FOUND : 0;
  return error;
}

int ha_heap::index_next(uchar * buf)
{
  DBUG_ASSERT(inited==INDEX);
  int error=heap_rnext(file,buf);
  table->status=error ? STATUS_NOT_FOUND: 0;
  return error;
}

int ha_heap::index_prev(uchar * buf)
{
  DBUG_ASSERT(inited==INDEX);
  int error=heap_rprev(file,buf);
  table->status=error ? STATUS_NOT_FOUND: 0;
  return error;
}

int ha_heap::index_first(uchar * buf)
{
  DBUG_ASSERT(inited==INDEX);
  int error=heap_rfirst(file, buf, active_index);
  table->status=error ? STATUS_NOT_FOUND: 0;
  return error;
}

int ha_heap::index_last(uchar * buf)
{
  DBUG_ASSERT(inited==INDEX);
  int error=heap_rlast(file, buf, active_index);
  table->status=error ? STATUS_NOT_FOUND: 0;
  return error;
}

int ha_heap::rnd_init(bool scan)
{
  return scan ? heap_scan_init(file) : 0;
}

int ha_heap::rnd_next(uchar *buf)
{
  int error=heap_scan(file, buf);
  table->status=error ? STATUS_NOT_FOUND: 0;
  return error;
}

int ha_heap::rnd_pos(uchar * buf, uchar *pos)
{
  int error;
  HEAP_PTR heap_position;
  memcpy(&heap_position, pos, sizeof(HEAP_PTR));
  error=heap_rrnd(file, buf, heap_position);
  table->status=error ? STATUS_NOT_FOUND: 0;
  return error;
}

void ha_heap::position(const uchar *record)
{
  *(HEAP_PTR*) ref= heap_position(file);	// Ref is aligned
}

int ha_heap::info(uint flag)
{
  HEAPINFO hp_info;

  if (!table)
    return 1;

  (void) heap_info(file,&hp_info,flag);

  errkey=                     hp_info.errkey;
  stats.records=              hp_info.records;
  stats.deleted=              hp_info.deleted;
  stats.mean_rec_length=      hp_info.reclength;
  stats.data_file_length=     hp_info.data_length;
  stats.index_file_length=    hp_info.index_length;
  stats.max_data_file_length= hp_info.max_records * hp_info.reclength;
  stats.delete_length=        hp_info.deleted * hp_info.reclength;
  stats.create_time=          (ulong) hp_info.create_time;
  if (flag & HA_STATUS_AUTO)
    stats.auto_increment_value= hp_info.auto_increment;
  /*
    If info() is called for the first time after open(), we will still
    have to update the key statistics. Hoping that a table lock is now
    in place.
  */
  if (key_stat_version != file->s->key_stat_version)
    update_key_stats();
  return 0;
}


int ha_heap::extra(enum ha_extra_function operation)
{
  return heap_extra(file,operation);
}


int ha_heap::reset()
{
  return heap_reset(file);
}


int ha_heap::delete_all_rows()
{
  heap_clear(file);
  if (table->s->tmp_table == NO_TMP_TABLE)
  {
    /*
       We can perform this safely since only one writer at the time is
       allowed on the table.
    */
    file->s->key_stat_version++;
  }
  return 0;
}


int ha_heap::reset_auto_increment(ulonglong value)
{
  file->s->auto_increment= value;
  return 0;
}


int ha_heap::external_lock(THD *thd, int lock_type)
{
  return 0;					// No external locking
}


/*
  Disable indexes.

  SYNOPSIS
    disable_indexes()
    mode        mode of operation:
                HA_KEY_SWITCH_NONUNIQ      disable all non-unique keys
                HA_KEY_SWITCH_ALL          disable all keys
                HA_KEY_SWITCH_NONUNIQ_SAVE dis. non-uni. and make persistent
                HA_KEY_SWITCH_ALL_SAVE     dis. all keys and make persistent

  DESCRIPTION
    Disable indexes and clear keys to use for scanning.

  IMPLEMENTATION
    HA_KEY_SWITCH_NONUNIQ       is not implemented.
    HA_KEY_SWITCH_NONUNIQ_SAVE  is not implemented with HEAP.
    HA_KEY_SWITCH_ALL_SAVE      is not implemented with HEAP.

  RETURN
    0  ok
    HA_ERR_WRONG_COMMAND  mode not implemented.
*/

int ha_heap::disable_indexes(uint mode)
{
  int error;

  if (mode == HA_KEY_SWITCH_ALL)
  {
    if (!(error= heap_disable_indexes(file)))
      set_keys_for_scanning();
  }
  else
  {
    /* mode not implemented */
    error= HA_ERR_WRONG_COMMAND;
  }
  return error;
}


/*
  Enable indexes.

  SYNOPSIS
    enable_indexes()
    mode        mode of operation:
                HA_KEY_SWITCH_NONUNIQ      enable all non-unique keys
                HA_KEY_SWITCH_ALL          enable all keys
                HA_KEY_SWITCH_NONUNIQ_SAVE en. non-uni. and make persistent
                HA_KEY_SWITCH_ALL_SAVE     en. all keys and make persistent

  DESCRIPTION
    Enable indexes and set keys to use for scanning.
    The indexes might have been disabled by disable_index() before.
    The function works only if both data and indexes are empty,
    since the heap storage engine cannot repair the indexes.
    To be sure, call handler::delete_all_rows() before.

  IMPLEMENTATION
    HA_KEY_SWITCH_NONUNIQ       is not implemented.
    HA_KEY_SWITCH_NONUNIQ_SAVE  is not implemented with HEAP.
    HA_KEY_SWITCH_ALL_SAVE      is not implemented with HEAP.

  RETURN
    0  ok
    HA_ERR_CRASHED  data or index is non-empty. Delete all rows and retry.
    HA_ERR_WRONG_COMMAND  mode not implemented.
*/

int ha_heap::enable_indexes(uint mode)
{
  int error;

  if (mode == HA_KEY_SWITCH_ALL)
  {
    if (!(error= heap_enable_indexes(file)))
      set_keys_for_scanning();
  }
  else
  {
    /* mode not implemented */
    error= HA_ERR_WRONG_COMMAND;
  }
  return error;
}


/*
  Test if indexes are disabled.

  SYNOPSIS
    indexes_are_disabled()
    no parameters

  RETURN
    0  indexes are not disabled
    1  all indexes are disabled
   [2  non-unique indexes are disabled - NOT YET IMPLEMENTED]
*/

int ha_heap::indexes_are_disabled(void)
{
  return heap_indexes_are_disabled(file);
}

THR_LOCK_DATA **ha_heap::store_lock(THD *thd,
				    THR_LOCK_DATA **to,
				    enum thr_lock_type lock_type)
{
  if (lock_type != TL_IGNORE && file->lock.type == TL_UNLOCK)
    file->lock.type=lock_type;
  *to++= &file->lock;
  return to;
}

/*
  We have to ignore ENOENT entries as the HEAP table is created on open and
  not when doing a CREATE on the table.
*/

int ha_heap::delete_table(const char *name)
{
  int error= heap_delete_table(name);
  return error == ENOENT ? 0 : error;
}


void ha_heap::drop_table(const char *name)
{
  file->s->delete_on_close= 1;
  ha_close();
}


int ha_heap::rename_table(const char * from, const char * to)
{
  return heap_rename(from,to);
}


ha_rows ha_heap::records_in_range(uint inx, key_range *min_key,
                                  key_range *max_key)
{
  KEY *key=table->key_info+inx;
  if (key->algorithm == HA_KEY_ALG_BTREE)
    return hp_rb_records_in_range(file, inx, min_key, max_key);

  if (!min_key || !max_key ||
      min_key->length != max_key->length ||
      min_key->length != key->key_length ||
      min_key->flag != HA_READ_KEY_EXACT ||
      max_key->flag != HA_READ_AFTER_KEY)
    return HA_POS_ERROR;			// Can only use exact keys

  if (stats.records <= 1)
    return stats.records;

  /* Assert that info() did run. We need current statistics here. */
  DBUG_ASSERT(key_stat_version == file->s->key_stat_version);
  return key->rec_per_key[key->user_defined_key_parts-1];
}


static int
heap_prepare_hp_create_info(TABLE *table_arg, bool internal_table,
                            HP_CREATE_INFO *hp_create_info)
{
  uint key, parts, mem_per_row= 0, keys= table_arg->s->keys;
  uint auto_key= 0, auto_key_type= 0;
  ha_rows max_rows;
  HP_KEYDEF *keydef;
  HA_KEYSEG *seg;
  TABLE_SHARE *share= table_arg->s;
  bool found_real_auto_increment= 0;

  bzero(hp_create_info, sizeof(*hp_create_info));

  for (key= parts= 0; key < keys; key++)
    parts+= table_arg->key_info[key].user_defined_key_parts;

  if (!(keydef= (HP_KEYDEF*) my_malloc(keys * sizeof(HP_KEYDEF) +
				       parts * sizeof(HA_KEYSEG),
				       MYF(MY_WME | MY_THREAD_SPECIFIC))))
    return my_errno;
  seg= reinterpret_cast<HA_KEYSEG*>(keydef + keys);
  for (key= 0; key < keys; key++)
  {
    KEY *pos= table_arg->key_info+key;
    KEY_PART_INFO *key_part=     pos->key_part;
    KEY_PART_INFO *key_part_end= key_part + pos->user_defined_key_parts;

    keydef[key].keysegs=   (uint) pos->user_defined_key_parts;
    keydef[key].flag=      (pos->flags & (HA_NOSAME | HA_NULL_ARE_EQUAL));
    keydef[key].seg=       seg;

    switch (pos->algorithm) {
    case HA_KEY_ALG_UNDEF:
    case HA_KEY_ALG_HASH:
      keydef[key].algorithm= HA_KEY_ALG_HASH;
      mem_per_row+= sizeof(char*) * 2; // = sizeof(HASH_INFO)
      break;
    case HA_KEY_ALG_BTREE:
      keydef[key].algorithm= HA_KEY_ALG_BTREE;
      mem_per_row+=sizeof(TREE_ELEMENT)+pos->key_length+sizeof(char*);
      break;
    default:
      DBUG_ASSERT(0); // cannot happen
    }

    for (; key_part != key_part_end; key_part++, seg++)
    {
      Field *field= key_part->field;

      if (pos->algorithm == HA_KEY_ALG_BTREE)
	seg->type= field->key_type();
      else
      {
        if ((seg->type = field->key_type()) != (int) HA_KEYTYPE_TEXT &&
            seg->type != HA_KEYTYPE_VARTEXT1 &&
            seg->type != HA_KEYTYPE_VARTEXT2 &&
            seg->type != HA_KEYTYPE_VARBINARY1 &&
            seg->type != HA_KEYTYPE_VARBINARY2 &&
            seg->type != HA_KEYTYPE_BIT)
          seg->type= HA_KEYTYPE_BINARY;
      }
      seg->start=   (uint) key_part->offset;
      seg->length=  (uint) key_part->length;
      seg->flag=    key_part->key_part_flag;

      if (field->flags & (ENUM_FLAG | SET_FLAG))
        seg->charset= &my_charset_bin;
      else
        seg->charset= field->charset_for_protocol();
      if (field->null_ptr)
      {
	seg->null_bit= field->null_bit;
	seg->null_pos= (uint) (field->null_ptr - (uchar*) table_arg->record[0]);
      }
      else
      {
	seg->null_bit= 0;
	seg->null_pos= 0;
      }
      if (field->flags & AUTO_INCREMENT_FLAG &&
          table_arg->found_next_number_field &&
          key == share->next_number_index)
      {
        /*
          Store key number and type for found auto_increment key
          We have to store type as seg->type can differ from it
        */
        auto_key= key+ 1;
	auto_key_type= field->key_type();
      }
      if (seg->type == HA_KEYTYPE_BIT)
      {
        seg->bit_length= ((Field_bit *) field)->bit_len;
        seg->bit_start= ((Field_bit *) field)->bit_ofs;
        seg->bit_pos= (uint) (((Field_bit *) field)->bit_ptr -
                                          (uchar*) table_arg->record[0]);
      }
      else
      {
        seg->bit_length= seg->bit_start= 0;
        seg->bit_pos= 0;
      }
    }
  }
  mem_per_row+= MY_ALIGN(max(share->reclength, sizeof(char*)) + 1, sizeof(char*));
  if (table_arg->found_next_number_field)
  {
    keydef[share->next_number_index].flag|= HA_AUTO_KEY;
    found_real_auto_increment= share->next_number_key_offset == 0;
  }
  hp_create_info->auto_key= auto_key;
  hp_create_info->auto_key_type= auto_key_type;
  hp_create_info->max_table_size=current_thd->variables.max_heap_table_size;
  hp_create_info->with_auto_increment= found_real_auto_increment;
  hp_create_info->internal_table= internal_table;

  max_rows= (ha_rows) (hp_create_info->max_table_size / mem_per_row);
  if (share->max_rows && share->max_rows < max_rows)
    max_rows= share->max_rows;

  hp_create_info->max_records= (ulong) MY_MIN(max_rows, ULONG_MAX);
  hp_create_info->min_records= (ulong) MY_MIN(share->min_rows, ULONG_MAX);
  hp_create_info->keys= share->keys;
  hp_create_info->reclength= share->reclength;
  hp_create_info->keydef= keydef;
  return 0;
}


int ha_heap::create(const char *name, TABLE *table_arg,
		    HA_CREATE_INFO *create_info)
{
  int error;
  my_bool created;
  HP_CREATE_INFO hp_create_info;

  error= heap_prepare_hp_create_info(table_arg, internal_table,
                                     &hp_create_info);
  if (error)
    return error;
  hp_create_info.auto_increment= (create_info->auto_increment_value ?
				  create_info->auto_increment_value - 1 : 0);
  error= heap_create(name, &hp_create_info, &internal_share, &created);
  my_free(hp_create_info.keydef);
  DBUG_ASSERT(file == 0);
  return (error);
}


void ha_heap::update_create_info(HA_CREATE_INFO *create_info)
{
  table->file->info(HA_STATUS_AUTO);
  if (!(create_info->used_fields & HA_CREATE_USED_AUTO))
    create_info->auto_increment_value= stats.auto_increment_value;
}

void ha_heap::get_auto_increment(ulonglong offset, ulonglong increment,
                                 ulonglong nb_desired_values,
                                 ulonglong *first_value,
                                 ulonglong *nb_reserved_values)
{
  ha_heap::info(HA_STATUS_AUTO);
  *first_value= stats.auto_increment_value;
  /* such table has only table-level locking so reserves up to +inf */
  *nb_reserved_values= ULONGLONG_MAX;
}


bool ha_heap::check_if_incompatible_data(HA_CREATE_INFO *info,
					 uint table_changes)
{
  /* Check that auto_increment value was not changed */
  if ((info->used_fields & HA_CREATE_USED_AUTO &&
       info->auto_increment_value != 0) ||
      table_changes == IS_EQUAL_NO ||
      table_changes & IS_EQUAL_PACK_LENGTH) // Not implemented yet
    return COMPATIBLE_DATA_NO;
  return COMPATIBLE_DATA_YES;
}

struct st_mysql_storage_engine heap_storage_engine=
{ MYSQL_HANDLERTON_INTERFACE_VERSION };

mysql_declare_plugin(heap)
{
  MYSQL_STORAGE_ENGINE_PLUGIN,
  &heap_storage_engine,
  "MEMORY",
  "MySQL AB",
  "Hash based, stored in memory, useful for temporary tables",
  PLUGIN_LICENSE_GPL,
  heap_init,
  NULL,
  0x0100, /* 1.0 */
  NULL,                       /* status variables                */
  NULL,                       /* system variables                */
  NULL,                       /* config options                  */
  0,                          /* flags                           */
}
mysql_declare_plugin_end;
maria_declare_plugin(heap)
{
  MYSQL_STORAGE_ENGINE_PLUGIN,
  &heap_storage_engine,
  "MEMORY",
  "MySQL AB",
  "Hash based, stored in memory, useful for temporary tables",
  PLUGIN_LICENSE_GPL,
  heap_init,
  NULL,
  0x0100, /* 1.0 */
  NULL,                       /* status variables                */
  NULL,                       /* system variables                */
  "1.0",                      /* string version */
  MariaDB_PLUGIN_MATURITY_STABLE /* maturity */
}
maria_declare_plugin_end;<|MERGE_RESOLUTION|>--- conflicted
+++ resolved
@@ -91,20 +91,7 @@
 
 int ha_heap::open(const char *name, int mode, uint test_if_locked)
 {
-<<<<<<< HEAD
-  if (table->s->reclength < sizeof (char*))
-  {
-    MEM_UNDEFINED(table->s->default_values + table->s->reclength,
-                  sizeof(char*) - table->s->reclength);
-    table->s->reclength= sizeof(char*);
-    MEM_UNDEFINED(table->record[0], table->s->reclength);
-    MEM_UNDEFINED(table->record[1], table->s->reclength);
-  }
-
   internal_table= MY_TEST(test_if_locked & HA_OPEN_INTERNAL_TABLE);
-=======
-  internal_table= test(test_if_locked & HA_OPEN_INTERNAL_TABLE);
->>>>>>> 7bd258c4
   if (internal_table || (!(file= heap_open(name, mode)) && my_errno == ENOENT))
   {
     HP_CREATE_INFO create_info;
@@ -727,7 +714,7 @@
       }
     }
   }
-  mem_per_row+= MY_ALIGN(max(share->reclength, sizeof(char*)) + 1, sizeof(char*));
+  mem_per_row+= MY_ALIGN(MY_MAX(share->reclength, sizeof(char*)) + 1, sizeof(char*));
   if (table_arg->found_next_number_field)
   {
     keydef[share->next_number_index].flag|= HA_AUTO_KEY;
