--- conflicted
+++ resolved
@@ -67,20 +67,13 @@
 
 compact_deletes: MDEV-12663 : rocksdb.compact_deletes times out and causes other tests to fail
 blind_delete_without_tx_api: MDEV-12286: rocksdb.blind_delete_without_tx_api test fails
-<<<<<<< HEAD
 unique_check: wrong error number
 autoinc_vars_thread: debug sync point wait timed out
-=======
 information_schema: MDEV-14372: unstable testcase
->>>>>>> fc655778
 
 ##
 ## Tests that fail for some other reason
 ##
 
 mysqlbinlog_gtid_skip_empty_trans_rocksdb : MariaRocks: requires GTIDs
-<<<<<<< HEAD
 rpl_row_triggers : MariaRocks: requires GTIDs
-=======
-rpl_row_triggers : MariaRocks: requires GTIDs
->>>>>>> fc655778
