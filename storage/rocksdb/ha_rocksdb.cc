--- conflicted
+++ resolved
@@ -357,18 +357,12 @@
 /* Use unsigned long long instead of uint64_t because of MySQL compatibility */
 static unsigned long long // NOLINT(runtime/int)
     rocksdb_rate_limiter_bytes_per_sec;
-<<<<<<< HEAD
 static unsigned long // NOLINT(runtime/int)
     rocksdb_persistent_cache_size;
-static uint64_t rocksdb_info_log_level;
+static ulong rocksdb_info_log_level;
 static char *rocksdb_wal_dir;
 static char *rocksdb_persistent_cache_path;
-static uint64_t rocksdb_index_type;
-=======
-static ulong rocksdb_info_log_level;
-static char * rocksdb_wal_dir;
 static ulong rocksdb_index_type;
->>>>>>> 7facbc54
 static char rocksdb_background_sync;
 static uint32_t rocksdb_debug_optimizer_n_rows;
 static my_bool rocksdb_debug_optimizer_no_zero_cardinality;
@@ -600,14 +594,13 @@
     /* min */ (uint)rocksdb::WALRecoveryMode::kTolerateCorruptedTailRecords,
     /* max */ (uint)rocksdb::WALRecoveryMode::kSkipAnyCorruptedRecords, 0);
 
-<<<<<<< HEAD
-static MYSQL_SYSVAR_ULONG(compaction_readahead_size,
+static MYSQL_SYSVAR_SIZE_T(compaction_readahead_size,
                           rocksdb_db_options.compaction_readahead_size,
                           PLUGIN_VAR_RQCMDARG,
                           "DBOptions::compaction_readahead_size for RocksDB",
                           nullptr, nullptr,
                           rocksdb_db_options.compaction_readahead_size,
-                          /* min */ 0L, /* max */ ULONG_MAX, 0);
+                          /* min */ 0L, /* max */ SIZE_T_MAX, 0);
 
 static MYSQL_SYSVAR_BOOL(
     new_table_reader_for_compaction_inputs,
@@ -647,76 +640,12 @@
                         nullptr, rocksdb_db_options.max_open_files,
                         /* min */ -1, /* max */ INT_MAX, 0);
 
-static MYSQL_SYSVAR_ULONG(max_total_wal_size,
+static MYSQL_SYSVAR_UINT64_T(max_total_wal_size,
                           rocksdb_db_options.max_total_wal_size,
                           PLUGIN_VAR_RQCMDARG | PLUGIN_VAR_READONLY,
                           "DBOptions::max_total_wal_size for RocksDB", nullptr,
                           nullptr, rocksdb_db_options.max_total_wal_size,
-                          /* min */ 0L, /* max */ LONG_MAX, 0);
-=======
-static MYSQL_SYSVAR_SIZE_T(compaction_readahead_size,
-  rocksdb_db_options.compaction_readahead_size,
-  PLUGIN_VAR_RQCMDARG,
-  "DBOptions::compaction_readahead_size for RocksDB",
-  nullptr, nullptr, rocksdb_db_options.compaction_readahead_size,
-  /* min */ 0L, /* max */ SIZE_T_MAX, 0);
-
-static MYSQL_SYSVAR_BOOL(new_table_reader_for_compaction_inputs,
-  *reinterpret_cast<my_bool*>
-    (&rocksdb_db_options.new_table_reader_for_compaction_inputs),
-  PLUGIN_VAR_RQCMDARG | PLUGIN_VAR_READONLY,
-  "DBOptions::new_table_reader_for_compaction_inputs for RocksDB",
-  nullptr, nullptr, rocksdb_db_options.new_table_reader_for_compaction_inputs);
-
-static MYSQL_SYSVAR_UINT(access_hint_on_compaction_start,
-  rocksdb_access_hint_on_compaction_start,
-  PLUGIN_VAR_RQCMDARG | PLUGIN_VAR_READONLY,
-  "DBOptions::access_hint_on_compaction_start for RocksDB",
-  nullptr, nullptr,
-  /* default */ (uint) rocksdb::Options::AccessHint::NORMAL,
-  /* min */ (uint) rocksdb::Options::AccessHint::NONE,
-  /* max */ (uint) rocksdb::Options::AccessHint::WILLNEED, 0);
-
-static MYSQL_SYSVAR_BOOL(allow_concurrent_memtable_write,
-  *reinterpret_cast<my_bool*>(
-      &rocksdb_db_options.allow_concurrent_memtable_write),
-  PLUGIN_VAR_RQCMDARG,
-  "DBOptions::allow_concurrent_memtable_write for RocksDB",
-  nullptr, nullptr, false);
-
-static MYSQL_SYSVAR_BOOL(enable_write_thread_adaptive_yield,
-  *reinterpret_cast<my_bool*>(
-      &rocksdb_db_options.enable_write_thread_adaptive_yield),
-  PLUGIN_VAR_RQCMDARG,
-  "DBOptions::enable_write_thread_adaptive_yield for RocksDB",
-  nullptr, nullptr, false);
-
-static MYSQL_SYSVAR_INT(max_open_files,
-  rocksdb_db_options.max_open_files,
-  PLUGIN_VAR_RQCMDARG | PLUGIN_VAR_READONLY,
-  "DBOptions::max_open_files for RocksDB",
-  nullptr, nullptr, rocksdb_db_options.max_open_files,
-  /* min */ -1, /* max */ INT_MAX, 0);
-
-static MYSQL_SYSVAR_UINT64_T(max_total_wal_size,
-  rocksdb_db_options.max_total_wal_size,
-  PLUGIN_VAR_RQCMDARG | PLUGIN_VAR_READONLY,
-  "DBOptions::max_total_wal_size for RocksDB",
-  nullptr, nullptr, rocksdb_db_options.max_total_wal_size,
-  /* min */ 0, /* max */ LONGLONG_MAX, 0);
-
-static MYSQL_SYSVAR_BOOL(disabledatasync,
-  *reinterpret_cast<my_bool*>(&rocksdb_db_options.disableDataSync),
-  PLUGIN_VAR_RQCMDARG | PLUGIN_VAR_READONLY,
-  "DBOptions::disableDataSync for RocksDB",
-  nullptr, nullptr, rocksdb_db_options.disableDataSync);
-
-static MYSQL_SYSVAR_BOOL(use_fsync,
-  *reinterpret_cast<my_bool*>(&rocksdb_db_options.use_fsync),
-  PLUGIN_VAR_RQCMDARG | PLUGIN_VAR_READONLY,
-  "DBOptions::use_fsync for RocksDB",
-  nullptr, nullptr, rocksdb_db_options.use_fsync);
->>>>>>> 7facbc54
+                          /* min */ 0, /* max */ LONGLONG_MAX, 0);
 
 static MYSQL_SYSVAR_BOOL(
     disabledatasync,
@@ -725,7 +654,6 @@
     "DBOptions::disableDataSync for RocksDB", nullptr, nullptr,
     rocksdb_db_options.disableDataSync);
 
-<<<<<<< HEAD
 static MYSQL_SYSVAR_BOOL(
     use_fsync, *reinterpret_cast<my_bool *>(&rocksdb_db_options.use_fsync),
     PLUGIN_VAR_RQCMDARG | PLUGIN_VAR_READONLY,
@@ -750,21 +678,13 @@
     nullptr, nullptr, rocksdb_persistent_cache_size,
     /* min */ 0L, /* max */ ULONG_MAX, 0);
 
-static MYSQL_SYSVAR_ULONG(
+static MYSQL_SYSVAR_UINT64_T(
     delete_obsolete_files_period_micros,
     rocksdb_db_options.delete_obsolete_files_period_micros,
     PLUGIN_VAR_RQCMDARG | PLUGIN_VAR_READONLY,
     "DBOptions::delete_obsolete_files_period_micros for RocksDB", nullptr,
     nullptr, rocksdb_db_options.delete_obsolete_files_period_micros,
-    /* min */ 0L, /* max */ LONG_MAX, 0);
-=======
-static MYSQL_SYSVAR_UINT64_T(delete_obsolete_files_period_micros,
-  rocksdb_db_options.delete_obsolete_files_period_micros,
-  PLUGIN_VAR_RQCMDARG | PLUGIN_VAR_READONLY,
-  "DBOptions::delete_obsolete_files_period_micros for RocksDB",
-  nullptr, nullptr, rocksdb_db_options.delete_obsolete_files_period_micros,
   /* min */ 0, /* max */ LONGLONG_MAX, 0);
->>>>>>> 7facbc54
 
 static MYSQL_SYSVAR_INT(base_background_compactions,
                         rocksdb_db_options.base_background_compactions,
@@ -797,36 +717,35 @@
                          nullptr, rocksdb_db_options.max_subcompactions,
                          /* min */ 1, /* max */ MAX_SUBCOMPACTIONS, 0);
 
-<<<<<<< HEAD
-static MYSQL_SYSVAR_ULONG(max_log_file_size,
+static MYSQL_SYSVAR_SIZE_T(max_log_file_size,
                           rocksdb_db_options.max_log_file_size,
                           PLUGIN_VAR_RQCMDARG | PLUGIN_VAR_READONLY,
                           "DBOptions::max_log_file_size for RocksDB", nullptr,
                           nullptr, rocksdb_db_options.max_log_file_size,
-                          /* min */ 0L, /* max */ LONG_MAX, 0);
-
-static MYSQL_SYSVAR_ULONG(log_file_time_to_roll,
+                          /* min */ 0L, /* max */ SIZE_T_MAX, 0);
+
+static MYSQL_SYSVAR_SIZE_T(log_file_time_to_roll,
                           rocksdb_db_options.log_file_time_to_roll,
                           PLUGIN_VAR_RQCMDARG | PLUGIN_VAR_READONLY,
                           "DBOptions::log_file_time_to_roll for RocksDB",
                           nullptr, nullptr,
                           rocksdb_db_options.log_file_time_to_roll,
-                          /* min */ 0L, /* max */ LONG_MAX, 0);
-
-static MYSQL_SYSVAR_ULONG(keep_log_file_num,
+                          /* min */ 0L, /* max */ SIZE_T_MAX, 0);
+
+static MYSQL_SYSVAR_SIZE_T(keep_log_file_num,
                           rocksdb_db_options.keep_log_file_num,
                           PLUGIN_VAR_RQCMDARG | PLUGIN_VAR_READONLY,
                           "DBOptions::keep_log_file_num for RocksDB", nullptr,
                           nullptr, rocksdb_db_options.keep_log_file_num,
-                          /* min */ 0L, /* max */ LONG_MAX, 0);
-
-static MYSQL_SYSVAR_ULONG(max_manifest_file_size,
+                          /* min */ 0L, /* max */ SIZE_T_MAX, 0);
+
+static MYSQL_SYSVAR_UINT64_T(max_manifest_file_size,
                           rocksdb_db_options.max_manifest_file_size,
                           PLUGIN_VAR_RQCMDARG | PLUGIN_VAR_READONLY,
                           "DBOptions::max_manifest_file_size for RocksDB",
                           nullptr, nullptr,
                           rocksdb_db_options.max_manifest_file_size,
-                          /* min */ 0L, /* max */ ULONG_MAX, 0);
+                          /* min */ 0L, /* max */ ULONGLONG_MAX, 0);
 
 static MYSQL_SYSVAR_INT(table_cache_numshardbits,
                         rocksdb_db_options.table_cache_numshardbits,
@@ -836,26 +755,26 @@
                         rocksdb_db_options.table_cache_numshardbits,
                         /* min */ 0, /* max */ INT_MAX, 0);
 
-static MYSQL_SYSVAR_ULONG(wal_ttl_seconds, rocksdb_db_options.WAL_ttl_seconds,
+static MYSQL_SYSVAR_UINT64_T(wal_ttl_seconds, rocksdb_db_options.WAL_ttl_seconds,
                           PLUGIN_VAR_RQCMDARG | PLUGIN_VAR_READONLY,
                           "DBOptions::WAL_ttl_seconds for RocksDB", nullptr,
                           nullptr, rocksdb_db_options.WAL_ttl_seconds,
-                          /* min */ 0L, /* max */ LONG_MAX, 0);
-
-static MYSQL_SYSVAR_ULONG(wal_size_limit_mb,
+                          /* min */ 0L, /* max */ LONGLONG_MAX, 0);
+
+static MYSQL_SYSVAR_UINT64_T(wal_size_limit_mb,
                           rocksdb_db_options.WAL_size_limit_MB,
                           PLUGIN_VAR_RQCMDARG | PLUGIN_VAR_READONLY,
                           "DBOptions::WAL_size_limit_MB for RocksDB", nullptr,
                           nullptr, rocksdb_db_options.WAL_size_limit_MB,
-                          /* min */ 0L, /* max */ LONG_MAX, 0);
-
-static MYSQL_SYSVAR_ULONG(manifest_preallocation_size,
+                          /* min */ 0L, /* max */ LONGLONG_MAX, 0);
+
+static MYSQL_SYSVAR_SIZE_T(manifest_preallocation_size,
                           rocksdb_db_options.manifest_preallocation_size,
                           PLUGIN_VAR_RQCMDARG | PLUGIN_VAR_READONLY,
                           "DBOptions::manifest_preallocation_size for RocksDB",
                           nullptr, nullptr,
                           rocksdb_db_options.manifest_preallocation_size,
-                          /* min */ 0L, /* max */ LONG_MAX, 0);
+                          /* min */ 0L, /* max */ SIZE_T_MAX, 0);
 
 static MYSQL_SYSVAR_BOOL(
     use_direct_reads,
@@ -891,93 +810,6 @@
     PLUGIN_VAR_RQCMDARG | PLUGIN_VAR_READONLY,
     "DBOptions::is_fd_close_on_exec for RocksDB", nullptr, nullptr,
     rocksdb_db_options.is_fd_close_on_exec);
-=======
-static MYSQL_SYSVAR_SIZE_T(max_log_file_size,
-  rocksdb_db_options.max_log_file_size,
-  PLUGIN_VAR_RQCMDARG | PLUGIN_VAR_READONLY,
-  "DBOptions::max_log_file_size for RocksDB",
-  nullptr, nullptr, rocksdb_db_options.max_log_file_size,
-  /* min */ 0L, /* max */ SIZE_T_MAX, 0);
-
-static MYSQL_SYSVAR_SIZE_T(log_file_time_to_roll,
-  rocksdb_db_options.log_file_time_to_roll,
-  PLUGIN_VAR_RQCMDARG | PLUGIN_VAR_READONLY,
-  "DBOptions::log_file_time_to_roll for RocksDB",
-  nullptr, nullptr, rocksdb_db_options.log_file_time_to_roll,
-  /* min */ 0L, /* max */ SIZE_T_MAX, 0);
-
-static MYSQL_SYSVAR_SIZE_T(keep_log_file_num,
-  rocksdb_db_options.keep_log_file_num,
-  PLUGIN_VAR_RQCMDARG | PLUGIN_VAR_READONLY,
-  "DBOptions::keep_log_file_num for RocksDB",
-  nullptr, nullptr, rocksdb_db_options.keep_log_file_num,
-  /* min */ 0L, /* max */ SIZE_T_MAX, 0);
-
-static MYSQL_SYSVAR_UINT64_T(max_manifest_file_size,
-  rocksdb_db_options.max_manifest_file_size,
-  PLUGIN_VAR_RQCMDARG | PLUGIN_VAR_READONLY,
-  "DBOptions::max_manifest_file_size for RocksDB",
-  nullptr, nullptr, rocksdb_db_options.max_manifest_file_size,
-  /* min */ 0L, /* max */ ULONGLONG_MAX, 0);
-
-static MYSQL_SYSVAR_INT(table_cache_numshardbits,
-  rocksdb_db_options.table_cache_numshardbits,
-  PLUGIN_VAR_RQCMDARG | PLUGIN_VAR_READONLY,
-  "DBOptions::table_cache_numshardbits for RocksDB",
-  nullptr, nullptr, rocksdb_db_options.table_cache_numshardbits,
-  /* min */ 0, /* max */ INT_MAX, 0);
-
-static MYSQL_SYSVAR_UINT64_T(wal_ttl_seconds,
-  rocksdb_db_options.WAL_ttl_seconds,
-  PLUGIN_VAR_RQCMDARG | PLUGIN_VAR_READONLY,
-  "DBOptions::WAL_ttl_seconds for RocksDB",
-  nullptr, nullptr, rocksdb_db_options.WAL_ttl_seconds,
-  /* min */ 0L, /* max */ LONGLONG_MAX, 0);
-
-static MYSQL_SYSVAR_UINT64_T(wal_size_limit_mb,
-  rocksdb_db_options.WAL_size_limit_MB,
-  PLUGIN_VAR_RQCMDARG | PLUGIN_VAR_READONLY,
-  "DBOptions::WAL_size_limit_MB for RocksDB",
-  nullptr, nullptr, rocksdb_db_options.WAL_size_limit_MB,
-  /* min */ 0L, /* max */ LONGLONG_MAX, 0);
-
-static MYSQL_SYSVAR_SIZE_T(manifest_preallocation_size,
-  rocksdb_db_options.manifest_preallocation_size,
-  PLUGIN_VAR_RQCMDARG | PLUGIN_VAR_READONLY,
-  "DBOptions::manifest_preallocation_size for RocksDB",
-  nullptr, nullptr, rocksdb_db_options.manifest_preallocation_size,
-  /* min */ 0L, /* max */ SIZE_T_MAX, 0);
-
-static MYSQL_SYSVAR_BOOL(use_direct_reads,
-  *reinterpret_cast<my_bool*>(&rocksdb_db_options.use_direct_reads),
-  PLUGIN_VAR_RQCMDARG | PLUGIN_VAR_READONLY,
-  "DBOptions::use_direct_reads for RocksDB",
-  nullptr, nullptr, rocksdb_db_options.use_direct_reads);
-
-static MYSQL_SYSVAR_BOOL(use_direct_writes,
-  *reinterpret_cast<my_bool*>(&rocksdb_db_options.use_direct_writes),
-  PLUGIN_VAR_RQCMDARG | PLUGIN_VAR_READONLY,
-  "DBOptions::use_direct_writes for RocksDB",
-  nullptr, nullptr, rocksdb_db_options.use_direct_writes);
-
-static MYSQL_SYSVAR_BOOL(allow_mmap_reads,
-  *reinterpret_cast<my_bool*>(&rocksdb_db_options.allow_mmap_reads),
-  PLUGIN_VAR_RQCMDARG | PLUGIN_VAR_READONLY,
-  "DBOptions::allow_mmap_reads for RocksDB",
-  nullptr, nullptr, rocksdb_db_options.allow_mmap_reads);
-
-static MYSQL_SYSVAR_BOOL(allow_mmap_writes,
-  *reinterpret_cast<my_bool*>(&rocksdb_db_options.allow_mmap_writes),
-  PLUGIN_VAR_RQCMDARG | PLUGIN_VAR_READONLY,
-  "DBOptions::allow_mmap_writes for RocksDB",
-  nullptr, nullptr, rocksdb_db_options.allow_mmap_writes);
-
-static MYSQL_SYSVAR_BOOL(is_fd_close_on_exec,
-  *reinterpret_cast<my_bool*>(&rocksdb_db_options.is_fd_close_on_exec),
-  PLUGIN_VAR_RQCMDARG | PLUGIN_VAR_READONLY,
-  "DBOptions::is_fd_close_on_exec for RocksDB",
-  nullptr, nullptr, rocksdb_db_options.is_fd_close_on_exec);
->>>>>>> 7facbc54
 
 static MYSQL_SYSVAR_UINT(stats_dump_period_sec,
                          rocksdb_db_options.stats_dump_period_sec,
@@ -994,14 +826,13 @@
     "DBOptions::advise_random_on_open for RocksDB", nullptr, nullptr,
     rocksdb_db_options.advise_random_on_open);
 
-<<<<<<< HEAD
-static MYSQL_SYSVAR_ULONG(db_write_buffer_size,
+static MYSQL_SYSVAR_SIZE_T(db_write_buffer_size,
                           rocksdb_db_options.db_write_buffer_size,
                           PLUGIN_VAR_RQCMDARG | PLUGIN_VAR_READONLY,
                           "DBOptions::db_write_buffer_size for RocksDB",
                           nullptr, nullptr,
                           rocksdb_db_options.db_write_buffer_size,
-                          /* min */ 0L, /* max */ LONG_MAX, 0);
+                          /* min */ 0L, /* max */ SIZE_T_MAX, 0);
 
 static MYSQL_SYSVAR_BOOL(
     use_adaptive_mutex,
@@ -1010,18 +841,18 @@
     "DBOptions::use_adaptive_mutex for RocksDB", nullptr, nullptr,
     rocksdb_db_options.use_adaptive_mutex);
 
-static MYSQL_SYSVAR_ULONG(bytes_per_sync, rocksdb_db_options.bytes_per_sync,
+static MYSQL_SYSVAR_UINT64_T(bytes_per_sync, rocksdb_db_options.bytes_per_sync,
                           PLUGIN_VAR_RQCMDARG | PLUGIN_VAR_READONLY,
                           "DBOptions::bytes_per_sync for RocksDB", nullptr,
                           nullptr, rocksdb_db_options.bytes_per_sync,
-                          /* min */ 0L, /* max */ LONG_MAX, 0);
-
-static MYSQL_SYSVAR_ULONG(wal_bytes_per_sync,
+                          /* min */ 0L, /* max */ ULONGLONG_MAX, 0);
+
+static MYSQL_SYSVAR_UINT64_T(wal_bytes_per_sync,
                           rocksdb_db_options.wal_bytes_per_sync,
                           PLUGIN_VAR_RQCMDARG | PLUGIN_VAR_READONLY,
                           "DBOptions::wal_bytes_per_sync for RocksDB", nullptr,
                           nullptr, rocksdb_db_options.wal_bytes_per_sync,
-                          /* min */ 0L, /* max */ LONG_MAX, 0);
+                          /* min */ 0L, /* max */ ULONGLONG_MAX, 0);
 
 static MYSQL_SYSVAR_BOOL(
     enable_thread_tracking,
@@ -1029,40 +860,6 @@
     PLUGIN_VAR_RQCMDARG | PLUGIN_VAR_READONLY,
     "DBOptions::enable_thread_tracking for RocksDB", nullptr, nullptr,
     rocksdb_db_options.enable_thread_tracking);
-=======
-static MYSQL_SYSVAR_SIZE_T(db_write_buffer_size,
-  rocksdb_db_options.db_write_buffer_size,
-  PLUGIN_VAR_RQCMDARG | PLUGIN_VAR_READONLY,
-  "DBOptions::db_write_buffer_size for RocksDB",
-  nullptr, nullptr, rocksdb_db_options.db_write_buffer_size,
-  /* min */ 0L, /* max */ SIZE_T_MAX, 0);
-
-static MYSQL_SYSVAR_BOOL(use_adaptive_mutex,
-  *reinterpret_cast<my_bool*>(&rocksdb_db_options.use_adaptive_mutex),
-  PLUGIN_VAR_RQCMDARG | PLUGIN_VAR_READONLY,
-  "DBOptions::use_adaptive_mutex for RocksDB",
-  nullptr, nullptr, rocksdb_db_options.use_adaptive_mutex);
-
-static MYSQL_SYSVAR_UINT64_T(bytes_per_sync,
-  rocksdb_db_options.bytes_per_sync,
-  PLUGIN_VAR_RQCMDARG | PLUGIN_VAR_READONLY,
-  "DBOptions::bytes_per_sync for RocksDB",
-  nullptr, nullptr, rocksdb_db_options.bytes_per_sync,
-  /* min */ 0L, /* max */ ULONGLONG_MAX, 0);
-
-static MYSQL_SYSVAR_UINT64_T(wal_bytes_per_sync,
-  rocksdb_db_options.wal_bytes_per_sync,
-  PLUGIN_VAR_RQCMDARG | PLUGIN_VAR_READONLY,
-  "DBOptions::wal_bytes_per_sync for RocksDB",
-  nullptr, nullptr, rocksdb_db_options.wal_bytes_per_sync,
-  /* min */ 0L, /* max */ ULONGLONG_MAX, 0);
-
-static MYSQL_SYSVAR_BOOL(enable_thread_tracking,
-  *reinterpret_cast<my_bool*>(&rocksdb_db_options.enable_thread_tracking),
-  PLUGIN_VAR_RQCMDARG | PLUGIN_VAR_READONLY,
-  "DBOptions::enable_thread_tracking for RocksDB",
-  nullptr, nullptr, rocksdb_db_options.enable_thread_tracking);
->>>>>>> 7facbc54
 
 static MYSQL_SYSVAR_LONGLONG(block_cache_size, rocksdb_block_cache_size,
                              PLUGIN_VAR_RQCMDARG | PLUGIN_VAR_READONLY,
@@ -1088,7 +885,6 @@
 // This fixes the mutex contention between :ShardedLRUCache::Lookup and
 // ShardedLRUCache::Release which reduced the QPS ratio (QPS using secondary
 // index / QPS using PK).
-<<<<<<< HEAD
 static MYSQL_SYSVAR_BOOL(
     pin_l0_filter_and_index_blocks_in_cache,
     *reinterpret_cast<my_bool *>(
@@ -1101,7 +897,7 @@
                          PLUGIN_VAR_RQCMDARG | PLUGIN_VAR_READONLY,
                          "BlockBasedTableOptions::index_type for RocksDB",
                          nullptr, nullptr,
-                         (uint64_t)rocksdb_tbl_options.index_type,
+                         (ulong)rocksdb_tbl_options.index_type,
                          &index_type_typelib);
 
 static MYSQL_SYSVAR_BOOL(
@@ -1119,11 +915,11 @@
     "BlockBasedTableOptions::no_block_cache for RocksDB", nullptr, nullptr,
     rocksdb_tbl_options.no_block_cache);
 
-static MYSQL_SYSVAR_ULONG(block_size, rocksdb_tbl_options.block_size,
+static MYSQL_SYSVAR_SIZE_T(block_size, rocksdb_tbl_options.block_size,
                           PLUGIN_VAR_RQCMDARG | PLUGIN_VAR_READONLY,
                           "BlockBasedTableOptions::block_size for RocksDB",
                           nullptr, nullptr, rocksdb_tbl_options.block_size,
-                          /* min */ 1L, /* max */ LONG_MAX, 0);
+                          /* min */ 1L, /* max */ SIZE_T_MAX, 0);
 
 static MYSQL_SYSVAR_INT(
     block_size_deviation, rocksdb_tbl_options.block_size_deviation,
@@ -1145,60 +941,6 @@
     PLUGIN_VAR_RQCMDARG | PLUGIN_VAR_READONLY,
     "BlockBasedTableOptions::whole_key_filtering for RocksDB", nullptr, nullptr,
     rocksdb_tbl_options.whole_key_filtering);
-=======
-static MYSQL_SYSVAR_BOOL(pin_l0_filter_and_index_blocks_in_cache,
-  *reinterpret_cast<my_bool*>(
-    &rocksdb_tbl_options.pin_l0_filter_and_index_blocks_in_cache),
-  PLUGIN_VAR_RQCMDARG | PLUGIN_VAR_READONLY,
-  "pin_l0_filter_and_index_blocks_in_cache for RocksDB",
-  nullptr, nullptr, true);
-
-static MYSQL_SYSVAR_ENUM(index_type,
-  rocksdb_index_type,
-  PLUGIN_VAR_RQCMDARG | PLUGIN_VAR_READONLY,
-  "BlockBasedTableOptions::index_type for RocksDB",
-  nullptr, nullptr,
-  (ulong)rocksdb_tbl_options.index_type, &index_type_typelib);
-
-static MYSQL_SYSVAR_BOOL(hash_index_allow_collision,
-  *reinterpret_cast<my_bool*>(&rocksdb_tbl_options.hash_index_allow_collision),
-  PLUGIN_VAR_RQCMDARG | PLUGIN_VAR_READONLY,
-  "BlockBasedTableOptions::hash_index_allow_collision for RocksDB",
-  nullptr, nullptr, rocksdb_tbl_options.hash_index_allow_collision);
-
-static MYSQL_SYSVAR_BOOL(no_block_cache,
-  *reinterpret_cast<my_bool*>(&rocksdb_tbl_options.no_block_cache),
-  PLUGIN_VAR_RQCMDARG | PLUGIN_VAR_READONLY,
-  "BlockBasedTableOptions::no_block_cache for RocksDB",
-  nullptr, nullptr, rocksdb_tbl_options.no_block_cache);
-
-static MYSQL_SYSVAR_SIZE_T(block_size,
-  rocksdb_tbl_options.block_size,
-  PLUGIN_VAR_RQCMDARG | PLUGIN_VAR_READONLY,
-  "BlockBasedTableOptions::block_size for RocksDB",
-  nullptr, nullptr, rocksdb_tbl_options.block_size,
-  /* min */ 1L, /* max */ SIZE_T_MAX, 0);
-
-static MYSQL_SYSVAR_INT(block_size_deviation,
-  rocksdb_tbl_options.block_size_deviation,
-  PLUGIN_VAR_RQCMDARG | PLUGIN_VAR_READONLY,
-  "BlockBasedTableOptions::block_size_deviation for RocksDB",
-  nullptr, nullptr, rocksdb_tbl_options.block_size_deviation,
-  /* min */ 0, /* max */ INT_MAX, 0);
-
-static MYSQL_SYSVAR_INT(block_restart_interval,
-  rocksdb_tbl_options.block_restart_interval,
-  PLUGIN_VAR_RQCMDARG | PLUGIN_VAR_READONLY,
-  "BlockBasedTableOptions::block_restart_interval for RocksDB",
-  nullptr, nullptr, rocksdb_tbl_options.block_restart_interval,
-  /* min */ 1, /* max */ INT_MAX, 0);
-
-static MYSQL_SYSVAR_BOOL(whole_key_filtering,
-  *reinterpret_cast<my_bool*>(&rocksdb_tbl_options.whole_key_filtering),
-  PLUGIN_VAR_RQCMDARG | PLUGIN_VAR_READONLY,
-  "BlockBasedTableOptions::whole_key_filtering for RocksDB",
-  nullptr, nullptr, rocksdb_tbl_options.whole_key_filtering);
->>>>>>> 7facbc54
 
 static MYSQL_SYSVAR_STR(default_cf_options, rocksdb_default_cf_options,
                         PLUGIN_VAR_RQCMDARG | PLUGIN_VAR_READONLY,
@@ -3110,12 +2852,8 @@
       m_data += format_string("---SNAPSHOT, ACTIVE %lld sec\n"
                               "%s\n"
                               "lock count %llu, write count %llu\n",
-<<<<<<< HEAD
-                              curr_time - snapshot_timestamp, buffer,
-=======
                               (longlong)(curr_time - snapshot_timestamp),
                               buffer,
->>>>>>> 7facbc54
                               tx->get_lock_count(), tx->get_write_count());
     }
   }
@@ -3296,17 +3034,10 @@
 
     std::map<rocksdb::MemoryUtil::UsageType, uint64_t> temp_usage_by_type;
     str.clear();
-<<<<<<< HEAD
     rocksdb::MemoryUtil::GetApproximateMemoryUsageByType(dbs, cache_set,
                                                          &temp_usage_by_type);
-    snprintf(buf, sizeof(buf), "\nMemTable Total: %lu",
-             temp_usage_by_type[rocksdb::MemoryUtil::kMemTableTotal]);
-=======
-    rocksdb::MemoryUtil::GetApproximateMemoryUsageByType(
-      dbs, cache_set, &temp_usage_by_type);
     snprintf(buf, sizeof(buf), "\nMemTable Total: %llu",
              (ulonglong)temp_usage_by_type[rocksdb::MemoryUtil::kMemTableTotal]);
->>>>>>> 7facbc54
     str.append(buf);
     snprintf(buf, sizeof(buf), "\nMemTable Unflushed: %llu",
              (ulonglong)temp_usage_by_type[rocksdb::MemoryUtil::kMemTableUnFlushed]);
@@ -3694,16 +3425,11 @@
       and RocksDB doesn't provide any way to check what kind of error it was.
       Checking system errno happens to work right now.
     */
-<<<<<<< HEAD
-    if (status.IsIOError() && errno == ENOENT) {
-=======
     if (status.IsIOError() 
 #ifndef _WIN32
       && errno == ENOENT
 #endif
-      )
-    {
->>>>>>> 7facbc54
+      ) {
       sql_print_information("RocksDB: Got ENOENT when listing column families");
       sql_print_information(
           "RocksDB:   assuming that we're creating a new database");
@@ -5493,27 +5219,14 @@
                             std::string *const strbuf) {
   DBUG_ASSERT(strbuf != nullptr);
 
-<<<<<<< HEAD
-  if (tablename.size() < 2 || tablename[0] != '.' || tablename[1] != '/') {
+  if (tablename.size() < 2 || tablename[0] != '.' || tablename[1] != FN_LIBCHAR) {
     DBUG_ASSERT(0); // We were not passed table name?
     return HA_ERR_INTERNAL_ERROR;
   }
 
-  size_t pos = tablename.find_first_of('/', 2);
+  size_t pos = tablename.find_first_of(FN_LIBCHAR, 2);
   if (pos == std::string::npos) {
     DBUG_ASSERT(0); // We were not passed table name?
-=======
-  if (tablename.size() < 2 || tablename[0] != '.' || tablename[1] != FN_LIBCHAR)
-  {
-    DBUG_ASSERT(0);  // We were not passed table name?
-    return HA_ERR_INTERNAL_ERROR;
-  }
-
-  size_t pos = tablename.find_first_of(FN_LIBCHAR, 2);
-  if (pos == std::string::npos)
-  {
-    DBUG_ASSERT(0);  // We were not passed table name?
->>>>>>> 7facbc54
     return HA_ERR_INTERNAL_ERROR;
   }
 
@@ -8764,17 +8477,10 @@
     }
 
     timespec ts;
-<<<<<<< HEAD
-    clock_gettime(CLOCK_REALTIME, &ts);
-    ts.tv_sec += dict_manager.is_drop_index_empty()
+    int sec= dict_manager.is_drop_index_empty()
                      ? 24 * 60 * 60 // no filtering
                      : 60;          // filtering
-=======
-    int sec= dict_manager.is_drop_index_empty()
-      ? 24 * 60 * 60 // no filtering
-      : 60; // filtering
     set_timespec(ts,sec);
->>>>>>> 7facbc54
 
     const auto ret MY_ATTRIBUTE((__unused__)) =
         mysql_cond_timedwait(&m_signal_cond, &m_signal_mutex, &ts);
@@ -10329,13 +10035,6 @@
         rdb_handle_io_error(s, RDB_IO_ERROR_BG_THREAD);
       }
     }
-<<<<<<< HEAD
-
-    // Set the next timestamp for mysql_cond_timedwait() (which ends up calling
-    // pthread_cond_timedwait()) to wait on.
-    ts_next_sync.tv_sec = ts.tv_sec + WAKE_UP_INTERVAL;
-=======
->>>>>>> 7facbc54
   }
 
   // save remaining stats which might've left unsaved
