/* Copyright (C) 2003 MySQL AB

   This program is free software; you can redistribute it and/or modify
   it under the terms of the GNU General Public License as published by
   the Free Software Foundation; version 2 of the License.

   This program is distributed in the hope that it will be useful,
   but WITHOUT ANY WARRANTY; without even the implied warranty of
   MERCHANTABILITY or FITNESS FOR A PARTICULAR PURPOSE.  See the
   GNU General Public License for more details.

   You should have received a copy of the GNU General Public License
   along with this program; if not, write to the Free Software
   Foundation, Inc., 59 Temple Place, Suite 330, Boston, MA  02111-1307  USA */

#define DBTUP_C
#define DBTUP_SCAN_CPP
#include "Dbtup.hpp"
#include <signaldata/AccScan.hpp>
#include <signaldata/NextScan.hpp>
#include <signaldata/AccLock.hpp>
#include <md5_hash.hpp>

#undef jam
#undef jamEntry
#define jam() { jamLine(32000 + __LINE__); }
#define jamEntry() { jamEntryLine(32000 + __LINE__); }

#ifdef VM_TRACE
#define dbg(x) globalSignalLoggers.log x
#else
#define dbg(x)
#endif

void
Dbtup::execACC_SCANREQ(Signal* signal)
{
  jamEntry();
  const AccScanReq reqCopy = *(const AccScanReq*)signal->getDataPtr();
  const AccScanReq* const req = &reqCopy;
  ScanOpPtr scanPtr;
  scanPtr.i = RNIL;
  do {
    // find table and fragment
    TablerecPtr tablePtr;
    tablePtr.i = req->tableId;
    ptrCheckGuard(tablePtr, cnoOfTablerec, tablerec);
    FragrecordPtr fragPtr;
    Uint32 fragId = req->fragmentNo;
    fragPtr.i = RNIL;
    getFragmentrec(fragPtr, fragId, tablePtr.p);
    ndbrequire(fragPtr.i != RNIL);
    Fragrecord& frag = *fragPtr.p;
    // flags
    Uint32 bits = 0;
    

    if (AccScanReq::getLcpScanFlag(req->requestInfo))
    {
      jam();
      bits |= ScanOp::SCAN_LCP;
      c_scanOpPool.getPtr(scanPtr, c_lcp_scan_op);
    }
    else
    {
      // seize from pool and link to per-fragment list
      LocalDLList<ScanOp> list(c_scanOpPool, frag.m_scanList);
      if (! list.seize(scanPtr)) {
	jam();
	break;
      }
    }
     
    if (!AccScanReq::getNoDiskScanFlag(req->requestInfo)
        && tablePtr.p->m_no_of_disk_attributes)
    {
      bits |= ScanOp::SCAN_DD;
    }
    
    bool mm = (bits & ScanOp::SCAN_DD);
    if (tablePtr.p->m_attributes[mm].m_no_of_varsize > 0) {
      bits |= ScanOp::SCAN_VS;
      
      // disk pages have fixed page format
      ndbrequire(! (bits & ScanOp::SCAN_DD));
    }
    if (! AccScanReq::getReadCommittedFlag(req->requestInfo)) {
      if (AccScanReq::getLockMode(req->requestInfo) == 0)
        bits |= ScanOp::SCAN_LOCK_SH;
      else
        bits |= ScanOp::SCAN_LOCK_EX;
    }

<<<<<<< HEAD
    if (AccScanReq::getNRScanFlag(req->requestInfo))
    {
      jam();
      bits |= ScanOp::SCAN_NR;
      scanPtr.p->m_endPage = req->maxPage;
      if (req->maxPage != RNIL && req->maxPage > frag.noOfPages)
      {
         ndbout_c("%u %u endPage: %u (noOfPages: %u)", 
                   tablePtr.i, fragId,
                   req->maxPage, fragPtr.p->noOfPages);
      }
    }
    else
    {
      jam();
      scanPtr.p->m_endPage = RNIL;
    }
=======
    if (AccScanReq::getLcpScanFlag(req->requestInfo))
    {
      jam();
      ndbrequire((bits & ScanOp::SCAN_DD) == 0);
      ndbrequire((bits & ScanOp::SCAN_LOCK) == 0);
    }
    
    bits |= AccScanReq::getNRScanFlag(req->requestInfo) ? ScanOp::SCAN_NR : 0;
>>>>>>> eff09110
    
    // set up scan op
    new (scanPtr.p) ScanOp();
    ScanOp& scan = *scanPtr.p;
    scan.m_state = ScanOp::First;
    scan.m_bits = bits;
    scan.m_userPtr = req->senderData;
    scan.m_userRef = req->senderRef;
    scan.m_tableId = tablePtr.i;
    scan.m_fragId = frag.fragmentId;
    scan.m_fragPtrI = fragPtr.i;
    scan.m_transId1 = req->transId1;
    scan.m_transId2 = req->transId2;
    scan.m_savePointId = req->savePointId;

    // conf
    AccScanConf* const conf = (AccScanConf*)signal->getDataPtrSend();
    conf->scanPtr = req->senderData;
    conf->accPtr = scanPtr.i;
    conf->flag = AccScanConf::ZNOT_EMPTY_FRAGMENT;
    sendSignal(req->senderRef, GSN_ACC_SCANCONF,
        signal, AccScanConf::SignalLength, JBB);
    return;
  } while (0);
  if (scanPtr.i != RNIL) {
    jam();
    releaseScanOp(scanPtr);
  }
  // LQH does not handle REF
  signal->theData[0] = 0x313;
  sendSignal(req->senderRef, GSN_ACC_SCANREF, signal, 1, JBB);
}

void
Dbtup::execNEXT_SCANREQ(Signal* signal)
{
  jamEntry();
  const NextScanReq reqCopy = *(const NextScanReq*)signal->getDataPtr();
  const NextScanReq* const req = &reqCopy;
  ScanOpPtr scanPtr;
  c_scanOpPool.getPtr(scanPtr, req->accPtr);
  ScanOp& scan = *scanPtr.p;
  switch (req->scanFlag) {
  case NextScanReq::ZSCAN_NEXT:
    jam();
    break;
  case NextScanReq::ZSCAN_NEXT_COMMIT:
    jam();
  case NextScanReq::ZSCAN_COMMIT:
    jam();
    if ((scan.m_bits & ScanOp::SCAN_LOCK) != 0) {
      jam();
      AccLockReq* const lockReq = (AccLockReq*)signal->getDataPtrSend();
      lockReq->returnCode = RNIL;
      lockReq->requestInfo = AccLockReq::Unlock;
      lockReq->accOpPtr = req->accOperationPtr;
      EXECUTE_DIRECT(DBACC, GSN_ACC_LOCKREQ,
          signal, AccLockReq::UndoSignalLength);
      jamEntry();
      ndbrequire(lockReq->returnCode == AccLockReq::Success);
      removeAccLockOp(scan, req->accOperationPtr);
    }
    if (req->scanFlag == NextScanReq::ZSCAN_COMMIT) {
      NextScanConf* const conf = (NextScanConf*)signal->getDataPtrSend();
      conf->scanPtr = scan.m_userPtr;
      unsigned signalLength = 1;
      sendSignal(scanPtr.p->m_userRef, GSN_NEXT_SCANCONF,
		 signal, signalLength, JBB);
      return;
    }
    break;
  case NextScanReq::ZSCAN_CLOSE:
    jam();
    if (scan.m_bits & ScanOp::SCAN_LOCK_WAIT) {
      jam();
      ndbrequire(scan.m_accLockOp != RNIL);
      // use ACC_ABORTCONF to flush out any reply in job buffer
      AccLockReq* const lockReq = (AccLockReq*)signal->getDataPtrSend();
      lockReq->returnCode = RNIL;
      lockReq->requestInfo = AccLockReq::AbortWithConf;
      lockReq->accOpPtr = scan.m_accLockOp;
      EXECUTE_DIRECT(DBACC, GSN_ACC_LOCKREQ,
		     signal, AccLockReq::UndoSignalLength);
      jamEntry();
      ndbrequire(lockReq->returnCode == AccLockReq::Success);
      scan.m_state = ScanOp::Aborting;
      return;
    }
    if (scan.m_state == ScanOp::Locked) {
      jam();
      ndbrequire(scan.m_accLockOp != RNIL);
      AccLockReq* const lockReq = (AccLockReq*)signal->getDataPtrSend();
      lockReq->returnCode = RNIL;
      lockReq->requestInfo = AccLockReq::Abort;
      lockReq->accOpPtr = scan.m_accLockOp;
      EXECUTE_DIRECT(DBACC, GSN_ACC_LOCKREQ,
		     signal, AccLockReq::UndoSignalLength);
      jamEntry();
      ndbrequire(lockReq->returnCode == AccLockReq::Success);
      scan.m_accLockOp = RNIL;
    }
    scan.m_state = ScanOp::Aborting;
    scanClose(signal, scanPtr);
    return;
  case NextScanReq::ZSCAN_NEXT_ABORT:
    jam();
  default:
    jam();
    ndbrequire(false);
    break;
  }
  // start looking for next scan result
  AccCheckScan* checkReq = (AccCheckScan*)signal->getDataPtrSend();
  checkReq->accPtr = scanPtr.i;
  checkReq->checkLcpStop = AccCheckScan::ZNOT_CHECK_LCP_STOP;
  EXECUTE_DIRECT(DBTUP, GSN_ACC_CHECK_SCAN, signal, AccCheckScan::SignalLength);
  jamEntry();
}

void
Dbtup::execACC_CHECK_SCAN(Signal* signal)
{
  jamEntry();
  const AccCheckScan reqCopy = *(const AccCheckScan*)signal->getDataPtr();
  const AccCheckScan* const req = &reqCopy;
  ScanOpPtr scanPtr;
  c_scanOpPool.getPtr(scanPtr, req->accPtr);
  ScanOp& scan = *scanPtr.p;
  // fragment
  FragrecordPtr fragPtr;
  fragPtr.i = scan.m_fragPtrI;
  ptrCheckGuard(fragPtr, cnoOfFragrec, fragrecord);
  Fragrecord& frag = *fragPtr.p;
  if (req->checkLcpStop == AccCheckScan::ZCHECK_LCP_STOP) {
    jam();
    signal->theData[0] = scan.m_userPtr;
    signal->theData[1] = true;
    EXECUTE_DIRECT(DBLQH, GSN_CHECK_LCP_STOP, signal, 2);
    jamEntry();
    return;
  }
  if (scan.m_bits & ScanOp::SCAN_LOCK_WAIT) {
    jam();
    // LQH asks if we are waiting for lock and we tell it to ask again
    NextScanConf* const conf = (NextScanConf*)signal->getDataPtrSend();
    conf->scanPtr = scan.m_userPtr;
    conf->accOperationPtr = RNIL;       // no tuple returned
    conf->fragId = frag.fragmentId;
    unsigned signalLength = 3;
    // if TC has ordered scan close, it will be detected here
    sendSignal(scan.m_userRef, GSN_NEXT_SCANCONF,
        signal, signalLength, JBB);
    return;     // stop
  }
  if (scan.m_state == ScanOp::First) {
    jam();
    scanFirst(signal, scanPtr);
  }
  if (scan.m_state == ScanOp::Next) {
    jam();
    bool immediate = scanNext(signal, scanPtr);
    if (! immediate) {
      jam();
      // time-slicing via TUP or PGMAN
      return;
    }
  }
  scanReply(signal, scanPtr);
}

void
Dbtup::scanReply(Signal* signal, ScanOpPtr scanPtr)
{
  ScanOp& scan = *scanPtr.p;
  FragrecordPtr fragPtr;
  fragPtr.i = scan.m_fragPtrI;
  ptrCheckGuard(fragPtr, cnoOfFragrec, fragrecord);
  Fragrecord& frag = *fragPtr.p;
  // for reading tuple key in Current state
  Uint32* pkData = (Uint32*)c_dataBuffer;
  unsigned pkSize = 0;
  if (scan.m_state == ScanOp::Current) {
    // found an entry to return
    jam();
    ndbrequire(scan.m_accLockOp == RNIL);
    if (scan.m_bits & ScanOp::SCAN_LOCK) {
      jam();
      // read tuple key - use TUX routine
      const ScanPos& pos = scan.m_scanPos;
      const Local_key& key_mm = pos.m_key_mm;
      int ret = tuxReadPk(fragPtr.i, pos.m_realpid_mm, key_mm.m_page_idx,
			  pkData, true);
      ndbrequire(ret > 0);
      pkSize = ret;
      dbg((DBTUP, "PK size=%d data=%08x", pkSize, pkData[0]));
      // get read lock or exclusive lock
      AccLockReq* const lockReq = (AccLockReq*)signal->getDataPtrSend();
      lockReq->returnCode = RNIL;
      lockReq->requestInfo = (scan.m_bits & ScanOp::SCAN_LOCK_SH) ?
        AccLockReq::LockShared : AccLockReq::LockExclusive;
      lockReq->accOpPtr = RNIL;
      lockReq->userPtr = scanPtr.i;
      lockReq->userRef = reference();
      lockReq->tableId = scan.m_tableId;
      lockReq->fragId = frag.fragmentId;
      lockReq->fragPtrI = RNIL; // no cached frag ptr yet
      lockReq->hashValue = md5_hash((Uint64*)pkData, pkSize);
      lockReq->tupAddr = key_mm.ref();
      lockReq->transId1 = scan.m_transId1;
      lockReq->transId2 = scan.m_transId2;
      EXECUTE_DIRECT(DBACC, GSN_ACC_LOCKREQ,
          signal, AccLockReq::LockSignalLength);
      jamEntry();
      switch (lockReq->returnCode) {
      case AccLockReq::Success:
        jam();
        scan.m_state = ScanOp::Locked;
        scan.m_accLockOp = lockReq->accOpPtr;
        break;
      case AccLockReq::IsBlocked:
        jam();
        // normal lock wait
        scan.m_state = ScanOp::Blocked;
        scan.m_bits |= ScanOp::SCAN_LOCK_WAIT;
        scan.m_accLockOp = lockReq->accOpPtr;
        // LQH will wake us up
        signal->theData[0] = scan.m_userPtr;
        signal->theData[1] = true;
        EXECUTE_DIRECT(DBLQH, GSN_CHECK_LCP_STOP, signal, 2);
        jamEntry();
        return;
        break;
      case AccLockReq::Refused:
        jam();
        // we cannot see deleted tuple (assert only)
        ndbassert(false);
        // skip it
        scan.m_state = ScanOp::Next;
        signal->theData[0] = scan.m_userPtr;
        signal->theData[1] = true;
        EXECUTE_DIRECT(DBLQH, GSN_CHECK_LCP_STOP, signal, 2);
        jamEntry();
        return;
        break;
      case AccLockReq::NoFreeOp:
        jam();
        // max ops should depend on max scans (assert only)
        ndbassert(false);
        // stay in Current state
        scan.m_state = ScanOp::Current;
        signal->theData[0] = scan.m_userPtr;
        signal->theData[1] = true;
        EXECUTE_DIRECT(DBLQH, GSN_CHECK_LCP_STOP, signal, 2);
        jamEntry();
        return;
        break;
      default:
        ndbrequire(false);
        break;
      }
    } else {
      scan.m_state = ScanOp::Locked;
    }
  } 

  if (scan.m_state == ScanOp::Locked) {
    // we have lock or do not need one
    jam();
    // conf signal
    NextScanConf* const conf = (NextScanConf*)signal->getDataPtrSend();
    conf->scanPtr = scan.m_userPtr;
    // the lock is passed to LQH
    Uint32 accLockOp = scan.m_accLockOp;
    if (accLockOp != RNIL) {
      scan.m_accLockOp = RNIL;
      // remember it until LQH unlocks it
      addAccLockOp(scan, accLockOp);
    } else {
      ndbrequire(! (scan.m_bits & ScanOp::SCAN_LOCK));
      // operation RNIL in LQH would signal no tuple returned
      accLockOp = (Uint32)-1;
    }
    const ScanPos& pos = scan.m_scanPos;
    conf->accOperationPtr = accLockOp;
    conf->fragId = frag.fragmentId;
    conf->localKey[0] = pos.m_key_mm.ref();
    conf->localKey[1] = 0;
    conf->localKeyLength = 1;
    unsigned signalLength = 6;
    if (scan.m_bits & ScanOp::SCAN_LOCK) {
      sendSignal(scan.m_userRef, GSN_NEXT_SCANCONF,
          signal, signalLength, JBB);
    } else {
      Uint32 blockNo = refToBlock(scan.m_userRef);
      EXECUTE_DIRECT(blockNo, GSN_NEXT_SCANCONF, signal, signalLength);
      jamEntry();
    }
    // next time look for next entry
    scan.m_state = ScanOp::Next;
    return;
  }
  if (scan.m_state == ScanOp::Last ||
      scan.m_state == ScanOp::Invalid) {
    jam();
    NextScanConf* const conf = (NextScanConf*)signal->getDataPtrSend();
    conf->scanPtr = scan.m_userPtr;
    conf->accOperationPtr = RNIL;
    conf->fragId = RNIL;
    unsigned signalLength = 3;
    sendSignal(scanPtr.p->m_userRef, GSN_NEXT_SCANCONF,
        signal, signalLength, JBB);
    return;
  }
  ndbrequire(false);
}

/*
 * Lock succeeded (after delay) in ACC.  If the lock is for current
 * entry, set state to Locked.  If the lock is for an entry we were
 * moved away from, simply unlock it.  Finally, if we are closing the
 * scan, do nothing since we have already sent an abort request.
 */
void
Dbtup::execACCKEYCONF(Signal* signal)
{
  jamEntry();
  ScanOpPtr scanPtr;
  scanPtr.i = signal->theData[0];
  c_scanOpPool.getPtr(scanPtr);
  ScanOp& scan = *scanPtr.p;
  ndbrequire(scan.m_bits & ScanOp::SCAN_LOCK_WAIT && scan.m_accLockOp != RNIL);
  scan.m_bits &= ~ ScanOp::SCAN_LOCK_WAIT;
  if (scan.m_state == ScanOp::Blocked) {
    // the lock wait was for current entry
    jam();
    scan.m_state = ScanOp::Locked;
    // LQH has the ball
    return;
  }
  if (scan.m_state != ScanOp::Aborting) {
    // we were moved, release lock
    jam();
    AccLockReq* const lockReq = (AccLockReq*)signal->getDataPtrSend();
    lockReq->returnCode = RNIL;
    lockReq->requestInfo = AccLockReq::Abort;
    lockReq->accOpPtr = scan.m_accLockOp;
    EXECUTE_DIRECT(DBACC, GSN_ACC_LOCKREQ, signal, AccLockReq::UndoSignalLength);
    jamEntry();
    ndbrequire(lockReq->returnCode == AccLockReq::Success);
    scan.m_accLockOp = RNIL;
    // LQH has the ball
    return;
  }
  // lose the lock
  scan.m_accLockOp = RNIL;
  // continue at ACC_ABORTCONF
}

/*
 * Lock failed (after delay) in ACC.  Probably means somebody ahead of
 * us in lock queue deleted the tuple.
 */
void
Dbtup::execACCKEYREF(Signal* signal)
{
  jamEntry();
  ScanOpPtr scanPtr;
  scanPtr.i = signal->theData[0];
  c_scanOpPool.getPtr(scanPtr);
  ScanOp& scan = *scanPtr.p;
  ndbrequire(scan.m_bits & ScanOp::SCAN_LOCK_WAIT && scan.m_accLockOp != RNIL);
  scan.m_bits &= ~ ScanOp::SCAN_LOCK_WAIT;
  if (scan.m_state != ScanOp::Aborting) {
    jam();
    // release the operation
    AccLockReq* const lockReq = (AccLockReq*)signal->getDataPtrSend();
    lockReq->returnCode = RNIL;
    lockReq->requestInfo = AccLockReq::Abort;
    lockReq->accOpPtr = scan.m_accLockOp;
    EXECUTE_DIRECT(DBACC, GSN_ACC_LOCKREQ, signal, AccLockReq::UndoSignalLength);
    jamEntry();
    ndbrequire(lockReq->returnCode == AccLockReq::Success);
    scan.m_accLockOp = RNIL;
    // scan position should already have been moved (assert only)
    if (scan.m_state == ScanOp::Blocked) {
      jam();
      //ndbassert(false);
      if (scan.m_bits & ScanOp::SCAN_NR)
      {
	jam();
	scan.m_state = ScanOp::Next;
	scan.m_scanPos.m_get = ScanPos::Get_tuple;
	ndbout_c("Ignoring scan.m_state == ScanOp::Blocked, refetch");
      }
      else
      {
	jam();
	scan.m_state = ScanOp::Next;
	ndbout_c("Ignoring scan.m_state == ScanOp::Blocked");
      }
    }
    // LQH has the ball
    return;
  }
  // lose the lock
  scan.m_accLockOp = RNIL;
  // continue at ACC_ABORTCONF
}

/*
 * Received when scan is closing.  This signal arrives after any
 * ACCKEYCON or ACCKEYREF which may have been in job buffer.
 */
void
Dbtup::execACC_ABORTCONF(Signal* signal)
{
  jamEntry();
  ScanOpPtr scanPtr;
  scanPtr.i = signal->theData[0];
  c_scanOpPool.getPtr(scanPtr);
  ScanOp& scan = *scanPtr.p;
  ndbrequire(scan.m_state == ScanOp::Aborting);
  // most likely we are still in lock wait
  if (scan.m_bits & ScanOp::SCAN_LOCK_WAIT) {
    jam();
    scan.m_bits &= ~ ScanOp::SCAN_LOCK_WAIT;
    scan.m_accLockOp = RNIL;
  }
  scanClose(signal, scanPtr);
}

void
Dbtup::scanFirst(Signal*, ScanOpPtr scanPtr)
{
  ScanOp& scan = *scanPtr.p;
  ScanPos& pos = scan.m_scanPos;
  Local_key& key = pos.m_key;
  const Uint32 bits = scan.m_bits;
  // fragment
  FragrecordPtr fragPtr;
  fragPtr.i = scan.m_fragPtrI;
  ptrCheckGuard(fragPtr, cnoOfFragrec, fragrecord);
  Fragrecord& frag = *fragPtr.p;
  // in the future should not pre-allocate pages
  if (frag.noOfPages == 0 && ((bits & ScanOp::SCAN_NR) == 0)) {
    jam();
    scan.m_state = ScanOp::Last;
    return;
  }
  if (! (bits & ScanOp::SCAN_DD)) {
    key.m_file_no = ZNIL;
    key.m_page_no = 0;
    pos.m_get = ScanPos::Get_page_mm;
    // for MM scan real page id is cached for efficiency
    pos.m_realpid_mm = RNIL;
  } else {
    Disk_alloc_info& alloc = frag.m_disk_alloc_info;
    // for now must check disk part explicitly
    if (alloc.m_extent_list.firstItem == RNIL) {
      jam();
      scan.m_state = ScanOp::Last;
      return;
    }
    pos.m_extent_info_ptr_i = alloc.m_extent_list.firstItem;
    Extent_info* ext = c_extent_pool.getPtr(pos.m_extent_info_ptr_i);
    key.m_file_no = ext->m_key.m_file_no;
    key.m_page_no = ext->m_first_page_no;
    pos.m_get = ScanPos::Get_page_dd;
  }
  key.m_page_idx = 0;
  // let scanNext() do the work
  scan.m_state = ScanOp::Next;
}

bool
Dbtup::scanNext(Signal* signal, ScanOpPtr scanPtr)
{
  ScanOp& scan = *scanPtr.p;
  ScanPos& pos = scan.m_scanPos;
  Local_key& key = pos.m_key;
  const Uint32 bits = scan.m_bits;
  // table
  TablerecPtr tablePtr;
  tablePtr.i = scan.m_tableId;
  ptrCheckGuard(tablePtr, cnoOfTablerec, tablerec);
  Tablerec& table = *tablePtr.p;
  // fragment
  FragrecordPtr fragPtr;
  fragPtr.i = scan.m_fragPtrI;
  ptrCheckGuard(fragPtr, cnoOfFragrec, fragrecord);
  Fragrecord& frag = *fragPtr.p;
  // tuple found
  Tuple_header* th = 0;
  Uint32 thbits = 0;
  Uint32 loop_count = 0;
  Uint32 scanGCI = scanPtr.p->m_scanGCI;
  Uint32 foundGCI;
 
  const bool mm = (bits & ScanOp::SCAN_DD);
  const bool lcp = (bits & ScanOp::SCAN_LCP);
  
  Uint32 lcp_list = fragPtr.p->m_lcp_keep_list;
  Uint32 size = table.m_offsets[mm].m_fix_header_size;

  if (lcp && lcp_list != RNIL)
    goto found_lcp_keep;

  switch(pos.m_get){
  case ScanPos::Get_next_tuple:
  case ScanPos::Get_next_tuple_fs:
    jam();
    key.m_page_idx += size;
    // fall through
  case ScanPos::Get_tuple:
  case ScanPos::Get_tuple_fs:
    jam();
    /**
     * We need to refetch page after timeslice
     */
    pos.m_get = ScanPos::Get_page;
    break;
  default:
    break;
  }
  
  while (true) {
    switch (pos.m_get) {
    case ScanPos::Get_next_page:
      // move to next page
      jam();
      {
        if (! (bits & ScanOp::SCAN_DD))
          pos.m_get = ScanPos::Get_next_page_mm;
        else
          pos.m_get = ScanPos::Get_next_page_dd;
      }
      continue;
    case ScanPos::Get_page:
      // get real page
      jam();
      {
        if (! (bits & ScanOp::SCAN_DD))
          pos.m_get = ScanPos::Get_page_mm;
        else
          pos.m_get = ScanPos::Get_page_dd;
      }
      continue;
    case ScanPos::Get_next_page_mm:
      // move to next logical TUP page
      jam();
      {
        key.m_page_no++;
        if (key.m_page_no >= frag.noOfPages) {
          jam();

          if ((bits & ScanOp::SCAN_NR) && (scan.m_endPage != RNIL))
          {
            jam();
            if (key.m_page_no < scan.m_endPage)
            {
              jam();
              ndbout_c("scanning page %u", key.m_page_no);
              goto cont;
            }
          }
          // no more pages, scan ends
          pos.m_get = ScanPos::Get_undef;
          scan.m_state = ScanOp::Last;
          return true;
        }
    cont:
        key.m_page_idx = 0;
        pos.m_get = ScanPos::Get_page_mm;
        // clear cached value
        pos.m_realpid_mm = RNIL;
      }
      /*FALLTHRU*/
    case ScanPos::Get_page_mm:
      // get TUP real page
      jam();
      {
        if (pos.m_realpid_mm == RNIL) {
          jam();
          if (key.m_page_no < frag.noOfPages)
            pos.m_realpid_mm = getRealpid(fragPtr.p, key.m_page_no);
          else
          {
            ndbassert(bits & ScanOp::SCAN_NR);
            goto nopage;
          }
        }
        PagePtr pagePtr;
	c_page_pool.getPtr(pagePtr, pos.m_realpid_mm);

        if (pagePtr.p->page_state == ZEMPTY_MM) {
          // skip empty page
          jam();
          if (! (bits & ScanOp::SCAN_NR))
          {
            pos.m_get = ScanPos::Get_next_page_mm;
            break; // incr loop count
          }
          else
          {
            jam();
            pos.m_realpid_mm = RNIL;
          }
        }
    nopage:
        pos.m_page = pagePtr.p;
        pos.m_get = ScanPos::Get_tuple;
      }
      continue;
    case ScanPos::Get_next_page_dd:
      // move to next disk page
      jam();
      {
        Disk_alloc_info& alloc = frag.m_disk_alloc_info;
        Local_fragment_extent_list list(c_extent_pool, alloc.m_extent_list);
        Ptr<Extent_info> ext_ptr;
        c_extent_pool.getPtr(ext_ptr, pos.m_extent_info_ptr_i);
        Extent_info* ext = ext_ptr.p;
        key.m_page_no++;
        if (key.m_page_no >= ext->m_first_page_no + alloc.m_extent_size) {
          // no more pages in this extent
          jam();
          if (! list.next(ext_ptr)) {
            // no more extents, scan ends
            jam();
            pos.m_get = ScanPos::Get_undef;
            scan.m_state = ScanOp::Last;
            return true;
          } else {
            // move to next extent
            jam();
            pos.m_extent_info_ptr_i = ext_ptr.i;
            ext = c_extent_pool.getPtr(pos.m_extent_info_ptr_i);
            key.m_file_no = ext->m_key.m_file_no;
            key.m_page_no = ext->m_first_page_no;
          }
        }
        key.m_page_idx = 0;
        pos.m_get = ScanPos::Get_page_dd;
        /*
          read ahead for scan in disk order
          do read ahead every 8:th page
        */
        if ((bits & ScanOp::SCAN_DD) &&
            (((key.m_page_no - ext->m_first_page_no) & 7) == 0))
        {
          jam();
          // initialize PGMAN request
          Page_cache_client::Request preq;
          preq.m_page = pos.m_key;
          preq.m_callback = TheNULLCallback;

          // set maximum read ahead
          Uint32 read_ahead = m_max_page_read_ahead;

          while (true)
          {
            // prepare page read ahead in current extent
            Uint32 page_no = preq.m_page.m_page_no;
            Uint32 page_no_limit = page_no + read_ahead;
            Uint32 limit = ext->m_first_page_no + alloc.m_extent_size;
            if (page_no_limit > limit)
            {
              jam();
              // read ahead crosses extent, set limit for this extent
              read_ahead = page_no_limit - limit;
              page_no_limit = limit;
              // and make sure we only read one extra extent next time around
              if (read_ahead > alloc.m_extent_size)
                read_ahead = alloc.m_extent_size;
            }
            else
            {
              jam();
              read_ahead = 0; // no more to read ahead after this
            }
            // do read ahead pages for this extent
            while (page_no < page_no_limit)
            {
              // page request to PGMAN
              jam();
              preq.m_page.m_page_no = page_no;
              int flags = 0;
              // ignore result
              m_pgman.get_page(signal, preq, flags);
              jamEntry();
              page_no++;
            }
            if (!read_ahead || !list.next(ext_ptr))
            {
              // no more extents after this or read ahead done
              jam();
              break;
            }
            // move to next extent and initialize PGMAN request accordingly
            Extent_info* ext = c_extent_pool.getPtr(ext_ptr.i);
            preq.m_page.m_file_no = ext->m_key.m_file_no;
            preq.m_page.m_page_no = ext->m_first_page_no;
          }
        } // if ScanOp::SCAN_DD read ahead
      }
      /*FALLTHRU*/
    case ScanPos::Get_page_dd:
      // get global page in PGMAN cache
      jam();
      {
        // check if page is un-allocated or empty
	if (likely(! (bits & ScanOp::SCAN_NR)))
	{
	  Tablespace_client tsman(signal, c_tsman,
				  frag.fragTableId, 
				  frag.fragmentId, 
				  frag.m_tablespace_id);
	  unsigned uncommitted, committed;
	  uncommitted = committed = ~(unsigned)0;
	  int ret = tsman.get_page_free_bits(&key, &uncommitted, &committed);
	  ndbrequire(ret == 0);
	  if (committed == 0 && uncommitted == 0) {
	    // skip empty page
	    jam();
	    pos.m_get = ScanPos::Get_next_page_dd;
	    break; // incr loop count
	  }
	}
        // page request to PGMAN
        Page_cache_client::Request preq;
        preq.m_page = pos.m_key;
        preq.m_callback.m_callbackData = scanPtr.i;
        preq.m_callback.m_callbackFunction =
          safe_cast(&Dbtup::disk_page_tup_scan_callback);
        int flags = 0;
        int res = m_pgman.get_page(signal, preq, flags);
        jamEntry();
        if (res == 0) {
          jam();
          // request queued
          pos.m_get = ScanPos::Get_tuple;
          return false;
        }
        ndbrequire(res > 0);
        pos.m_page = (Page*)m_pgman.m_ptr.p;
      }
      pos.m_get = ScanPos::Get_tuple;
      continue;
      // get tuple
      // move to next tuple
    case ScanPos::Get_next_tuple:
    case ScanPos::Get_next_tuple_fs:
      // move to next fixed size tuple
      jam();
      {
        key.m_page_idx += size;
        pos.m_get = ScanPos::Get_tuple_fs;
      }
      /*FALLTHRU*/
    case ScanPos::Get_tuple:
    case ScanPos::Get_tuple_fs:
      // get fixed size tuple
      jam();
      {
        Fix_page* page = (Fix_page*)pos.m_page;
        if (key.m_page_idx + size <= Fix_page::DATA_WORDS) 
	{
	  pos.m_get = ScanPos::Get_next_tuple_fs;
          th = (Tuple_header*)&page->m_data[key.m_page_idx];
	  
	  if (likely(! (bits & ScanOp::SCAN_NR)))
	  {
	    jam();
            thbits = th->m_header_bits;
	    if (! (thbits & Tuple_header::FREE))
	    {
              goto found_tuple;
	    } 
	  }
	  else
	  {
            if (pos.m_realpid_mm == RNIL)
            {
              jam();
              foundGCI = 0;
              goto found_deleted_rowid;
            }
            thbits = th->m_header_bits;
	    if ((foundGCI = *th->get_mm_gci(tablePtr.p)) > scanGCI ||
                foundGCI == 0)
	    {
	      if (! (thbits & Tuple_header::FREE))
	      {
		jam();
		goto found_tuple;
	      }
	      else
	      {
		goto found_deleted_rowid;
	      }
	    }
	    else if (thbits != Fix_page::FREE_RECORD && 
		     th->m_operation_ptr_i != RNIL)
	    {
	      jam();
	      goto found_tuple; // Locked tuple...
	      // skip free tuple
	    }
	  }
        } else {
          jam();
          // no more tuples on this page
          pos.m_get = ScanPos::Get_next_page;
        }
      }
      break; // incr loop count
  found_tuple:
      // found possible tuple to return
      jam();
      {
        // caller has already set pos.m_get to next tuple
        if (! (bits & ScanOp::SCAN_LCP && thbits & Tuple_header::LCP_SKIP)) {
          Local_key& key_mm = pos.m_key_mm;
          if (! (bits & ScanOp::SCAN_DD)) {
            key_mm = pos.m_key;
            // real page id is already set
          } else {
	    key_mm.assref(th->m_base_record_ref);
            // recompute for each disk tuple
            pos.m_realpid_mm = getRealpid(fragPtr.p, key_mm.m_page_no);
          }
          // TUPKEYREQ handles savepoint stuff
          scan.m_state = ScanOp::Current;
          return true;
        } else {
          jam();
          // clear it so that it will show up in next LCP
          th->m_header_bits = thbits & ~(Uint32)Tuple_header::LCP_SKIP;
	  if (tablePtr.p->m_bits & Tablerec::TR_Checksum) {
	    jam();
	    setChecksum(th, tablePtr.p);
	  }
        }
      }
      break;
  found_deleted_rowid:
      jam();
      {
	ndbassert(bits & ScanOp::SCAN_NR);
	Local_key& key_mm = pos.m_key_mm;
	if (! (bits & ScanOp::SCAN_DD)) {
	  key_mm = pos.m_key;
	  // caller has already set pos.m_get to next tuple
	  // real page id is already set
	} else {
	  key_mm.assref(th->m_base_record_ref);
	  // recompute for each disk tuple
	  pos.m_realpid_mm = getRealpid(fragPtr.p, key_mm.m_page_no);
	  
	  Fix_page *mmpage = (Fix_page*)c_page_pool.getPtr(pos.m_realpid_mm);
	  th = (Tuple_header*)(mmpage->m_data + key_mm.m_page_idx);
	  if ((foundGCI = *th->get_mm_gci(tablePtr.p)) > scanGCI ||
              foundGCI == 0)
	  {
	    if (! (thbits & Tuple_header::FREE))
	      break;
	  }
	}
	
	NextScanConf* const conf = (NextScanConf*)signal->getDataPtrSend();
	conf->scanPtr = scan.m_userPtr;
	conf->accOperationPtr = RNIL;
	conf->fragId = frag.fragmentId;
	conf->localKey[0] = pos.m_key_mm.ref();
	conf->localKey[1] = 0;
	conf->localKeyLength = 1;
	conf->gci = foundGCI;
	Uint32 blockNo = refToBlock(scan.m_userRef);
	EXECUTE_DIRECT(blockNo, GSN_NEXT_SCANCONF, signal, 7);
	jamEntry();

	// TUPKEYREQ handles savepoint stuff
	loop_count = 32;
	scan.m_state = ScanOp::Next;
	return false;
      }
      break; // incr loop count
    default:
      ndbrequire(false);
      break;
    }
    if (++loop_count >= 32)
      break;
  }
  // TODO: at drop table we have to flush and terminate these
  jam();
  signal->theData[0] = ZTUP_SCAN;
  signal->theData[1] = scanPtr.i;
  sendSignal(reference(), GSN_CONTINUEB, signal, 2, JBB);
  return false;

found_lcp_keep:
  Local_key tmp;
  tmp.assref(lcp_list);
  tmp.m_page_no = getRealpid(fragPtr.p, tmp.m_page_no);
  
  Ptr<Page> pagePtr;
  c_page_pool.getPtr(pagePtr, tmp.m_page_no);
  Tuple_header* ptr = (Tuple_header*)
    ((Fix_page*)pagePtr.p)->get_ptr(tmp.m_page_idx, 0);
  Uint32 headerbits = ptr->m_header_bits;
  ndbrequire(headerbits & Tuple_header::LCP_KEEP);
  
  Uint32 next = ptr->m_operation_ptr_i;
  ptr->m_operation_ptr_i = RNIL;
  ptr->m_header_bits = headerbits & ~(Uint32)Tuple_header::FREE;
  
  if (tablePtr.p->m_bits & Tablerec::TR_Checksum) {
    jam();
    setChecksum(ptr, tablePtr.p);
  }
  
  NextScanConf* const conf = (NextScanConf*)signal->getDataPtrSend();
  conf->scanPtr = scan.m_userPtr;
  conf->accOperationPtr = (Uint32)-1;
  conf->fragId = frag.fragmentId;
  conf->localKey[0] = lcp_list;
  conf->localKey[1] = 0;
  conf->localKeyLength = 1;
  conf->gci = 0;
  Uint32 blockNo = refToBlock(scan.m_userRef);
  EXECUTE_DIRECT(blockNo, GSN_NEXT_SCANCONF, signal, 7);
  
  fragPtr.p->m_lcp_keep_list = next;
  ptr->m_header_bits |= Tuple_header::FREED; // RESTORE free flag
  if (headerbits & Tuple_header::FREED)
  {
    if (tablePtr.p->m_attributes[MM].m_no_of_varsize)
    {
      jam();
      free_var_rec(fragPtr.p, tablePtr.p, &tmp, pagePtr);
    } else {
      jam();
      free_fix_rec(fragPtr.p, tablePtr.p, &tmp, (Fix_page*)pagePtr.p);
    }
  }
  return false;
}

void
Dbtup::scanCont(Signal* signal, ScanOpPtr scanPtr)
{
  bool immediate = scanNext(signal, scanPtr);
  if (! immediate) {
    jam();
    // time-slicing again
    return;
  }
  scanReply(signal, scanPtr);
}

void
Dbtup::disk_page_tup_scan_callback(Signal* signal, Uint32 scanPtrI, Uint32 page_i)
{
  ScanOpPtr scanPtr;
  c_scanOpPool.getPtr(scanPtr, scanPtrI);
  ScanOp& scan = *scanPtr.p;
  ScanPos& pos = scan.m_scanPos;
  // get cache page
  Ptr<GlobalPage> gptr;
  m_global_page_pool.getPtr(gptr, page_i);
  pos.m_page = (Page*)gptr.p;
  // continue
  scanCont(signal, scanPtr);
}

void
Dbtup::scanClose(Signal* signal, ScanOpPtr scanPtr)
{
  ScanOp& scan = *scanPtr.p;
  ndbrequire(! (scan.m_bits & ScanOp::SCAN_LOCK_WAIT) && scan.m_accLockOp == RNIL);
  // unlock all not unlocked by LQH
  LocalDLFifoList<ScanLock> list(c_scanLockPool, scan.m_accLockOps);
  ScanLockPtr lockPtr;
  while (list.first(lockPtr)) {
    jam();
    AccLockReq* const lockReq = (AccLockReq*)signal->getDataPtrSend();
    lockReq->returnCode = RNIL;
    lockReq->requestInfo = AccLockReq::Abort;
    lockReq->accOpPtr = lockPtr.p->m_accLockOp;
    EXECUTE_DIRECT(DBACC, GSN_ACC_LOCKREQ, signal, AccLockReq::UndoSignalLength);
    jamEntry();
    ndbrequire(lockReq->returnCode == AccLockReq::Success);
    list.release(lockPtr);
  }
  // send conf
  NextScanConf* const conf = (NextScanConf*)signal->getDataPtrSend();
  conf->scanPtr = scanPtr.p->m_userPtr;
  conf->accOperationPtr = RNIL;
  conf->fragId = RNIL;
  unsigned signalLength = 3;
  sendSignal(scanPtr.p->m_userRef, GSN_NEXT_SCANCONF,
      signal, signalLength, JBB);
  releaseScanOp(scanPtr);
}

void
Dbtup::addAccLockOp(ScanOp& scan, Uint32 accLockOp)
{
  LocalDLFifoList<ScanLock> list(c_scanLockPool, scan.m_accLockOps);
  ScanLockPtr lockPtr;
#ifdef VM_TRACE
  list.first(lockPtr);
  while (lockPtr.i != RNIL) {
    ndbrequire(lockPtr.p->m_accLockOp != accLockOp);
    list.next(lockPtr);
  }
#endif
  bool ok = list.seize(lockPtr);
  ndbrequire(ok);
  lockPtr.p->m_accLockOp = accLockOp;
}

void
Dbtup::removeAccLockOp(ScanOp& scan, Uint32 accLockOp)
{
  LocalDLFifoList<ScanLock> list(c_scanLockPool, scan.m_accLockOps);
  ScanLockPtr lockPtr;
  list.first(lockPtr);
  while (lockPtr.i != RNIL) {
    if (lockPtr.p->m_accLockOp == accLockOp) {
      jam();
      break;
    }
    list.next(lockPtr);
  }
  ndbrequire(lockPtr.i != RNIL);
  list.release(lockPtr);
}

void
Dbtup::releaseScanOp(ScanOpPtr& scanPtr)
{
  FragrecordPtr fragPtr;
  fragPtr.i = scanPtr.p->m_fragPtrI;
  ptrCheckGuard(fragPtr, cnoOfFragrec, fragrecord);

  if(scanPtr.p->m_bits & ScanOp::SCAN_LCP)
  {
    jam();
    fragPtr.p->m_lcp_scan_op = RNIL;
    scanPtr.p->m_fragPtrI = RNIL;
  }
  else
  {
    jam();
    LocalDLList<ScanOp> list(c_scanOpPool, fragPtr.p->m_scanList);    
    list.release(scanPtr);
  }
}

void
Dbtup::execLCP_FRAG_ORD(Signal* signal)
{
  LcpFragOrd* req= (LcpFragOrd*)signal->getDataPtr();
  
  TablerecPtr tablePtr;
  tablePtr.i = req->tableId;
  ptrCheckGuard(tablePtr, cnoOfTablerec, tablerec);

  if (tablePtr.p->m_no_of_disk_attributes)
  {
    jam();
    FragrecordPtr fragPtr;
    Uint32 fragId = req->fragmentId;
    fragPtr.i = RNIL;
    getFragmentrec(fragPtr, fragId, tablePtr.p);
    ndbrequire(fragPtr.i != RNIL);
    Fragrecord& frag = *fragPtr.p;
    
    ndbrequire(frag.m_lcp_scan_op == RNIL && c_lcp_scan_op != RNIL);
    frag.m_lcp_scan_op = c_lcp_scan_op;
    ScanOpPtr scanPtr;
    c_scanOpPool.getPtr(scanPtr, frag.m_lcp_scan_op);
    ndbrequire(scanPtr.p->m_fragPtrI == RNIL);
    scanPtr.p->m_fragPtrI = fragPtr.i;
    
    scanFirst(signal, scanPtr);
    scanPtr.p->m_state = ScanOp::First;
  }
}<|MERGE_RESOLUTION|>--- conflicted
+++ resolved
@@ -91,7 +91,6 @@
         bits |= ScanOp::SCAN_LOCK_EX;
     }
 
-<<<<<<< HEAD
     if (AccScanReq::getNRScanFlag(req->requestInfo))
     {
       jam();
@@ -109,16 +108,13 @@
       jam();
       scanPtr.p->m_endPage = RNIL;
     }
-=======
+
     if (AccScanReq::getLcpScanFlag(req->requestInfo))
     {
       jam();
       ndbrequire((bits & ScanOp::SCAN_DD) == 0);
       ndbrequire((bits & ScanOp::SCAN_LOCK) == 0);
     }
-    
-    bits |= AccScanReq::getNRScanFlag(req->requestInfo) ? ScanOp::SCAN_NR : 0;
->>>>>>> eff09110
     
     // set up scan op
     new (scanPtr.p) ScanOp();
