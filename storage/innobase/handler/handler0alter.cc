--- conflicted
+++ resolved
@@ -77,7 +77,7 @@
 	= Alter_inplace_info::ADD_PK_INDEX
 	| Alter_inplace_info::DROP_PK_INDEX
 	| Alter_inplace_info::CHANGE_CREATE_OPTION
-	/* CHANGE_CREATE_OPTION needs to check innobase_need_rebuild() */
+	/* CHANGE_CREATE_OPTION needs to check create_option_need_rebuild() */
 	| Alter_inplace_info::ALTER_COLUMN_NULLABLE
 	| Alter_inplace_info::ALTER_COLUMN_NOT_NULLABLE
 	| Alter_inplace_info::ALTER_STORED_COLUMN_ORDER
@@ -445,44 +445,61 @@
 	return(false);
 }
 
-/** Determine if ALTER TABLE needs to rebuild the table.
-@param ha_alter_info	the DDL operation
-@param table		metadata before ALTER TABLE
-@return whether it is necessary to rebuild the table */
+/** Determine if CHANGE_CREATE_OPTION requires rebuilding the table.
+@param[in] ha_alter_info	the ALTER TABLE operation
+@param[in] table		metadata before ALTER TABLE
+@return whether it is mandatory to rebuild the table */
+static bool create_option_need_rebuild(
+	const Alter_inplace_info*	ha_alter_info,
+	const TABLE*			table)
+{
+	DBUG_ASSERT((ha_alter_info->handler_flags & ~INNOBASE_INPLACE_IGNORE)
+		    == Alter_inplace_info::CHANGE_CREATE_OPTION);
+
+	if (ha_alter_info->create_info->used_fields
+	    & (HA_CREATE_USED_ROW_FORMAT
+	       | HA_CREATE_USED_KEY_BLOCK_SIZE)) {
+		/* Specifying ROW_FORMAT or KEY_BLOCK_SIZE requires
+		rebuilding the table. (These attributes in the .frm
+		file may disagree with the InnoDB data dictionary, and
+		the interpretation of thse attributes depends on
+		InnoDB parameters. That is why we for now always
+		require a rebuild when these attributes are specified.) */
+		return true;
+	}
+
+	const ha_table_option_struct& alt_opt=
+		*ha_alter_info->create_info->option_struct;
+	const ha_table_option_struct& opt= *table->s->option_struct;
+
+	if (alt_opt.page_compressed != opt.page_compressed
+	    || alt_opt.page_compression_level
+	    != opt.page_compression_level
+	    || alt_opt.encryption != opt.encryption
+	    || alt_opt.encryption_key_id != opt.encryption_key_id) {
+		return(true);
+	}
+
+	return false;
+}
+
+/** Determine if ALTER TABLE needs to rebuild the table
+(or perform instant operation).
+@param[in] ha_alter_info	the ALTER TABLE operation
+@param[in] table		metadata before ALTER TABLE
+@return whether it is necessary to rebuild the table or to alter columns */
 static MY_ATTRIBUTE((nonnull, warn_unused_result))
 bool
 innobase_need_rebuild(
 	const Alter_inplace_info*	ha_alter_info,
 	const TABLE*			table)
 {
-	Alter_inplace_info::HA_ALTER_FLAGS alter_inplace_flags =
-		ha_alter_info->handler_flags & ~INNOBASE_INPLACE_IGNORE;
-
-	if (alter_inplace_flags & Alter_inplace_info::CHANGE_CREATE_OPTION) {
-		const ha_table_option_struct& alt_opt=
-			*ha_alter_info->create_info->option_struct;
-		const ha_table_option_struct& opt= *table->s->option_struct;
-
-		if (alt_opt.page_compressed != opt.page_compressed
-		    || alt_opt.page_compression_level
-		    != opt.page_compression_level
-		    || alt_opt.encryption != opt.encryption
-		    || alt_opt.encryption_key_id != opt.encryption_key_id) {
-			return(true);
-		}
-	}
-
-	if (alter_inplace_flags == Alter_inplace_info::CHANGE_CREATE_OPTION
-	    && !(ha_alter_info->create_info->used_fields
-		 & (HA_CREATE_USED_ROW_FORMAT
-		    | HA_CREATE_USED_KEY_BLOCK_SIZE))) {
-		/* Any other CHANGE_CREATE_OPTION than changing
-		ROW_FORMAT or KEY_BLOCK_SIZE can be done without
-		rebuilding the table. */
-		return(false);
-	}
-
-	return(!!(alter_inplace_flags & INNOBASE_ALTER_REBUILD));
+	if ((ha_alter_info->handler_flags & ~INNOBASE_INPLACE_IGNORE)
+	    == Alter_inplace_info::CHANGE_CREATE_OPTION) {
+		return create_option_need_rebuild(ha_alter_info, table);
+	}
+
+	return !!(ha_alter_info->handler_flags & INNOBASE_ALTER_REBUILD);
 }
 
 /** Check if virtual column in old and new table are in order, excluding
@@ -637,36 +654,11 @@
 
 	update_thd();
 
-<<<<<<< HEAD
 	// FIXME: Construct ha_innobase_inplace_ctx here and determine
 	// if instant ALTER TABLE is possible. If yes, we will be able to
 	// allow ADD COLUMN even if SPATIAL INDEX, FULLTEXT INDEX or
 	// virtual columns exist, also together with adding virtual columns.
 
-	/* Change on engine specific table options require rebuild of the
-	table */
-	if (ha_alter_info->handler_flags
-		& Alter_inplace_info::CHANGE_CREATE_OPTION) {
-		ha_table_option_struct *new_options= ha_alter_info->create_info->option_struct;
-		ha_table_option_struct *old_options= table->s->option_struct;
-
-		if (new_options->page_compressed != old_options->page_compressed ||
-		    new_options->page_compression_level != old_options->page_compression_level) {
-			ha_alter_info->unsupported_reason = innobase_get_err_msg(
-				ER_ALTER_OPERATION_NOT_SUPPORTED_REASON);
-			DBUG_RETURN(HA_ALTER_INPLACE_NOT_SUPPORTED);
-		}
-
-		if (new_options->encryption != old_options->encryption ||
-			new_options->encryption_key_id != old_options->encryption_key_id) {
-			ha_alter_info->unsupported_reason = innobase_get_err_msg(
-				ER_ALTER_OPERATION_NOT_SUPPORTED_REASON);
-			DBUG_RETURN(HA_ALTER_INPLACE_NOT_SUPPORTED);
-		}
-	}
-
-=======
->>>>>>> 2ec7b870
 	if (ha_alter_info->handler_flags
 	    & ~(INNOBASE_INPLACE_IGNORE
 		| INNOBASE_ALTER_NOREBUILD
@@ -4806,7 +4798,6 @@
 	to rebuild the table with a temporary name. */
 
 	if (new_clustered) {
-<<<<<<< HEAD
 		if (innobase_check_foreigns(
 			    ha_alter_info, altered_table, old_table,
 			    user_table, ctx->drop_fk, ctx->num_to_drop_fk)) {
@@ -4836,8 +4827,6 @@
 			goto err_exit;
 		}
 
-=======
->>>>>>> 2ec7b870
 		const char*	new_table_name
 			= dict_mem_create_temporary_tablename(
 				ctx->heap,
@@ -4848,42 +4837,6 @@
 		dtuple_t*	add_cols;
 		ulint		space_id = 0;
 		ulint		z = 0;
-<<<<<<< HEAD
-=======
-		uint32_t	key_id = FIL_DEFAULT_ENCRYPTION_KEY;
-		fil_encryption_t mode = FIL_ENCRYPTION_DEFAULT;
-
-		if (fil_space_t* space
-		    = fil_space_acquire(ctx->prebuilt->table->space)) {
-			if (const fil_space_crypt_t* crypt_data
-			    = space->crypt_data) {
-				key_id = crypt_data->key_id;
-				mode = crypt_data->encryption;
-			}
-
-			fil_space_release(space);
-		}
-
-		if (ha_alter_info->handler_flags
-		    & Alter_inplace_info::CHANGE_CREATE_OPTION) {
-			const ha_table_option_struct& alt_opt=
-				*ha_alter_info->create_info->option_struct;
-			const ha_table_option_struct& opt=
-				*old_table->s->option_struct;
-			if (alt_opt.encryption != opt.encryption
-			    || alt_opt.encryption_key_id
-			    != opt.encryption_key_id) {
-				key_id = alt_opt.encryption_key_id;
-				mode = fil_encryption_t(alt_opt.encryption);
-			}
-		}
-
-		if (innobase_check_foreigns(
-			    ha_alter_info, altered_table, old_table,
-			    user_table, ctx->drop_fk, ctx->num_to_drop_fk)) {
-			goto new_clustered_failed;
-		}
->>>>>>> 2ec7b870
 
 		for (uint i = 0; i < altered_table->s->fields; i++) {
 			const Field*	field = altered_table->field[i];
@@ -5137,11 +5090,9 @@
 			goto not_instant_add_column;
 		}
 
-		if ((ha_alter_info->handler_flags
-		     & Alter_inplace_info::CHANGE_CREATE_OPTION)
-		    && (ha_alter_info->create_info->used_fields
-			& (HA_CREATE_USED_ROW_FORMAT
-			   | HA_CREATE_USED_KEY_BLOCK_SIZE))) {
+		if ((ha_alter_info->handler_flags & ~INNOBASE_INPLACE_IGNORE)
+		    == Alter_inplace_info::CHANGE_CREATE_OPTION
+		    && create_option_need_rebuild(ha_alter_info, old_table)) {
 			goto not_instant_add_column;
 		}
 
@@ -5315,6 +5266,20 @@
 			fil_space_release(s);
 		}
 
+		if (ha_alter_info->handler_flags
+		    & Alter_inplace_info::CHANGE_CREATE_OPTION) {
+			const ha_table_option_struct& alt_opt=
+				*ha_alter_info->create_info->option_struct;
+			const ha_table_option_struct& opt=
+				*old_table->s->option_struct;
+			if (alt_opt.encryption != opt.encryption
+			    || alt_opt.encryption_key_id
+			    != opt.encryption_key_id) {
+				key_id = alt_opt.encryption_key_id;
+				mode = fil_encryption_t(alt_opt.encryption);
+			}
+		}
+
 		if (dict_table_get_low(ctx->new_table->name.m_name)) {
 			my_error(ER_TABLE_EXISTS_ERROR, MYF(0),
 				 ctx->new_table->name.m_name);
@@ -6660,7 +6625,7 @@
 	if (!(ha_alter_info->handler_flags & INNOBASE_ALTER_DATA)
 	    || ((ha_alter_info->handler_flags & ~INNOBASE_INPLACE_IGNORE)
 		== Alter_inplace_info::CHANGE_CREATE_OPTION
-		&& !innobase_need_rebuild(ha_alter_info, table))) {
+		&& !create_option_need_rebuild(ha_alter_info, table))) {
 
 		if (heap) {
 			ha_alter_info->handler_ctx
@@ -6945,7 +6910,7 @@
 
 	if ((ha_alter_info->handler_flags & ~INNOBASE_INPLACE_IGNORE)
 	    == Alter_inplace_info::CHANGE_CREATE_OPTION
-	    && !innobase_need_rebuild(ha_alter_info, table)) {
+	    && !create_option_need_rebuild(ha_alter_info, table)) {
 		goto ok_exit;
 	}
 
