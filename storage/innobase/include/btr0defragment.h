/*****************************************************************************

Copyright (C) 2013, 2014 Facebook, Inc. All Rights Reserved.
Copyright (C) 2014, 2017, MariaDB Corporation.

This program is free software; you can redistribute it and/or modify it under
the terms of the GNU General Public License as published by the Free Software
Foundation; version 2 of the License.

This program is distributed in the hope that it will be useful, but WITHOUT
ANY WARRANTY; without even the implied warranty of MERCHANTABILITY or FITNESS
FOR A PARTICULAR PURPOSE. See the GNU General Public License for more details.

You should have received a copy of the GNU General Public License along with
this program; if not, write to the Free Software Foundation, Inc.,
51 Franklin Street, Suite 500, Boston, MA 02110-1335 USA

*****************************************************************************/

#ifndef btr0defragment_h
#define btr0defragment_h

#include "btr0pcur.h"

/* Max number of pages to consider at once during defragmentation. */
#define BTR_DEFRAGMENT_MAX_N_PAGES	32

/** stats in btr_defragment */
extern ulint btr_defragment_compression_failures;
extern ulint btr_defragment_failures;
extern ulint btr_defragment_count;

/** Item in the work queue for btr_degrament_thread. */
struct btr_defragment_item_t
{
	btr_pcur_t*	pcur;		/* persistent cursor where
					btr_defragment_n_pages should start */
	os_event_t	event;		/* if not null, signal after work
					is done */
	bool		removed;	/* Mark an item as removed */
	ulonglong	last_processed;	/* timestamp of last time this index
					is processed by defragment thread */

	btr_defragment_item_t(btr_pcur_t* pcur, os_event_t event);
	~btr_defragment_item_t();
};

/******************************************************************//**
Initialize defragmentation. */
void
btr_defragment_init(void);
/******************************************************************//**
Shutdown defragmentation. */
void
btr_defragment_shutdown();
/******************************************************************//**
Check whether the given index is in btr_defragment_wq. */
bool
btr_defragment_find_index(
	dict_index_t*	index);	/*!< Index to find. */
/******************************************************************//**
Add an index to btr_defragment_wq. Return a pointer to os_event if this
is a synchronized defragmentation. */
os_event_t
btr_defragment_add_index(
	dict_index_t*	index,	/*!< index to be added  */
	bool		async,	/*!< whether this is an async
				defragmentation */
	dberr_t*	err);	/*!< out: error code */
/******************************************************************//**
When table is dropped, this function is called to mark a table as removed in
btr_efragment_wq. The difference between this function and the remove_index
function is this will not NULL the event. */
void
btr_defragment_remove_table(
	dict_table_t*	table);	/*!< Index to be removed. */
/******************************************************************//**
Mark an index as removed from btr_defragment_wq. */
void
btr_defragment_remove_index(
	dict_index_t*	index);	/*!< Index to be removed. */
/*********************************************************************//**
Check whether we should save defragmentation statistics to persistent storage.*/
UNIV_INTERN
void
btr_defragment_save_defrag_stats_if_needed(
	dict_index_t*	index);	/*!< in: index */

/** Merge consecutive b-tree pages into fewer pages to defragment indexes */
extern "C" UNIV_INTERN
os_thread_ret_t
<<<<<<< HEAD
DECLARE_THREAD(btr_defragment_thread)(
/*==========================================*/
	void*	arg);		/*!< in: a dummy parameter required by
				os_thread_create */
=======
DECLARE_THREAD(btr_defragment_thread)(void*);

/** Whether btr_defragment_thread is active */
extern bool btr_defragment_thread_active;

#endif /* !UNIV_HOTBACKUP */
>>>>>>> 808f18c7
#endif<|MERGE_RESOLUTION|>--- conflicted
+++ resolved
@@ -89,17 +89,9 @@
 /** Merge consecutive b-tree pages into fewer pages to defragment indexes */
 extern "C" UNIV_INTERN
 os_thread_ret_t
-<<<<<<< HEAD
-DECLARE_THREAD(btr_defragment_thread)(
-/*==========================================*/
-	void*	arg);		/*!< in: a dummy parameter required by
-				os_thread_create */
-=======
 DECLARE_THREAD(btr_defragment_thread)(void*);
 
 /** Whether btr_defragment_thread is active */
 extern bool btr_defragment_thread_active;
 
-#endif /* !UNIV_HOTBACKUP */
->>>>>>> 808f18c7
 #endif