--- conflicted
+++ resolved
@@ -1,10 +1,6 @@
 /*****************************************************************************
 
-<<<<<<< HEAD
 Copyright (c) 1996, 2016, Oracle and/or its affiliates. All Rights Reserved.
-=======
-Copyright (c) 1996, 2011, Oracle and/or its affiliates. All Rights Reserved.
->>>>>>> fbeb9489
 Copyright (c) 2017, MariaDB Corporation.
 
 This program is free software; you can redistribute it and/or modify it under
@@ -113,24 +109,17 @@
 void
 trx_rseg_mem_free(trx_rseg_t* rseg);
 
-<<<<<<< HEAD
 /** Create a persistent rollback segment.
-@param[in]	space_id	system or undo tablespace id */
-trx_rseg_t*
-trx_rseg_create(ulint space_id);
-
-/** Create the temporary rollback segments. */
-void
-trx_temp_rseg_create();
-=======
-/** Create a rollback segment.
-@param[in]	space	undo tablespace ID
+@param[in]	space_id	system or undo tablespace id
 @return pointer to new rollback segment
 @retval	NULL	on failure */
-UNIV_INTERN
 trx_rseg_t*
-trx_rseg_create(ulint space);
->>>>>>> fbeb9489
+trx_rseg_create(ulint space_id)
+	MY_ATTRIBUTE((warn_unused_result));
+
+/** Create the temporary rollback segments. */
+void
+trx_temp_rseg_create();
 
 /********************************************************************
 Get the number of unique rollback tablespaces in use except space id 0.
