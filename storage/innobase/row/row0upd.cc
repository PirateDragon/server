--- conflicted
+++ resolved
@@ -1080,14 +1080,9 @@
 	}
 
 	for (i = 0; i < n_fld; i++) {
-<<<<<<< HEAD
-		data = rec_get_nth_cfield(rec, index, offsets, i, &len);
-
-		dfield = dtuple_get_nth_field(entry, i);
-=======
-		const byte* data = rec_get_nth_field(rec, offsets, i, &len);
+		const byte* data = rec_get_nth_cfield(rec, index, offsets, i,
+						      &len);
 		const dfield_t* dfield = dtuple_get_nth_field(entry, i);
->>>>>>> ce195987
 
 		/* NOTE: we compare the fields as binary strings!
 		(No collation) */
