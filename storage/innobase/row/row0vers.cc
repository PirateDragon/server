--- conflicted
+++ resolved
@@ -798,31 +798,17 @@
 static
 const dtuple_t*
 row_vers_build_cur_vrow(
-<<<<<<< HEAD
-	bool		in_purge,
-	const rec_t*	rec,
-	dict_index_t*	clust_index,
-	ulint**		clust_offsets,
-	dict_index_t*	index,
-	roll_ptr_t	roll_ptr,
-	trx_id_t	trx_id,
-	mem_heap_t*	heap,
-	mem_heap_t*	v_heap,
-	mtr_t*		mtr)
-=======
 	bool			in_purge,
 	const rec_t*		rec,
 	dict_index_t*		clust_index,
 	ulint**			clust_offsets,
 	dict_index_t*		index,
-	const dtuple_t*		ientry,
 	roll_ptr_t		roll_ptr,
 	trx_id_t		trx_id,
 	mem_heap_t*		heap,
 	mem_heap_t*		v_heap,
 	mtr_t*			mtr,
 	purge_vcol_info_t*	vcol_info)
->>>>>>> 8b0d4cff
 {
 	const dtuple_t*	cur_vrow = NULL;
 
@@ -1049,16 +1035,11 @@
 
 		cur_vrow = row_vers_build_cur_vrow(
 			also_curr, rec, clust_index, &clust_offsets,
-<<<<<<< HEAD
-			index, roll_ptr, trx_id, heap, v_heap, mtr);
-=======
-			index, ientry, roll_ptr, trx_id, heap, v_heap, mtr,
-			vcol_info);
+			index, roll_ptr, trx_id, heap, v_heap, mtr, vcol_info);
 
 		if (vcol_info && vcol_info->is_first_fetch()) {
 			goto unsafe_to_purge;
 		}
->>>>>>> 8b0d4cff
 	}
 
 	version = rec;
