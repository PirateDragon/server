--- conflicted
+++ resolved
@@ -2940,44 +2940,17 @@
 	heap_alloc = ib_heap_allocator_create(heap);
 	fts_slots = ib_vector_create(heap_alloc, sizeof(fts_slot_t), 4);
 
-<<<<<<< HEAD
-	/* Add fts tables to the fts_slots vector which were skipped during restart */
-	std::vector<dict_table_t*> table_vector;
-	std::vector<dict_table_t*>::iterator it;
-
-	mutex_enter(&dict_sys.mutex);
-	for (table = UT_LIST_GET_FIRST(dict_sys.table_LRU);
-             table != NULL;
-             table = UT_LIST_GET_NEXT(table_LRU, table)) {
-                if (table->fts &&
-                    dict_table_has_fts_index(table)) {
-			if (fts_optimize_new_table(table)){
-				table_vector.push_back(table);
-			}
-=======
 	/* Add fts tables to fts_slots which could be skipped
 	during dict_load_table_one() because fts_optimize_thread
 	wasn't even started. */
-	mutex_enter(&dict_sys->mutex);
-	for (dict_table_t* table = UT_LIST_GET_FIRST(dict_sys->table_LRU);
+	mutex_enter(&dict_sys.mutex);
+	for (dict_table_t* table = UT_LIST_GET_FIRST(dict_sys.table_LRU);
 	     table != NULL;
 	     table = UT_LIST_GET_NEXT(table_LRU, table)) {
 		if (!table->fts || !dict_table_has_fts_index(table)) {
 			continue;
->>>>>>> 9c72963d
-		}
-
-<<<<<<< HEAD
-	/* It is better to call dict_table_prevent_eviction()
-	outside the above loop because it operates on
-	dict_sys.table_LRU list.*/
-	for (it=table_vector.begin();it!=table_vector.end();++it) {
-		dict_table_prevent_eviction(*it);
-	}
-
-	mutex_exit(&dict_sys.mutex);
-	table_vector.clear();
-=======
+		}
+
 		/* fts_optimize_thread is not started yet. So there is no
 		need to acquire fts_optimize_wq->mutex for adding the fts
 		table to the fts slots. */
@@ -2985,8 +2958,7 @@
 		fts_optimize_new_table(table);
 		table->fts->in_queue = true;
 	}
-	mutex_exit(&dict_sys->mutex);
->>>>>>> 9c72963d
+	mutex_exit(&dict_sys.mutex);
 
 	fts_opt_shutdown_event = os_event_create(0);
 	last_check_sync_time = time(NULL);
