--- conflicted
+++ resolved
@@ -2449,7 +2449,7 @@
 
 	/* Step-1: Invalidate buffer pool pages belonging to the tablespace
 	to re-create. */
-	buf_LRU_flush_or_remove_pages(space_id, BUF_REMOVE_ALL_NO_WRITE, 0);
+	buf_LRU_flush_or_remove_pages(space_id, NULL);
 
 	/* Remove all insert buffer entries for the tablespace */
 	ibuf_delete_for_discarded_space(space_id);
@@ -2504,17 +2504,8 @@
 		page_zip.m_end = page_zip.m_nonempty = page_zip.n_blobs = 0;
 		buf_flush_init_for_writing(NULL, page, &page_zip, 0);
 
-<<<<<<< HEAD
 		err = fil_write(page_id_t(space_id, 0), page_size, 0,
 				page_size.physical(), page_zip.data);
-=======
-	switch (type) {
-	case MLOG_FILE_DELETE:
-		if (fil_tablespace_exists_in_mem(space_id)) {
-			dberr_t	err = fil_delete_tablespace(space_id);
-			ut_a(err == DB_SUCCESS);
-		}
->>>>>>> 56911096
 
 		ut_free(buf);
 
@@ -2916,13 +2907,7 @@
 	completely and permanently. The flag stop_new_ops also prevents
 	fil_flush() from being applied to this tablespace. */
 
-<<<<<<< HEAD
-	buf_LRU_flush_or_remove_pages(id, BUF_REMOVE_FLUSH_WRITE, trx);
-=======
 	buf_LRU_flush_or_remove_pages(id, trx);
-#endif
-	mutex_enter(&fil_system->mutex);
->>>>>>> 56911096
 
 	/* If the free is successful, the X lock will be released before
 	the space memory data structure is freed. */
@@ -2948,7 +2933,6 @@
 	return(err);
 }
 
-<<<<<<< HEAD
 /** Determine whether a table can be accessed in operations that are
 not (necessarily) protected by meta-data locks.
 (Rollback would generally be protected, but rollback of
@@ -2975,26 +2959,12 @@
 	}
 }
 
-/** Deletes an IBD tablespace, either general or single-table.
-The tablespace must be cached in the memory cache. This will delete the
-datafile, fil_space_t & fil_node_t entries from the file_system_t cache.
-@param[in]	space_id	Tablespace id
-@param[in]	buf_remove	Specify the action to take on the pages
-for this table in the buffer pool.
-@return DB_SUCCESS or error */
-dberr_t
-fil_delete_tablespace(
-	ulint		id,
-	buf_remove_t	buf_remove)
-=======
 /** Delete a tablespace and associated .ibd file.
 @param[in]	id		tablespace identifier
 @param[in]	drop_ahi	whether to drop the adaptive hash index
 @return	DB_SUCCESS or error */
-UNIV_INTERN
 dberr_t
 fil_delete_tablespace(ulint id, bool drop_ahi)
->>>>>>> 56911096
 {
 	char*		path = 0;
 	fil_space_t*	space = 0;
@@ -3128,7 +3098,7 @@
 
 	/* Step-2: Invalidate buffer pool pages belonging to the tablespace
 	to re-create. Remove all insert buffer entries for the tablespace */
-	buf_LRU_flush_or_remove_pages(space_id, BUF_REMOVE_ALL_NO_WRITE, 0);
+	buf_LRU_flush_or_remove_pages(space_id, NULL);
 
 	/* Step-3: Truncate the tablespace and accordingly update
 	the fil_space_t handler that is used to access this tablespace. */
@@ -3178,13 +3148,7 @@
 	char*		path = 0;
 	fil_space_t*	space = 0;
 
-<<<<<<< HEAD
 	ut_a(!is_system_tablespace(id));
-=======
-	switch (err = fil_delete_tablespace(id, true)) {
-	case DB_SUCCESS:
-		break;
->>>>>>> 56911096
 
 	dberr_t	err = fil_check_pending_operations(
 		id, FIL_OPERATION_TRUNCATE, &space, &path);
@@ -3230,7 +3194,7 @@
 	from disabling AHI during the scan */
 	btr_search_s_lock_all();
 	DEBUG_SYNC_C("buffer_pool_scan");
-	buf_LRU_flush_or_remove_pages(id, BUF_REMOVE_ALL_NO_WRITE, 0);
+	buf_LRU_flush_or_remove_pages(id, NULL);
 	btr_search_s_unlock_all();
 
 	row_mysql_lock_data_dictionary(trx);
@@ -3323,7 +3287,7 @@
 {
 	dberr_t	err;
 
-	switch (err = fil_delete_tablespace(id, BUF_REMOVE_ALL_NO_WRITE)) {
+	switch (err = fil_delete_tablespace(id, true)) {
 	case DB_SUCCESS:
 		break;
 
