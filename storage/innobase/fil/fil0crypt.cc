--- conflicted
+++ resolved
@@ -2551,31 +2551,10 @@
 		if (page_size.is_compressed()) {
 			return checksum == page_zip_calc_checksum(
 				page, page_size.physical(),
-				SRV_CHECKSUM_ALGORITHM_CRC32)
-#ifdef INNODB_BUG_ENDIAN_CRC32
-				|| checksum == page_zip_calc_checksum(
-					page, page_size.physical(),
-					SRV_CHECKSUM_ALGORITHM_CRC32, true)
-#endif
-				;
-		}
-
-<<<<<<< HEAD
+				SRV_CHECKSUM_ALGORITHM_CRC32);
+		}
+
 		return checksum == buf_calc_page_crc32(page);
-	case SRV_CHECKSUM_ALGORITHM_STRICT_INNODB:
-		if (page_size.is_compressed()) {
-			return checksum == page_zip_calc_checksum(
-				page, page_size.physical(),
-				SRV_CHECKSUM_ALGORITHM_INNODB);
-		}
-		return checksum == buf_calc_page_new_checksum(page);
-=======
-		return checksum == buf_calc_page_crc32(page)
-#ifdef INNODB_BUG_ENDIAN_CRC32
-			|| checksum == buf_calc_page_crc32(page, true)
-#endif
-			;
->>>>>>> 75e7e0b9
 	case SRV_CHECKSUM_ALGORITHM_STRICT_NONE:
 		/* Starting with MariaDB 10.1.25, 10.2.7, 10.3.1,
 		due to MDEV-12114, fil_crypt_calculate_checksum()
@@ -2597,11 +2576,6 @@
 			return checksum == page_zip_calc_checksum(
 				page, page_size.physical(),
 				SRV_CHECKSUM_ALGORITHM_CRC32)
-#ifdef INNODB_BUG_ENDIAN_CRC32
-				|| checksum == page_zip_calc_checksum(
-					page, page_size.physical(),
-					SRV_CHECKSUM_ALGORITHM_CRC32, true)
-#endif
 				|| checksum == page_zip_calc_checksum(
 					page, page_size.physical(),
 					SRV_CHECKSUM_ALGORITHM_INNODB);
