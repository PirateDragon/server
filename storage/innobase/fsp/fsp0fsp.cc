/*****************************************************************************

Copyright (c) 1995, 2016, Oracle and/or its affiliates. All Rights Reserved.
Copyright (c) 2017, 2019, MariaDB Corporation.

This program is free software; you can redistribute it and/or modify it under
the terms of the GNU General Public License as published by the Free Software
Foundation; version 2 of the License.

This program is distributed in the hope that it will be useful, but WITHOUT
ANY WARRANTY; without even the implied warranty of MERCHANTABILITY or FITNESS
FOR A PARTICULAR PURPOSE. See the GNU General Public License for more details.

You should have received a copy of the GNU General Public License along with
this program; if not, write to the Free Software Foundation, Inc.,
51 Franklin Street, Suite 500, Boston, MA 02110-1335 USA

*****************************************************************************/

/******************************************************************//**
@file fsp/fsp0fsp.cc
File space management

Created 11/29/1995 Heikki Tuuri
***********************************************************************/

#include "fsp0fsp.h"
#include "buf0buf.h"
#include "fil0fil.h"
#include "fil0crypt.h"
#include "mtr0log.h"
#include "ut0byte.h"
#include "page0page.h"
#include "fut0fut.h"
#include "srv0srv.h"
#include "srv0start.h"
#include "ibuf0ibuf.h"
#include "btr0btr.h"
#include "btr0sea.h"
#include "dict0boot.h"
#include "log0log.h"
#include "dict0mem.h"
#include "fsp0types.h"

// JAN: MySQL 5.7 Encryption
// #include <my_aes.h>

typedef ulint page_no_t;

/** Return an extent to the free list of a space.
@param[in,out]	space		tablespace
@param[in]	offset		page number in the extent
@param[in]	page_size	page size
@param[in,out]	mtr		mini-transaction */
MY_ATTRIBUTE((nonnull))
static
void
fsp_free_extent(
	fil_space_t*		space,
	page_no_t		offset,
	const page_size_t&	page_size,
	mtr_t*			mtr);

/********************************************************************//**
Marks a page used. The page must reside within the extents of the given
segment. */
static MY_ATTRIBUTE((nonnull))
void
fseg_mark_page_used(
/*================*/
	fseg_inode_t*	seg_inode,/*!< in: segment inode */
	page_no_t	page,	/*!< in: page offset */
	xdes_t*		descr,  /*!< in: extent descriptor */
	mtr_t*		mtr);	/*!< in/out: mini-transaction */

/** Returns the first extent descriptor for a segment.
We think of the extent lists of the segment catenated in the order
FSEG_FULL -> FSEG_NOT_FULL -> FSEG_FREE.
@param[in]	inode		segment inode
@param[in]	space		tablespace
@param[in]	page_size	page size
@param[in,out]	mtr		mini-transaction
@return the first extent descriptor, or NULL if none */
MY_ATTRIBUTE((nonnull, warn_unused_result))
static
xdes_t*
fseg_get_first_extent(
	fseg_inode_t*		inode,
	const fil_space_t*	space,
	const page_size_t&	page_size,
	mtr_t*			mtr);

/** Put new extents to the free list if there are free extents above the free
limit. If an extent happens to contain an extent descriptor page, the extent
is put to the FSP_FREE_FRAG list with the page marked as used.
@param[in]	init_space	true if this is a single-table tablespace
and we are only initializing the first extent and the first bitmap pages;
then we will not allocate more extents
@param[in,out]	space		tablespace
@param[in,out]	header		tablespace header
@param[in,out]	mtr		mini-transaction */
static ATTRIBUTE_COLD
void
fsp_fill_free_list(
	bool		init_space,
	fil_space_t*	space,
	fsp_header_t*	header,
	mtr_t*		mtr);

/** Allocates a single free page from a segment.
This function implements the intelligent allocation strategy which tries
to minimize file space fragmentation.
@param[in,out]	space			tablespace
@param[in]	page_size		page size
@param[in,out]	seg_inode		segment inode
@param[in]	hint			hint of which page would be desirable
@param[in]	direction		if the new page is needed because of
an index page split, and records are inserted there in order, into which
direction they go alphabetically: FSP_DOWN, FSP_UP, FSP_NO_DIR
@param[in]	rw_latch		RW_SX_LATCH, RW_X_LATCH
@param[in,out]	mtr			mini-transaction
@param[in,out]	init_mtr		mtr or another mini-transaction in
which the page should be initialized. If init_mtr != mtr, but the page is
already latched in mtr, do not initialize the page
@param[in]	has_done_reservation	TRUE if the space has already been
reserved, in this case we will never return NULL
@retval NULL	if no page could be allocated
@retval block	rw_lock_x_lock_count(&block->lock) == 1 if allocation succeeded
(init_mtr == mtr, or the page was not previously freed in mtr)
@retval block	(not allocated or initialized) otherwise */
static
buf_block_t*
fseg_alloc_free_page_low(
	fil_space_t*		space,
	const page_size_t&	page_size,
	fseg_inode_t*		seg_inode,
	ulint			hint,
	byte			direction,
	rw_lock_type_t		rw_latch,
	mtr_t*			mtr,
	mtr_t*			init_mtr
#ifdef UNIV_DEBUG
	, ibool			has_done_reservation
#endif /* UNIV_DEBUG */
)
	MY_ATTRIBUTE((warn_unused_result));

/** Gets a pointer to the space header and x-locks its page.
@param[in]	space		tablespace
@param[in]	page_size	page size
@param[in,out]	mtr		mini-transaction
@return pointer to the space header, page x-locked */
UNIV_INLINE
fsp_header_t*
fsp_get_space_header(
	const fil_space_t*	space,
	const page_size_t&	page_size,
	mtr_t*			mtr)
{
	buf_block_t*	block;
	fsp_header_t*	header;

	ut_ad(space->purpose != FIL_TYPE_LOG);
	ut_ad(!FSP_FLAGS_GET_ZIP_SSIZE(space->flags)
	      == !page_size.is_compressed());

	block = buf_page_get(page_id_t(space->id, 0), page_size,
			     RW_SX_LATCH, mtr);
	header = FSP_HEADER_OFFSET + buf_block_get_frame(block);
	buf_block_dbg_add_level(block, SYNC_FSP_PAGE);

	ut_ad(space->id == mach_read_from_4(FSP_SPACE_ID + header));
	return(header);
}

/**********************************************************************//**
Gets a descriptor bit of a page.
@return TRUE if free */
UNIV_INLINE
ibool
xdes_mtr_get_bit(
/*=============*/
	const xdes_t*	descr,	/*!< in: descriptor */
	ulint		bit,	/*!< in: XDES_FREE_BIT or XDES_CLEAN_BIT */
	ulint		offset,	/*!< in: page offset within extent:
				0 ... FSP_EXTENT_SIZE - 1 */
	mtr_t*		mtr)	/*!< in: mini-transaction */
{
	ut_ad(mtr->is_active());
	ut_ad(mtr_memo_contains_page(mtr, descr, MTR_MEMO_PAGE_SX_FIX));

	return(xdes_get_bit(descr, bit, offset));
}

/**********************************************************************//**
Sets a descriptor bit of a page. */
UNIV_INLINE
void
xdes_set_bit(
/*=========*/
	xdes_t*	descr,	/*!< in: descriptor */
	ulint	bit,	/*!< in: XDES_FREE_BIT or XDES_CLEAN_BIT */
	ulint	offset,	/*!< in: page offset within extent:
			0 ... FSP_EXTENT_SIZE - 1 */
	ibool	val,	/*!< in: bit value */
	mtr_t*	mtr)	/*!< in/out: mini-transaction */
{
	ulint	index;
	ulint	byte_index;
	ulint	bit_index;
	ulint	descr_byte;

	ut_ad(mtr_memo_contains_page(mtr, descr, MTR_MEMO_PAGE_SX_FIX));
	ut_ad((bit == XDES_FREE_BIT) || (bit == XDES_CLEAN_BIT));
	ut_ad(offset < FSP_EXTENT_SIZE);

	index = bit + XDES_BITS_PER_PAGE * offset;

	byte_index = index / 8;
	bit_index = index % 8;

	descr_byte = mach_read_from_1(descr + XDES_BITMAP + byte_index);
	descr_byte = ut_bit_set_nth(descr_byte, bit_index, val);

	mlog_write_ulint(descr + XDES_BITMAP + byte_index, descr_byte,
			 MLOG_1BYTE, mtr);
}

/**********************************************************************//**
Looks for a descriptor bit having the desired value. Starts from hint
and scans upward; at the end of the extent the search is wrapped to
the start of the extent.
@return bit index of the bit, ULINT_UNDEFINED if not found */
UNIV_INLINE
ulint
xdes_find_bit(
/*==========*/
	xdes_t*	descr,	/*!< in: descriptor */
	ulint	bit,	/*!< in: XDES_FREE_BIT or XDES_CLEAN_BIT */
	ibool	val,	/*!< in: desired bit value */
	ulint	hint,	/*!< in: hint of which bit position would
			be desirable */
	mtr_t*	mtr)	/*!< in/out: mini-transaction */
{
	ulint	i;

	ut_ad(descr && mtr);
	ut_ad(val <= TRUE);
	ut_ad(hint < FSP_EXTENT_SIZE);
	ut_ad(mtr_memo_contains_page(mtr, descr, MTR_MEMO_PAGE_SX_FIX));
	for (i = hint; i < FSP_EXTENT_SIZE; i++) {
		if (val == xdes_mtr_get_bit(descr, bit, i, mtr)) {

			return(i);
		}
	}

	for (i = 0; i < hint; i++) {
		if (val == xdes_mtr_get_bit(descr, bit, i, mtr)) {

			return(i);
		}
	}

	return(ULINT_UNDEFINED);
}

/**********************************************************************//**
Returns the number of used pages in a descriptor.
@return number of pages used */
UNIV_INLINE
ulint
xdes_get_n_used(
/*============*/
	const xdes_t*	descr,	/*!< in: descriptor */
	mtr_t*		mtr)	/*!< in/out: mini-transaction */
{
	ulint	count	= 0;

	ut_ad(descr && mtr);
	ut_ad(mtr_memo_contains_page(mtr, descr, MTR_MEMO_PAGE_SX_FIX));
	for (ulint i = 0; i < FSP_EXTENT_SIZE; ++i) {
		if (FALSE == xdes_mtr_get_bit(descr, XDES_FREE_BIT, i, mtr)) {
			count++;
		}
	}

	return(count);
}

/**********************************************************************//**
Returns true if extent contains no used pages.
@return TRUE if totally free */
UNIV_INLINE
ibool
xdes_is_free(
/*=========*/
	const xdes_t*	descr,	/*!< in: descriptor */
	mtr_t*		mtr)	/*!< in/out: mini-transaction */
{
	if (0 == xdes_get_n_used(descr, mtr)) {

		return(TRUE);
	}

	return(FALSE);
}

/**********************************************************************//**
Returns true if extent contains no free pages.
@return TRUE if full */
UNIV_INLINE
ibool
xdes_is_full(
/*=========*/
	const xdes_t*	descr,	/*!< in: descriptor */
	mtr_t*		mtr)	/*!< in/out: mini-transaction */
{
	if (FSP_EXTENT_SIZE == xdes_get_n_used(descr, mtr)) {

		return(TRUE);
	}

	return(FALSE);
}

/**********************************************************************//**
Sets the state of an xdes. */
UNIV_INLINE
void
xdes_set_state(
/*===========*/
	xdes_t*	descr,	/*!< in/out: descriptor */
	ulint	state,	/*!< in: state to set */
	mtr_t*	mtr)	/*!< in/out: mini-transaction */
{
	ut_ad(descr && mtr);
	ut_ad(state >= XDES_FREE);
	ut_ad(state <= XDES_FSEG);
	ut_ad(mtr_memo_contains_page(mtr, descr, MTR_MEMO_PAGE_SX_FIX));

	mlog_write_ulint(descr + XDES_STATE, state, MLOG_4BYTES, mtr);
}

/**********************************************************************//**
Gets the state of an xdes.
@return state */
UNIV_INLINE
ulint
xdes_get_state(
/*===========*/
	const xdes_t*	descr,	/*!< in: descriptor */
	mtr_t*		mtr)	/*!< in/out: mini-transaction */
{
	ulint	state;

	ut_ad(descr && mtr);
	ut_ad(mtr_memo_contains_page(mtr, descr, MTR_MEMO_PAGE_SX_FIX));

	state = mach_read_from_4(descr + XDES_STATE);
	ut_ad(state - 1 < XDES_FSEG);
	return(state);
}

/**********************************************************************//**
Inits an extent descriptor to the free and clean state. */
UNIV_INLINE
void
xdes_init(
/*======*/
	xdes_t*	descr,	/*!< in: descriptor */
	mtr_t*	mtr)	/*!< in/out: mini-transaction */
{
	ulint	i;

	ut_ad(descr && mtr);
	ut_ad(mtr_memo_contains_page(mtr, descr, MTR_MEMO_PAGE_SX_FIX));
	ut_ad((XDES_SIZE - XDES_BITMAP) % 4 == 0);

	for (i = XDES_BITMAP; i < XDES_SIZE; i += 4) {
		mlog_write_ulint(descr + i, 0xFFFFFFFFUL, MLOG_4BYTES, mtr);
	}

	xdes_set_state(descr, XDES_FREE, mtr);
}

/** Get pointer to a the extent descriptor of a page.
@param[in,out]	sp_header	tablespace header page, x-latched
@param[in]	space		tablespace
@param[in]	offset		page offset
@param[in,out]	mtr		mini-transaction
@param[in]	init_space	whether the tablespace is being initialized
@param[out]	desc_block	descriptor block, or NULL if it is
the same as the tablespace header
@return pointer to the extent descriptor, NULL if the page does not
exist in the space or if the offset exceeds free limit */
UNIV_INLINE MY_ATTRIBUTE((warn_unused_result))
xdes_t*
xdes_get_descriptor_with_space_hdr(
	fsp_header_t*		sp_header,
	const fil_space_t*	space,
	page_no_t		offset,
	mtr_t*			mtr,
	bool			init_space = false,
	buf_block_t**		desc_block = NULL)
{
	ulint	limit;
	ulint	size;
	ulint	descr_page_no;
	page_t*	descr_page;
	ut_ad(mtr_memo_contains(mtr, &space->latch, MTR_MEMO_X_LOCK));
	ut_ad(mtr_memo_contains_page(mtr, sp_header, MTR_MEMO_PAGE_SX_FIX));
	ut_ad(page_offset(sp_header) == FSP_HEADER_OFFSET);
	/* Read free limit and space size */
	limit = mach_read_from_4(sp_header + FSP_FREE_LIMIT);
	size  = mach_read_from_4(sp_header + FSP_SIZE);
	ut_ad(limit == space->free_limit
	      || (space->free_limit == 0
		  && (init_space
		      || space->purpose == FIL_TYPE_TEMPORARY
		      || (srv_startup_is_before_trx_rollback_phase
			  && (space->id == TRX_SYS_SPACE
			      || srv_is_undo_tablespace(space->id))))));
	ut_ad(size == space->size_in_header);

	if ((offset >= size) || (offset >= limit)) {
		return(NULL);
	}

	const page_size_t	page_size(space->flags);

	descr_page_no = xdes_calc_descriptor_page(page_size, offset);

	buf_block_t*		block;

	if (descr_page_no == 0) {
		/* It is on the space header page */

		descr_page = page_align(sp_header);
		block = NULL;
	} else {
		block = buf_page_get(
			page_id_t(space->id, descr_page_no), page_size,
			RW_SX_LATCH, mtr);

		buf_block_dbg_add_level(block, SYNC_FSP_PAGE);

		descr_page = buf_block_get_frame(block);
	}

	if (desc_block != NULL) {
		*desc_block = block;
	}

	return(descr_page + XDES_ARR_OFFSET
	       + XDES_SIZE * xdes_calc_descriptor_index(page_size, offset));
}

/** Get the extent descriptor of a page.
The page where the extent descriptor resides is x-locked. If the page
offset is equal to the free limit of the space, we will add new
extents from above the free limit to the space free list, if not free
limit == space size. This adding is necessary to make the descriptor
defined, as they are uninitialized above the free limit.
@param[in]	space		tablespace
@param[in]	offset		page offset; if equal to the free limit, we
try to add new extents to the space free list
@param[in]	page_size	page size
@param[in,out]	mtr		mini-transaction
@return the extent descriptor */
MY_ATTRIBUTE((warn_unused_result))
static
xdes_t*
xdes_get_descriptor(
	const fil_space_t*	space,
	page_no_t		offset,
	const page_size_t&	page_size,
	mtr_t*			mtr)
{
	buf_block_t*	block;
	fsp_header_t*	sp_header;

	block = buf_page_get(page_id_t(space->id, 0), page_size,
			     RW_SX_LATCH, mtr);

	buf_block_dbg_add_level(block, SYNC_FSP_PAGE);

	sp_header = FSP_HEADER_OFFSET + buf_block_get_frame(block);
	return(xdes_get_descriptor_with_space_hdr(
		       sp_header, space, offset, mtr));
}

/** Get the extent descriptor of a page.
The page where the extent descriptor resides is x-locked. If the page
offset is equal to the free limit of the space, we will add new
extents from above the free limit to the space free list, if not free
limit == space size. This adding is necessary to make the descriptor
defined, as they are uninitialized above the free limit.
@param[in]	space		tablespace
@param[in]	page		descriptor page offset
@param[in]	offset		page offset
@param[in]	page_size	page size
@param[in,out]	mtr		mini-transaction
@return	the extent descriptor
@retval	NULL	if the descriptor is not available */
MY_ATTRIBUTE((warn_unused_result))
static
const xdes_t*
xdes_get_descriptor_const(
	const fil_space_t*	space,
	page_no_t		page,
	page_no_t		offset,
	const page_size_t&	page_size,
	mtr_t*			mtr)
{
	ut_ad(mtr_memo_contains(mtr, &space->latch, MTR_MEMO_S_LOCK));
	ut_ad(offset < space->free_limit);
	ut_ad(offset < space->size_in_header);

	if (buf_block_t* block = buf_page_get(page_id_t(space->id, page),
					      page_size, RW_S_LATCH, mtr)) {
		buf_block_dbg_add_level(block, SYNC_FSP_PAGE);

		ut_ad(page != 0 || space->free_limit == mach_read_from_4(
			      FSP_FREE_LIMIT + FSP_HEADER_OFFSET
			      + block->frame));
		ut_ad(page != 0 || space->size_in_header == mach_read_from_4(
			      FSP_SIZE + FSP_HEADER_OFFSET
			      + block->frame));

		return(block->frame + XDES_ARR_OFFSET + XDES_SIZE
		       * xdes_calc_descriptor_index(page_size, offset));
	}

	return(NULL);
}

/** Get a pointer to the extent descriptor. The page where the
extent descriptor resides is x-locked.
@param[in]	space		tablespace
@param[in]	page_size	page size
@param[in]	lst_node	file address of the list node
				contained in the descriptor
@param[in,out]	mtr		mini-transaction
@return pointer to the extent descriptor */
MY_ATTRIBUTE((nonnull, warn_unused_result))
UNIV_INLINE
xdes_t*
xdes_lst_get_descriptor(
	const fil_space_t*	space,
	const page_size_t&	page_size,
	fil_addr_t		lst_node,
	mtr_t*			mtr)
{
	ut_ad(mtr_memo_contains(mtr, &space->latch, MTR_MEMO_X_LOCK));
	ut_ad(page_size.equals_to(page_size_t(space->flags)));
	return(fut_get_ptr(space->id, page_size, lst_node, RW_SX_LATCH, mtr)
	       - XDES_FLST_NODE);
}

/********************************************************************//**
Returns page offset of the first page in extent described by a descriptor.
@return offset of the first page in extent */
UNIV_INLINE
ulint
xdes_get_offset(
/*============*/
	const xdes_t*	descr)	/*!< in: extent descriptor */
{
	ut_ad(descr);

	return(page_get_page_no(page_align(descr))
	       + ((page_offset(descr) - XDES_ARR_OFFSET) / XDES_SIZE)
	       * FSP_EXTENT_SIZE);
}

/** Initialize a file page whose prior contents should be ignored.
@param[in,out]	block	buffer pool block */
void fsp_apply_init_file_page(buf_block_t* block)
{
	page_t*		page	= buf_block_get_frame(block);

	memset(page, 0, srv_page_size);

	mach_write_to_4(page + FIL_PAGE_OFFSET, block->page.id.page_no());
	mach_write_to_4(page + FIL_PAGE_ARCH_LOG_NO_OR_SPACE_ID,
			block->page.id.space());

	if (page_zip_des_t* page_zip= buf_block_get_page_zip(block)) {
		memset(page_zip->data, 0, page_zip_get_size(page_zip));
		memcpy(page_zip->data + FIL_PAGE_OFFSET,
		       page + FIL_PAGE_OFFSET, 4);
		memcpy(page_zip->data + FIL_PAGE_ARCH_LOG_NO_OR_SPACE_ID,
		       page + FIL_PAGE_ARCH_LOG_NO_OR_SPACE_ID, 4);
	}
}

#ifdef UNIV_DEBUG
/** Assert that the mini-transaction is compatible with
updating an allocation bitmap page.
@param[in]	mtr	mini-transaction */
void fil_space_t::modify_check(const mtr_t& mtr) const
{
	switch (mtr.get_log_mode()) {
	case MTR_LOG_SHORT_INSERTS:
	case MTR_LOG_NONE:
		/* These modes are only allowed within a non-bitmap page
		when there is a higher-level redo log record written. */
		ut_ad(purpose == FIL_TYPE_TABLESPACE
		      || purpose == FIL_TYPE_TEMPORARY);
		break;
	case MTR_LOG_NO_REDO:
<<<<<<< HEAD
		ut_ad(space->purpose == FIL_TYPE_TEMPORARY
		      || space->purpose == FIL_TYPE_IMPORT
		      || my_atomic_loadlint(&space->redo_skipped_count)
		      || srv_is_tablespace_truncated(space->id));
=======
		ut_ad(purpose == FIL_TYPE_TEMPORARY
		      || purpose == FIL_TYPE_IMPORT
		      || redo_skipped_count
		      || is_being_truncated
		      || srv_is_tablespace_truncated(id));
>>>>>>> 7362f115
		return;
	case MTR_LOG_ALL:
		/* We may only write redo log for a persistent
		tablespace. */
		ut_ad(purpose == FIL_TYPE_TABLESPACE);
		ut_ad(mtr.is_named_space(id));
		return;
	}

	ut_ad(!"invalid log mode");
}
#endif

/**********************************************************************//**
Writes the space id and flags to a tablespace header.  The flags contain
row type, physical/compressed page size, and logical/uncompressed page
size of the tablespace. */
void
fsp_header_init_fields(
/*===================*/
	page_t*	page,		/*!< in/out: first page in the space */
	ulint	space_id,	/*!< in: space id */
	ulint	flags)		/*!< in: tablespace flags (FSP_SPACE_FLAGS) */
{
	flags &= ~FSP_FLAGS_MEM_MASK;
	ut_a(fsp_flags_is_valid(flags, space_id));

	mach_write_to_4(FSP_HEADER_OFFSET + FSP_SPACE_ID + page,
			space_id);
	mach_write_to_4(FSP_HEADER_OFFSET + FSP_SPACE_FLAGS + page,
			flags);
}

/** Initialize a tablespace header.
@param[in,out]	space	tablespace
@param[in]	size	current size in blocks
@param[in,out]	mtr	mini-transaction */
void fsp_header_init(fil_space_t* space, ulint size, mtr_t* mtr)
{
	const page_id_t		page_id(space->id, 0);
	const page_size_t	page_size(space->flags);

	mtr_x_lock(&space->latch, mtr);
	buf_block_t* block = buf_page_create(page_id, page_size, mtr);
	buf_page_get(page_id, page_size, RW_SX_LATCH, mtr);
	buf_block_dbg_add_level(block, SYNC_FSP_PAGE);

	space->size_in_header = size;
	space->free_len = 0;
	space->free_limit = 0;

	/* The prior contents of the file page should be ignored */

	fsp_init_file_page(space, block, mtr);

	mlog_write_ulint(block->frame + FIL_PAGE_TYPE, FIL_PAGE_TYPE_FSP_HDR,
			 MLOG_2BYTES, mtr);

	mlog_write_ulint(FSP_HEADER_OFFSET + FSP_SPACE_ID + block->frame,
			 space->id, MLOG_4BYTES, mtr);
	mlog_write_ulint(FSP_HEADER_OFFSET + FSP_NOT_USED + block->frame, 0,
			 MLOG_4BYTES, mtr);
	mlog_write_ulint(FSP_HEADER_OFFSET + FSP_SIZE + block->frame, size,
			 MLOG_4BYTES, mtr);
	mlog_write_ulint(FSP_HEADER_OFFSET + FSP_FREE_LIMIT + block->frame, 0,
			 MLOG_4BYTES, mtr);
	mlog_write_ulint(FSP_HEADER_OFFSET + FSP_SPACE_FLAGS + block->frame,
			 space->flags & ~FSP_FLAGS_MEM_MASK,
			 MLOG_4BYTES, mtr);
	mlog_write_ulint(FSP_HEADER_OFFSET + FSP_FRAG_N_USED + block->frame, 0,
			 MLOG_4BYTES, mtr);

	flst_init(FSP_HEADER_OFFSET + FSP_FREE + block->frame, mtr);
	flst_init(FSP_HEADER_OFFSET + FSP_FREE_FRAG + block->frame, mtr);
	flst_init(FSP_HEADER_OFFSET + FSP_FULL_FRAG + block->frame, mtr);
	flst_init(FSP_HEADER_OFFSET + FSP_SEG_INODES_FULL + block->frame, mtr);
	flst_init(FSP_HEADER_OFFSET + FSP_SEG_INODES_FREE + block->frame, mtr);

	mlog_write_ull(FSP_HEADER_OFFSET + FSP_SEG_ID + block->frame, 1, mtr);

	fsp_fill_free_list(!is_system_tablespace(space->id),
			   space, FSP_HEADER_OFFSET + block->frame, mtr);

	/* Write encryption metadata to page 0 if tablespace is
	encrypted or encryption is disabled by table option. */
	if (space->crypt_data &&
	    (space->crypt_data->should_encrypt() ||
	     space->crypt_data->not_encrypted())) {
		space->crypt_data->write_page0(space, block->frame, mtr);
	}
}

/**********************************************************************//**
Reads the space id from the first page of a tablespace.
@return space id, ULINT UNDEFINED if error */
ulint
fsp_header_get_space_id(
/*====================*/
	const page_t*	page)	/*!< in: first page of a tablespace */
{
	ulint	fsp_id;
	ulint	id;

	fsp_id = mach_read_from_4(FSP_HEADER_OFFSET + page + FSP_SPACE_ID);

	id = mach_read_from_4(page + FIL_PAGE_ARCH_LOG_NO_OR_SPACE_ID);

	DBUG_EXECUTE_IF("fsp_header_get_space_id_failure",
			id = ULINT_UNDEFINED;);

	if (id != fsp_id) {
		ib::error() << "Space ID in fsp header is " << fsp_id
			<< ", but in the page header it is " << id << ".";
		return(ULINT_UNDEFINED);
	}

	return(id);
}

<<<<<<< HEAD
=======
/**********************************************************************//**
Increases the space size field of a space. */
void
fsp_header_inc_size(
/*================*/
	ulint	space_id,	/*!< in: space id */
	ulint	size_inc,	/*!< in: size increment in pages */
	mtr_t*	mtr)		/*!< in/out: mini-transaction */
{
	fsp_header_t*	header;
	ulint		size;

	ut_ad(mtr);

	fil_space_t*	space = mtr_x_lock_space(space_id, mtr);
	ut_d(space->modify_check(*mtr));

	header = fsp_get_space_header(
		space, page_size_t(space->flags), mtr);

	size = mach_read_from_4(header + FSP_SIZE);
	ut_ad(size == space->size_in_header);

	size += size_inc;

	mlog_write_ulint(header + FSP_SIZE, size, MLOG_4BYTES, mtr);
	space->size_in_header = size;
}

/**********************************************************************//**
Gets the size of the system tablespace from the tablespace header.  If
we do not have an auto-extending data file, this should be equal to
the size of the data files.  If there is an auto-extending data file,
this can be smaller.
@return size in pages */
ulint
fsp_header_get_tablespace_size(void)
/*================================*/
{
	fsp_header_t*	header;
	ulint		size;
	mtr_t		mtr;

	mtr_start(&mtr);

	fil_space_t*	space = mtr_x_lock_space(TRX_SYS_SPACE, &mtr);

	header = fsp_get_space_header(space, univ_page_size, &mtr);

	size = mach_read_from_4(header + FSP_SIZE);
	ut_ad(space->size_in_header == size);

	mtr_commit(&mtr);

	return(size);
}

>>>>>>> 7362f115
/** Try to extend a single-table tablespace so that a page would fit in the
data file.
@param[in,out]	space	tablespace
@param[in]	page_no	page number
@param[in,out]	header	tablespace header
@param[in,out]	mtr	mini-transaction
@return true if success */
static ATTRIBUTE_COLD __attribute__((warn_unused_result))
bool
fsp_try_extend_data_file_with_pages(
	fil_space_t*	space,
	ulint		page_no,
	fsp_header_t*	header,
	mtr_t*		mtr)
{
	bool	success;
	ulint	size;

	ut_a(!is_system_tablespace(space->id));
	ut_d(space->modify_check(*mtr));

	size = mach_read_from_4(header + FSP_SIZE);
	ut_ad(size == space->size_in_header);

	ut_a(page_no >= size);

	success = fil_space_extend(space, page_no + 1);
	/* The size may be less than we wanted if we ran out of disk space. */
	mlog_write_ulint(header + FSP_SIZE, space->size, MLOG_4BYTES, mtr);
	space->size_in_header = space->size;

	return(success);
}

/** Try to extend the last data file of a tablespace if it is auto-extending.
@param[in,out]	space	tablespace
@param[in,out]	header	tablespace header
@param[in,out]	mtr	mini-transaction
@return	number of pages added
@retval	0 if the tablespace was not extended */
ATTRIBUTE_COLD __attribute__((nonnull))
static
ulint
fsp_try_extend_data_file(fil_space_t* space, fsp_header_t* header, mtr_t* mtr)
{
	ulint	size;		/* current number of pages in the datafile */
	ulint	size_increase;	/* number of pages to extend this file */
	const char* OUT_OF_SPACE_MSG =
		"ran out of space. Please add another file or use"
		" 'autoextend' for the last file in setting";

	ut_d(space->modify_check(*mtr));

	if (space->id == TRX_SYS_SPACE
	    && !srv_sys_space.can_auto_extend_last_file()) {

		/* We print the error message only once to avoid
		spamming the error log. Note that we don't need
		to reset the flag to false as dealing with this
		error requires server restart. */
		if (!srv_sys_space.get_tablespace_full_status()) {
			ib::error() << "The InnoDB system tablespace "
				<< OUT_OF_SPACE_MSG
				<< " innodb_data_file_path.";
			srv_sys_space.set_tablespace_full_status(true);
		}
		return(0);
	} else if (space->id == SRV_TMP_SPACE_ID
		   && !srv_tmp_space.can_auto_extend_last_file()) {

		/* We print the error message only once to avoid
		spamming the error log. Note that we don't need
		to reset the flag to false as dealing with this
		error requires server restart. */
		if (!srv_tmp_space.get_tablespace_full_status()) {
			ib::error() << "The InnoDB temporary tablespace "
				<< OUT_OF_SPACE_MSG
				<< " innodb_temp_data_file_path.";
			srv_tmp_space.set_tablespace_full_status(true);
		}
		return(0);
	}

	size = mach_read_from_4(header + FSP_SIZE);
	ut_ad(size == space->size_in_header);

	const page_size_t	page_size(
		mach_read_from_4(header + FSP_SPACE_FLAGS));

	switch (space->id) {
	case TRX_SYS_SPACE:
		size_increase = srv_sys_space.get_increment();
		break;
	case SRV_TMP_SPACE_ID:
		size_increase = srv_tmp_space.get_increment();
		break;
	default:
		ulint	extent_pages
			= fsp_get_extent_size_in_pages(page_size);
		if (size < extent_pages) {
			/* Let us first extend the file to extent_size */
			if (!fsp_try_extend_data_file_with_pages(
				    space, extent_pages - 1, header, mtr)) {
				return(0);
			}

			size = extent_pages;
		}

		size_increase = fsp_get_pages_to_extend_ibd(page_size, size);
	}

	if (size_increase == 0) {
		return(0);
	}

	if (!fil_space_extend(space, size + size_increase)) {
		return(0);
	}

	/* We ignore any fragments of a full megabyte when storing the size
	to the space header */

	space->size_in_header = ut_2pow_round(
		space->size, (1024 * 1024) / page_size.physical());

	mlog_write_ulint(
		header + FSP_SIZE, space->size_in_header, MLOG_4BYTES, mtr);

	return(size_increase);
}

/** Calculate the number of pages to extend a datafile.
We extend single-table tablespaces first one extent at a time,
but 4 at a time for bigger tablespaces. It is not enough to extend always
by one extent, because we need to add at least one extent to FSP_FREE.
A single extent descriptor page will track many extents. And the extent
that uses its extent descriptor page is put onto the FSP_FREE_FRAG list.
Extents that do not use their extent descriptor page are added to FSP_FREE.
The physical page size is used to determine how many extents are tracked
on one extent descriptor page. See xdes_calc_descriptor_page().
@param[in]	page_size	page_size of the datafile
@param[in]	size		current number of pages in the datafile
@return number of pages to extend the file. */
ulint
fsp_get_pages_to_extend_ibd(
	const page_size_t&	page_size,
	ulint			size)
{
	ulint	size_increase;	/* number of pages to extend this file */
	ulint	extent_size;	/* one megabyte, in pages */
	ulint	threshold;	/* The size of the tablespace (in number
				of pages) where we start allocating more
				than one extent at a time. */

	extent_size = fsp_get_extent_size_in_pages(page_size);

	/* The threshold is set at 32MiB except when the physical page
	size is small enough that it must be done sooner. */
	threshold = ut_min(32 * extent_size, page_size.physical());

	if (size < threshold) {
		size_increase = extent_size;
	} else {
		/* Below in fsp_fill_free_list() we assume
		that we add at most FSP_FREE_ADD extents at
		a time */
		size_increase = FSP_FREE_ADD * extent_size;
	}

	return(size_increase);
}

/** Reset the page type.
Data files created before MySQL 5.1.48 may contain garbage in FIL_PAGE_TYPE.
In MySQL 3.23.53, only undo log pages and index pages were tagged.
Any other pages were written with uninitialized bytes in FIL_PAGE_TYPE.
@param[in]	block	block with invalid FIL_PAGE_TYPE
@param[in]	type	expected page type
@param[in,out]	mtr	mini-transaction */
ATTRIBUTE_COLD
void fil_block_reset_type(const buf_block_t& block, ulint type, mtr_t* mtr)
{
	ib::info()
		<< "Resetting invalid page " << block.page.id << " type "
		<< fil_page_get_type(block.frame) << " to " << type << ".";
	mlog_write_ulint(block.frame + FIL_PAGE_TYPE, type, MLOG_2BYTES, mtr);
}

/** Put new extents to the free list if there are free extents above the free
limit. If an extent happens to contain an extent descriptor page, the extent
is put to the FSP_FREE_FRAG list with the page marked as used.
@param[in]	init_space	true if this is a single-table tablespace
and we are only initializing the first extent and the first bitmap pages;
then we will not allocate more extents
@param[in,out]	space		tablespace
@param[in,out]	header		tablespace header
@param[in,out]	mtr		mini-transaction */
static
void
fsp_fill_free_list(
	bool		init_space,
	fil_space_t*	space,
	fsp_header_t*	header,
	mtr_t*		mtr)
{
	ulint	limit;
	ulint	size;
	xdes_t*	descr;
	ulint	count		= 0;
	ulint	frag_n_used;
	ulint	i;

	ut_ad(page_offset(header) == FSP_HEADER_OFFSET);
	ut_d(space->modify_check(*mtr));

	/* Check if we can fill free list from above the free list limit */
	size = mach_read_from_4(header + FSP_SIZE);
	limit = mach_read_from_4(header + FSP_FREE_LIMIT);

	ut_ad(size == space->size_in_header);
	ut_ad(limit == space->free_limit);

	const page_size_t	page_size(space->flags);

	if (size < limit + FSP_EXTENT_SIZE * FSP_FREE_ADD) {
		bool	skip_resize	= init_space;
		switch (space->id) {
		case TRX_SYS_SPACE:
			skip_resize = !srv_sys_space.can_auto_extend_last_file();
			break;
		case SRV_TMP_SPACE_ID:
			skip_resize = !srv_tmp_space.can_auto_extend_last_file();
			break;
		}

		if (!skip_resize) {
			fsp_try_extend_data_file(space, header, mtr);
			size = space->size_in_header;
		}
	}

	i = limit;

	while ((init_space && i < 1)
	       || ((i + FSP_EXTENT_SIZE <= size) && (count < FSP_FREE_ADD))) {

		bool	init_xdes
			= (ut_2pow_remainder(i, page_size.physical()) == 0);

		space->free_limit = i + FSP_EXTENT_SIZE;
		mlog_write_ulint(header + FSP_FREE_LIMIT, i + FSP_EXTENT_SIZE,
				 MLOG_4BYTES, mtr);

		if (init_xdes) {

			buf_block_t*	block;

			/* We are going to initialize a new descriptor page
			and a new ibuf bitmap page: the prior contents of the
			pages should be ignored. */

			if (i > 0) {
				const page_id_t	page_id(space->id, i);

				block = buf_page_create(
					page_id, page_size, mtr);

				buf_page_get(
					page_id, page_size, RW_SX_LATCH, mtr);

				buf_block_dbg_add_level(block, SYNC_FSP_PAGE);

				fsp_init_file_page(space, block, mtr);
				mlog_write_ulint(buf_block_get_frame(block)
						 + FIL_PAGE_TYPE,
						 FIL_PAGE_TYPE_XDES,
						 MLOG_2BYTES, mtr);
			}

			/* Initialize the ibuf bitmap page in a separate
			mini-transaction because it is low in the latching
			order, and we must be able to release its latch.
			Note: Insert-Buffering is disabled for tables that
			reside in the temp-tablespace. */
			if (space->purpose != FIL_TYPE_TEMPORARY) {
				mtr_t	ibuf_mtr;

				mtr_start(&ibuf_mtr);
				ibuf_mtr.set_named_space(space);

				/* Avoid logging while truncate table
				fix-up is active. */
				if (srv_is_tablespace_truncated(space->id)) {
					mtr_set_log_mode(
						&ibuf_mtr, MTR_LOG_NO_REDO);
				}

				const page_id_t	page_id(
					space->id,
					i + FSP_IBUF_BITMAP_OFFSET);

				block = buf_page_create(
					page_id, page_size, &ibuf_mtr);

				buf_page_get(
					page_id, page_size, RW_SX_LATCH,
					&ibuf_mtr);

				buf_block_dbg_add_level(block, SYNC_FSP_PAGE);

				fsp_init_file_page(space, block, &ibuf_mtr);

				ibuf_bitmap_page_init(block, &ibuf_mtr);

				mtr_commit(&ibuf_mtr);
			}
		}

		buf_block_t*	desc_block = NULL;
		descr = xdes_get_descriptor_with_space_hdr(
			header, space, i, mtr, init_space, &desc_block);
		if (desc_block != NULL) {
			fil_block_check_type(
				*desc_block, FIL_PAGE_TYPE_XDES, mtr);
		}
		xdes_init(descr, mtr);

		if (UNIV_UNLIKELY(init_xdes)) {

			/* The first page in the extent is a descriptor page
			and the second is an ibuf bitmap page: mark them
			used */

			xdes_set_bit(descr, XDES_FREE_BIT, 0, FALSE, mtr);
			xdes_set_bit(descr, XDES_FREE_BIT,
				     FSP_IBUF_BITMAP_OFFSET, FALSE, mtr);
			xdes_set_state(descr, XDES_FREE_FRAG, mtr);

			flst_add_last(header + FSP_FREE_FRAG,
				      descr + XDES_FLST_NODE, mtr);
			frag_n_used = mach_read_from_4(
				header + FSP_FRAG_N_USED);
			mlog_write_ulint(header + FSP_FRAG_N_USED,
					 frag_n_used + 2, MLOG_4BYTES, mtr);
		} else {
			flst_add_last(header + FSP_FREE,
				      descr + XDES_FLST_NODE, mtr);
			count++;
		}

		i += FSP_EXTENT_SIZE;
	}

	space->free_len += count;
}

/** Allocates a new free extent.
@param[in,out]	space		tablespace
@param[in]	page_size	page size
@param[in]	hint		hint of which extent would be desirable: any
page offset in the extent goes; the hint must not be > FSP_FREE_LIMIT
@param[in,out]	mtr		mini-transaction
@return extent descriptor, NULL if cannot be allocated */
static
xdes_t*
fsp_alloc_free_extent(
	fil_space_t*		space,
	const page_size_t&	page_size,
	ulint			hint,
	mtr_t*			mtr)
{
	fsp_header_t*	header;
	fil_addr_t	first;
	xdes_t*		descr;
	buf_block_t*	desc_block = NULL;

	header = fsp_get_space_header(space, page_size, mtr);

	descr = xdes_get_descriptor_with_space_hdr(
		header, space, hint, mtr, false, &desc_block);

	if (desc_block != NULL) {
		fil_block_check_type(*desc_block, FIL_PAGE_TYPE_XDES, mtr);
	}

	if (descr && (xdes_get_state(descr, mtr) == XDES_FREE)) {
		/* Ok, we can take this extent */
	} else {
		/* Take the first extent in the free list */
		first = flst_get_first(header + FSP_FREE, mtr);

		if (fil_addr_is_null(first)) {
			fsp_fill_free_list(false, space, header, mtr);

			first = flst_get_first(header + FSP_FREE, mtr);
		}

		if (fil_addr_is_null(first)) {

			return(NULL);	/* No free extents left */
		}

		descr = xdes_lst_get_descriptor(
			space, page_size, first, mtr);
	}

	flst_remove(header + FSP_FREE, descr + XDES_FLST_NODE, mtr);
	space->free_len--;

	return(descr);
}

/**********************************************************************//**
Allocates a single free page from a space. */
static MY_ATTRIBUTE((nonnull))
void
fsp_alloc_from_free_frag(
/*=====================*/
	fsp_header_t*	header,	/*!< in/out: tablespace header */
	xdes_t*		descr,	/*!< in/out: extent descriptor */
	ulint		bit,	/*!< in: slot to allocate in the extent */
	mtr_t*		mtr)	/*!< in/out: mini-transaction */
{
	ulint		frag_n_used;

	ut_ad(xdes_get_state(descr, mtr) == XDES_FREE_FRAG);
	ut_a(xdes_mtr_get_bit(descr, XDES_FREE_BIT, bit, mtr));
	xdes_set_bit(descr, XDES_FREE_BIT, bit, FALSE, mtr);

	/* Update the FRAG_N_USED field */
	frag_n_used = mach_read_from_4(header + FSP_FRAG_N_USED);
	frag_n_used++;
	mlog_write_ulint(header + FSP_FRAG_N_USED, frag_n_used, MLOG_4BYTES,
			 mtr);
	if (xdes_is_full(descr, mtr)) {
		/* The fragment is full: move it to another list */
		flst_remove(header + FSP_FREE_FRAG, descr + XDES_FLST_NODE,
			    mtr);
		xdes_set_state(descr, XDES_FULL_FRAG, mtr);

		flst_add_last(header + FSP_FULL_FRAG, descr + XDES_FLST_NODE,
			      mtr);
		mlog_write_ulint(header + FSP_FRAG_N_USED,
				 frag_n_used - FSP_EXTENT_SIZE, MLOG_4BYTES,
				 mtr);
	}
}

/** Gets a buffer block for an allocated page.
NOTE: If init_mtr != mtr, the block will only be initialized if it was
not previously x-latched. It is assumed that the block has been
x-latched only by mtr, and freed in mtr in that case.
@param[in,out]	space		tablespace
@param[in]	offset		page number of the allocated page
@param[in]	page_size	page size of the allocated page
@param[in]	rw_latch	RW_SX_LATCH, RW_X_LATCH
@param[in,out]	mtr		mini-transaction of the allocation
@param[in,out]	init_mtr	mini-transaction for initializing the page
@return block, initialized if init_mtr==mtr
or rw_lock_x_lock_count(&block->lock) == 1 */
static
buf_block_t*
fsp_page_create(
	fil_space_t*		space,
	page_no_t		offset,
	const page_size_t&	page_size,
	rw_lock_type_t		rw_latch,
	mtr_t*			mtr,
	mtr_t*			init_mtr)
{
	ut_ad(page_size.equals_to(page_size_t(space->flags)));

	buf_block_t*	block = buf_page_create(page_id_t(space->id, offset),
						page_size, init_mtr);

	ut_d(bool latched = mtr_memo_contains_flagged(mtr, block,
						      MTR_MEMO_PAGE_X_FIX
						      | MTR_MEMO_PAGE_SX_FIX));

	ut_ad(rw_latch == RW_X_LATCH || rw_latch == RW_SX_LATCH);

	/* Mimic buf_page_get(), but avoid the buf_pool->page_hash lookup. */
	if (rw_latch == RW_X_LATCH) {
		rw_lock_x_lock(&block->lock);
	} else {
		rw_lock_sx_lock(&block->lock);
	}

	buf_block_buf_fix_inc(block, __FILE__, __LINE__);
	mtr_memo_push(init_mtr, block, rw_latch == RW_X_LATCH
		      ? MTR_MEMO_PAGE_X_FIX : MTR_MEMO_PAGE_SX_FIX);

	if (init_mtr == mtr
	    || (rw_latch == RW_X_LATCH
		? rw_lock_get_x_lock_count(&block->lock) == 1
		: rw_lock_get_sx_lock_count(&block->lock) == 1)) {

		/* Initialize the page, unless it was already
		SX-latched in mtr. (In this case, we would want to
		allocate another page that has not been freed in mtr.) */
		ut_ad(init_mtr == mtr || !latched);
		fsp_init_file_page(space, block, init_mtr);
	}

	return(block);
}

/** Allocates a single free page from a space.
The page is marked as used.
@param[in,out]	space		tablespace
@param[in]	page_size	page size
@param[in]	hint		hint of which page would be desirable
@param[in]	rw_latch	RW_SX_LATCH, RW_X_LATCH
@param[in,out]	mtr		mini-transaction
@param[in,out]	init_mtr	mini-transaction in which the page should be
initialized (may be the same as mtr)
@retval NULL	if no page could be allocated
@retval block	rw_lock_x_lock_count(&block->lock) == 1 if allocation succeeded
(init_mtr == mtr, or the page was not previously freed in mtr)
@retval block	(not allocated or initialized) otherwise */
static MY_ATTRIBUTE((warn_unused_result, nonnull))
buf_block_t*
fsp_alloc_free_page(
	fil_space_t*		space,
	const page_size_t&	page_size,
	ulint			hint,
	rw_lock_type_t		rw_latch,
	mtr_t*			mtr,
	mtr_t*			init_mtr)
{
	fsp_header_t*	header;
	fil_addr_t	first;
	xdes_t*		descr;
	ulint		free;
	const ulint	space_id = space->id;

	ut_d(space->modify_check(*mtr));
	header = fsp_get_space_header(space, page_size, mtr);

	/* Get the hinted descriptor */
	descr = xdes_get_descriptor_with_space_hdr(header, space, hint, mtr);

	if (descr && (xdes_get_state(descr, mtr) == XDES_FREE_FRAG)) {
		/* Ok, we can take this extent */
	} else {
		/* Else take the first extent in free_frag list */
		first = flst_get_first(header + FSP_FREE_FRAG, mtr);

		if (fil_addr_is_null(first)) {
			/* There are no partially full fragments: allocate
			a free extent and add it to the FREE_FRAG list. NOTE
			that the allocation may have as a side-effect that an
			extent containing a descriptor page is added to the
			FREE_FRAG list. But we will allocate our page from the
			the free extent anyway. */

			descr = fsp_alloc_free_extent(space, page_size,
						      hint, mtr);

			if (descr == NULL) {
				/* No free space left */

				return(NULL);
			}

			xdes_set_state(descr, XDES_FREE_FRAG, mtr);
			flst_add_last(header + FSP_FREE_FRAG,
				      descr + XDES_FLST_NODE, mtr);
		} else {
			descr = xdes_lst_get_descriptor(space, page_size,
							first, mtr);
		}

		/* Reset the hint */
		hint = 0;
	}

	/* Now we have in descr an extent with at least one free page. Look
	for a free page in the extent. */

	free = xdes_find_bit(descr, XDES_FREE_BIT, TRUE,
			     hint % FSP_EXTENT_SIZE, mtr);
	if (free == ULINT_UNDEFINED) {

		ut_print_buf(stderr, ((byte*) descr) - 500, 1000);
		putc('\n', stderr);

		ut_error;
	}

	page_no_t page_no = xdes_get_offset(descr) + free;

	page_no_t space_size = mach_read_from_4(header + FSP_SIZE);
	ut_ad(space_size == space->size_in_header
	      || (space_id == TRX_SYS_SPACE
		  && srv_startup_is_before_trx_rollback_phase));

	if (space_size <= page_no) {
		/* It must be that we are extending a single-table tablespace
		whose size is still < 64 pages */

		ut_a(!is_system_tablespace(space_id));
		if (page_no >= FSP_EXTENT_SIZE) {
			ib::error() << "Trying to extend a single-table"
				" tablespace " << space << " , by single"
				" page(s) though the space size " << space_size
				<< ". Page no " << page_no << ".";
			return(NULL);
		}

		if (!fsp_try_extend_data_file_with_pages(space, page_no,
							 header, mtr)) {
			/* No disk space left */
			return(NULL);
		}
	}

	fsp_alloc_from_free_frag(header, descr, free, mtr);
	return(fsp_page_create(space, page_no, page_size, rw_latch,
			       mtr, init_mtr));
}

/** Frees a single page of a space.
The page is marked as free and clean.
@param[in,out]	space		tablespace
@param[in]	page_id		page id
@param[in]	page_size	page size
@param[in,out]	mtr		mini-transaction */
static
void
fsp_free_page(
	fil_space_t*		space,
	ulint			offset,
	const page_size_t&	page_size,
	mtr_t*			mtr)
{
	fsp_header_t*	header;
	xdes_t*		descr;
	ulint		state;
	ulint		frag_n_used;

	ut_ad(mtr);
	ut_d(space->modify_check(*mtr));

	/* fprintf(stderr, "Freeing page %lu in space %lu\n", page, space); */

	header = fsp_get_space_header(space, page_size, mtr);

	descr = xdes_get_descriptor_with_space_hdr(
		header, space, offset, mtr);

	state = xdes_get_state(descr, mtr);

	if (UNIV_UNLIKELY(state != XDES_FREE_FRAG
			  && state != XDES_FULL_FRAG)) {
		ib::error() << "File space extent descriptor of page "
			<< page_id_t(space->id, offset)
			<< " has state " << state;
		/* Crash in debug version, so that we get a core dump
		of this corruption. */
		ut_ad(0);

		if (state == XDES_FREE) {
			/* We put here some fault tolerance: if the page
			is already free, return without doing anything! */

			return;
		}

		ut_error;
	}

	if (xdes_mtr_get_bit(descr, XDES_FREE_BIT,
			     offset % FSP_EXTENT_SIZE, mtr)) {

		ib::error() << "File space extent descriptor of page "
			<< page_id_t(space->id, offset)
			<< " says it is free.";
		/* Crash in debug version, so that we get a core dump
		of this corruption. */
		ut_ad(0);

		/* We put here some fault tolerance: if the page
		is already free, return without doing anything! */

		return;
	}

	const ulint	bit = offset % FSP_EXTENT_SIZE;

	xdes_set_bit(descr, XDES_FREE_BIT, bit, TRUE, mtr);
	xdes_set_bit(descr, XDES_CLEAN_BIT, bit, TRUE, mtr);

	frag_n_used = mtr_read_ulint(header + FSP_FRAG_N_USED, MLOG_4BYTES,
				     mtr);
	if (state == XDES_FULL_FRAG) {
		/* The fragment was full: move it to another list */
		flst_remove(header + FSP_FULL_FRAG, descr + XDES_FLST_NODE,
			    mtr);
		xdes_set_state(descr, XDES_FREE_FRAG, mtr);
		flst_add_last(header + FSP_FREE_FRAG, descr + XDES_FLST_NODE,
			      mtr);
		mlog_write_ulint(header + FSP_FRAG_N_USED,
				 frag_n_used + FSP_EXTENT_SIZE - 1,
				 MLOG_4BYTES, mtr);
	} else {
		ut_a(frag_n_used > 0);
		mlog_write_ulint(header + FSP_FRAG_N_USED, frag_n_used - 1,
				 MLOG_4BYTES, mtr);
	}

	if (xdes_is_free(descr, mtr)) {
		/* The extent has become free: move it to another list */
		flst_remove(header + FSP_FREE_FRAG, descr + XDES_FLST_NODE,
			    mtr);
		fsp_free_extent(space, offset, page_size, mtr);
	}
}

/** Return an extent to the free list of a space.
@param[in,out]	space		tablespace
@param[in]	offset		page number in the extent
@param[in]	page_size	page size
@param[in,out]	mtr		mini-transaction */
static
void
fsp_free_extent(
	fil_space_t*		space,
	page_no_t		offset,
	const page_size_t&	page_size,
	mtr_t*			mtr)
{
	fsp_header_t*	header;
	xdes_t*		descr;

	ut_ad(mtr_memo_contains(mtr, &space->latch, MTR_MEMO_X_LOCK));

	header = fsp_get_space_header(space, page_size, mtr);

	descr = xdes_get_descriptor_with_space_hdr(
		header, space, offset, mtr);

	ut_a(xdes_get_state(descr, mtr) != XDES_FREE);

	xdes_init(descr, mtr);

	flst_add_last(header + FSP_FREE, descr + XDES_FLST_NODE, mtr);
	space->free_len++;
}

/** Returns the nth inode slot on an inode page.
@param[in]	page		segment inode page
@param[in]	i		inode index on page
@param[in]	page_size	page size
@param[in,out]	mtr		mini-transaction
@return segment inode */
UNIV_INLINE
fseg_inode_t*
fsp_seg_inode_page_get_nth_inode(
	page_t*			page,
	ulint			i,
	const page_size_t&	page_size,
	mtr_t*			mtr)
{
	ut_ad(i < FSP_SEG_INODES_PER_PAGE(page_size));
	ut_ad(mtr_memo_contains_page(mtr, page, MTR_MEMO_PAGE_SX_FIX));

	return(page + FSEG_ARR_OFFSET + FSEG_INODE_SIZE * i);
}

/** Looks for a used segment inode on a segment inode page.
@param[in]	page		segment inode page
@param[in]	page_size	page size
@param[in,out]	mtr		mini-transaction
@return segment inode index, or ULINT_UNDEFINED if not found */
static
ulint
fsp_seg_inode_page_find_used(
	page_t*			page,
	const page_size_t&	page_size,
	mtr_t*			mtr)
{
	ulint		i;
	fseg_inode_t*	inode;

	for (i = 0; i < FSP_SEG_INODES_PER_PAGE(page_size); i++) {

		inode = fsp_seg_inode_page_get_nth_inode(
			page, i, page_size, mtr);

		if (mach_read_from_8(inode + FSEG_ID)) {
			/* This is used */

			ut_ad(mach_read_from_4(inode + FSEG_MAGIC_N)
			      == FSEG_MAGIC_N_VALUE);
			return(i);
		}
	}

	return(ULINT_UNDEFINED);
}

/** Looks for an unused segment inode on a segment inode page.
@param[in]	page		segment inode page
@param[in]	i		search forward starting from this index
@param[in]	page_size	page size
@param[in,out]	mtr		mini-transaction
@return segment inode index, or ULINT_UNDEFINED if not found */
static
ulint
fsp_seg_inode_page_find_free(
	page_t*			page,
	ulint			i,
	const page_size_t&	page_size,
	mtr_t*			mtr)
{
	for (; i < FSP_SEG_INODES_PER_PAGE(page_size); i++) {

		fseg_inode_t*	inode;

		inode = fsp_seg_inode_page_get_nth_inode(
			page, i, page_size, mtr);

		if (!mach_read_from_8(inode + FSEG_ID)) {
			/* This is unused */
			return(i);
		}

		ut_ad(mach_read_from_4(inode + FSEG_MAGIC_N)
		      == FSEG_MAGIC_N_VALUE);
	}

	return(ULINT_UNDEFINED);
}

/** Allocate a file segment inode page.
@param[in,out]	space		tablespace
@param[in,out]	space_header	tablespace header
@param[in,out]	mtr		mini-transaction
@return whether the allocation succeeded */
MY_ATTRIBUTE((nonnull, warn_unused_result))
static
bool
fsp_alloc_seg_inode_page(
	fil_space_t*	space,
	fsp_header_t*	space_header,
	mtr_t*		mtr)
{
	fseg_inode_t*	inode;
	buf_block_t*	block;
	page_t*		page;

	ut_ad(page_offset(space_header) == FSP_HEADER_OFFSET);
	ut_ad(page_get_space_id(page_align(space_header)) == space->id);

	const page_size_t	page_size(space->flags);

	block = fsp_alloc_free_page(
		space, page_size, 0, RW_SX_LATCH, mtr, mtr);

	if (block == NULL) {

		return(false);
	}

	buf_block_dbg_add_level(block, SYNC_FSP_PAGE);
	ut_ad(rw_lock_get_sx_lock_count(&block->lock) == 1);

	page = buf_block_get_frame(block);

	mlog_write_ulint(page + FIL_PAGE_TYPE, FIL_PAGE_INODE,
			 MLOG_2BYTES, mtr);

	for (ulint i = 0; i < FSP_SEG_INODES_PER_PAGE(page_size); i++) {

		inode = fsp_seg_inode_page_get_nth_inode(
			page, i, page_size, mtr);

		mlog_write_ull(inode + FSEG_ID, 0, mtr);
	}

	flst_add_last(
		space_header + FSP_SEG_INODES_FREE,
		page + FSEG_INODE_PAGE_NODE, mtr);

	return(true);
}

/** Allocate a file segment inode.
@param[in,out]	space		tablespace
@param[in,out]	space_header	tablespace header
@param[in,out]	mtr		mini-transaction
@return segment inode
@retval NULL if not enough space */
MY_ATTRIBUTE((nonnull, warn_unused_result))
static
fseg_inode_t*
fsp_alloc_seg_inode(
	fil_space_t*	space,
	fsp_header_t*	space_header,
	mtr_t*		mtr)
{
	buf_block_t*	block;
	page_t*		page;
	fseg_inode_t*	inode;
	ulint		n;

	ut_ad(page_offset(space_header) == FSP_HEADER_OFFSET);

	/* Allocate a new segment inode page if needed. */
	if (flst_get_len(space_header + FSP_SEG_INODES_FREE) == 0
	    && !fsp_alloc_seg_inode_page(space, space_header, mtr)) {
		return(NULL);
	}
	const page_size_t	page_size(space->flags);
	const page_id_t		page_id(
		space->id,
		flst_get_first(space_header + FSP_SEG_INODES_FREE, mtr).page);

	block = buf_page_get(page_id, page_size, RW_SX_LATCH, mtr);
	buf_block_dbg_add_level(block, SYNC_FSP_PAGE);
	fil_block_check_type(*block, FIL_PAGE_INODE, mtr);

	page = buf_block_get_frame(block);

	n = fsp_seg_inode_page_find_free(page, 0, page_size, mtr);

	ut_a(n != ULINT_UNDEFINED);

	inode = fsp_seg_inode_page_get_nth_inode(page, n, page_size, mtr);

	if (ULINT_UNDEFINED == fsp_seg_inode_page_find_free(page, n + 1,
							    page_size, mtr)) {
		/* There are no other unused headers left on the page: move it
		to another list */

		flst_remove(space_header + FSP_SEG_INODES_FREE,
			    page + FSEG_INODE_PAGE_NODE, mtr);

		flst_add_last(space_header + FSP_SEG_INODES_FULL,
			      page + FSEG_INODE_PAGE_NODE, mtr);
	}

	ut_ad(!mach_read_from_8(inode + FSEG_ID)
	      || mach_read_from_4(inode + FSEG_MAGIC_N) == FSEG_MAGIC_N_VALUE);
	return(inode);
}

/** Frees a file segment inode.
@param[in,out]	space		tablespace
@param[in]	page_size	page size
@param[in,out]	inode		segment inode
@param[in,out]	mtr		mini-transaction */
static
void
fsp_free_seg_inode(
	fil_space_t*		space,
	const page_size_t&	page_size,
	fseg_inode_t*		inode,
	mtr_t*			mtr)
{
	page_t*		page;
	fsp_header_t*	space_header;

	ut_d(space->modify_check(*mtr));

	page = page_align(inode);

	space_header = fsp_get_space_header(space, page_size, mtr);

	ut_ad(mach_read_from_4(inode + FSEG_MAGIC_N) == FSEG_MAGIC_N_VALUE);

	if (ULINT_UNDEFINED
	    == fsp_seg_inode_page_find_free(page, 0, page_size, mtr)) {

		/* Move the page to another list */

		flst_remove(space_header + FSP_SEG_INODES_FULL,
			    page + FSEG_INODE_PAGE_NODE, mtr);

		flst_add_last(space_header + FSP_SEG_INODES_FREE,
			      page + FSEG_INODE_PAGE_NODE, mtr);
	}

	mlog_write_ull(inode + FSEG_ID, 0, mtr);
	mlog_write_ulint(inode + FSEG_MAGIC_N, 0xfa051ce3, MLOG_4BYTES, mtr);

	if (ULINT_UNDEFINED
	    == fsp_seg_inode_page_find_used(page, page_size, mtr)) {

		/* There are no other used headers left on the page: free it */

		flst_remove(space_header + FSP_SEG_INODES_FREE,
			    page + FSEG_INODE_PAGE_NODE, mtr);

		fsp_free_page(space, page_get_page_no(page), page_size, mtr);
	}
}

/** Returns the file segment inode, page x-latched.
@param[in]	header		segment header
@param[in]	space		space id
@param[in]	page_size	page size
@param[in,out]	mtr		mini-transaction
@param[out]	block		inode block, or NULL to ignore
@return segment inode, page x-latched; NULL if the inode is free */
static
fseg_inode_t*
fseg_inode_try_get(
	fseg_header_t*		header,
	ulint			space,
	const page_size_t&	page_size,
	mtr_t*			mtr,
	buf_block_t**		block)
{
	fil_addr_t	inode_addr;
	fseg_inode_t*	inode;

	inode_addr.page = mach_read_from_4(header + FSEG_HDR_PAGE_NO);
	inode_addr.boffset = mach_read_from_2(header + FSEG_HDR_OFFSET);
	ut_ad(space == mach_read_from_4(header + FSEG_HDR_SPACE));

	inode = fut_get_ptr(space, page_size, inode_addr, RW_SX_LATCH, mtr,
			    block);

	if (UNIV_UNLIKELY(!mach_read_from_8(inode + FSEG_ID))) {

		inode = NULL;
	} else {
		ut_ad(mach_read_from_4(inode + FSEG_MAGIC_N)
		      == FSEG_MAGIC_N_VALUE);
	}

	return(inode);
}

/** Returns the file segment inode, page x-latched.
@param[in]	header		segment header
@param[in]	space		space id
@param[in]	page_size	page size
@param[in,out]	mtr		mini-transaction
@param[out]	block		inode block
@return segment inode, page x-latched */
static
fseg_inode_t*
fseg_inode_get(
	fseg_header_t*		header,
	ulint			space,
	const page_size_t&	page_size,
	mtr_t*			mtr,
	buf_block_t**		block = NULL)
{
	fseg_inode_t*	inode
		= fseg_inode_try_get(header, space, page_size, mtr, block);
	ut_a(inode);
	return(inode);
}

/**********************************************************************//**
Gets the page number from the nth fragment page slot.
@return page number, FIL_NULL if not in use */
UNIV_INLINE
ulint
fseg_get_nth_frag_page_no(
/*======================*/
	fseg_inode_t*	inode,	/*!< in: segment inode */
	ulint		n,	/*!< in: slot index */
	mtr_t*		mtr MY_ATTRIBUTE((unused)))
				/*!< in/out: mini-transaction */
{
	ut_ad(inode && mtr);
	ut_ad(n < FSEG_FRAG_ARR_N_SLOTS);
	ut_ad(mtr_memo_contains_page(mtr, inode, MTR_MEMO_PAGE_SX_FIX));
	ut_ad(mach_read_from_4(inode + FSEG_MAGIC_N) == FSEG_MAGIC_N_VALUE);
	return(mach_read_from_4(inode + FSEG_FRAG_ARR
				+ n * FSEG_FRAG_SLOT_SIZE));
}

/**********************************************************************//**
Sets the page number in the nth fragment page slot. */
UNIV_INLINE
void
fseg_set_nth_frag_page_no(
/*======================*/
	fseg_inode_t*	inode,	/*!< in: segment inode */
	ulint		n,	/*!< in: slot index */
	ulint		page_no,/*!< in: page number to set */
	mtr_t*		mtr)	/*!< in/out: mini-transaction */
{
	ut_ad(inode && mtr);
	ut_ad(n < FSEG_FRAG_ARR_N_SLOTS);
	ut_ad(mtr_memo_contains_page(mtr, inode, MTR_MEMO_PAGE_SX_FIX));
	ut_ad(mach_read_from_4(inode + FSEG_MAGIC_N) == FSEG_MAGIC_N_VALUE);

	mlog_write_ulint(inode + FSEG_FRAG_ARR + n * FSEG_FRAG_SLOT_SIZE,
			 page_no, MLOG_4BYTES, mtr);
}

/**********************************************************************//**
Finds a fragment page slot which is free.
@return slot index; ULINT_UNDEFINED if none found */
static
ulint
fseg_find_free_frag_page_slot(
/*==========================*/
	fseg_inode_t*	inode,	/*!< in: segment inode */
	mtr_t*		mtr)	/*!< in/out: mini-transaction */
{
	ulint	i;
	ulint	page_no;

	ut_ad(inode && mtr);

	for (i = 0; i < FSEG_FRAG_ARR_N_SLOTS; i++) {
		page_no = fseg_get_nth_frag_page_no(inode, i, mtr);

		if (page_no == FIL_NULL) {

			return(i);
		}
	}

	return(ULINT_UNDEFINED);
}

/**********************************************************************//**
Finds a fragment page slot which is used and last in the array.
@return slot index; ULINT_UNDEFINED if none found */
static
ulint
fseg_find_last_used_frag_page_slot(
/*===============================*/
	fseg_inode_t*	inode,	/*!< in: segment inode */
	mtr_t*		mtr)	/*!< in/out: mini-transaction */
{
	ulint	i;
	ulint	page_no;

	ut_ad(inode && mtr);

	for (i = 0; i < FSEG_FRAG_ARR_N_SLOTS; i++) {
		page_no = fseg_get_nth_frag_page_no(
			inode, FSEG_FRAG_ARR_N_SLOTS - i - 1, mtr);

		if (page_no != FIL_NULL) {

			return(FSEG_FRAG_ARR_N_SLOTS - i - 1);
		}
	}

	return(ULINT_UNDEFINED);
}

/**********************************************************************//**
Calculates reserved fragment page slots.
@return number of fragment pages */
static
ulint
fseg_get_n_frag_pages(
/*==================*/
	fseg_inode_t*	inode,	/*!< in: segment inode */
	mtr_t*		mtr)	/*!< in/out: mini-transaction */
{
	ulint	i;
	ulint	count	= 0;

	ut_ad(inode && mtr);

	for (i = 0; i < FSEG_FRAG_ARR_N_SLOTS; i++) {
		if (FIL_NULL != fseg_get_nth_frag_page_no(inode, i, mtr)) {
			count++;
		}
	}

	return(count);
}

/**********************************************************************//**
Creates a new segment.
@return the block where the segment header is placed, x-latched, NULL
if could not create segment because of lack of space */
buf_block_t*
fseg_create(
	fil_space_t* space, /*!< in,out: tablespace */
	ulint	page,	/*!< in: page where the segment header is placed: if
			this is != 0, the page must belong to another segment,
			if this is 0, a new page will be allocated and it
			will belong to the created segment */
	ulint	byte_offset, /*!< in: byte offset of the created segment header
			on the page */
	mtr_t*	mtr,
   	bool	has_done_reservation) /*!< in: whether the caller
			has already done the reservation for the pages with
			fsp_reserve_free_extents (at least 2 extents: one for
			the inode and the other for the segment) then there is
			no need to do the check for this individual
			operation */
{
	fsp_header_t*	space_header;
	fseg_inode_t*	inode;
	ib_id_t		seg_id;
	buf_block_t*	block	= 0; /* remove warning */
	fseg_header_t*	header	= 0; /* remove warning */
	ulint		n_reserved;
	ulint		i;

	DBUG_ENTER("fseg_create");

	ut_ad(mtr);
	ut_ad(byte_offset + FSEG_HEADER_SIZE
	      <= srv_page_size - FIL_PAGE_DATA_END);

	mtr_x_lock(&space->latch, mtr);
	const page_size_t	page_size(space->flags);
	ut_d(space->modify_check(*mtr));

	if (page != 0) {
		block = buf_page_get(page_id_t(space->id, page), page_size,
				     RW_SX_LATCH, mtr);

		header = byte_offset + buf_block_get_frame(block);

		const ulint	type = space->id == TRX_SYS_SPACE
			&& page == TRX_SYS_PAGE_NO
			? FIL_PAGE_TYPE_TRX_SYS
			: FIL_PAGE_TYPE_SYS;

		fil_block_check_type(*block, type, mtr);
	}

	if (!has_done_reservation
	    && !fsp_reserve_free_extents(&n_reserved, space, 2,
					 FSP_NORMAL, mtr)) {
		DBUG_RETURN(NULL);
	}

	space_header = fsp_get_space_header(space, page_size, mtr);

	inode = fsp_alloc_seg_inode(space, space_header, mtr);

	if (inode == NULL) {
		goto funct_exit;
	}

	/* Read the next segment id from space header and increment the
	value in space header */

	seg_id = mach_read_from_8(space_header + FSP_SEG_ID);

	mlog_write_ull(space_header + FSP_SEG_ID, seg_id + 1, mtr);

	mlog_write_ull(inode + FSEG_ID, seg_id, mtr);
	mlog_write_ulint(inode + FSEG_NOT_FULL_N_USED, 0, MLOG_4BYTES, mtr);

	flst_init(inode + FSEG_FREE, mtr);
	flst_init(inode + FSEG_NOT_FULL, mtr);
	flst_init(inode + FSEG_FULL, mtr);

	mlog_write_ulint(inode + FSEG_MAGIC_N, FSEG_MAGIC_N_VALUE,
			 MLOG_4BYTES, mtr);
	for (i = 0; i < FSEG_FRAG_ARR_N_SLOTS; i++) {
		fseg_set_nth_frag_page_no(inode, i, FIL_NULL, mtr);
	}

	if (page == 0) {
		block = fseg_alloc_free_page_low(space, page_size,
						 inode, 0, FSP_UP, RW_SX_LATCH,
						 mtr, mtr
#ifdef UNIV_DEBUG
						 , has_done_reservation
#endif /* UNIV_DEBUG */
						 );

		/* The allocation cannot fail if we have already reserved a
		space for the page. */
		ut_ad(!has_done_reservation || block != NULL);

		if (block == NULL) {

			fsp_free_seg_inode(space, page_size, inode, mtr);

			goto funct_exit;
		}

		ut_ad(rw_lock_get_sx_lock_count(&block->lock) == 1);

		header = byte_offset + buf_block_get_frame(block);
		mlog_write_ulint(buf_block_get_frame(block) + FIL_PAGE_TYPE,
				 FIL_PAGE_TYPE_SYS, MLOG_2BYTES, mtr);
	}

	mlog_write_ulint(header + FSEG_HDR_OFFSET,
			 page_offset(inode), MLOG_2BYTES, mtr);

	mlog_write_ulint(header + FSEG_HDR_PAGE_NO,
			 page_get_page_no(page_align(inode)),
			 MLOG_4BYTES, mtr);

	mlog_write_ulint(header + FSEG_HDR_SPACE, space->id, MLOG_4BYTES, mtr);

funct_exit:
	if (!has_done_reservation) {
		space->release_free_extents(n_reserved);
	}

	DBUG_RETURN(block);
}

/**********************************************************************//**
Calculates the number of pages reserved by a segment, and how many pages are
currently used.
@return number of reserved pages */
static
ulint
fseg_n_reserved_pages_low(
/*======================*/
	fseg_inode_t*	inode,	/*!< in: segment inode */
	ulint*		used,	/*!< out: number of pages used (not
				more than reserved) */
	mtr_t*		mtr)	/*!< in/out: mini-transaction */
{
	ulint	ret;

	ut_ad(inode && used && mtr);
	ut_ad(mtr_memo_contains_page(mtr, inode, MTR_MEMO_PAGE_SX_FIX));

	*used = mach_read_from_4(inode + FSEG_NOT_FULL_N_USED)
		+ FSP_EXTENT_SIZE * flst_get_len(inode + FSEG_FULL)
		+ fseg_get_n_frag_pages(inode, mtr);

	ret = fseg_get_n_frag_pages(inode, mtr)
		+ FSP_EXTENT_SIZE * flst_get_len(inode + FSEG_FREE)
		+ FSP_EXTENT_SIZE * flst_get_len(inode + FSEG_NOT_FULL)
		+ FSP_EXTENT_SIZE * flst_get_len(inode + FSEG_FULL);

	return(ret);
}

/**********************************************************************//**
Calculates the number of pages reserved by a segment, and how many pages are
currently used.
@return number of reserved pages */
ulint
fseg_n_reserved_pages(
/*==================*/
	fseg_header_t*	header,	/*!< in: segment header */
	ulint*		used,	/*!< out: number of pages used (<= reserved) */
	mtr_t*		mtr)	/*!< in/out: mini-transaction */
{
	ulint		ret;
	fseg_inode_t*	inode;
	ulint		space_id;
	fil_space_t*	space;

	space_id = page_get_space_id(page_align(header));
	space = mtr_x_lock_space(space_id, mtr);

	const page_size_t	page_size(space->flags);

	inode = fseg_inode_get(header, space_id, page_size, mtr);

	ret = fseg_n_reserved_pages_low(inode, used, mtr);

	return(ret);
}

/** Tries to fill the free list of a segment with consecutive free extents.
This happens if the segment is big enough to allow extents in the free list,
the free list is empty, and the extents can be allocated consecutively from
the hint onward.
@param[in]	inode		segment inode
@param[in]	space		tablespace
@param[in]	page_size	page size
@param[in]	hint		hint which extent would be good as the first
extent
@param[in,out]	mtr		mini-transaction */
static
void
fseg_fill_free_list(
	fseg_inode_t*		inode,
	fil_space_t*		space,
	const page_size_t&	page_size,
	ulint			hint,
	mtr_t*			mtr)
{
	xdes_t*	descr;
	ulint	i;
	ib_id_t	seg_id;
	ulint	reserved;
	ulint	used;

	ut_ad(inode && mtr);
	ut_ad(!((page_offset(inode) - FSEG_ARR_OFFSET) % FSEG_INODE_SIZE));
	ut_d(space->modify_check(*mtr));

	reserved = fseg_n_reserved_pages_low(inode, &used, mtr);

	if (reserved < FSEG_FREE_LIST_LIMIT * FSP_EXTENT_SIZE) {

		/* The segment is too small to allow extents in free list */

		return;
	}

	if (flst_get_len(inode + FSEG_FREE) > 0) {
		/* Free list is not empty */

		return;
	}

	for (i = 0; i < FSEG_FREE_LIST_MAX_LEN; i++) {
		descr = xdes_get_descriptor(space, hint, page_size, mtr);

		if ((descr == NULL)
		    || (XDES_FREE != xdes_get_state(descr, mtr))) {

			/* We cannot allocate the desired extent: stop */

			return;
		}

		descr = fsp_alloc_free_extent(space, page_size, hint, mtr);

		xdes_set_state(descr, XDES_FSEG, mtr);

		seg_id = mach_read_from_8(inode + FSEG_ID);
		ut_ad(mach_read_from_4(inode + FSEG_MAGIC_N)
		      == FSEG_MAGIC_N_VALUE);
		mlog_write_ull(descr + XDES_ID, seg_id, mtr);

		flst_add_last(inode + FSEG_FREE, descr + XDES_FLST_NODE, mtr);
		hint += FSP_EXTENT_SIZE;
	}
}

/** Allocates a free extent for the segment: looks first in the free list of
the segment, then tries to allocate from the space free list.
NOTE that the extent returned still resides in the segment free list, it is
not yet taken off it!
@param[in]	inode		segment inode
@param[in,out]	space		tablespace
@param[in]	page_size	page size
@param[in,out]	mtr		mini-transaction
@retval NULL	if no page could be allocated
@retval block	rw_lock_x_lock_count(&block->lock) == 1 if allocation succeeded
(init_mtr == mtr, or the page was not previously freed in mtr)
@retval block	(not allocated or initialized) otherwise */
static
xdes_t*
fseg_alloc_free_extent(
	fseg_inode_t*		inode,
	fil_space_t*		space,
	const page_size_t&	page_size,
	mtr_t*			mtr)
{
	xdes_t*		descr;
	ib_id_t		seg_id;
	fil_addr_t	first;

	ut_ad(!((page_offset(inode) - FSEG_ARR_OFFSET) % FSEG_INODE_SIZE));
	ut_ad(mach_read_from_4(inode + FSEG_MAGIC_N) == FSEG_MAGIC_N_VALUE);
	ut_d(space->modify_check(*mtr));

	if (flst_get_len(inode + FSEG_FREE) > 0) {
		/* Segment free list is not empty, allocate from it */

		first = flst_get_first(inode + FSEG_FREE, mtr);

		descr = xdes_lst_get_descriptor(space, page_size, first, mtr);
	} else {
		/* Segment free list was empty, allocate from space */
		descr = fsp_alloc_free_extent(space, page_size, 0, mtr);

		if (descr == NULL) {

			return(NULL);
		}

		seg_id = mach_read_from_8(inode + FSEG_ID);

		xdes_set_state(descr, XDES_FSEG, mtr);
		mlog_write_ull(descr + XDES_ID, seg_id, mtr);
		flst_add_last(inode + FSEG_FREE, descr + XDES_FLST_NODE, mtr);

		/* Try to fill the segment free list */
		fseg_fill_free_list(inode, space, page_size,
				    xdes_get_offset(descr) + FSP_EXTENT_SIZE,
				    mtr);
	}

	return(descr);
}

/** Allocates a single free page from a segment.
This function implements the intelligent allocation strategy which tries to
minimize file space fragmentation.
@param[in,out]	space			tablespace
@param[in]	page_size		page size
@param[in,out]	seg_inode		segment inode
@param[in]	hint			hint of which page would be desirable
@param[in]	direction		if the new page is needed because of
an index page split, and records are inserted there in order, into which
direction they go alphabetically: FSP_DOWN, FSP_UP, FSP_NO_DIR
@param[in]	rw_latch		RW_SX_LATCH, RW_X_LATCH
@param[in,out]	mtr			mini-transaction
@param[in,out]	init_mtr		mtr or another mini-transaction in
which the page should be initialized. If init_mtr != mtr, but the page is
already latched in mtr, do not initialize the page
@param[in]	has_done_reservation	TRUE if the space has already been
reserved, in this case we will never return NULL
@retval NULL	if no page could be allocated
@retval block	rw_lock_x_lock_count(&block->lock) == 1 if allocation succeeded
(init_mtr == mtr, or the page was not previously freed in mtr)
@retval block	(not allocated or initialized) otherwise */
static
buf_block_t*
fseg_alloc_free_page_low(
	fil_space_t*		space,
	const page_size_t&	page_size,
	fseg_inode_t*		seg_inode,
	ulint			hint,
	byte			direction,
	rw_lock_type_t		rw_latch,
	mtr_t*			mtr,
	mtr_t*			init_mtr
#ifdef UNIV_DEBUG
	, ibool			has_done_reservation
#endif /* UNIV_DEBUG */
)
{
	fsp_header_t*	space_header;
	ib_id_t		seg_id;
	ulint		used;
	ulint		reserved;
	xdes_t*		descr;		/*!< extent of the hinted page */
	ulint		ret_page;	/*!< the allocated page offset, FIL_NULL
					if could not be allocated */
	xdes_t*		ret_descr;	/*!< the extent of the allocated page */
	ulint		n;
	const ulint	space_id	= space->id;

	ut_ad((direction >= FSP_UP) && (direction <= FSP_NO_DIR));
	ut_ad(mach_read_from_4(seg_inode + FSEG_MAGIC_N)
	      == FSEG_MAGIC_N_VALUE);
	ut_ad(!((page_offset(seg_inode) - FSEG_ARR_OFFSET) % FSEG_INODE_SIZE));
	seg_id = mach_read_from_8(seg_inode + FSEG_ID);

	ut_ad(seg_id);
	ut_d(space->modify_check(*mtr));
	ut_ad(fil_page_get_type(page_align(seg_inode)) == FIL_PAGE_INODE);

	reserved = fseg_n_reserved_pages_low(seg_inode, &used, mtr);

	space_header = fsp_get_space_header(space, page_size, mtr);

	descr = xdes_get_descriptor_with_space_hdr(space_header, space,
						   hint, mtr);
	if (descr == NULL) {
		/* Hint outside space or too high above free limit: reset
		hint */
		/* The file space header page is always allocated. */
		hint = 0;
		descr = xdes_get_descriptor(space, hint, page_size, mtr);
	}

	/* In the big if-else below we look for ret_page and ret_descr */
	/*-------------------------------------------------------------*/
	if ((xdes_get_state(descr, mtr) == XDES_FSEG)
	    && mach_read_from_8(descr + XDES_ID) == seg_id
	    && (xdes_mtr_get_bit(descr, XDES_FREE_BIT,
				 hint % FSP_EXTENT_SIZE, mtr) == TRUE)) {
take_hinted_page:
		/* 1. We can take the hinted page
		=================================*/
		ret_descr = descr;
		ret_page = hint;
		/* Skip the check for extending the tablespace. If the
		page hint were not within the size of the tablespace,
		we would have got (descr == NULL) above and reset the hint. */
		goto got_hinted_page;
		/*-----------------------------------------------------------*/
	} else if (xdes_get_state(descr, mtr) == XDES_FREE
		   && reserved - used < reserved / FSEG_FILLFACTOR
		   && used >= FSEG_FRAG_LIMIT) {

		/* 2. We allocate the free extent from space and can take
		=========================================================
		the hinted page
		===============*/
		ret_descr = fsp_alloc_free_extent(space, page_size, hint, mtr);

		ut_a(ret_descr == descr);

		xdes_set_state(ret_descr, XDES_FSEG, mtr);
		mlog_write_ull(ret_descr + XDES_ID, seg_id, mtr);
		flst_add_last(seg_inode + FSEG_FREE,
			      ret_descr + XDES_FLST_NODE, mtr);

		/* Try to fill the segment free list */
		fseg_fill_free_list(seg_inode, space, page_size,
				    hint + FSP_EXTENT_SIZE, mtr);
		goto take_hinted_page;
		/*-----------------------------------------------------------*/
	} else if ((direction != FSP_NO_DIR)
		   && ((reserved - used) < reserved / FSEG_FILLFACTOR)
		   && (used >= FSEG_FRAG_LIMIT)
		   && (!!(ret_descr
			  = fseg_alloc_free_extent(
				  seg_inode, space, page_size, mtr)))) {

		/* 3. We take any free extent (which was already assigned above
		===============================================================
		in the if-condition to ret_descr) and take the lowest or
		========================================================
		highest page in it, depending on the direction
		==============================================*/
		ret_page = xdes_get_offset(ret_descr);

		if (direction == FSP_DOWN) {
			ret_page += FSP_EXTENT_SIZE - 1;
		}
		ut_ad(!has_done_reservation || ret_page != FIL_NULL);
		/*-----------------------------------------------------------*/
	} else if ((xdes_get_state(descr, mtr) == XDES_FSEG)
		   && mach_read_from_8(descr + XDES_ID) == seg_id
		   && (!xdes_is_full(descr, mtr))) {

		/* 4. We can take the page from the same extent as the
		======================================================
		hinted page (and the extent already belongs to the
		==================================================
		segment)
		========*/
		ret_descr = descr;
		ret_page = xdes_get_offset(ret_descr)
			+ xdes_find_bit(ret_descr, XDES_FREE_BIT, TRUE,
					hint % FSP_EXTENT_SIZE, mtr);
		ut_ad(!has_done_reservation || ret_page != FIL_NULL);
		/*-----------------------------------------------------------*/
	} else if (reserved - used > 0) {
		/* 5. We take any unused page from the segment
		==============================================*/
		fil_addr_t	first;

		if (flst_get_len(seg_inode + FSEG_NOT_FULL) > 0) {
			first = flst_get_first(seg_inode + FSEG_NOT_FULL,
					       mtr);
		} else if (flst_get_len(seg_inode + FSEG_FREE) > 0) {
			first = flst_get_first(seg_inode + FSEG_FREE, mtr);
		} else {
			ut_ad(!has_done_reservation);
			return(NULL);
		}

		ret_descr = xdes_lst_get_descriptor(space, page_size,
						    first, mtr);
		ret_page = xdes_get_offset(ret_descr)
			+ xdes_find_bit(ret_descr, XDES_FREE_BIT, TRUE,
					0, mtr);
		ut_ad(!has_done_reservation || ret_page != FIL_NULL);
		/*-----------------------------------------------------------*/
	} else if (used < FSEG_FRAG_LIMIT) {
		/* 6. We allocate an individual page from the space
		===================================================*/
		buf_block_t* block = fsp_alloc_free_page(
			space, page_size, hint, rw_latch, mtr, init_mtr);

		ut_ad(!has_done_reservation || block != NULL);

		if (block != NULL) {
			/* Put the page in the fragment page array of the
			segment */
			n = fseg_find_free_frag_page_slot(seg_inode, mtr);
			ut_a(n != ULINT_UNDEFINED);

			fseg_set_nth_frag_page_no(
				seg_inode, n, block->page.id.page_no(),
				mtr);
		}

		/* fsp_alloc_free_page() invoked fsp_init_file_page()
		already. */
		return(block);
		/*-----------------------------------------------------------*/
	} else {
		/* 7. We allocate a new extent and take its first page
		======================================================*/
		ret_descr = fseg_alloc_free_extent(seg_inode,
						   space, page_size, mtr);

		if (ret_descr == NULL) {
			ret_page = FIL_NULL;
			ut_ad(!has_done_reservation);
		} else {
			ret_page = xdes_get_offset(ret_descr);
			ut_ad(!has_done_reservation || ret_page != FIL_NULL);
		}
	}

	if (ret_page == FIL_NULL) {
		/* Page could not be allocated */

		ut_ad(!has_done_reservation);
		return(NULL);
	}

	if (space->size <= ret_page && !is_system_tablespace(space_id)) {
		/* It must be that we are extending a single-table
		tablespace whose size is still < 64 pages */

		if (ret_page >= FSP_EXTENT_SIZE) {
			ib::error() << "Error (2): trying to extend"
			" a single-table tablespace " << space_id
			<< " by single page(s) though the"
			<< " space size " << space->size
			<< ". Page no " << ret_page << ".";
			ut_ad(!has_done_reservation);
			return(NULL);
		}

		if (!fsp_try_extend_data_file_with_pages(
			    space, ret_page, space_header, mtr)) {
			/* No disk space left */
			ut_ad(!has_done_reservation);
			return(NULL);
		}
	}

got_hinted_page:
	/* ret_descr == NULL if the block was allocated from free_frag
	(XDES_FREE_FRAG) */
	if (ret_descr != NULL) {
		/* At this point we know the extent and the page offset.
		The extent is still in the appropriate list (FSEG_NOT_FULL
		or FSEG_FREE), and the page is not yet marked as used. */

		ut_ad(xdes_get_descriptor(space, ret_page, page_size, mtr)
		      == ret_descr);

		ut_ad(xdes_mtr_get_bit(
				ret_descr, XDES_FREE_BIT,
				ret_page % FSP_EXTENT_SIZE, mtr));

		fseg_mark_page_used(seg_inode, ret_page, ret_descr, mtr);
	}

	return(fsp_page_create(space, ret_page, page_size, rw_latch,
			       mtr, init_mtr));
}

/**********************************************************************//**
Allocates a single free page from a segment. This function implements
the intelligent allocation strategy which tries to minimize file space
fragmentation.
@retval NULL if no page could be allocated
@retval block, rw_lock_x_lock_count(&block->lock) == 1 if allocation succeeded
(init_mtr == mtr, or the page was not previously freed in mtr)
@retval block (not allocated or initialized) otherwise */
buf_block_t*
fseg_alloc_free_page_general(
/*=========================*/
	fseg_header_t*	seg_header,/*!< in/out: segment header */
	ulint		hint,	/*!< in: hint of which page would be
				desirable */
	byte		direction,/*!< in: if the new page is needed because
				of an index page split, and records are
				inserted there in order, into which
				direction they go alphabetically: FSP_DOWN,
				FSP_UP, FSP_NO_DIR */
	ibool		has_done_reservation, /*!< in: TRUE if the caller has
				already done the reservation for the page
				with fsp_reserve_free_extents, then there
				is no need to do the check for this individual
				page */
	mtr_t*		mtr,	/*!< in/out: mini-transaction */
	mtr_t*		init_mtr)/*!< in/out: mtr or another mini-transaction
				in which the page should be initialized.
				If init_mtr!=mtr, but the page is already
				latched in mtr, do not initialize the page. */
{
	fseg_inode_t*	inode;
	ulint		space_id;
	fil_space_t*	space;
	buf_block_t*	iblock;
	buf_block_t*	block;
	ulint		n_reserved;

	space_id = page_get_space_id(page_align(seg_header));
	space = mtr_x_lock_space(space_id, mtr);
	const page_size_t	page_size(space->flags);

	inode = fseg_inode_get(seg_header, space_id, page_size, mtr, &iblock);
	fil_block_check_type(*iblock, FIL_PAGE_INODE, mtr);

	if (!has_done_reservation
	    && !fsp_reserve_free_extents(&n_reserved, space, 2,
					 FSP_NORMAL, mtr)) {
		return(NULL);
	}

	block = fseg_alloc_free_page_low(space, page_size,
					 inode, hint, direction,
					 RW_X_LATCH, mtr, init_mtr
#ifdef UNIV_DEBUG
					 , has_done_reservation
#endif /* UNIV_DEBUG */
					 );

	/* The allocation cannot fail if we have already reserved a
	space for the page. */
	ut_ad(!has_done_reservation || block != NULL);

	if (!has_done_reservation) {
		space->release_free_extents(n_reserved);
	}

	return(block);
}

/** Check that we have at least n_pages frag pages free in the first extent
of a single-table tablespace, and they are also physically initialized to
the data file. That is we have already extended the data file so that those
pages are inside the data file. If not, this function extends the tablespace
with pages.
@param[in,out]	space		tablespace
@param[in,out]	space_header	tablespace header, x-latched
@param[in]	size		size of the tablespace in pages,
must be less than FSP_EXTENT_SIZE
@param[in,out]	mtr		mini-transaction
@param[in]	n_pages		number of pages to reserve
@return true if there were at least n_pages free pages, or we were able
to extend */
static
bool
fsp_reserve_free_pages(
	fil_space_t*	space,
	fsp_header_t*	space_header,
	ulint		size,
	mtr_t*		mtr,
	ulint		n_pages)
{
	xdes_t*	descr;
	ulint	n_used;

	ut_a(!is_system_tablespace(space->id));
	ut_a(size < FSP_EXTENT_SIZE);

	descr = xdes_get_descriptor_with_space_hdr(
		space_header, space, 0, mtr);
	n_used = xdes_get_n_used(descr, mtr);

	ut_a(n_used <= size);

	return(size >= n_used + n_pages
	       || fsp_try_extend_data_file_with_pages(
		       space, n_used + n_pages - 1, space_header, mtr));
}

/** Reserves free pages from a tablespace. All mini-transactions which may
use several pages from the tablespace should call this function beforehand
and reserve enough free extents so that they certainly will be able
to do their operation, like a B-tree page split, fully. Reservations
must be released with function fil_space_t::release_free_extents()!

The alloc_type below has the following meaning: FSP_NORMAL means an
operation which will probably result in more space usage, like an
insert in a B-tree; FSP_UNDO means allocation to undo logs: if we are
deleting rows, then this allocation will in the long run result in
less space usage (after a purge); FSP_CLEANING means allocation done
in a physical record delete (like in a purge) or other cleaning operation
which will result in less space usage in the long run. We prefer the latter
two types of allocation: when space is scarce, FSP_NORMAL allocations
will not succeed, but the latter two allocations will succeed, if possible.
The purpose is to avoid dead end where the database is full but the
user cannot free any space because these freeing operations temporarily
reserve some space.

Single-table tablespaces whose size is < FSP_EXTENT_SIZE pages are a special
case. In this function we would liberally reserve several extents for
every page split or merge in a B-tree. But we do not want to waste disk space
if the table only occupies < FSP_EXTENT_SIZE pages. That is why we apply
different rules in that special case, just ensuring that there are n_pages
free pages available.

@param[out]	n_reserved	number of extents actually reserved; if we
				return true and the tablespace size is <
				FSP_EXTENT_SIZE pages, then this can be 0,
				otherwise it is n_ext
@param[in,out]	space		tablespace
@param[in]	n_ext		number of extents to reserve
@param[in]	alloc_type	page reservation type (FSP_BLOB, etc)
@param[in,out]	mtr		the mini transaction
@param[in]	n_pages		for small tablespaces (tablespace size is
				less than FSP_EXTENT_SIZE), number of free
				pages to reserve.
@return true if we were able to make the reservation */
bool
fsp_reserve_free_extents(
	ulint*		n_reserved,
	fil_space_t*	space,
	ulint		n_ext,
	fsp_reserve_t	alloc_type,
	mtr_t*		mtr,
	ulint		n_pages)
{
	fsp_header_t*	space_header;
	ulint		n_free_list_ext;
	ulint		free_limit;
	ulint		size;
	ulint		n_free;
	ulint		n_free_up;
	ulint		reserve;
	size_t		total_reserved = 0;

	ut_ad(mtr);
	*n_reserved = n_ext;

	mtr_x_lock(&space->latch, mtr);
	const page_size_t	page_size(space->flags);

	space_header = fsp_get_space_header(space, page_size, mtr);
try_again:
	size = mach_read_from_4(space_header + FSP_SIZE);
	ut_ad(size == space->size_in_header);

	if (size < FSP_EXTENT_SIZE && n_pages < FSP_EXTENT_SIZE / 2) {
		/* Use different rules for small single-table tablespaces */
		*n_reserved = 0;
		return(fsp_reserve_free_pages(space, space_header, size,
					      mtr, n_pages));
	}

	n_free_list_ext = flst_get_len(space_header + FSP_FREE);
	ut_ad(space->free_len == n_free_list_ext);

	free_limit = mtr_read_ulint(space_header + FSP_FREE_LIMIT,
				    MLOG_4BYTES, mtr);
	ut_ad(space->free_limit == free_limit);

	/* Below we play safe when counting free extents above the free limit:
	some of them will contain extent descriptor pages, and therefore
	will not be free extents */

	if (size >= free_limit) {
		n_free_up = (size - free_limit) / FSP_EXTENT_SIZE;
	} else {
		ut_ad(alloc_type == FSP_BLOB);
		n_free_up = 0;
	}

	if (n_free_up > 0) {
		n_free_up--;
		n_free_up -= n_free_up / (page_size.physical()
					  / FSP_EXTENT_SIZE);
	}

	n_free = n_free_list_ext + n_free_up;

	switch (alloc_type) {
	case FSP_NORMAL:
		/* We reserve 1 extent + 0.5 % of the space size to undo logs
		and 1 extent + 0.5 % to cleaning operations; NOTE: this source
		code is duplicated in the function below! */

		reserve = 2 + ((size / FSP_EXTENT_SIZE) * 2) / 200;

		if (n_free <= reserve + n_ext) {

			goto try_to_extend;
		}
		break;
	case FSP_UNDO:
		/* We reserve 0.5 % of the space size to cleaning operations */

		reserve = 1 + ((size / FSP_EXTENT_SIZE) * 1) / 200;

		if (n_free <= reserve + n_ext) {

			goto try_to_extend;
		}
		break;
	case FSP_CLEANING:
	case FSP_BLOB:
		reserve = 0;
		break;
	default:
		ut_error;
	}

	if (space->reserve_free_extents(n_free, n_ext)) {
		return(true);
	}
try_to_extend:
	if (ulint n = fsp_try_extend_data_file(space, space_header, mtr)) {
		total_reserved += n;
		goto try_again;
	}

	return(false);
}

/********************************************************************//**
Marks a page used. The page must reside within the extents of the given
segment. */
static MY_ATTRIBUTE((nonnull))
void
fseg_mark_page_used(
/*================*/
	fseg_inode_t*	seg_inode,/*!< in: segment inode */
	ulint		page,	/*!< in: page offset */
	xdes_t*		descr,  /*!< in: extent descriptor */
	mtr_t*		mtr)	/*!< in/out: mini-transaction */
{
	ulint	not_full_n_used;

	ut_ad(fil_page_get_type(page_align(seg_inode)) == FIL_PAGE_INODE);
	ut_ad(!((page_offset(seg_inode) - FSEG_ARR_OFFSET) % FSEG_INODE_SIZE));
	ut_ad(mach_read_from_4(seg_inode + FSEG_MAGIC_N)
	      == FSEG_MAGIC_N_VALUE);

	ut_ad(mtr_read_ulint(seg_inode + FSEG_ID, MLOG_4BYTES, mtr)
	      == mtr_read_ulint(descr + XDES_ID, MLOG_4BYTES, mtr));

	if (xdes_is_free(descr, mtr)) {
		/* We move the extent from the free list to the
		NOT_FULL list */
		flst_remove(seg_inode + FSEG_FREE, descr + XDES_FLST_NODE,
			    mtr);
		flst_add_last(seg_inode + FSEG_NOT_FULL,
			      descr + XDES_FLST_NODE, mtr);
	}

	ut_ad(xdes_mtr_get_bit(
			descr, XDES_FREE_BIT, page % FSP_EXTENT_SIZE, mtr));

	/* We mark the page as used */
	xdes_set_bit(descr, XDES_FREE_BIT, page % FSP_EXTENT_SIZE, FALSE, mtr);

	not_full_n_used = mtr_read_ulint(seg_inode + FSEG_NOT_FULL_N_USED,
					 MLOG_4BYTES, mtr);
	not_full_n_used++;
	mlog_write_ulint(seg_inode + FSEG_NOT_FULL_N_USED, not_full_n_used,
			 MLOG_4BYTES, mtr);
	if (xdes_is_full(descr, mtr)) {
		/* We move the extent from the NOT_FULL list to the
		FULL list */
		flst_remove(seg_inode + FSEG_NOT_FULL,
			    descr + XDES_FLST_NODE, mtr);
		flst_add_last(seg_inode + FSEG_FULL,
			      descr + XDES_FLST_NODE, mtr);

		mlog_write_ulint(seg_inode + FSEG_NOT_FULL_N_USED,
				 not_full_n_used - FSP_EXTENT_SIZE,
				 MLOG_4BYTES, mtr);
	}
}

/** Frees a single page of a segment.
@param[in]	seg_inode	segment inode
@param[in,out]	space		tablespace
@param[in]	offset		page number
@param[in]	page_size	page size
@param[in]	ahi		whether we may need to drop the adaptive
hash index
@param[in,out]	mtr		mini-transaction */
static
void
fseg_free_page_low(
	fseg_inode_t*		seg_inode,
	fil_space_t*		space,
	page_no_t		offset,
	const page_size_t&	page_size,
#ifdef BTR_CUR_HASH_ADAPT
	bool			ahi,
#endif /* BTR_CUR_HASH_ADAPT */
	mtr_t*			mtr)
{
	xdes_t*	descr;
	ulint	not_full_n_used;
	ulint	state;
	ib_id_t	descr_id;
	ib_id_t	seg_id;
	ulint	i;

	ut_ad(seg_inode != NULL);
	ut_ad(mtr != NULL);
	ut_ad(mach_read_from_4(seg_inode + FSEG_MAGIC_N)
	      == FSEG_MAGIC_N_VALUE);
	ut_ad(!((page_offset(seg_inode) - FSEG_ARR_OFFSET) % FSEG_INODE_SIZE));
	ut_d(space->modify_check(*mtr));
#ifdef BTR_CUR_HASH_ADAPT
	/* Drop search system page hash index if the page is found in
	the pool and is hashed */

	if (ahi) {
		btr_search_drop_page_hash_when_freed(
			page_id_t(space->id, offset));
	}
#endif /* BTR_CUR_HASH_ADAPT */

	descr = xdes_get_descriptor(space, offset, page_size, mtr);

	if (xdes_mtr_get_bit(descr, XDES_FREE_BIT,
			     offset % FSP_EXTENT_SIZE, mtr)) {
		ib::fatal() << "InnoDB is trying to free page "
			<< page_id_t(space->id, offset)
			<< " though it is already marked as free in the"
			" tablespace! The tablespace free space info is"
			" corrupt. You may need to dump your tables and"
			" recreate the whole database!"
			<< FORCE_RECOVERY_MSG;
	}

	state = xdes_get_state(descr, mtr);

	if (state != XDES_FSEG) {
		/* The page is in the fragment pages of the segment */

		for (i = 0;; i++) {
			if (fseg_get_nth_frag_page_no(seg_inode, i, mtr)
			    == offset) {

				fseg_set_nth_frag_page_no(seg_inode, i,
							  FIL_NULL, mtr);
				break;
			}
		}

		fsp_free_page(space, offset, page_size, mtr);

		return;
	}

	/* If we get here, the page is in some extent of the segment */

	descr_id = mach_read_from_8(descr + XDES_ID);
	seg_id = mach_read_from_8(seg_inode + FSEG_ID);

	if (UNIV_UNLIKELY(descr_id != seg_id)) {
		fputs("InnoDB: Dump of the tablespace extent descriptor: ",
		      stderr);
		ut_print_buf(stderr, descr, 40);
		fputs("\nInnoDB: Dump of the segment inode: ", stderr);
		ut_print_buf(stderr, seg_inode, 40);
		putc('\n', stderr);

		ib::fatal() << "InnoDB is trying to free page "
			<< page_id_t(space->id, offset)
			<< ", which does not belong to segment " << descr_id
			<< " but belongs to segment " << seg_id << "."
			<< FORCE_RECOVERY_MSG;
	}

	not_full_n_used = mtr_read_ulint(seg_inode + FSEG_NOT_FULL_N_USED,
					 MLOG_4BYTES, mtr);
	if (xdes_is_full(descr, mtr)) {
		/* The fragment is full: move it to another list */
		flst_remove(seg_inode + FSEG_FULL,
			    descr + XDES_FLST_NODE, mtr);
		flst_add_last(seg_inode + FSEG_NOT_FULL,
			      descr + XDES_FLST_NODE, mtr);
		mlog_write_ulint(seg_inode + FSEG_NOT_FULL_N_USED,
				 not_full_n_used + FSP_EXTENT_SIZE - 1,
				 MLOG_4BYTES, mtr);
	} else {
		ut_a(not_full_n_used > 0);
		mlog_write_ulint(seg_inode + FSEG_NOT_FULL_N_USED,
				 not_full_n_used - 1, MLOG_4BYTES, mtr);
	}

	const ulint	bit = offset % FSP_EXTENT_SIZE;

	xdes_set_bit(descr, XDES_FREE_BIT, bit, TRUE, mtr);
	xdes_set_bit(descr, XDES_CLEAN_BIT, bit, TRUE, mtr);

	if (xdes_is_free(descr, mtr)) {
		/* The extent has become free: free it to space */
		flst_remove(seg_inode + FSEG_NOT_FULL,
			    descr + XDES_FLST_NODE, mtr);
		fsp_free_extent(space, offset, page_size, mtr);
	}
}

#ifndef BTR_CUR_HASH_ADAPT
# define fseg_free_page_low(inode, space, offset, page_size, ahi, mtr)	\
	fseg_free_page_low(inode, space, offset, page_size, mtr)
#endif /* !BTR_CUR_HASH_ADAPT */

/**********************************************************************//**
Frees a single page of a segment. */
void
fseg_free_page_func(
	fseg_header_t*	seg_header, /*!< in: segment header */
	ulint		space_id,/*!< in: space id */
	ulint		page,	/*!< in: page offset */
#ifdef BTR_CUR_HASH_ADAPT
	bool		ahi,	/*!< in: whether we may need to drop
				the adaptive hash index */
#endif /* BTR_CUR_HASH_ADAPT */
	mtr_t*		mtr)	/*!< in/out: mini-transaction */
{
	DBUG_ENTER("fseg_free_page");
	fseg_inode_t*		seg_inode;
	buf_block_t*		iblock;
	fil_space_t*		space = mtr_x_lock_space(space_id, mtr);
	const page_size_t	page_size(space->flags);

	DBUG_LOG("fseg_free_page", "space_id: " << space_id
		 << ", page_no: " << page);

	seg_inode = fseg_inode_get(seg_header, space_id, page_size, mtr,
				   &iblock);
	fil_block_check_type(*iblock, FIL_PAGE_INODE, mtr);

	fseg_free_page_low(seg_inode, space, page, page_size, ahi, mtr);

	ut_d(buf_page_set_file_page_was_freed(page_id_t(space_id, page)));

	DBUG_VOID_RETURN;
}

/** Determine whether a page is free.
@param[in,out]	space	tablespace
@param[in]	page	page number
@return whether the page is marked as free */
bool
fseg_page_is_free(fil_space_t* space, unsigned page)
{
	bool		is_free;
	mtr_t		mtr;
	page_size_t	page_size(space->flags);
	page_no_t	dpage = xdes_calc_descriptor_page(page_size, page);

	mtr.start();
	mtr_s_lock(&space->latch, &mtr);

	if (page >= space->free_limit || page >= space->size_in_header) {
		is_free = true;
	} else if (const xdes_t* descr = xdes_get_descriptor_const(
			   space, dpage, page, page_size, &mtr)) {
		is_free = xdes_get_bit(descr, XDES_FREE_BIT,
				       page % FSP_EXTENT_SIZE);
	} else {
		is_free = true;
	}
	mtr.commit();

	return(is_free);
}

/** Free an extent of a segment to the space free list.
@param[in,out]	seg_inode	segment inode
@param[in,out]	space		tablespace
@param[in]	page_size	page size
@param[in]	page		page number in the extent
@param[in]	ahi		whether we may need to drop
				the adaptive hash index
@param[in,out]	mtr		mini-transaction */
MY_ATTRIBUTE((nonnull))
static
void
fseg_free_extent(
	fseg_inode_t*		seg_inode,
	fil_space_t*		space,
	const page_size_t&	page_size,
	ulint			page,
#ifdef BTR_CUR_HASH_ADAPT
	bool			ahi,
#endif /* BTR_CUR_HASH_ADAPT */
	mtr_t*			mtr)
{
	ulint	first_page_in_extent;
	xdes_t*	descr;
	ulint	not_full_n_used;
	ulint	descr_n_used;
	ulint	i;

	ut_ad(mtr != NULL);

	descr = xdes_get_descriptor(space, page, page_size, mtr);

	ut_a(xdes_get_state(descr, mtr) == XDES_FSEG);
	ut_a(!memcmp(descr + XDES_ID, seg_inode + FSEG_ID, 8));
	ut_ad(mach_read_from_4(seg_inode + FSEG_MAGIC_N)
	      == FSEG_MAGIC_N_VALUE);
	ut_d(space->modify_check(*mtr));

	first_page_in_extent = page - (page % FSP_EXTENT_SIZE);

#ifdef BTR_CUR_HASH_ADAPT
	if (ahi) {
		for (i = 0; i < FSP_EXTENT_SIZE; i++) {
			if (!xdes_mtr_get_bit(descr, XDES_FREE_BIT, i, mtr)) {

				/* Drop search system page hash index
				if the page is found in the pool and
				is hashed */

				btr_search_drop_page_hash_when_freed(
					page_id_t(space->id,
						  first_page_in_extent + i));
			}
		}
	}
#endif /* BTR_CUR_HASH_ADAPT */

	if (xdes_is_full(descr, mtr)) {
		flst_remove(seg_inode + FSEG_FULL,
			    descr + XDES_FLST_NODE, mtr);
	} else if (xdes_is_free(descr, mtr)) {
		flst_remove(seg_inode + FSEG_FREE,
			    descr + XDES_FLST_NODE, mtr);
	} else {
		flst_remove(seg_inode + FSEG_NOT_FULL,
			    descr + XDES_FLST_NODE, mtr);

		not_full_n_used = mtr_read_ulint(
			seg_inode + FSEG_NOT_FULL_N_USED, MLOG_4BYTES, mtr);

		descr_n_used = xdes_get_n_used(descr, mtr);
		ut_a(not_full_n_used >= descr_n_used);
		mlog_write_ulint(seg_inode + FSEG_NOT_FULL_N_USED,
				 not_full_n_used - descr_n_used,
				 MLOG_4BYTES, mtr);
	}

	fsp_free_extent(space, page, page_size, mtr);

#ifdef UNIV_DEBUG
	for (i = 0; i < FSP_EXTENT_SIZE; i++) {

		buf_page_set_file_page_was_freed(
			page_id_t(space->id, first_page_in_extent + i));
	}
#endif /* UNIV_DEBUG */
}

#ifndef BTR_CUR_HASH_ADAPT
# define fseg_free_extent(inode, space, page_size, page, ahi, mtr)	\
	fseg_free_extent(inode, space, page_size, page, mtr)
#endif /* !BTR_CUR_HASH_ADAPT */

/**********************************************************************//**
Frees part of a segment. This function can be used to free a segment by
repeatedly calling this function in different mini-transactions. Doing
the freeing in a single mini-transaction might result in too big a
mini-transaction.
@return TRUE if freeing completed */
ibool
fseg_free_step_func(
	fseg_header_t*	header,	/*!< in, own: segment header; NOTE: if the header
				resides on the first page of the frag list
				of the segment, this pointer becomes obsolete
				after the last freeing step */
#ifdef BTR_CUR_HASH_ADAPT
	bool		ahi,	/*!< in: whether we may need to drop
				the adaptive hash index */
#endif /* BTR_CUR_HASH_ADAPT */
	mtr_t*		mtr)	/*!< in/out: mini-transaction */
{
	ulint		n;
	ulint		page;
	xdes_t*		descr;
	fseg_inode_t*	inode;
	ulint		space_id;
	ulint		header_page;

	DBUG_ENTER("fseg_free_step");

	space_id = page_get_space_id(page_align(header));
	header_page = page_get_page_no(page_align(header));

	fil_space_t*		space = mtr_x_lock_space(space_id, mtr);
	const page_size_t	page_size(space->flags);

	descr = xdes_get_descriptor(space, header_page, page_size, mtr);

	/* Check that the header resides on a page which has not been
	freed yet */

	ut_a(xdes_mtr_get_bit(descr, XDES_FREE_BIT,
			      header_page % FSP_EXTENT_SIZE, mtr) == FALSE);
	buf_block_t*		iblock;

	inode = fseg_inode_try_get(header, space_id, page_size, mtr, &iblock);

	if (inode == NULL) {
		ib::info() << "Double free of inode from "
			<< page_id_t(space_id, header_page);
		DBUG_RETURN(TRUE);
	}

	fil_block_check_type(*iblock, FIL_PAGE_INODE, mtr);
	descr = fseg_get_first_extent(inode, space, page_size, mtr);

	if (descr != NULL) {
		/* Free the extent held by the segment */
		page = xdes_get_offset(descr);

		fseg_free_extent(inode, space, page_size, page, ahi, mtr);

		DBUG_RETURN(FALSE);
	}

	/* Free a frag page */
	n = fseg_find_last_used_frag_page_slot(inode, mtr);

	if (n == ULINT_UNDEFINED) {
		/* Freeing completed: free the segment inode */
		fsp_free_seg_inode(space, page_size, inode, mtr);

		DBUG_RETURN(TRUE);
	}

	fseg_free_page_low(
		inode, space,
		fseg_get_nth_frag_page_no(inode, n, mtr),
		page_size, ahi, mtr);

	n = fseg_find_last_used_frag_page_slot(inode, mtr);

	if (n == ULINT_UNDEFINED) {
		/* Freeing completed: free the segment inode */
		fsp_free_seg_inode(space, page_size, inode, mtr);

		DBUG_RETURN(TRUE);
	}

	DBUG_RETURN(FALSE);
}

/**********************************************************************//**
Frees part of a segment. Differs from fseg_free_step because this function
leaves the header page unfreed.
@return TRUE if freeing completed, except the header page */
ibool
fseg_free_step_not_header_func(
	fseg_header_t*	header,	/*!< in: segment header which must reside on
				the first fragment page of the segment */
#ifdef BTR_CUR_HASH_ADAPT
	bool		ahi,	/*!< in: whether we may need to drop
				the adaptive hash index */
#endif /* BTR_CUR_HASH_ADAPT */
	mtr_t*		mtr)	/*!< in/out: mini-transaction */
{
	ulint		n;
	ulint		page;
	xdes_t*		descr;
	fseg_inode_t*	inode;
	ulint		space_id;
	ulint		page_no;

	space_id = page_get_space_id(page_align(header));
	ut_ad(mtr->is_named_space(space_id));

	fil_space_t*		space = mtr_x_lock_space(space_id, mtr);
	const page_size_t	page_size(space->flags);
	buf_block_t*		iblock;

	inode = fseg_inode_get(header, space_id, page_size, mtr, &iblock);
	fil_block_check_type(*iblock, FIL_PAGE_INODE, mtr);

	descr = fseg_get_first_extent(inode, space, page_size, mtr);

	if (descr != NULL) {
		/* Free the extent held by the segment */
		page = xdes_get_offset(descr);

		fseg_free_extent(inode, space, page_size, page, ahi, mtr);

		return(FALSE);
	}

	/* Free a frag page */

	n = fseg_find_last_used_frag_page_slot(inode, mtr);

	if (n == ULINT_UNDEFINED) {
		ut_error;
	}

	page_no = fseg_get_nth_frag_page_no(inode, n, mtr);

	if (page_no == page_get_page_no(page_align(header))) {

		return(TRUE);
	}

	fseg_free_page_low(inode, space, page_no, page_size, ahi, mtr);

	return(FALSE);
}

/** Returns the first extent descriptor for a segment.
We think of the extent lists of the segment catenated in the order
FSEG_FULL -> FSEG_NOT_FULL -> FSEG_FREE.
@param[in]	inode		segment inode
@param[in]	space		tablespace
@param[in]	page_size	page size
@param[in,out]	mtr		mini-transaction
@return the first extent descriptor, or NULL if none */
MY_ATTRIBUTE((nonnull, warn_unused_result))
static
xdes_t*
fseg_get_first_extent(
	fseg_inode_t*		inode,
	const fil_space_t*	space,
	const page_size_t&	page_size,
	mtr_t*			mtr)
{
	fil_addr_t	first;

	ut_ad(space->id == page_get_space_id(page_align(inode)));
	ut_ad(mach_read_from_4(inode + FSEG_MAGIC_N) == FSEG_MAGIC_N_VALUE);

	if (flst_get_len(inode + FSEG_FULL) > 0) {

		first = flst_get_first(inode + FSEG_FULL, mtr);

	} else if (flst_get_len(inode + FSEG_NOT_FULL) > 0) {

		first = flst_get_first(inode + FSEG_NOT_FULL, mtr);

	} else if (flst_get_len(inode + FSEG_FREE) > 0) {

		first = flst_get_first(inode + FSEG_FREE, mtr);
	} else {
		return(NULL);
	}

	ut_ad(first.page != FIL_NULL);

	return(first.page == FIL_NULL ? NULL
	       : xdes_lst_get_descriptor(space, page_size, first, mtr));
}

#ifdef UNIV_BTR_PRINT
/*******************************************************************//**
Writes info of a segment. */
static
void
fseg_print_low(
/*===========*/
	fseg_inode_t*	inode, /*!< in: segment inode */
	mtr_t*		mtr)	/*!< in/out: mini-transaction */
{
	ulint	space;
	ulint	n_used;
	ulint	n_frag;
	ulint	n_free;
	ulint	n_not_full;
	ulint	n_full;
	ulint	reserved;
	ulint	used;
	ulint	page_no;
	ib_id_t	seg_id;

	ut_ad(mtr_memo_contains_page(mtr, inode, MTR_MEMO_PAGE_SX_FIX));
	space = page_get_space_id(page_align(inode));
	page_no = page_get_page_no(page_align(inode));

	reserved = fseg_n_reserved_pages_low(inode, &used, mtr);

	seg_id = mach_read_from_8(inode + FSEG_ID);

	n_used = mtr_read_ulint(inode + FSEG_NOT_FULL_N_USED,
				MLOG_4BYTES, mtr);
	n_frag = fseg_get_n_frag_pages(inode, mtr);
	n_free = flst_get_len(inode + FSEG_FREE);
	n_not_full = flst_get_len(inode + FSEG_NOT_FULL);
	n_full = flst_get_len(inode + FSEG_FULL);

	ib::info() << "SEGMENT id " << seg_id
		<< " space " << space << ";"
		<< " page " << page_no << ";"
		<< " res " << reserved << " used " << used << ";"
		<< " full ext " << n_full << ";"
		<< " fragm pages " << n_frag << ";"
		<< " free extents " << n_free << ";"
		<< " not full extents " << n_not_full << ": pages " << n_used;

	ut_ad(mach_read_from_4(inode + FSEG_MAGIC_N) == FSEG_MAGIC_N_VALUE);
}

/*******************************************************************//**
Writes info of a segment. */
void
fseg_print(
/*=======*/
	fseg_header_t*	header, /*!< in: segment header */
	mtr_t*		mtr)	/*!< in/out: mini-transaction */
{
	fseg_inode_t*	inode;
	ulint		space_id;

	space_id = page_get_space_id(page_align(header));
	const fil_space_t*	space = mtr_x_lock_space(space_id, mtr);
	const page_size_t	page_size(space->flags);

	inode = fseg_inode_get(header, space_id, page_size, mtr);

	fseg_print_low(inode, mtr);
}
#endif /* UNIV_BTR_PRINT */

#ifdef UNIV_DEBUG
/** Print the file segment header to the given output stream.
@param[in]	out	the output stream into which the object is printed.
@retval	the output stream into which the object was printed. */
std::ostream&
fseg_header::to_stream(std::ostream&	out) const
{
	const ulint	space = mtr_read_ulint(m_header + FSEG_HDR_SPACE,
					       MLOG_4BYTES, m_mtr);
	const ulint	page_no = mtr_read_ulint(m_header + FSEG_HDR_PAGE_NO,
						 MLOG_4BYTES, m_mtr);

	const ulint	offset = mtr_read_ulint(m_header + FSEG_HDR_OFFSET,
						 MLOG_2BYTES, m_mtr);

	out << "[fseg_header_t: space=" << space << ", page="
		<< page_no << ", offset=" << offset << "]";

	return(out);
}
#endif /* UNIV_DEBUG */<|MERGE_RESOLUTION|>--- conflicted
+++ resolved
@@ -610,18 +610,11 @@
 		      || purpose == FIL_TYPE_TEMPORARY);
 		break;
 	case MTR_LOG_NO_REDO:
-<<<<<<< HEAD
-		ut_ad(space->purpose == FIL_TYPE_TEMPORARY
-		      || space->purpose == FIL_TYPE_IMPORT
-		      || my_atomic_loadlint(&space->redo_skipped_count)
-		      || srv_is_tablespace_truncated(space->id));
-=======
 		ut_ad(purpose == FIL_TYPE_TEMPORARY
 		      || purpose == FIL_TYPE_IMPORT
-		      || redo_skipped_count
+		      || my_atomic_loadlint(&redo_skipped_count)
 		      || is_being_truncated
 		      || srv_is_tablespace_truncated(id));
->>>>>>> 7362f115
 		return;
 	case MTR_LOG_ALL:
 		/* We may only write redo log for a persistent
@@ -741,66 +734,6 @@
 	return(id);
 }
 
-<<<<<<< HEAD
-=======
-/**********************************************************************//**
-Increases the space size field of a space. */
-void
-fsp_header_inc_size(
-/*================*/
-	ulint	space_id,	/*!< in: space id */
-	ulint	size_inc,	/*!< in: size increment in pages */
-	mtr_t*	mtr)		/*!< in/out: mini-transaction */
-{
-	fsp_header_t*	header;
-	ulint		size;
-
-	ut_ad(mtr);
-
-	fil_space_t*	space = mtr_x_lock_space(space_id, mtr);
-	ut_d(space->modify_check(*mtr));
-
-	header = fsp_get_space_header(
-		space, page_size_t(space->flags), mtr);
-
-	size = mach_read_from_4(header + FSP_SIZE);
-	ut_ad(size == space->size_in_header);
-
-	size += size_inc;
-
-	mlog_write_ulint(header + FSP_SIZE, size, MLOG_4BYTES, mtr);
-	space->size_in_header = size;
-}
-
-/**********************************************************************//**
-Gets the size of the system tablespace from the tablespace header.  If
-we do not have an auto-extending data file, this should be equal to
-the size of the data files.  If there is an auto-extending data file,
-this can be smaller.
-@return size in pages */
-ulint
-fsp_header_get_tablespace_size(void)
-/*================================*/
-{
-	fsp_header_t*	header;
-	ulint		size;
-	mtr_t		mtr;
-
-	mtr_start(&mtr);
-
-	fil_space_t*	space = mtr_x_lock_space(TRX_SYS_SPACE, &mtr);
-
-	header = fsp_get_space_header(space, univ_page_size, &mtr);
-
-	size = mach_read_from_4(header + FSP_SIZE);
-	ut_ad(space->size_in_header == size);
-
-	mtr_commit(&mtr);
-
-	return(size);
-}
-
->>>>>>> 7362f115
 /** Try to extend a single-table tablespace so that a page would fit in the
 data file.
 @param[in,out]	space	tablespace
