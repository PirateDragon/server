/*****************************************************************************

Copyright (c) 1996, 2016, Oracle and/or its affiliates. All Rights Reserved.
Copyright (c) 2014, 2018, MariaDB Corporation.

This program is free software; you can redistribute it and/or modify it under
the terms of the GNU General Public License as published by the Free Software
Foundation; version 2 of the License.

This program is distributed in the hope that it will be useful, but WITHOUT
ANY WARRANTY; without even the implied warranty of MERCHANTABILITY or FITNESS
FOR A PARTICULAR PURPOSE. See the GNU General Public License for more details.

You should have received a copy of the GNU General Public License along with
this program; if not, write to the Free Software Foundation, Inc.,
51 Franklin Street, Suite 500, Boston, MA 02110-1335 USA

*****************************************************************************/

/**************************************************//**
@file trx/trx0undo.cc
Transaction undo log

Created 3/26/1996 Heikki Tuuri
*******************************************************/

#include "ha_prototypes.h"

#include "trx0undo.h"
#include "fsp0fsp.h"
#include "mach0data.h"
#include "mtr0log.h"
#include "srv0mon.h"
#include "srv0srv.h"
#include "srv0start.h"
#include "trx0purge.h"
#include "trx0rec.h"
#include "trx0rseg.h"
#include "trx0trx.h"

/* How should the old versions in the history list be managed?
   ----------------------------------------------------------
If each transaction is given a whole page for its update undo log, file
space consumption can be 10 times higher than necessary. Therefore,
partly filled update undo log pages should be reusable. But then there
is no way individual pages can be ordered so that the ordering agrees
with the serialization numbers of the transactions on the pages. Thus,
the history list must be formed of undo logs, not their header pages as
it was in the old implementation.
	However, on a single header page the transactions are placed in
the order of their serialization numbers. As old versions are purged, we
may free the page when the last transaction on the page has been purged.
	A problem is that the purge has to go through the transactions
in the serialization order. This means that we have to look through all
rollback segments for the one that has the smallest transaction number
in its history list.
	When should we do a purge? A purge is necessary when space is
running out in any of the rollback segments. Then we may have to purge
also old version which might be needed by some consistent read. How do
we trigger the start of a purge? When a transaction writes to an undo log,
it may notice that the space is running out. When a read view is closed,
it may make some history superfluous. The server can have an utility which
periodically checks if it can purge some history.
	In a parallellized purge we have the problem that a query thread
can remove a delete marked clustered index record before another query
thread has processed an earlier version of the record, which cannot then
be done because the row cannot be constructed from the clustered index
record. To avoid this problem, we will store in the update and delete mark
undo record also the columns necessary to construct the secondary index
entries which are modified.
	We can latch the stack of versions of a single clustered index record
by taking a latch on the clustered index page. As long as the latch is held,
no new versions can be added and no versions removed by undo. But, a purge
can still remove old versions from the bottom of the stack. */

/* How to protect rollback segments, undo logs, and history lists with
   -------------------------------------------------------------------
latches?
-------
The contention of the trx_sys.mutex should be minimized. When a transaction
does its first insert or modify in an index, an undo log is assigned for it.
Then we must have an x-latch to the rollback segment header.
	When the transaction performs modifications or rolls back, its
undo log is protected by undo page latches.
Only the thread that is associated with the transaction may hold multiple
undo page latches at a time. Undo pages are always private to a single
transaction. Other threads that are performing MVCC reads
or checking for implicit locks will lock at most one undo page at a time
in trx_undo_get_undo_rec_low().
	When the transaction commits, its persistent undo log is added
to the history list. If it is not suitable for reuse, its slot is reset.
In both cases, an x-latch must be acquired on the rollback segment header page.
	The purge operation steps through the history list without modifying
it until a truncate operation occurs, which can remove undo logs from the end
of the list and release undo log segments. In stepping through the list,
s-latches on the undo log pages are enough, but in a truncate, x-latches must
be obtained on the rollback segment and individual pages. */

/********************************************************************//**
Creates and initializes an undo log memory object.
@return own: the undo log memory object */
static
trx_undo_t*
trx_undo_mem_create(
/*================*/
	trx_rseg_t*	rseg,	/*!< in: rollback segment memory object */
	ulint		id,	/*!< in: slot index within rseg */
	trx_id_t	trx_id,	/*!< in: id of the trx for which the undo log
				is created */
	const XID*	xid,	/*!< in: X/Open XA transaction identification*/
	ulint		page_no,/*!< in: undo log header page number */
	ulint		offset);/*!< in: undo log header byte offset on page */

/** Determine the start offset of undo log records of an undo log page.
@param[in]	undo_page	undo log page
@param[in]	page_no		undo log header page number
@param[in]	offset		undo log header offset
@return start offset */
static
uint16_t
trx_undo_page_get_start(const page_t* undo_page, ulint page_no, ulint offset)
{
	return page_no == page_get_page_no(undo_page)
		? mach_read_from_2(offset + TRX_UNDO_LOG_START + undo_page)
		: TRX_UNDO_PAGE_HDR + TRX_UNDO_PAGE_HDR_SIZE;
}

/** Get the first undo log record on a page.
@param[in]	page	undo log page
@param[in]	page_no	undo log header page number
@param[in]	offset	undo log header page offset
@return	pointer to first record
@retval	NULL	if none exists */
static
trx_undo_rec_t*
trx_undo_page_get_first_rec(page_t* page, ulint page_no, ulint offset)
{
	ulint start = trx_undo_page_get_start(page, page_no, offset);
	return start == trx_undo_page_get_end(page, page_no, offset)
		? NULL
		: page + start;
}

/** Get the last undo log record on a page.
@param[in]	page	undo log page
@param[in]	page_no	undo log header page number
@param[in]	offset	undo log header page offset
@return	pointer to last record
@retval	NULL	if none exists */
static
trx_undo_rec_t*
trx_undo_page_get_last_rec(page_t* page, ulint page_no, ulint offset)
{
	ulint end = trx_undo_page_get_end(page, page_no, offset);

	return trx_undo_page_get_start(page, page_no, offset) == end
		? NULL
		: page + mach_read_from_2(page + end - 2);
}

/***********************************************************************//**
Gets the previous record in an undo log from the previous page.
@return undo log record, the page s-latched, NULL if none */
static
trx_undo_rec_t*
trx_undo_get_prev_rec_from_prev_page(
/*=================================*/
	trx_undo_rec_t*	rec,	/*!< in: undo record */
	ulint		page_no,/*!< in: undo log header page number */
	ulint		offset,	/*!< in: undo log header offset on page */
	bool		shared,	/*!< in: true=S-latch, false=X-latch */
	mtr_t*		mtr)	/*!< in: mtr */
{
	ulint	space;
	ulint	prev_page_no;
	page_t* prev_page;
	page_t*	undo_page;

	undo_page = page_align(rec);

	prev_page_no = flst_get_prev_addr(undo_page + TRX_UNDO_PAGE_HDR
					  + TRX_UNDO_PAGE_NODE, mtr)
		.page;

	if (prev_page_no == FIL_NULL) {

		return(NULL);
	}

	space = page_get_space_id(undo_page);

	buf_block_t*	block = buf_page_get(
		page_id_t(space, prev_page_no), univ_page_size,
		shared ? RW_S_LATCH : RW_X_LATCH, mtr);

	buf_block_dbg_add_level(block, SYNC_TRX_UNDO_PAGE);

	prev_page = buf_block_get_frame(block);

	return(trx_undo_page_get_last_rec(prev_page, page_no, offset));
}

/** Get the previous undo log record.
@param[in]	rec	undo log record
@param[in]	page_no	undo log header page number
@param[in]	offset	undo log header page offset
@return	pointer to record
@retval	NULL if none */
static
trx_undo_rec_t*
trx_undo_page_get_prev_rec(trx_undo_rec_t* rec, ulint page_no, ulint offset)
{
	page_t*	undo_page;
	ulint	start;

	undo_page = (page_t*) ut_align_down(rec, srv_page_size);

	start = trx_undo_page_get_start(undo_page, page_no, offset);

	if (start + undo_page == rec) {

		return(NULL);
	}

	return(undo_page + mach_read_from_2(rec - 2));
}

/***********************************************************************//**
Gets the previous record in an undo log.
@return undo log record, the page s-latched, NULL if none */
trx_undo_rec_t*
trx_undo_get_prev_rec(
/*==================*/
	trx_undo_rec_t*	rec,	/*!< in: undo record */
	ulint		page_no,/*!< in: undo log header page number */
	ulint		offset,	/*!< in: undo log header offset on page */
	bool		shared,	/*!< in: true=S-latch, false=X-latch */
	mtr_t*		mtr)	/*!< in: mtr */
{
	trx_undo_rec_t*	prev_rec;

	prev_rec = trx_undo_page_get_prev_rec(rec, page_no, offset);

	if (prev_rec) {

		return(prev_rec);
	}

	/* We have to go to the previous undo log page to look for the
	previous record */

	return(trx_undo_get_prev_rec_from_prev_page(rec, page_no, offset,
						    shared, mtr));
}

/** Gets the next record in an undo log from the next page.
@param[in]	space		undo log header space
@param[in]	undo_page	undo log page
@param[in]	page_no		undo log header page number
@param[in]	offset		undo log header offset on page
@param[in]	mode		latch mode: RW_S_LATCH or RW_X_LATCH
@param[in,out]	mtr		mini-transaction
@return undo log record, the page latched, NULL if none */
static
trx_undo_rec_t*
trx_undo_get_next_rec_from_next_page(
	ulint			space,
	const page_t*		undo_page,
	ulint			page_no,
	ulint			offset,
	ulint			mode,
	mtr_t*			mtr)
{
	const trx_ulogf_t*	log_hdr;
	ulint			next_page_no;
	page_t*			next_page;
	ulint			next;

	if (page_no == page_get_page_no(undo_page)) {

		log_hdr = undo_page + offset;
		next = mach_read_from_2(log_hdr + TRX_UNDO_NEXT_LOG);

		if (next != 0) {

			return(NULL);
		}
	}

	next_page_no = flst_get_next_addr(undo_page + TRX_UNDO_PAGE_HDR
					  + TRX_UNDO_PAGE_NODE, mtr)
		.page;
	if (next_page_no == FIL_NULL) {

		return(NULL);
	}

	const page_id_t	next_page_id(space, next_page_no);

	if (mode == RW_S_LATCH) {
		next_page = trx_undo_page_get_s_latched(
			next_page_id, mtr);
	} else {
		ut_ad(mode == RW_X_LATCH);
		next_page = trx_undo_page_get(next_page_id, mtr);
	}

	return(trx_undo_page_get_first_rec(next_page, page_no, offset));
}

/***********************************************************************//**
Gets the next record in an undo log.
@return undo log record, the page s-latched, NULL if none */
trx_undo_rec_t*
trx_undo_get_next_rec(
/*==================*/
	trx_undo_rec_t*	rec,	/*!< in: undo record */
	ulint		page_no,/*!< in: undo log header page number */
	ulint		offset,	/*!< in: undo log header offset on page */
	mtr_t*		mtr)	/*!< in: mtr */
{
	ulint		space;
	trx_undo_rec_t*	next_rec;

	next_rec = trx_undo_page_get_next_rec(rec, page_no, offset);

	if (next_rec) {
		return(next_rec);
	}

	space = page_get_space_id(page_align(rec));

	return(trx_undo_get_next_rec_from_next_page(space,
						    page_align(rec),
						    page_no, offset,
						    RW_S_LATCH, mtr));
}

/** Gets the first record in an undo log.
@param[in]	space		undo log header space
@param[in]	page_no		undo log header page number
@param[in]	offset		undo log header offset on page
@param[in]	mode		latching mode: RW_S_LATCH or RW_X_LATCH
@param[in,out]	mtr		mini-transaction
@return undo log record, the page latched, NULL if none */
trx_undo_rec_t*
trx_undo_get_first_rec(
	fil_space_t*		space,
	ulint			page_no,
	ulint			offset,
	ulint			mode,
	mtr_t*			mtr)
{
	page_t*		undo_page;
	trx_undo_rec_t*	rec;

	const page_id_t	page_id(space->id, page_no);

	if (mode == RW_S_LATCH) {
		undo_page = trx_undo_page_get_s_latched(page_id, mtr);
	} else {
		undo_page = trx_undo_page_get(page_id, mtr);
	}

	rec = trx_undo_page_get_first_rec(undo_page, page_no, offset);

	if (rec) {
		return(rec);
	}

	return(trx_undo_get_next_rec_from_next_page(space->id,
						    undo_page, page_no, offset,
						    mode, mtr));
}

/*============== UNDO LOG FILE COPY CREATION AND FREEING ==================*/

/** Parse MLOG_UNDO_INIT.
@param[in]	ptr	log record
@param[in]	end_ptr	end of log record buffer
@param[in,out]	page	page or NULL
@return	end of log record
@retval	NULL	if the log record is incomplete */
byte*
trx_undo_parse_page_init(const byte* ptr, const byte* end_ptr, page_t* page)
{
	if (end_ptr <= ptr) {
		return NULL;
	}

	const ulint type = *ptr++;

	if (type > TRX_UNDO_UPDATE) {
		recv_sys->found_corrupt_log = true;
	} else if (page) {
		/* Starting with MDEV-12288 in MariaDB 10.3.1, we use
		type=0 for the combined insert/update undo log
		pages. MariaDB 10.2 would use TRX_UNDO_INSERT or
		TRX_UNDO_UPDATE. */
		mach_write_to_2(FIL_PAGE_TYPE + page, FIL_PAGE_UNDO_LOG);
		mach_write_to_2(TRX_UNDO_PAGE_HDR + TRX_UNDO_PAGE_TYPE + page,
				type);
		mach_write_to_2(TRX_UNDO_PAGE_HDR + TRX_UNDO_PAGE_START + page,
				TRX_UNDO_PAGE_HDR + TRX_UNDO_PAGE_HDR_SIZE);
		mach_write_to_2(TRX_UNDO_PAGE_HDR + TRX_UNDO_PAGE_FREE + page,
				TRX_UNDO_PAGE_HDR + TRX_UNDO_PAGE_HDR_SIZE);
	}

	return(const_cast<byte*>(ptr));
}

/** Parse MLOG_UNDO_HDR_REUSE for crash-upgrade from MariaDB 10.2.
@param[in]	ptr	redo log record
@param[in]	end_ptr	end of log buffer
@param[in,out]	page	undo log page or NULL
@return end of log record or NULL */
byte*
trx_undo_parse_page_header_reuse(
	const byte*	ptr,
	const byte*	end_ptr,
	page_t*		undo_page)
{
	trx_id_t	trx_id = mach_u64_parse_compressed(&ptr, end_ptr);

	if (!ptr || !undo_page) {
		return(const_cast<byte*>(ptr));
	}

	compile_time_assert(TRX_UNDO_SEG_HDR + TRX_UNDO_SEG_HDR_SIZE
			    + TRX_UNDO_LOG_XA_HDR_SIZE
			    < UNIV_PAGE_SIZE_MIN - 100);

	const ulint new_free = TRX_UNDO_SEG_HDR + TRX_UNDO_SEG_HDR_SIZE
		+ TRX_UNDO_LOG_OLD_HDR_SIZE;

	/* Insert undo data is not needed after commit: we may free all
	the space on the page */

	ut_ad(mach_read_from_2(TRX_UNDO_PAGE_HDR + TRX_UNDO_PAGE_TYPE
			       + undo_page)
	      == TRX_UNDO_INSERT);

	byte*	page_hdr = undo_page + TRX_UNDO_PAGE_HDR;
	mach_write_to_2(page_hdr + TRX_UNDO_PAGE_START, new_free);
	mach_write_to_2(page_hdr + TRX_UNDO_PAGE_FREE, new_free);
	mach_write_to_2(TRX_UNDO_SEG_HDR + TRX_UNDO_STATE + undo_page,
			TRX_UNDO_ACTIVE);

	byte* log_hdr = undo_page + TRX_UNDO_SEG_HDR + TRX_UNDO_SEG_HDR_SIZE;

	mach_write_to_8(log_hdr + TRX_UNDO_TRX_ID, trx_id);
	mach_write_to_2(log_hdr + TRX_UNDO_LOG_START, new_free);

	mach_write_to_1(log_hdr + TRX_UNDO_XID_EXISTS, FALSE);
	mach_write_to_1(log_hdr + TRX_UNDO_DICT_TRANS, FALSE);

	return(const_cast<byte*>(ptr));
}

/** Initialize the fields in an undo log segment page.
@param[in,out]	undo_block	undo page
@param[in,out]	mtr		mini-transaction */
static void trx_undo_page_init(buf_block_t* undo_block, mtr_t* mtr)
{
	page_t* page = undo_block->frame;
	mach_write_to_2(FIL_PAGE_TYPE + page, FIL_PAGE_UNDO_LOG);
	mach_write_to_2(TRX_UNDO_PAGE_HDR + TRX_UNDO_PAGE_TYPE + page, 0);
	mach_write_to_2(TRX_UNDO_PAGE_HDR + TRX_UNDO_PAGE_START + page,
			TRX_UNDO_PAGE_HDR + TRX_UNDO_PAGE_HDR_SIZE);
	mach_write_to_2(TRX_UNDO_PAGE_HDR + TRX_UNDO_PAGE_FREE + page,
			TRX_UNDO_PAGE_HDR + TRX_UNDO_PAGE_HDR_SIZE);

	mtr->set_modified();
	switch (mtr->get_log_mode()) {
	case MTR_LOG_NONE:
	case MTR_LOG_NO_REDO:
		return;
	case MTR_LOG_SHORT_INSERTS:
		ut_ad(0);
		/* fall through */
	case MTR_LOG_ALL:
		break;
	}

	byte* log_ptr = mtr->get_log()->open(11 + 1);
	log_ptr = mlog_write_initial_log_record_low(
		MLOG_UNDO_INIT,
		undo_block->page.id.space(),
		undo_block->page.id.page_no(),
		log_ptr, mtr);
	*log_ptr++ = 0;
	mlog_close(mtr, log_ptr);
}

/** Create an undo log segment.
@param[in,out]	space		tablespace
@param[in,out]	rseg_hdr	rollback segment header (x-latched)
@param[out]	id		undo slot number
@param[out]	err		error code
@param[in,out]	mtr		mini-transaction
@return	undo log block
@retval	NULL	on failure */
static MY_ATTRIBUTE((nonnull, warn_unused_result))
buf_block_t*
trx_undo_seg_create(fil_space_t* space, trx_rsegf_t* rseg_hdr, ulint* id,
		    dberr_t* err, mtr_t* mtr)
{
	ulint		slot_no;
	buf_block_t*	block;
	ulint		n_reserved;
	bool		success;

	slot_no = trx_rsegf_undo_find_free(rseg_hdr);

	if (slot_no == ULINT_UNDEFINED) {
		ib::warn() << "Cannot find a free slot for an undo log. Do"
			" you have too many active transactions running"
			" concurrently?";

		*err = DB_TOO_MANY_CONCURRENT_TRXS;
		return NULL;
	}

	success = fsp_reserve_free_extents(&n_reserved, space, 2, FSP_UNDO,
					   mtr);
	if (!success) {
		*err = DB_OUT_OF_FILE_SPACE;
		return NULL;
	}

	/* Allocate a new file segment for the undo log */
	block = fseg_create(space, 0, TRX_UNDO_SEG_HDR + TRX_UNDO_FSEG_HEADER,
			    mtr, true);

	space->release_free_extents(n_reserved);

	if (block == NULL) {
		*err = DB_OUT_OF_FILE_SPACE;
		return NULL;
	}

	buf_block_dbg_add_level(block, SYNC_TRX_UNDO_PAGE);

	trx_undo_page_init(block, mtr);

	mlog_write_ulint(TRX_UNDO_PAGE_HDR + TRX_UNDO_PAGE_FREE + block->frame,
			 TRX_UNDO_SEG_HDR + TRX_UNDO_SEG_HDR_SIZE,
			 MLOG_2BYTES, mtr);

	mlog_write_ulint(TRX_UNDO_SEG_HDR + TRX_UNDO_LAST_LOG + block->frame,
			 0, MLOG_2BYTES, mtr);

	flst_init(TRX_UNDO_SEG_HDR + TRX_UNDO_PAGE_LIST + block->frame, mtr);

	flst_add_last(TRX_UNDO_SEG_HDR + TRX_UNDO_PAGE_LIST + block->frame,
		      TRX_UNDO_PAGE_HDR + TRX_UNDO_PAGE_NODE + block->frame,
		      mtr);

	*id = slot_no;
	trx_rsegf_set_nth_undo(rseg_hdr, slot_no, block->page.id.page_no(),
			       mtr);

	MONITOR_INC(MONITOR_NUM_UNDO_SLOT_USED);

	*err = DB_SUCCESS;
	return block;
}

/**********************************************************************//**
Writes the mtr log entry of an undo log header initialization. */
UNIV_INLINE
void
trx_undo_header_create_log(
/*=======================*/
	const page_t*	undo_page,	/*!< in: undo log header page */
	trx_id_t	trx_id,		/*!< in: transaction id */
	mtr_t*		mtr)		/*!< in: mtr */
{
	mlog_write_initial_log_record(undo_page, MLOG_UNDO_HDR_CREATE, mtr);

	mlog_catenate_ull_compressed(mtr, trx_id);
}

/***************************************************************//**
Creates a new undo log header in file. NOTE that this function has its own
log record type MLOG_UNDO_HDR_CREATE. You must NOT change the operation of
this function!
@return header byte offset on page */
static
ulint
trx_undo_header_create(
/*===================*/
	page_t*		undo_page,	/*!< in/out: undo log segment
					header page, x-latched; it is
					assumed that there is
					TRX_UNDO_LOG_XA_HDR_SIZE bytes
					free space on it */
	trx_id_t	trx_id,		/*!< in: transaction id */
	mtr_t*		mtr)		/*!< in: mtr */
{
	trx_upagef_t*	page_hdr;
	trx_usegf_t*	seg_hdr;
	trx_ulogf_t*	log_hdr;
	ulint		prev_log;
	ulint		free;
	ulint		new_free;

	ut_ad(mtr && undo_page);

	page_hdr = undo_page + TRX_UNDO_PAGE_HDR;
	seg_hdr = undo_page + TRX_UNDO_SEG_HDR;

	free = mach_read_from_2(page_hdr + TRX_UNDO_PAGE_FREE);

	log_hdr = undo_page + free;

	new_free = free + TRX_UNDO_LOG_OLD_HDR_SIZE;

	ut_a(free + TRX_UNDO_LOG_XA_HDR_SIZE < srv_page_size - 100);

	mach_write_to_2(page_hdr + TRX_UNDO_PAGE_START, new_free);

	mach_write_to_2(page_hdr + TRX_UNDO_PAGE_FREE, new_free);

	mach_write_to_2(seg_hdr + TRX_UNDO_STATE, TRX_UNDO_ACTIVE);

	prev_log = mach_read_from_2(seg_hdr + TRX_UNDO_LAST_LOG);

	if (prev_log != 0) {
		trx_ulogf_t*	prev_log_hdr;

		prev_log_hdr = undo_page + prev_log;

		mach_write_to_2(prev_log_hdr + TRX_UNDO_NEXT_LOG, free);
	}

	mach_write_to_2(seg_hdr + TRX_UNDO_LAST_LOG, free);

	log_hdr = undo_page + free;

	mach_write_to_2(log_hdr + TRX_UNDO_NEEDS_PURGE, 1);

	mach_write_to_8(log_hdr + TRX_UNDO_TRX_ID, trx_id);
	mach_write_to_2(log_hdr + TRX_UNDO_LOG_START, new_free);

	mach_write_to_1(log_hdr + TRX_UNDO_XID_EXISTS, FALSE);
	mach_write_to_1(log_hdr + TRX_UNDO_DICT_TRANS, FALSE);

	mach_write_to_2(log_hdr + TRX_UNDO_NEXT_LOG, 0);
	mach_write_to_2(log_hdr + TRX_UNDO_PREV_LOG, prev_log);

	/* Write the log record about the header creation */
	trx_undo_header_create_log(undo_page, trx_id, mtr);

	return(free);
}

/********************************************************************//**
Write X/Open XA Transaction Identification (XID) to undo log header */
static
void
trx_undo_write_xid(
/*===============*/
	trx_ulogf_t*	log_hdr,/*!< in: undo log header */
	const XID*	xid,	/*!< in: X/Open XA Transaction Identification */
	mtr_t*		mtr)	/*!< in: mtr */
{
	mlog_write_ulint(log_hdr + TRX_UNDO_XA_FORMAT,
			 static_cast<ulint>(xid->formatID),
			 MLOG_4BYTES, mtr);

	mlog_write_ulint(log_hdr + TRX_UNDO_XA_TRID_LEN,
			 static_cast<ulint>(xid->gtrid_length),
			 MLOG_4BYTES, mtr);

	mlog_write_ulint(log_hdr + TRX_UNDO_XA_BQUAL_LEN,
			 static_cast<ulint>(xid->bqual_length),
			 MLOG_4BYTES, mtr);

	mlog_write_string(log_hdr + TRX_UNDO_XA_XID,
			  reinterpret_cast<const byte*>(xid->data),
			  XIDDATASIZE, mtr);
}

/********************************************************************//**
Read X/Open XA Transaction Identification (XID) from undo log header */
static
void
trx_undo_read_xid(const trx_ulogf_t* log_hdr, XID* xid)
{
	xid->formatID=static_cast<long>(mach_read_from_4(
		log_hdr + TRX_UNDO_XA_FORMAT));

	xid->gtrid_length=static_cast<long>(mach_read_from_4(
		log_hdr + TRX_UNDO_XA_TRID_LEN));

	xid->bqual_length=static_cast<long>(mach_read_from_4(
		log_hdr + TRX_UNDO_XA_BQUAL_LEN));

	memcpy(xid->data, log_hdr + TRX_UNDO_XA_XID, XIDDATASIZE);
}

/***************************************************************//**
Adds space for the XA XID after an undo log old-style header. */
static
void
trx_undo_header_add_space_for_xid(
/*==============================*/
	page_t*		undo_page,/*!< in: undo log segment header page */
	trx_ulogf_t*	log_hdr,/*!< in: undo log header */
	mtr_t*		mtr)	/*!< in: mtr */
{
	trx_upagef_t*	page_hdr;
	ulint		free;
	ulint		new_free;

	page_hdr = undo_page + TRX_UNDO_PAGE_HDR;

	free = mach_read_from_2(page_hdr + TRX_UNDO_PAGE_FREE);

	/* free is now the end offset of the old style undo log header */

	ut_a(free == (ulint)(log_hdr - undo_page) + TRX_UNDO_LOG_OLD_HDR_SIZE);

	new_free = free + (TRX_UNDO_LOG_XA_HDR_SIZE
			   - TRX_UNDO_LOG_OLD_HDR_SIZE);

	/* Add space for a XID after the header, update the free offset
	fields on the undo log page and in the undo log header */

	mlog_write_ulint(page_hdr + TRX_UNDO_PAGE_START, new_free,
			 MLOG_2BYTES, mtr);

	mlog_write_ulint(page_hdr + TRX_UNDO_PAGE_FREE, new_free,
			 MLOG_2BYTES, mtr);

	mlog_write_ulint(log_hdr + TRX_UNDO_LOG_START, new_free,
			 MLOG_2BYTES, mtr);
}

/** Parse the redo log entry of an undo log page header create.
@param[in]	ptr	redo log record
@param[in]	end_ptr	end of log buffer
@param[in,out]	page	page frame or NULL
@param[in,out]	mtr	mini-transaction or NULL
@return end of log record or NULL */
byte*
trx_undo_parse_page_header(
	const byte*	ptr,
	const byte*	end_ptr,
	page_t*		page,
	mtr_t*		mtr)
{
	trx_id_t	trx_id = mach_u64_parse_compressed(&ptr, end_ptr);

	if (ptr != NULL && page != NULL) {
		trx_undo_header_create(page, trx_id, mtr);
		return(const_cast<byte*>(ptr));
	}

	return(const_cast<byte*>(ptr));
}

/** Allocate an undo log page.
@param[in,out]	undo	undo log
@param[in,out]	mtr	mini-transaction that does not hold any page latch
@return	X-latched block if success
@retval	NULL	on failure */
buf_block_t* trx_undo_add_page(trx_undo_t* undo, mtr_t* mtr)
{
	trx_rseg_t*	rseg		= undo->rseg;
	buf_block_t*	new_block	= NULL;
	ulint		n_reserved;
	page_t*		header_page;

	/* When we add a page to an undo log, this is analogous to
	a pessimistic insert in a B-tree, and we must reserve the
	counterpart of the tree latch, which is the rseg mutex. */

	mutex_enter(&rseg->mutex);

	header_page = trx_undo_page_get(
		page_id_t(undo->rseg->space->id, undo->hdr_page_no), mtr);

	if (!fsp_reserve_free_extents(&n_reserved, undo->rseg->space, 1,
				      FSP_UNDO, mtr)) {
		goto func_exit;
	}

	new_block = fseg_alloc_free_page_general(
		TRX_UNDO_SEG_HDR + TRX_UNDO_FSEG_HEADER
		+ header_page,
		undo->top_page_no + 1, FSP_UP, TRUE, mtr, mtr);

	rseg->space->release_free_extents(n_reserved);

	if (!new_block) {
		goto func_exit;
	}

	ut_ad(rw_lock_get_x_lock_count(&new_block->lock) == 1);
	buf_block_dbg_add_level(new_block, SYNC_TRX_UNDO_PAGE);
	undo->last_page_no = new_block->page.id.page_no();

	trx_undo_page_init(new_block, mtr);

	flst_add_last(TRX_UNDO_SEG_HDR + TRX_UNDO_PAGE_LIST
		      + header_page,
		      TRX_UNDO_PAGE_HDR + TRX_UNDO_PAGE_NODE
		      + new_block->frame,
		      mtr);
	undo->size++;
	rseg->curr_size++;

func_exit:
	mutex_exit(&rseg->mutex);
	return(new_block);
}

/********************************************************************//**
Frees an undo log page that is not the header page.
@return last page number in remaining log */
static
ulint
trx_undo_free_page(
/*===============*/
	trx_rseg_t* rseg,	/*!< in: rollback segment */
	bool	in_history,	/*!< in: TRUE if the undo log is in the history
				list */
	ulint	hdr_page_no,	/*!< in: header page number */
	ulint	page_no,	/*!< in: page number to free: must not be the
				header page */
	mtr_t*	mtr)		/*!< in: mtr which does not have a latch to any
				undo log page; the caller must have reserved
				the rollback segment mutex */
{
	page_t*		header_page;
	page_t*		undo_page;
	fil_addr_t	last_addr;
	trx_rsegf_t*	rseg_header;
	ulint		hist_size;
	const ulint	space = rseg->space->id;

	ut_a(hdr_page_no != page_no);
	ut_ad(mutex_own(&(rseg->mutex)));

	undo_page = trx_undo_page_get(page_id_t(space, page_no), mtr);

	header_page = trx_undo_page_get(page_id_t(space, hdr_page_no), mtr);

	flst_remove(header_page + TRX_UNDO_SEG_HDR + TRX_UNDO_PAGE_LIST,
		    undo_page + TRX_UNDO_PAGE_HDR + TRX_UNDO_PAGE_NODE, mtr);

	fseg_free_page(header_page + TRX_UNDO_SEG_HDR + TRX_UNDO_FSEG_HEADER,
		       space, page_no, false, mtr);

	last_addr = flst_get_last(header_page + TRX_UNDO_SEG_HDR
				  + TRX_UNDO_PAGE_LIST, mtr);
	rseg->curr_size--;

	if (in_history) {
		rseg_header = trx_rsegf_get(rseg->space, rseg->page_no, mtr);

		hist_size = mtr_read_ulint(rseg_header + TRX_RSEG_HISTORY_SIZE,
					   MLOG_4BYTES, mtr);
		ut_ad(hist_size > 0);
		mlog_write_ulint(rseg_header + TRX_RSEG_HISTORY_SIZE,
				 hist_size - 1, MLOG_4BYTES, mtr);
	}

	return(last_addr.page);
}

/** Free the last undo log page. The caller must hold the rseg mutex.
@param[in,out]	undo	undo log
@param[in,out]	mtr	mini-transaction that does not hold any undo log page
			or that has allocated the undo log page */
void
trx_undo_free_last_page(trx_undo_t* undo, mtr_t* mtr)
{
	ut_ad(undo->hdr_page_no != undo->last_page_no);
	ut_ad(undo->size > 0);

	undo->last_page_no = trx_undo_free_page(
		undo->rseg, false, undo->hdr_page_no, undo->last_page_no, mtr);

	undo->size--;
}

/** Truncate the tail of an undo log during rollback.
@param[in,out]	undo	undo log
@param[in]	limit	all undo logs after this limit will be discarded
@param[in]	is_temp	whether this is temporary undo log */
void
trx_undo_truncate_end(trx_undo_t* undo, undo_no_t limit, bool is_temp)
{
	ut_ad(mutex_own(&undo->rseg->mutex));
	ut_ad(is_temp == !undo->rseg->is_persistent());

	for (;;) {
		mtr_t		mtr;
		mtr.start();
		if (is_temp) {
			mtr.set_log_mode(MTR_LOG_NO_REDO);
		}

		trx_undo_rec_t* trunc_here = NULL;
		page_t*		undo_page = trx_undo_page_get(
			page_id_t(undo->rseg->space->id, undo->last_page_no),
			&mtr);
		trx_undo_rec_t* rec = trx_undo_page_get_last_rec(
			undo_page, undo->hdr_page_no, undo->hdr_offset);
		while (rec) {
			if (trx_undo_rec_get_undo_no(rec) >= limit) {
				/* Truncate at least this record off, maybe
				more */
				trunc_here = rec;
			} else {
				goto function_exit;
			}

			rec = trx_undo_page_get_prev_rec(rec,
							 undo->hdr_page_no,
							 undo->hdr_offset);
		}

		if (undo->last_page_no == undo->hdr_page_no) {
function_exit:
			if (trunc_here) {
				mlog_write_ulint(undo_page + TRX_UNDO_PAGE_HDR
						 + TRX_UNDO_PAGE_FREE,
						 ulint(trunc_here - undo_page),
						 MLOG_2BYTES, &mtr);
			}

			mtr.commit();
			return;
		}

		trx_undo_free_last_page(undo, &mtr);
		mtr.commit();
	}
}

/** Truncate the head of an undo log.
NOTE that only whole pages are freed; the header page is not
freed, but emptied, if all the records there are below the limit.
@param[in,out]	rseg		rollback segment
@param[in]	hdr_page_no	header page number
@param[in]	hdr_offset	header offset on the page
@param[in]	limit		first undo number to preserve
(everything below the limit will be truncated) */
void
trx_undo_truncate_start(
	trx_rseg_t*	rseg,
	ulint		hdr_page_no,
	ulint		hdr_offset,
	undo_no_t	limit)
{
	page_t*		undo_page;
	trx_undo_rec_t* rec;
	trx_undo_rec_t* last_rec;
	ulint		page_no;
	mtr_t		mtr;

	ut_ad(mutex_own(&(rseg->mutex)));

	if (!limit) {
		return;
	}
loop:
	mtr_start(&mtr);

	if (!rseg->is_persistent()) {
		mtr.set_log_mode(MTR_LOG_NO_REDO);
	}

	rec = trx_undo_get_first_rec(rseg->space, hdr_page_no, hdr_offset,
				     RW_X_LATCH, &mtr);
	if (rec == NULL) {
		/* Already empty */

		mtr_commit(&mtr);

		return;
	}

	undo_page = page_align(rec);

	last_rec = trx_undo_page_get_last_rec(undo_page, hdr_page_no,
					      hdr_offset);
	if (trx_undo_rec_get_undo_no(last_rec) >= limit) {

		mtr_commit(&mtr);

		return;
	}

	page_no = page_get_page_no(undo_page);

	if (page_no == hdr_page_no) {
		uint16_t end = mach_read_from_2(hdr_offset + TRX_UNDO_NEXT_LOG
						+ undo_page);
		if (end == 0) {
			end = mach_read_from_2(TRX_UNDO_PAGE_HDR
					       + TRX_UNDO_PAGE_FREE
					       + undo_page);
		}

		mlog_write_ulint(undo_page + hdr_offset + TRX_UNDO_LOG_START,
				 end, MLOG_2BYTES, &mtr);
	} else {
		trx_undo_free_page(rseg, true, hdr_page_no, page_no, &mtr);
	}

	mtr_commit(&mtr);

	goto loop;
}

/** Frees an undo log segment which is not in the history list.
@param[in]	undo	undo log
@param[in]	noredo	whether the undo tablespace is redo logged */
static
void
trx_undo_seg_free(
	const trx_undo_t*	undo,
	bool			noredo)
{
	trx_rseg_t*	rseg;
	fseg_header_t*	file_seg;
	trx_rsegf_t*	rseg_header;
	trx_usegf_t*	seg_header;
	ibool		finished;
	mtr_t		mtr;

	rseg = undo->rseg;

	do {

		mtr_start(&mtr);

		if (noredo) {
			mtr.set_log_mode(MTR_LOG_NO_REDO);
		}

		mutex_enter(&(rseg->mutex));

		seg_header = trx_undo_page_get(page_id_t(undo->rseg->space->id,
							 undo->hdr_page_no),
					       &mtr)
			+ TRX_UNDO_SEG_HDR;

		file_seg = seg_header + TRX_UNDO_FSEG_HEADER;

		finished = fseg_free_step(file_seg, false, &mtr);

		if (finished) {
			/* Update the rseg header */
			rseg_header = trx_rsegf_get(
				rseg->space, rseg->page_no, &mtr);
			trx_rsegf_set_nth_undo(rseg_header, undo->id, FIL_NULL,
					       &mtr);

			MONITOR_DEC(MONITOR_NUM_UNDO_SLOT_USED);
		}

		mutex_exit(&(rseg->mutex));
		mtr_commit(&mtr);
	} while (!finished);
}

/*========== UNDO LOG MEMORY COPY INITIALIZATION =====================*/

/** Read an undo log when starting up the database.
@param[in,out]	rseg		rollback segment
@param[in]	id		rollback segment slot
@param[in]	page_no		undo log segment page number
@param[in,out]	max_trx_id	the largest observed transaction ID
@return	size of the undo log in pages */
ulint
trx_undo_mem_create_at_db_start(trx_rseg_t* rseg, ulint id, ulint page_no,
				trx_id_t& max_trx_id)
{
	mtr_t		mtr;
	XID		xid;

	ut_ad(id < TRX_RSEG_N_SLOTS);

	mtr.start();
	const page_t* undo_page = trx_undo_page_get(
		page_id_t(rseg->space->id, page_no), &mtr);
	const ulint type = mach_read_from_2(
		TRX_UNDO_PAGE_HDR + TRX_UNDO_PAGE_TYPE + undo_page);
	ut_ad(type == 0 || type == TRX_UNDO_INSERT || type == TRX_UNDO_UPDATE);

	uint state = mach_read_from_2(TRX_UNDO_SEG_HDR + TRX_UNDO_STATE
				      + undo_page);
	uint offset = mach_read_from_2(TRX_UNDO_SEG_HDR + TRX_UNDO_LAST_LOG
				       + undo_page);

	const trx_ulogf_t*	undo_header = undo_page + offset;

	/* Read X/Open XA transaction identification if it exists, or
	set it to NULL. */

	if (undo_header[TRX_UNDO_XID_EXISTS]) {
		trx_undo_read_xid(undo_header, &xid);
	} else {
		xid.null();
	}

	trx_id_t trx_id = mach_read_from_8(undo_header + TRX_UNDO_TRX_ID);
	if (trx_id > max_trx_id) {
		max_trx_id = trx_id;
	}

	mutex_enter(&rseg->mutex);
	trx_undo_t* undo = trx_undo_mem_create(
		rseg, id, trx_id, &xid, page_no, offset);
	mutex_exit(&rseg->mutex);

	undo->dict_operation = undo_header[TRX_UNDO_DICT_TRANS];
	undo->table_id = mach_read_from_8(undo_header + TRX_UNDO_TABLE_ID);
	undo->size = flst_get_len(TRX_UNDO_SEG_HDR + TRX_UNDO_PAGE_LIST
				  + undo_page);

	if (UNIV_UNLIKELY(state == TRX_UNDO_TO_FREE)) {
		/* This is an old-format insert_undo log segment that
		is being freed. The page list is inconsistent. */
		ut_ad(type == TRX_UNDO_INSERT);
		state = TRX_UNDO_TO_PURGE;
	} else {
		if (state == TRX_UNDO_TO_PURGE
		    || state == TRX_UNDO_CACHED) {
			trx_id_t id = mach_read_from_8(TRX_UNDO_TRX_NO
						       + undo_header);
			if (id > max_trx_id) {
				max_trx_id = id;
			}
		}

		fil_addr_t	last_addr = flst_get_last(
			TRX_UNDO_SEG_HDR + TRX_UNDO_PAGE_LIST + undo_page,
			&mtr);

		undo->last_page_no = last_addr.page;
		undo->top_page_no = last_addr.page;

		page_t* last_page = trx_undo_page_get(
			page_id_t(rseg->space->id, undo->last_page_no), &mtr);

		if (const trx_undo_rec_t* rec = trx_undo_page_get_last_rec(
			    last_page, page_no, offset)) {
			undo->top_offset = ulint(rec - last_page);
			undo->top_undo_no = trx_undo_rec_get_undo_no(rec);
			ut_ad(!undo->empty());
		} else {
			undo->top_undo_no = IB_ID_MAX;
			ut_ad(undo->empty());
		}
	}

	undo->state = state;

	if (state != TRX_UNDO_CACHED) {
		UT_LIST_ADD_LAST(type == TRX_UNDO_INSERT
				 ? rseg->old_insert_list
				 : rseg->undo_list, undo);
	} else {
		UT_LIST_ADD_LAST(rseg->undo_cached, undo);
		MONITOR_INC(MONITOR_NUM_UNDO_SLOT_CACHED);
	}

	mtr.commit();
	return undo->size;
}

/********************************************************************//**
Creates and initializes an undo log memory object.
@return own: the undo log memory object */
static
trx_undo_t*
trx_undo_mem_create(
/*================*/
	trx_rseg_t*	rseg,	/*!< in: rollback segment memory object */
	ulint		id,	/*!< in: slot index within rseg */
	trx_id_t	trx_id,	/*!< in: id of the trx for which the undo log
				is created */
	const XID*	xid,	/*!< in: X/Open transaction identification */
	ulint		page_no,/*!< in: undo log header page number */
	ulint		offset)	/*!< in: undo log header byte offset on page */
{
	trx_undo_t*	undo;

	ut_ad(mutex_own(&(rseg->mutex)));

	ut_a(id < TRX_RSEG_N_SLOTS);

	undo = static_cast<trx_undo_t*>(ut_malloc_nokey(sizeof(*undo)));

	if (undo == NULL) {

		return(NULL);
	}

	undo->id = id;
	undo->state = TRX_UNDO_ACTIVE;
	undo->trx_id = trx_id;
	undo->xid = *xid;

	undo->dict_operation = FALSE;

	undo->rseg = rseg;

	undo->hdr_page_no = page_no;
	undo->hdr_offset = offset;
	undo->last_page_no = page_no;
	undo->size = 1;

	undo->top_undo_no = IB_ID_MAX;
	undo->top_page_no = page_no;
	undo->guess_block = NULL;
	undo->withdraw_clock = 0;
	ut_ad(undo->empty());

	return(undo);
}

/********************************************************************//**
Initializes a cached undo log object for new use. */
static
void
trx_undo_mem_init_for_reuse(
/*========================*/
	trx_undo_t*	undo,	/*!< in: undo log to init */
	trx_id_t	trx_id,	/*!< in: id of the trx for which the undo log
				is created */
	const XID*	xid,	/*!< in: X/Open XA transaction identification*/
	ulint		offset)	/*!< in: undo log header byte offset on page */
{
	ut_ad(mutex_own(&((undo->rseg)->mutex)));

	ut_a(undo->id < TRX_RSEG_N_SLOTS);

	undo->state = TRX_UNDO_ACTIVE;
	undo->trx_id = trx_id;
	undo->xid = *xid;

	undo->dict_operation = FALSE;

	undo->hdr_offset = offset;
	undo->top_undo_no = IB_ID_MAX;
	ut_ad(undo->empty());
}

/** Create an undo log.
@param[in,out]	trx	transaction
@param[in,out]	rseg	rollback segment
@param[out]	undo	undo log object
@param[out]	err	error code
@param[in,out]	mtr	mini-transaction
@return undo log block
@retval	NULL	on failure */
static MY_ATTRIBUTE((nonnull, warn_unused_result))
buf_block_t*
trx_undo_create(trx_t* trx, trx_rseg_t* rseg, trx_undo_t** undo,
		dberr_t* err, mtr_t* mtr)
{
	ulint		id;

	ut_ad(mutex_own(&(rseg->mutex)));

	buf_block_t*	block = trx_undo_seg_create(
		rseg->space,
		trx_rsegf_get(rseg->space, rseg->page_no, mtr), &id, err, mtr);

	if (!block) {
		return NULL;
	}

	rseg->curr_size++;

	ulint offset = trx_undo_header_create(block->frame, trx->id, mtr);

	trx_undo_header_add_space_for_xid(block->frame, block->frame + offset,
					  mtr);

	*undo = trx_undo_mem_create(rseg, id, trx->id, trx->xid,
				    block->page.id.page_no(), offset);
	if (*undo == NULL) {
		*err = DB_OUT_OF_MEMORY;
		 /* FIXME: this will not free the undo block to the file */
		return NULL;
	} else if (rseg != trx->rsegs.m_redo.rseg) {
		return block;
	}

	switch (trx_get_dict_operation(trx)) {
	case TRX_DICT_OP_NONE:
		break;
	case TRX_DICT_OP_INDEX:
		/* Do not discard the table on recovery. */
		trx->table_id = 0;
		/* fall through */
	case TRX_DICT_OP_TABLE:
		(*undo)->table_id = trx->table_id;
		(*undo)->dict_operation = TRUE;
		mlog_write_ulint(block->frame + offset + TRX_UNDO_DICT_TRANS,
				 TRUE, MLOG_1BYTE, mtr);
		mlog_write_ull(block->frame + offset + TRX_UNDO_TABLE_ID,
			       trx->table_id, mtr);
	}

	*err = DB_SUCCESS;
	return block;
}

/*================ UNDO LOG ASSIGNMENT AND CLEANUP =====================*/

/** Reuse a cached undo log block.
@param[in,out]	trx	transaction
@param[in,out]	rseg	rollback segment
@param[out]	pundo	the undo log memory object
@param[in,out]	mtr	mini-transaction
@return	the undo log block
@retval	NULL	if none cached */
static
buf_block_t*
trx_undo_reuse_cached(trx_t* trx, trx_rseg_t* rseg, trx_undo_t** pundo,
		      mtr_t* mtr)
{
	ut_ad(mutex_own(&rseg->mutex));

	trx_undo_t* undo = UT_LIST_GET_FIRST(rseg->undo_cached);
	if (!undo) {
		return NULL;
	}

	ut_ad(undo->size == 1);
	ut_ad(undo->id < TRX_RSEG_N_SLOTS);

	buf_block_t*	block = buf_page_get(page_id_t(undo->rseg->space->id,
						       undo->hdr_page_no),
					     univ_page_size, RW_X_LATCH, mtr);
	if (!block) {
		return NULL;
	}

	buf_block_dbg_add_level(block, SYNC_TRX_UNDO_PAGE);

	UT_LIST_REMOVE(rseg->undo_cached, undo);
	MONITOR_DEC(MONITOR_NUM_UNDO_SLOT_CACHED);

	*pundo = undo;

	ulint offset = trx_undo_header_create(block->frame, trx->id, mtr);

	trx_undo_header_add_space_for_xid(block->frame, block->frame + offset,
					  mtr);

	trx_undo_mem_init_for_reuse(undo, trx->id, trx->xid, offset);

	if (rseg != trx->rsegs.m_redo.rseg) {
		return block;
	}

	switch (trx_get_dict_operation(trx)) {
	case TRX_DICT_OP_NONE:
		return block;
	case TRX_DICT_OP_INDEX:
		/* Do not discard the table on recovery. */
		trx->table_id = 0;
		/* fall through */
	case TRX_DICT_OP_TABLE:
		undo->table_id = trx->table_id;
		undo->dict_operation = TRUE;
		mlog_write_ulint(block->frame + offset + TRX_UNDO_DICT_TRANS,
				 TRUE, MLOG_1BYTE, mtr);
		mlog_write_ull(block->frame + offset + TRX_UNDO_TABLE_ID,
			       trx->table_id, mtr);
	}

	return block;
}

/** Assign an undo log for a persistent transaction.
A new undo log is created or a cached undo log reused.
@param[in,out]	trx	transaction
@param[out]	err	error code
@param[in,out]	mtr	mini-transaction
@return	the undo log block
@retval	NULL	on error */
buf_block_t*
trx_undo_assign(trx_t* trx, dberr_t* err, mtr_t* mtr)
{
	ut_ad(mtr->get_log_mode() == MTR_LOG_ALL);

	trx_undo_t* undo = trx->rsegs.m_redo.undo;

	if (undo) {
		return buf_page_get_gen(
			page_id_t(undo->rseg->space->id, undo->last_page_no),
			univ_page_size, RW_X_LATCH,
			buf_pool_is_obsolete(undo->withdraw_clock)
			? NULL : undo->guess_block,
			BUF_GET, __FILE__, __LINE__, mtr, err);
	}

	trx_rseg_t* rseg = trx->rsegs.m_redo.rseg;

	mutex_enter(&rseg->mutex);
	buf_block_t* block = trx_undo_reuse_cached(
		trx, rseg, &trx->rsegs.m_redo.undo, mtr);

	if (!block) {
		block = trx_undo_create(trx, rseg, &trx->rsegs.m_redo.undo,
					err, mtr);
		ut_ad(!block == (*err != DB_SUCCESS));
		if (!block) {
			goto func_exit;
		}
	} else {
		*err = DB_SUCCESS;
	}

	UT_LIST_ADD_FIRST(rseg->undo_list, trx->rsegs.m_redo.undo);

func_exit:
	mutex_exit(&rseg->mutex);
	return block;
}

/** Assign an undo log for a transaction.
A new undo log is created or a cached undo log reused.
@param[in,out]	trx	transaction
@param[in]	rseg	rollback segment
@param[out]	undo	the undo log
@param[out]	err	error code
@param[in,out]	mtr	mini-transaction
@return	the undo log block
@retval	NULL	on error */
buf_block_t*
trx_undo_assign_low(trx_t* trx, trx_rseg_t* rseg, trx_undo_t** undo,
		    dberr_t* err, mtr_t* mtr)
{
  const bool	is_temp __attribute__((unused)) = rseg == trx->rsegs.m_noredo.rseg;

	ut_ad(rseg == trx->rsegs.m_redo.rseg
	      || rseg == trx->rsegs.m_noredo.rseg);
	ut_ad(undo == (is_temp
		       ? &trx->rsegs.m_noredo.undo
		       : &trx->rsegs.m_redo.undo));
	ut_ad(mtr->get_log_mode()
	      == (is_temp ? MTR_LOG_NO_REDO : MTR_LOG_ALL));

	if (*undo) {
		return buf_page_get_gen(
			page_id_t(rseg->space->id, (*undo)->last_page_no),
			univ_page_size, RW_X_LATCH,
			buf_pool_is_obsolete((*undo)->withdraw_clock)
			? NULL : (*undo)->guess_block,
			BUF_GET, __FILE__, __LINE__, mtr, err);
	}

	DBUG_EXECUTE_IF(
		"ib_create_table_fail_too_many_trx",
		*err = DB_TOO_MANY_CONCURRENT_TRXS; return NULL;
	);

	mutex_enter(&rseg->mutex);

	buf_block_t* block = trx_undo_reuse_cached(trx, rseg, undo, mtr);

	if (!block) {
		block = trx_undo_create(trx, rseg, undo, err, mtr);
		ut_ad(!block == (*err != DB_SUCCESS));
		if (!block) {
			goto func_exit;
		}
	} else {
		*err = DB_SUCCESS;
	}

	UT_LIST_ADD_FIRST(rseg->undo_list, *undo);

func_exit:
	mutex_exit(&rseg->mutex);
	return block;
}

/******************************************************************//**
Sets the state of the undo log segment at a transaction finish.
@return undo log segment header page, x-latched */
page_t*
trx_undo_set_state_at_finish(
/*=========================*/
	trx_undo_t*	undo,	/*!< in: undo log memory copy */
	mtr_t*		mtr)	/*!< in: mtr */
{
	trx_usegf_t*	seg_hdr;
	trx_upagef_t*	page_hdr;
	page_t*		undo_page;
	ulint		state;

	ut_a(undo->id < TRX_RSEG_N_SLOTS);

	undo_page = trx_undo_page_get(
		page_id_t(undo->rseg->space->id, undo->hdr_page_no), mtr);

	seg_hdr = undo_page + TRX_UNDO_SEG_HDR;
	page_hdr = undo_page + TRX_UNDO_PAGE_HDR;

	if (undo->size == 1
	    && mach_read_from_2(page_hdr + TRX_UNDO_PAGE_FREE)
	       < TRX_UNDO_PAGE_REUSE_LIMIT) {

		state = TRX_UNDO_CACHED;
	} else {
		state = TRX_UNDO_TO_PURGE;
	}

	undo->state = state;

	mlog_write_ulint(seg_hdr + TRX_UNDO_STATE, state, MLOG_2BYTES, mtr);

	return(undo_page);
}

/** Set the state of the undo log segment at a XA PREPARE or XA ROLLBACK.
@param[in,out]	trx		transaction
@param[in,out]	undo		undo log
@param[in]	rollback	false=XA PREPARE, true=XA ROLLBACK
@param[in,out]	mtr		mini-transaction
@return undo log segment header page, x-latched */
page_t*
trx_undo_set_state_at_prepare(
	trx_t*		trx,
	trx_undo_t*	undo,
	bool		rollback,
	mtr_t*		mtr)
{
	trx_usegf_t*	seg_hdr;
	trx_ulogf_t*	undo_header;
	page_t*		undo_page;
	ulint		offset;

	ut_ad(trx && undo && mtr);

	ut_a(undo->id < TRX_RSEG_N_SLOTS);

	undo_page = trx_undo_page_get(
		page_id_t(undo->rseg->space->id, undo->hdr_page_no), mtr);

	seg_hdr = undo_page + TRX_UNDO_SEG_HDR;

	if (rollback) {
		ut_ad(undo->state == TRX_UNDO_PREPARED);
		mlog_write_ulint(seg_hdr + TRX_UNDO_STATE, TRX_UNDO_ACTIVE,
				 MLOG_2BYTES, mtr);
		return(undo_page);
	}

	/*------------------------------*/
	ut_ad(undo->state == TRX_UNDO_ACTIVE);
	undo->state = TRX_UNDO_PREPARED;
	undo->xid   = *trx->xid;
	/*------------------------------*/

	mlog_write_ulint(seg_hdr + TRX_UNDO_STATE, undo->state,
			 MLOG_2BYTES, mtr);

	offset = mach_read_from_2(seg_hdr + TRX_UNDO_LAST_LOG);
	undo_header = undo_page + offset;

	mlog_write_ulint(undo_header + TRX_UNDO_XID_EXISTS,
			 TRUE, MLOG_1BYTE, mtr);

	trx_undo_write_xid(undo_header, &undo->xid, mtr);

	return(undo_page);
}

/** Free an old insert or temporary undo log after commit or rollback.
The information is not needed after a commit or rollback, therefore
the data can be discarded.
@param[in,out]	undo	undo log
@param[in]	is_temp	whether this is temporary undo log */
void
trx_undo_commit_cleanup(trx_undo_t* undo, bool is_temp)
{
	trx_rseg_t*	rseg	= undo->rseg;
	ut_ad(is_temp == !rseg->is_persistent());
	ut_ad(!is_temp || 0 == UT_LIST_GET_LEN(rseg->old_insert_list));

	mutex_enter(&rseg->mutex);

	UT_LIST_REMOVE(is_temp ? rseg->undo_list : rseg->old_insert_list,
		       undo);

	if (undo->state == TRX_UNDO_CACHED) {
		UT_LIST_ADD_FIRST(rseg->undo_cached, undo);
		MONITOR_INC(MONITOR_NUM_UNDO_SLOT_CACHED);
	} else {
		ut_ad(undo->state == TRX_UNDO_TO_PURGE);

		/* Delete first the undo log segment in the file */
		mutex_exit(&rseg->mutex);
		trx_undo_seg_free(undo, true);
		mutex_enter(&rseg->mutex);

		ut_ad(rseg->curr_size > undo->size);
		rseg->curr_size -= undo->size;

		ut_free(undo);
	}

	mutex_exit(&rseg->mutex);
}

/** At shutdown, frees the undo logs of a transaction. */
void
trx_undo_free_at_shutdown(trx_t *trx)
{
	if (trx_undo_t*& undo = trx->rsegs.m_redo.undo) {
		switch (undo->state) {
		case TRX_UNDO_PREPARED:
			break;
		case TRX_UNDO_CACHED:
		case TRX_UNDO_TO_FREE:
		case TRX_UNDO_TO_PURGE:
			ut_ad(trx_state_eq(trx,
					   TRX_STATE_COMMITTED_IN_MEMORY));
			/* fall through */
		case TRX_UNDO_ACTIVE:
			/* lock_trx_release_locks() assigns
			trx->state = TRX_STATE_COMMITTED_IN_MEMORY. */
			ut_a(!srv_was_started
			     || srv_read_only_mode
			     || srv_force_recovery >= SRV_FORCE_NO_TRX_UNDO
			     || srv_fast_shutdown);
			break;
		default:
			ut_error;
		}

		UT_LIST_REMOVE(trx->rsegs.m_redo.rseg->undo_list, undo);
		ut_free(undo);
		undo = NULL;
	}

	if (trx_undo_t*& undo = trx->rsegs.m_redo.old_insert) {
		switch (undo->state) {
		case TRX_UNDO_PREPARED:
			break;
		case TRX_UNDO_CACHED:
		case TRX_UNDO_TO_FREE:
		case TRX_UNDO_TO_PURGE:
			ut_ad(trx_state_eq(trx,
					   TRX_STATE_COMMITTED_IN_MEMORY));
			/* fall through */
		case TRX_UNDO_ACTIVE:
			/* lock_trx_release_locks() assigns
			trx->state = TRX_STATE_COMMITTED_IN_MEMORY. */
			ut_a(!srv_was_started
			     || srv_read_only_mode
			     || srv_force_recovery >= SRV_FORCE_NO_TRX_UNDO
			     || srv_fast_shutdown);
			break;
		default:
			ut_error;
		}

		UT_LIST_REMOVE(trx->rsegs.m_redo.rseg->old_insert_list, undo);
		ut_free(undo);
		undo = NULL;
	}

	if (trx_undo_t*& undo = trx->rsegs.m_noredo.undo) {
		ut_a(undo->state == TRX_UNDO_PREPARED);

		UT_LIST_REMOVE(trx->rsegs.m_noredo.rseg->undo_list, undo);
		ut_free(undo);
		undo = NULL;
	}
<<<<<<< HEAD
}

/** Truncate UNDO tablespace, reinitialize header and rseg.
@param[in]	undo_trunc	UNDO tablespace handler
@return true if success else false. */
bool
trx_undo_truncate_tablespace(
	undo::Truncate*	undo_trunc)

{
	fil_space_t* space = fil_space_acquire(
		undo_trunc->get_marked_space_id());
	if (!space) return false;

	/* Step-1: Truncate tablespace. */
	if (!fil_truncate_tablespace(
		    space, SRV_UNDO_TABLESPACE_SIZE_IN_PAGES)) {
		space->release();
		return false;
	}

	/* Step-2: Re-initialize tablespace header.
	Avoid REDO logging as we don't want to apply the action if server
	crashes. For fix-up we have UNDO-truncate-ddl-log. */
	mtr_t		mtr;
	mtr_start(&mtr);
	mtr_set_log_mode(&mtr, MTR_LOG_NO_REDO);
	fsp_header_init(space, SRV_UNDO_TABLESPACE_SIZE_IN_PAGES, &mtr);
	mtr_commit(&mtr);

	/* Step-3: Re-initialize rollback segment header that resides
	in truncated tablespaced. */
	mtr_start(&mtr);
	mtr_set_log_mode(&mtr, MTR_LOG_NO_REDO);
	mtr_x_lock(&space->latch, &mtr);
	buf_block_t* sys_header = trx_sysf_get(&mtr);

	for (ulint i = 0; i < undo_trunc->rsegs_size(); ++i) {
		trx_rsegf_t*	rseg_header;

		trx_rseg_t*	rseg = undo_trunc->get_ith_rseg(i);

		rseg->page_no = trx_rseg_header_create(
			space, rseg->id, sys_header, &mtr);

		rseg_header = trx_rsegf_get_new(space->id, rseg->page_no,
						&mtr);

		/* Before re-initialization ensure that we free the existing
		structure. There can't be any active transactions. */
		ut_a(UT_LIST_GET_LEN(rseg->undo_list) == 0);

		trx_undo_t*	next_undo;

		for (trx_undo_t* undo = UT_LIST_GET_FIRST(rseg->undo_cached);
		     undo != NULL;
		     undo = next_undo) {

			next_undo = UT_LIST_GET_NEXT(undo_list, undo);
			UT_LIST_REMOVE(rseg->undo_cached, undo);
			MONITOR_DEC(MONITOR_NUM_UNDO_SLOT_CACHED);
			ut_free(undo);
		}

		UT_LIST_INIT(rseg->undo_list, &trx_undo_t::undo_list);
		UT_LIST_INIT(rseg->undo_cached, &trx_undo_t::undo_list);

		/* Initialize the undo log lists according to the rseg header */
		rseg->curr_size = mtr_read_ulint(
			rseg_header + TRX_RSEG_HISTORY_SIZE, MLOG_4BYTES, &mtr)
			+ 1;

		ut_ad(rseg->curr_size == 1);

		rseg->trx_ref_count = 0;
		rseg->last_page_no = FIL_NULL;
		rseg->last_offset = 0;
		rseg->last_commit = 0;
		rseg->needs_purge = false;
	}
	mtr_commit(&mtr);
	space->release();

	return true;
=======
>>>>>>> 980d1bf1
}<|MERGE_RESOLUTION|>--- conflicted
+++ resolved
@@ -1683,91 +1683,4 @@
 		ut_free(undo);
 		undo = NULL;
 	}
-<<<<<<< HEAD
-}
-
-/** Truncate UNDO tablespace, reinitialize header and rseg.
-@param[in]	undo_trunc	UNDO tablespace handler
-@return true if success else false. */
-bool
-trx_undo_truncate_tablespace(
-	undo::Truncate*	undo_trunc)
-
-{
-	fil_space_t* space = fil_space_acquire(
-		undo_trunc->get_marked_space_id());
-	if (!space) return false;
-
-	/* Step-1: Truncate tablespace. */
-	if (!fil_truncate_tablespace(
-		    space, SRV_UNDO_TABLESPACE_SIZE_IN_PAGES)) {
-		space->release();
-		return false;
-	}
-
-	/* Step-2: Re-initialize tablespace header.
-	Avoid REDO logging as we don't want to apply the action if server
-	crashes. For fix-up we have UNDO-truncate-ddl-log. */
-	mtr_t		mtr;
-	mtr_start(&mtr);
-	mtr_set_log_mode(&mtr, MTR_LOG_NO_REDO);
-	fsp_header_init(space, SRV_UNDO_TABLESPACE_SIZE_IN_PAGES, &mtr);
-	mtr_commit(&mtr);
-
-	/* Step-3: Re-initialize rollback segment header that resides
-	in truncated tablespaced. */
-	mtr_start(&mtr);
-	mtr_set_log_mode(&mtr, MTR_LOG_NO_REDO);
-	mtr_x_lock(&space->latch, &mtr);
-	buf_block_t* sys_header = trx_sysf_get(&mtr);
-
-	for (ulint i = 0; i < undo_trunc->rsegs_size(); ++i) {
-		trx_rsegf_t*	rseg_header;
-
-		trx_rseg_t*	rseg = undo_trunc->get_ith_rseg(i);
-
-		rseg->page_no = trx_rseg_header_create(
-			space, rseg->id, sys_header, &mtr);
-
-		rseg_header = trx_rsegf_get_new(space->id, rseg->page_no,
-						&mtr);
-
-		/* Before re-initialization ensure that we free the existing
-		structure. There can't be any active transactions. */
-		ut_a(UT_LIST_GET_LEN(rseg->undo_list) == 0);
-
-		trx_undo_t*	next_undo;
-
-		for (trx_undo_t* undo = UT_LIST_GET_FIRST(rseg->undo_cached);
-		     undo != NULL;
-		     undo = next_undo) {
-
-			next_undo = UT_LIST_GET_NEXT(undo_list, undo);
-			UT_LIST_REMOVE(rseg->undo_cached, undo);
-			MONITOR_DEC(MONITOR_NUM_UNDO_SLOT_CACHED);
-			ut_free(undo);
-		}
-
-		UT_LIST_INIT(rseg->undo_list, &trx_undo_t::undo_list);
-		UT_LIST_INIT(rseg->undo_cached, &trx_undo_t::undo_list);
-
-		/* Initialize the undo log lists according to the rseg header */
-		rseg->curr_size = mtr_read_ulint(
-			rseg_header + TRX_RSEG_HISTORY_SIZE, MLOG_4BYTES, &mtr)
-			+ 1;
-
-		ut_ad(rseg->curr_size == 1);
-
-		rseg->trx_ref_count = 0;
-		rseg->last_page_no = FIL_NULL;
-		rseg->last_offset = 0;
-		rseg->last_commit = 0;
-		rseg->needs_purge = false;
-	}
-	mtr_commit(&mtr);
-	space->release();
-
-	return true;
-=======
->>>>>>> 980d1bf1
 }