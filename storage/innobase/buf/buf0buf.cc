/*****************************************************************************

Copyright (c) 1995, 2018, Oracle and/or its affiliates. All Rights Reserved.
Copyright (c) 2008, Google Inc.
Copyright (c) 2013, 2018, MariaDB Corporation.

Portions of this file contain modifications contributed and copyrighted by
Google, Inc. Those modifications are gratefully acknowledged and are described
briefly in the InnoDB documentation. The contributions by Google are
incorporated with their permission, and subject to the conditions contained in
the file COPYING.Google.

This program is free software; you can redistribute it and/or modify it under
the terms of the GNU General Public License as published by the Free Software
Foundation; version 2 of the License.

This program is distributed in the hope that it will be useful, but WITHOUT
ANY WARRANTY; without even the implied warranty of MERCHANTABILITY or FITNESS
FOR A PARTICULAR PURPOSE. See the GNU General Public License for more details.

You should have received a copy of the GNU General Public License along with
this program; if not, write to the Free Software Foundation, Inc.,
51 Franklin Street, Suite 500, Boston, MA 02110-1335 USA

*****************************************************************************/

/**************************************************//**
@file buf/buf0buf.cc
The database buffer buf_pool

Created 11/5/1995 Heikki Tuuri
*******************************************************/

#include "mtr0types.h"
#include "mach0data.h"
#include "page0size.h"
#include "buf0buf.h"
#include <string.h>

#ifdef UNIV_NONINL
#include "buf0buf.ic"
#endif

#ifndef UNIV_INNOCHECKSUM
#include "mem0mem.h"
#include "btr0btr.h"
#include "fil0fil.h"
#include "fil0crypt.h"
#include "buf0buddy.h"
#include "lock0lock.h"
#include "sync0rw.h"
#include "btr0sea.h"
#include "ibuf0ibuf.h"
#include "trx0undo.h"
#include "trx0purge.h"
#include "log0log.h"
#include "dict0stats_bg.h"
#include "srv0srv.h"
#include "srv0start.h"
#include "dict0dict.h"
#include "log0recv.h"
#include "srv0mon.h"
#endif /* !UNIV_INNOCHECKSUM */
#include "page0zip.h"
#include "sync0sync.h"
#include "buf0dump.h"
#include <new>
#include <map>
#include <sstream>
#ifndef UNIV_INNOCHECKSUM
#include "fil0pagecompress.h"
#include "fsp0pagecompress.h"
#endif
#include "ut0byte.h"
#include <new>

#ifdef UNIV_LINUX
#include <stdlib.h>
#endif

#ifdef HAVE_LZO
#include "lzo/lzo1x.h"
#endif

#ifdef HAVE_LIBNUMA
#include <numa.h>
#include <numaif.h>
struct set_numa_interleave_t
{
	set_numa_interleave_t()
	{
		if (srv_numa_interleave) {

			struct bitmask *numa_mems_allowed = numa_get_mems_allowed();
			ib::info() << "Setting NUMA memory policy to"
				" MPOL_INTERLEAVE";
			if (set_mempolicy(MPOL_INTERLEAVE,
					  numa_mems_allowed->maskp,
					  numa_mems_allowed->size) != 0) {

				ib::warn() << "Failed to set NUMA memory"
					" policy to MPOL_INTERLEAVE: "
					<< strerror(errno);
			}
		}
	}

	~set_numa_interleave_t()
	{
		if (srv_numa_interleave) {

			ib::info() << "Setting NUMA memory policy to"
				" MPOL_DEFAULT";
			if (set_mempolicy(MPOL_DEFAULT, NULL, 0) != 0) {
				ib::warn() << "Failed to set NUMA memory"
					" policy to MPOL_DEFAULT: "
					<< strerror(errno);
			}
		}
	}
};

#define NUMA_MEMPOLICY_INTERLEAVE_IN_SCOPE set_numa_interleave_t scoped_numa
#else
#define NUMA_MEMPOLICY_INTERLEAVE_IN_SCOPE
#endif /* HAVE_LIBNUMA */

#ifdef HAVE_SNAPPY
#include "snappy-c.h"
#endif

inline void* aligned_malloc(size_t size, size_t align) {
    void *result;
#ifdef _MSC_VER
    result = _aligned_malloc(size, align);
#elif defined (HAVE_POSIX_MEMALIGN)
    if(posix_memalign(&result, align, size)) {
	    result = 0;
    }
#else
    /* Use unaligned malloc as fallback */
    result = malloc(size);
#endif
    return result;
}

inline void aligned_free(void *ptr) {
#ifdef _MSC_VER
        _aligned_free(ptr);
#else
      free(ptr);
#endif
}

/*
		IMPLEMENTATION OF THE BUFFER POOL
		=================================

Performance improvement:
------------------------
Thread scheduling in NT may be so slow that the OS wait mechanism should
not be used even in waiting for disk reads to complete.
Rather, we should put waiting query threads to the queue of
waiting jobs, and let the OS thread do something useful while the i/o
is processed. In this way we could remove most OS thread switches in
an i/o-intensive benchmark like TPC-C.

A possibility is to put a user space thread library between the database
and NT. User space thread libraries might be very fast.

SQL Server 7.0 can be configured to use 'fibers' which are lightweight
threads in NT. These should be studied.

		Buffer frames and blocks
		------------------------
Following the terminology of Gray and Reuter, we call the memory
blocks where file pages are loaded buffer frames. For each buffer
frame there is a control block, or shortly, a block, in the buffer
control array. The control info which does not need to be stored
in the file along with the file page, resides in the control block.

		Buffer pool struct
		------------------
The buffer buf_pool contains a single mutex which protects all the
control data structures of the buf_pool. The content of a buffer frame is
protected by a separate read-write lock in its control block, though.
These locks can be locked and unlocked without owning the buf_pool->mutex.
The OS events in the buf_pool struct can be waited for without owning the
buf_pool->mutex.

The buf_pool->mutex is a hot-spot in main memory, causing a lot of
memory bus traffic on multiprocessor systems when processors
alternately access the mutex. On our Pentium, the mutex is accessed
maybe every 10 microseconds. We gave up the solution to have mutexes
for each control block, for instance, because it seemed to be
complicated.

A solution to reduce mutex contention of the buf_pool->mutex is to
create a separate mutex for the page hash table. On Pentium,
accessing the hash table takes 2 microseconds, about half
of the total buf_pool->mutex hold time.

		Control blocks
		--------------

The control block contains, for instance, the bufferfix count
which is incremented when a thread wants a file page to be fixed
in a buffer frame. The bufferfix operation does not lock the
contents of the frame, however. For this purpose, the control
block contains a read-write lock.

The buffer frames have to be aligned so that the start memory
address of a frame is divisible by the universal page size, which
is a power of two.

We intend to make the buffer buf_pool size on-line reconfigurable,
that is, the buf_pool size can be changed without closing the database.
Then the database administarator may adjust it to be bigger
at night, for example. The control block array must
contain enough control blocks for the maximum buffer buf_pool size
which is used in the particular database.
If the buf_pool size is cut, we exploit the virtual memory mechanism of
the OS, and just refrain from using frames at high addresses. Then the OS
can swap them to disk.

The control blocks containing file pages are put to a hash table
according to the file address of the page.
We could speed up the access to an individual page by using
"pointer swizzling": we could replace the page references on
non-leaf index pages by direct pointers to the page, if it exists
in the buf_pool. We could make a separate hash table where we could
chain all the page references in non-leaf pages residing in the buf_pool,
using the page reference as the hash key,
and at the time of reading of a page update the pointers accordingly.
Drawbacks of this solution are added complexity and,
possibly, extra space required on non-leaf pages for memory pointers.
A simpler solution is just to speed up the hash table mechanism
in the database, using tables whose size is a power of 2.

		Lists of blocks
		---------------

There are several lists of control blocks.

The free list (buf_pool->free) contains blocks which are currently not
used.

The common LRU list contains all the blocks holding a file page
except those for which the bufferfix count is non-zero.
The pages are in the LRU list roughly in the order of the last
access to the page, so that the oldest pages are at the end of the
list. We also keep a pointer to near the end of the LRU list,
which we can use when we want to artificially age a page in the
buf_pool. This is used if we know that some page is not needed
again for some time: we insert the block right after the pointer,
causing it to be replaced sooner than would normally be the case.
Currently this aging mechanism is used for read-ahead mechanism
of pages, and it can also be used when there is a scan of a full
table which cannot fit in the memory. Putting the pages near the
end of the LRU list, we make sure that most of the buf_pool stays
in the main memory, undisturbed.

The unzip_LRU list contains a subset of the common LRU list.  The
blocks on the unzip_LRU list hold a compressed file page and the
corresponding uncompressed page frame.  A block is in unzip_LRU if and
only if the predicate buf_page_belongs_to_unzip_LRU(&block->page)
holds.  The blocks in unzip_LRU will be in same order as they are in
the common LRU list.  That is, each manipulation of the common LRU
list will result in the same manipulation of the unzip_LRU list.

The chain of modified blocks (buf_pool->flush_list) contains the blocks
holding file pages that have been modified in the memory
but not written to disk yet. The block with the oldest modification
which has not yet been written to disk is at the end of the chain.
The access to this list is protected by buf_pool->flush_list_mutex.

The chain of unmodified compressed blocks (buf_pool->zip_clean)
contains the control blocks (buf_page_t) of those compressed pages
that are not in buf_pool->flush_list and for which no uncompressed
page has been allocated in the buffer pool.  The control blocks for
uncompressed pages are accessible via buf_block_t objects that are
reachable via buf_pool->chunks[].

The chains of free memory blocks (buf_pool->zip_free[]) are used by
the buddy allocator (buf0buddy.cc) to keep track of currently unused
memory blocks of size sizeof(buf_page_t)..UNIV_PAGE_SIZE / 2.  These
blocks are inside the UNIV_PAGE_SIZE-sized memory blocks of type
BUF_BLOCK_MEMORY that the buddy allocator requests from the buffer
pool.  The buddy allocator is solely used for allocating control
blocks for compressed pages (buf_page_t) and compressed page frames.

		Loading a file page
		-------------------

First, a victim block for replacement has to be found in the
buf_pool. It is taken from the free list or searched for from the
end of the LRU-list. An exclusive lock is reserved for the frame,
the io_fix field is set in the block fixing the block in buf_pool,
and the io-operation for loading the page is queued. The io-handler thread
releases the X-lock on the frame and resets the io_fix field
when the io operation completes.

A thread may request the above operation using the function
buf_page_get(). It may then continue to request a lock on the frame.
The lock is granted when the io-handler releases the x-lock.

		Read-ahead
		----------

The read-ahead mechanism is intended to be intelligent and
isolated from the semantically higher levels of the database
index management. From the higher level we only need the
information if a file page has a natural successor or
predecessor page. On the leaf level of a B-tree index,
these are the next and previous pages in the natural
order of the pages.

Let us first explain the read-ahead mechanism when the leafs
of a B-tree are scanned in an ascending or descending order.
When a read page is the first time referenced in the buf_pool,
the buffer manager checks if it is at the border of a so-called
linear read-ahead area. The tablespace is divided into these
areas of size 64 blocks, for example. So if the page is at the
border of such an area, the read-ahead mechanism checks if
all the other blocks in the area have been accessed in an
ascending or descending order. If this is the case, the system
looks at the natural successor or predecessor of the page,
checks if that is at the border of another area, and in this case
issues read-requests for all the pages in that area. Maybe
we could relax the condition that all the pages in the area
have to be accessed: if data is deleted from a table, there may
appear holes of unused pages in the area.

A different read-ahead mechanism is used when there appears
to be a random access pattern to a file.
If a new page is referenced in the buf_pool, and several pages
of its random access area (for instance, 32 consecutive pages
in a tablespace) have recently been referenced, we may predict
that the whole area may be needed in the near future, and issue
the read requests for the whole area.
*/

#ifndef UNIV_INNOCHECKSUM
/** Value in microseconds */
static const int WAIT_FOR_READ	= 100;
static const int WAIT_FOR_WRITE = 100;
/** Number of attempts made to read in a page in the buffer pool */
static const ulint	BUF_PAGE_READ_MAX_RETRIES = 100;
/** Number of pages to read ahead */
static const ulint	BUF_READ_AHEAD_PAGES = 64;
/** The maximum portion of the buffer pool that can be used for the
read-ahead buffer.  (Divide buf_pool size by this amount) */
static const ulint	BUF_READ_AHEAD_PORTION = 32;

/** The buffer pools of the database */
buf_pool_t*	buf_pool_ptr;

/** true when resizing buffer pool is in the critical path. */
volatile bool	buf_pool_resizing;

/** true when withdrawing buffer pool pages might cause page relocation */
volatile bool	buf_pool_withdrawing;

/** the clock is incremented every time a pointer to a page may become obsolete;
if the withdrwa clock has not changed, the pointer is still valid in buffer
pool. if changed, the pointer might not be in buffer pool any more. */
volatile ulint	buf_withdraw_clock;

/** Map of buffer pool chunks by its first frame address
This is newly made by initialization of buffer pool and buf_resize_thread.
Currently, no need mutex protection for update. */
typedef std::map<
	const byte*,
	buf_chunk_t*,
	std::less<const byte*>,
	ut_allocator<std::pair<const byte* const, buf_chunk_t*> > >
	buf_pool_chunk_map_t;

static buf_pool_chunk_map_t*			buf_chunk_map_reg;

/** Chunk map to be used to lookup.
The map pointed by this should not be updated */
static buf_pool_chunk_map_t*	buf_chunk_map_ref = NULL;

#ifdef UNIV_DEBUG
/** Disable resizing buffer pool to make assertion code not expensive. */
my_bool			buf_disable_resize_buffer_pool_debug = TRUE;
#endif /* UNIV_DEBUG */

#if defined UNIV_DEBUG || defined UNIV_BUF_DEBUG
/** This is used to insert validation operations in execution
in the debug version */
static ulint	buf_dbg_counter	= 0;
#endif /* UNIV_DEBUG || UNIV_BUF_DEBUG */

#if defined UNIV_PFS_MUTEX || defined UNIV_PFS_RWLOCK
# ifndef PFS_SKIP_BUFFER_MUTEX_RWLOCK

/* Buffer block mutexes and rwlocks can be registered
in one group rather than individually. If PFS_GROUP_BUFFER_SYNC
is defined, register buffer block mutex and rwlock
in one group after their initialization. */
#  define PFS_GROUP_BUFFER_SYNC

/* This define caps the number of mutexes/rwlocks can
be registered with performance schema. Developers can
modify this define if necessary. Please note, this would
be effective only if PFS_GROUP_BUFFER_SYNC is defined. */
#  define PFS_MAX_BUFFER_MUTEX_LOCK_REGISTER	ULINT_MAX

# endif /* !PFS_SKIP_BUFFER_MUTEX_RWLOCK */
#endif /* UNIV_PFS_MUTEX || UNIV_PFS_RWLOCK */

/** Macro to determine whether the read of write counter is used depending
on the io_type */
#define MONITOR_RW_COUNTER(io_type, counter)		\
	((io_type == BUF_IO_READ)			\
	 ? (counter##_READ)				\
	 : (counter##_WRITTEN))


/** Reserve a buffer slot for encryption, decryption or page compression.
@param[in,out]	buf_pool	buffer pool
@return reserved buffer slot */
static buf_tmp_buffer_t* buf_pool_reserve_tmp_slot(buf_pool_t* buf_pool)
{
	for (ulint i = 0; i < buf_pool->tmp_arr->n_slots; i++) {
		buf_tmp_buffer_t* slot = &buf_pool->tmp_arr->slots[i];
		if (slot->acquire()) {
			return slot;
		}
	}

	/* We assume that free slot is found */
	ut_error;
	return NULL;
}

/** Reserve a buffer for encryption, decryption or decompression.
@param[in,out]	slot	reserved slot */
static void buf_tmp_reserve_crypt_buf(buf_tmp_buffer_t* slot)
{
	if (!slot->crypt_buf) {
		slot->crypt_buf = static_cast<byte*>(
			aligned_malloc(srv_page_size, srv_page_size));
	}
}

/** Reserve a buffer for compression.
@param[in,out]	slot	reserved slot */
static void buf_tmp_reserve_compression_buf(buf_tmp_buffer_t* slot)
{
	if (!slot->comp_buf) {
		/* Both snappy and lzo compression methods require that
		output buffer used for compression is bigger than input
		buffer. Increase the allocated buffer size accordingly. */
		ulint size = srv_page_size;
#ifdef HAVE_LZO
		size += LZO1X_1_15_MEM_COMPRESS;
#elif defined HAVE_SNAPPY
		size = snappy_max_compressed_length(size);
#endif
		slot->comp_buf = static_cast<byte*>(
			aligned_malloc(size, srv_page_size));
	}
}

/** Registers a chunk to buf_pool_chunk_map
@param[in]	chunk	chunk of buffers */
static
void
buf_pool_register_chunk(
	buf_chunk_t*	chunk)
{
	buf_chunk_map_reg->insert(buf_pool_chunk_map_t::value_type(
		chunk->blocks->frame, chunk));
}

/** Decrypt a page.
@param[in,out]	bpage	Page control block
@param[in,out]	space	tablespace
@return whether the operation was successful */
static bool buf_page_decrypt_after_read(buf_page_t* bpage, fil_space_t* space)
{
	ut_ad(space->n_pending_ios > 0);
	ut_ad(space->id == bpage->id.space());

	byte* dst_frame = bpage->zip.data ? bpage->zip.data :
		((buf_block_t*) bpage)->frame;
	bool page_compressed = fil_page_is_compressed(dst_frame);
	buf_pool_t* buf_pool = buf_pool_from_bpage(bpage);

	if (bpage->id.page_no() == 0) {
		/* File header pages are not encrypted/compressed */
		return (true);
	}

	/* Page is encrypted if encryption information is found from
	tablespace and page contains used key_version. This is true
	also for pages first compressed and then encrypted. */

	buf_tmp_buffer_t* slot;

	if (page_compressed) {
		/* the page we read is unencrypted */
		/* Find free slot from temporary memory array */
decompress:
		slot = buf_pool_reserve_tmp_slot(buf_pool);
		/* For decompression, use crypt_buf. */
		buf_tmp_reserve_crypt_buf(slot);
decompress_with_slot:
		ut_d(fil_page_type_validate(dst_frame));

		bpage->write_size = fil_page_decompress(slot->crypt_buf,
							dst_frame);
		slot->release();

		ut_ad(!bpage->write_size || fil_page_type_validate(dst_frame));
		ut_ad(space->n_pending_ios > 0);
		return bpage->write_size != 0;
	}

	if (space->crypt_data
	    && mach_read_from_4(FIL_PAGE_FILE_FLUSH_LSN_OR_KEY_VERSION
			       + dst_frame)) {
		/* Verify encryption checksum before we even try to
		decrypt. */
		if (!fil_space_verify_crypt_checksum(
<<<<<<< HEAD
			    dst_frame, bpage->size, bpage->id.space(),
			    bpage->id.page_no())) {
=======
			    dst_frame, buf_page_get_zip_size(bpage))) {
			ib_logf(IB_LOG_LEVEL_ERROR,
				"Encrypted page %u:%u in file %s"
				" looks corrupted; key_version=" ULINTPF,
				bpage->space, bpage->offset,
				space->chain.start->name,
				mach_read_from_4(
					FIL_PAGE_FILE_FLUSH_LSN_OR_KEY_VERSION
					+ dst_frame));
>>>>>>> 8c43f963
decrypt_failed:
			/* Mark page encrypted in case it should be. */
			if (space->crypt_data->type
			    != CRYPT_SCHEME_UNENCRYPTED) {
				bpage->encrypted = true;
			}

			return false;
		}

		/* Find free slot from temporary memory array */
		slot = buf_pool_reserve_tmp_slot(buf_pool);
		buf_tmp_reserve_crypt_buf(slot);

		ut_d(fil_page_type_validate(dst_frame));

		/* decrypt using crypt_buf to dst_frame */
		if (!fil_space_decrypt(space, slot->crypt_buf,
				       dst_frame, &bpage->encrypted)) {
			slot->release();
			goto decrypt_failed;
		}

		ut_d(fil_page_type_validate(dst_frame));

		if (fil_page_is_compressed_encrypted(dst_frame)) {
			goto decompress_with_slot;
		}

		slot->release();
	} else if (fil_page_is_compressed_encrypted(dst_frame)) {
		goto decompress;
	}

	ut_ad(space->n_pending_ios > 0);
	return true;
}

/* prototypes for new functions added to ha_innodb.cc */
trx_t* innobase_get_trx();

/********************************************************************//**
Gets the smallest oldest_modification lsn for any page in the pool. Returns
zero if all modified pages have been flushed to disk.
@return oldest modification in pool, zero if none */
lsn_t
buf_pool_get_oldest_modification(void)
/*==================================*/
{
	lsn_t		lsn = 0;
	lsn_t		oldest_lsn = 0;

	/* When we traverse all the flush lists we don't want another
	thread to add a dirty page to any flush list. */
	log_flush_order_mutex_enter();

	for (ulint i = 0; i < srv_buf_pool_instances; i++) {
		buf_pool_t*	buf_pool;

		buf_pool = buf_pool_from_array(i);

		buf_flush_list_mutex_enter(buf_pool);

		buf_page_t*	bpage;

		/* We don't let log-checkpoint halt because pages from system
		temporary are not yet flushed to the disk. Anyway, object
		residing in system temporary doesn't generate REDO logging. */
		for (bpage = UT_LIST_GET_LAST(buf_pool->flush_list);
		     bpage != NULL
			&& fsp_is_system_temporary(bpage->id.space());
		     bpage = UT_LIST_GET_PREV(list, bpage)) {
			/* Do nothing. */
		}

		if (bpage != NULL) {
			ut_ad(bpage->in_flush_list);
			lsn = bpage->oldest_modification;
		}

		buf_flush_list_mutex_exit(buf_pool);

		if (!oldest_lsn || oldest_lsn > lsn) {
			oldest_lsn = lsn;
		}
	}

	log_flush_order_mutex_exit();

	/* The returned answer may be out of date: the flush_list can
	change after the mutex has been released. */

	return(oldest_lsn);
}

/********************************************************************//**
Get total buffer pool statistics. */
void
buf_get_total_list_len(
/*===================*/
	ulint*		LRU_len,	/*!< out: length of all LRU lists */
	ulint*		free_len,	/*!< out: length of all free lists */
	ulint*		flush_list_len)	/*!< out: length of all flush lists */
{
	ulint		i;

	*LRU_len = 0;
	*free_len = 0;
	*flush_list_len = 0;

	for (i = 0; i < srv_buf_pool_instances; i++) {
		buf_pool_t*	buf_pool;

		buf_pool = buf_pool_from_array(i);

		*LRU_len += UT_LIST_GET_LEN(buf_pool->LRU);
		*free_len += UT_LIST_GET_LEN(buf_pool->free);
		*flush_list_len += UT_LIST_GET_LEN(buf_pool->flush_list);
	}
}

/********************************************************************//**
Get total list size in bytes from all buffer pools. */
void
buf_get_total_list_size_in_bytes(
/*=============================*/
	buf_pools_list_size_t*	buf_pools_list_size)	/*!< out: list sizes
							in all buffer pools */
{
	ut_ad(buf_pools_list_size);
	memset(buf_pools_list_size, 0, sizeof(*buf_pools_list_size));

	for (ulint i = 0; i < srv_buf_pool_instances; i++) {
		buf_pool_t*	buf_pool;

		buf_pool = buf_pool_from_array(i);
		/* We don't need mutex protection since this is
		for statistics purpose */
		buf_pools_list_size->LRU_bytes += buf_pool->stat.LRU_bytes;
		buf_pools_list_size->unzip_LRU_bytes +=
			UT_LIST_GET_LEN(buf_pool->unzip_LRU) * UNIV_PAGE_SIZE;
		buf_pools_list_size->flush_list_bytes +=
			buf_pool->stat.flush_list_bytes;
	}
}

/********************************************************************//**
Get total buffer pool statistics. */
void
buf_get_total_stat(
/*===============*/
	buf_pool_stat_t*	tot_stat)	/*!< out: buffer pool stats */
{
	ulint			i;

	memset(tot_stat, 0, sizeof(*tot_stat));

	for (i = 0; i < srv_buf_pool_instances; i++) {
		buf_pool_stat_t*buf_stat;
		buf_pool_t*	buf_pool;

		buf_pool = buf_pool_from_array(i);

		buf_stat = &buf_pool->stat;
		tot_stat->n_page_gets += buf_stat->n_page_gets;
		tot_stat->n_pages_read += buf_stat->n_pages_read;
		tot_stat->n_pages_written += buf_stat->n_pages_written;
		tot_stat->n_pages_created += buf_stat->n_pages_created;
		tot_stat->n_ra_pages_read_rnd += buf_stat->n_ra_pages_read_rnd;
		tot_stat->n_ra_pages_read += buf_stat->n_ra_pages_read;
		tot_stat->n_ra_pages_evicted += buf_stat->n_ra_pages_evicted;
		tot_stat->n_pages_made_young += buf_stat->n_pages_made_young;

		tot_stat->n_pages_not_made_young +=
			buf_stat->n_pages_not_made_young;
	}
}

/********************************************************************//**
Allocates a buffer block.
@return own: the allocated block, in state BUF_BLOCK_MEMORY */
buf_block_t*
buf_block_alloc(
/*============*/
	buf_pool_t*	buf_pool)	/*!< in/out: buffer pool instance,
					or NULL for round-robin selection
					of the buffer pool */
{
	buf_block_t*	block;
	ulint		index;
	static ulint	buf_pool_index;

	if (buf_pool == NULL) {
		/* We are allocating memory from any buffer pool, ensure
		we spread the grace on all buffer pool instances. */
		index = buf_pool_index++ % srv_buf_pool_instances;
		buf_pool = buf_pool_from_array(index);
	}

	block = buf_LRU_get_free_block(buf_pool);

	buf_block_set_state(block, BUF_BLOCK_MEMORY);

	return(block);
}
#endif /* !UNIV_INNOCHECKSUM */

<<<<<<< HEAD
/** Checks if a page contains only zeroes.
@param[in]	read_buf	database page
@param[in]	page_size	page size
@return true if page is filled with zeroes */
bool
buf_page_is_zeroes(
	const byte*		read_buf,
	const page_size_t&	page_size)
{
	for (ulint i = 0; i < page_size.logical(); i++) {
		if (read_buf[i] != 0) {
			return(false);
		}
	}
	return(true);
}

=======
>>>>>>> 8c43f963
/** Checks if the page is in crc32 checksum format.
@param[in]	read_buf		database page
@param[in]	checksum_field1		new checksum field
@param[in]	checksum_field2		old checksum field
@return true if the page is in crc32 checksum format. */
bool
buf_page_is_checksum_valid_crc32(
	const byte*			read_buf,
	ulint				checksum_field1,
	ulint				checksum_field2)
{
	const uint32_t	crc32 = buf_calc_page_crc32(read_buf);

#ifdef UNIV_INNOCHECKSUM
	if (log_file
	    && srv_checksum_algorithm == SRV_CHECKSUM_ALGORITHM_STRICT_CRC32) {
		fprintf(log_file, "page::%llu;"
			" crc32 calculated = %u;"
			" recorded checksum field1 = " ULINTPF " recorded"
			" checksum field2 =" ULINTPF "\n", cur_page_num,
			crc32, checksum_field1, checksum_field2);
	}
#endif /* UNIV_INNOCHECKSUM */

	if (checksum_field1 != checksum_field2) {
		return false;
	}

	return checksum_field1 == crc32
#ifdef INNODB_BUG_ENDIAN_CRC32
		|| checksum_field1 == buf_calc_page_crc32(read_buf, true)
#endif
		;
}

/** Checks if the page is in innodb checksum format.
@param[in]	read_buf	database page
@param[in]	checksum_field1	new checksum field
@param[in]	checksum_field2	old checksum field
@return true if the page is in innodb checksum format. */
bool
buf_page_is_checksum_valid_innodb(
	const byte*			read_buf,
	ulint				checksum_field1,
	ulint				checksum_field2)
{
	/* There are 2 valid formulas for
	checksum_field2 (old checksum field) which algo=innodb could have
	written to the page:

	1. Very old versions of InnoDB only stored 8 byte lsn to the
	start and the end of the page.

	2. Newer InnoDB versions store the old formula checksum
	(buf_calc_page_old_checksum()). */

	ulint	old_checksum = buf_calc_page_old_checksum(read_buf);
	ulint	new_checksum = buf_calc_page_new_checksum(read_buf);

#ifdef UNIV_INNOCHECKSUM
	if (log_file
	    && srv_checksum_algorithm == SRV_CHECKSUM_ALGORITHM_INNODB) {
		fprintf(log_file, "page::%llu;"
			" old style: calculated ="
			" " ULINTPF "; recorded = " ULINTPF "\n",
			cur_page_num, old_checksum,
			checksum_field2);
		fprintf(log_file, "page::%llu;"
			" new style: calculated ="
			" " ULINTPF "; crc32 = %u; recorded = " ULINTPF "\n",
			cur_page_num, new_checksum,
			buf_calc_page_crc32(read_buf), checksum_field1);
	}

	if (log_file
	    && srv_checksum_algorithm == SRV_CHECKSUM_ALGORITHM_STRICT_INNODB) {
		fprintf(log_file, "page::%llu;"
			" old style: calculated ="
			" " ULINTPF "; recorded checksum = " ULINTPF "\n",
			cur_page_num, old_checksum,
			checksum_field2);
		fprintf(log_file, "page::%llu;"
			" new style: calculated ="
			" " ULINTPF "; recorded checksum  = " ULINTPF "\n",
			cur_page_num, new_checksum,
			checksum_field1);
	}
#endif /* UNIV_INNOCHECKSUM */


	if (checksum_field2 != mach_read_from_4(read_buf + FIL_PAGE_LSN)
	    && checksum_field2 != old_checksum) {
		DBUG_LOG("checksum",
			 "Page checksum crc32 not valid"
			 << " field1 " << checksum_field1
			 << " field2 " << checksum_field2
			 << " crc32 " << buf_calc_page_old_checksum(read_buf)
			 << " lsn " << mach_read_from_4(
				 read_buf + FIL_PAGE_LSN));
		return(false);
	}

	/* old field is fine, check the new field */

	/* InnoDB versions < 4.0.14 and < 4.1.1 stored the space id
	(always equal to 0), to FIL_PAGE_SPACE_OR_CHKSUM */

	if (checksum_field1 != 0 && checksum_field1 != new_checksum) {
		DBUG_LOG("checksum",
			 "Page checksum crc32 not valid"
			 << " field1 " << checksum_field1
			 << " field2 " << checksum_field2
			 << " crc32 " << buf_calc_page_new_checksum(read_buf)
			 << " lsn " << mach_read_from_4(
				 read_buf + FIL_PAGE_LSN));
		return(false);
	}

	return(true);
}

/** Checks if the page is in none checksum format.
@param[in]	read_buf	database page
@param[in]	checksum_field1	new checksum field
@param[in]	checksum_field2	old checksum field
@return true if the page is in none checksum format. */
bool
buf_page_is_checksum_valid_none(
	const byte*			read_buf,
	ulint				checksum_field1,
	ulint				checksum_field2)
{
#ifndef DBUG_OFF
	if (checksum_field1 != checksum_field2
	    && checksum_field1 != BUF_NO_CHECKSUM_MAGIC) {
		DBUG_LOG("checksum",
			 "Page checksum crc32 not valid"
			 << " field1 " << checksum_field1
			 << " field2 " << checksum_field2
			 << " crc32 " << BUF_NO_CHECKSUM_MAGIC
			 << " lsn " << mach_read_from_4(read_buf
							+ FIL_PAGE_LSN));
	}
#endif /* DBUG_OFF */

#ifdef UNIV_INNOCHECKSUM
	if (log_file
	    && srv_checksum_algorithm == SRV_CHECKSUM_ALGORITHM_STRICT_NONE) {
		fprintf(log_file,
			"page::%llu; none checksum: calculated"
			" = %lu; recorded checksum_field1 = " ULINTPF
			" recorded checksum_field2 = " ULINTPF "\n",
			cur_page_num, BUF_NO_CHECKSUM_MAGIC,
			checksum_field1, checksum_field2);
	}
#endif /* UNIV_INNOCHECKSUM */

	return(checksum_field1 == checksum_field2
	       && checksum_field1 == BUF_NO_CHECKSUM_MAGIC);
}

#ifdef INNODB_BUG_ENDIAN_CRC32
/** Validate the CRC-32C checksum of a page.
@param[in]	page		buffer page (srv_page_size bytes)
@param[in]	checksum	CRC-32C checksum stored on page
@return	computed checksum */
static uint32_t buf_page_check_crc32(const byte* page, uint32_t checksum)
{
	uint32_t crc32 = buf_calc_page_crc32(page);

	if (checksum != crc32) {
		crc32 = buf_calc_page_crc32(page, true);
	}

	return crc32;
}
#else /* INNODB_BUG_ENDIAN_CRC32 */
/** Validate the CRC-32C checksum of a page.
@param[in]	page		buffer page (srv_page_size bytes)
@param[in]	checksum	CRC-32C checksum stored on page
@return	computed checksum */
# define buf_page_check_crc32(page, checksum) buf_calc_page_crc32(page)
#endif /* INNODB_BUG_ENDIAN_CRC32 */

/** Check if a page is corrupt.
@param[in]	check_lsn	whether the LSN should be checked
@param[in]	read_buf	database page
@param[in]	page_size	page size
@param[in]	space		tablespace
@return whether the page is corrupted */
bool
buf_page_is_corrupted(
	bool			check_lsn,
	const byte*		read_buf,
	const page_size_t&	page_size,
#ifndef UNIV_INNOCHECKSUM
	const fil_space_t* 	space)
#else
	const void* 	 	space)
#endif
{
#ifndef UNIV_INNOCHECKSUM
	DBUG_EXECUTE_IF("buf_page_import_corrupt_failure", return(true); );
#endif
	size_t		checksum_field1 = 0;
	size_t		checksum_field2 = 0;
	uint32_t	crc32 = 0;
	bool		crc32_inited = false;

	ulint page_type = mach_read_from_2(read_buf + FIL_PAGE_TYPE);

	/* We can trust page type if page compression is set on tablespace
	flags because page compression flag means file must have been
	created with 10.1 (later than 5.5 code base). In 10.1 page
	compressed tables do not contain post compression checksum and
	FIL_PAGE_END_LSN_OLD_CHKSUM field stored. Note that space can
	be null if we are in fil_check_first_page() and first page
	is not compressed or encrypted. Page checksum is verified
	after decompression (i.e. normally pages are already
	decompressed at this stage). */
	if ((page_type == FIL_PAGE_PAGE_COMPRESSED ||
	     page_type == FIL_PAGE_PAGE_COMPRESSED_ENCRYPTED)
#ifndef UNIV_INNOCHECKSUM
	    && space && FSP_FLAGS_HAS_PAGE_COMPRESSION(space->flags)
#endif
	) {
		return(false);
	}

	if (!page_size.is_compressed()
	    && memcmp(read_buf + FIL_PAGE_LSN + 4,
		      read_buf + page_size.logical()
		      - FIL_PAGE_END_LSN_OLD_CHKSUM + 4, 4)) {

		/* Stored log sequence numbers at the start and the end
		of page do not match */

		return(true);
	}

#ifndef UNIV_INNOCHECKSUM
	if (check_lsn && recv_lsn_checks_on) {
		lsn_t		current_lsn;
		const lsn_t	page_lsn
			= mach_read_from_8(read_buf + FIL_PAGE_LSN);

		/* Since we are going to reset the page LSN during the import
		phase it makes no sense to spam the log with error messages. */

		if (log_peek_lsn(&current_lsn) && current_lsn < page_lsn) {

			const ulint	space_id = mach_read_from_4(
				read_buf + FIL_PAGE_SPACE_ID);
			const ulint	page_no = mach_read_from_4(
				read_buf + FIL_PAGE_OFFSET);

			ib::error() << "Page " << page_id_t(space_id, page_no)
				<< " log sequence number " << page_lsn
				<< " is in the future! Current system"
				<< " log sequence number "
				<< current_lsn << ".";

			ib::error() << "Your database may be corrupt or"
				" you may have copied the InnoDB"
				" tablespace but not the InnoDB"
				" log files. "
				<< FORCE_RECOVERY_MSG;

		}
	}
#endif /* !UNIV_INNOCHECKSUM */

	/* Check whether the checksum fields have correct values */

	if (srv_checksum_algorithm == SRV_CHECKSUM_ALGORITHM_NONE) {
		return(false);
	}

	if (page_size.is_compressed()) {
		return(!page_zip_verify_checksum(read_buf,
						 page_size.physical()));
	}

	checksum_field1 = mach_read_from_4(
		read_buf + FIL_PAGE_SPACE_OR_CHKSUM);

	checksum_field2 = mach_read_from_4(
		read_buf + page_size.logical() - FIL_PAGE_END_LSN_OLD_CHKSUM);

#if FIL_PAGE_LSN % 8
#error "FIL_PAGE_LSN must be 64 bit aligned"
#endif

	/* declare empty pages non-corrupted */
	if (checksum_field1 == 0
	    && checksum_field2 == 0
	    && *reinterpret_cast<const ib_uint64_t*>(
		    read_buf + FIL_PAGE_LSN) == 0) {

		/* make sure that the page is really empty */
		for (ulint i = 0; i < page_size.logical(); i++) {
			if (read_buf[i] != 0) {
				return(true);
			}
		}
#ifdef UNIV_INNOCHECKSUM
		if (log_file) {
			fprintf(log_file, "Page::%llu"
				" is empty and uncorrupted\n",
				cur_page_num);
		}
#endif /* UNIV_INNOCHECKSUM */
		return(false);
	}

	const srv_checksum_algorithm_t	curr_algo =
		static_cast<srv_checksum_algorithm_t>(srv_checksum_algorithm);

	switch (curr_algo) {
	case SRV_CHECKSUM_ALGORITHM_STRICT_CRC32:
		return !buf_page_is_checksum_valid_crc32(
			read_buf, checksum_field1, checksum_field2);
	case SRV_CHECKSUM_ALGORITHM_STRICT_INNODB:
		return !buf_page_is_checksum_valid_innodb(
			read_buf, checksum_field1, checksum_field2);
	case SRV_CHECKSUM_ALGORITHM_STRICT_NONE:
		return !buf_page_is_checksum_valid_none(
			read_buf, checksum_field1, checksum_field2);
	case SRV_CHECKSUM_ALGORITHM_CRC32:
	case SRV_CHECKSUM_ALGORITHM_INNODB:
		if (buf_page_is_checksum_valid_none(read_buf,
			checksum_field1, checksum_field2)) {
#ifdef UNIV_INNOCHECKSUM
			if (log_file) {
				fprintf(log_file, "page::%llu;"
					" old style: calculated = %u;"
					" recorded = " ULINTPF ";\n",
					cur_page_num,
					buf_calc_page_old_checksum(read_buf),
					checksum_field2);
				fprintf(log_file, "page::%llu;"
					" new style: calculated = %u;"
					" crc32 = %u; recorded = " ULINTPF ";\n",
					cur_page_num,
					buf_calc_page_new_checksum(read_buf),
					buf_calc_page_crc32(read_buf),
					checksum_field1);
			}
#endif /* UNIV_INNOCHECKSUM */
			return false;
		}

		/* Very old versions of InnoDB only stored 8 byte lsn to the
		start and the end of the page. */

		/* Since innodb_checksum_algorithm is not strict_* allow
		any of the algos to match for the old field */

		if (checksum_field2
		    != mach_read_from_4(read_buf + FIL_PAGE_LSN)
		    && checksum_field2 != BUF_NO_CHECKSUM_MAGIC) {

			if (srv_checksum_algorithm
			    == SRV_CHECKSUM_ALGORITHM_CRC32) {
				crc32 = buf_page_check_crc32(read_buf,
							     checksum_field2);
				crc32_inited = true;

				if (checksum_field2 != crc32
				    && checksum_field2
				       != buf_calc_page_old_checksum(read_buf)) {
					return true;
				}
			} else {
				ut_ad(srv_checksum_algorithm
				      == SRV_CHECKSUM_ALGORITHM_INNODB);

				if (checksum_field2
				    != buf_calc_page_old_checksum(read_buf)) {
					crc32 = buf_page_check_crc32(
						read_buf, checksum_field2);
					crc32_inited = true;

					if (checksum_field2 != crc32) {
						return true;
					}
				}
			}
		}

		if (checksum_field1 == 0
		    || checksum_field1 == BUF_NO_CHECKSUM_MAGIC) {
		} else if (srv_checksum_algorithm
			   == SRV_CHECKSUM_ALGORITHM_CRC32) {

			if (!crc32_inited) {
				crc32 = buf_page_check_crc32(
					read_buf, checksum_field2);
				crc32_inited = true;
			}

			if (checksum_field1 != crc32
			    && checksum_field1
			    != buf_calc_page_new_checksum(read_buf)) {
				return true;
			}
		} else {
			ut_ad(srv_checksum_algorithm
			      == SRV_CHECKSUM_ALGORITHM_INNODB);

			if (checksum_field1
			    != buf_calc_page_new_checksum(read_buf)) {

				if (!crc32_inited) {
					crc32 = buf_page_check_crc32(
						read_buf, checksum_field2);
					crc32_inited = true;
				}

				if (checksum_field1 != crc32) {
					return true;
				}
			}
		}

		if (crc32_inited
		    && ((checksum_field1 == crc32
			 && checksum_field2 != crc32)
			|| (checksum_field1 != crc32
			    && checksum_field2 == crc32))) {
			return true;
		}

		break;
	case SRV_CHECKSUM_ALGORITHM_NONE:
		/* should have returned false earlier */
		break;
	}

	return false;
}

#ifndef UNIV_INNOCHECKSUM
/** Dump a page to stderr.
@param[in]	read_buf	database page
@param[in]	page_size	page size */
UNIV_INTERN
void
buf_page_print(const byte* read_buf, const page_size_t& page_size)
{
	dict_index_t*	index;

	ib::info() << "Page dump in ascii and hex ("
		<< page_size.physical() << " bytes):";

	ut_print_buf(stderr, read_buf, page_size.physical());
	fputs("\nInnoDB: End of page dump\n", stderr);

	if (page_size.is_compressed()) {
		/* Print compressed page. */
		ib::info() << "Compressed page type ("
			<< fil_page_get_type(read_buf)
			<< "); stored checksum in field1 "
			<< mach_read_from_4(
				read_buf + FIL_PAGE_SPACE_OR_CHKSUM)
			<< "; calculated checksums for field1: "
			<< buf_checksum_algorithm_name(
				SRV_CHECKSUM_ALGORITHM_CRC32)
			<< " "
			<< page_zip_calc_checksum(
				read_buf, page_size.physical(),
				SRV_CHECKSUM_ALGORITHM_CRC32)
#ifdef INNODB_BUG_ENDIAN_CRC32
			<< "/"
			<< page_zip_calc_checksum(
				read_buf, page_size.physical(),
				SRV_CHECKSUM_ALGORITHM_CRC32, true)
#endif
			<< ", "
			<< buf_checksum_algorithm_name(
				SRV_CHECKSUM_ALGORITHM_INNODB)
			<< " "
			<< page_zip_calc_checksum(
				read_buf, page_size.physical(),
				SRV_CHECKSUM_ALGORITHM_INNODB)
			<< ", "
			<< buf_checksum_algorithm_name(
				SRV_CHECKSUM_ALGORITHM_NONE)
			<< " "
			<< page_zip_calc_checksum(
				read_buf, page_size.physical(),
				SRV_CHECKSUM_ALGORITHM_NONE)
			<< "; page LSN "
			<< mach_read_from_8(read_buf + FIL_PAGE_LSN)
			<< "; page number (if stored to page"
			<< " already) "
			<< mach_read_from_4(read_buf + FIL_PAGE_OFFSET)
			<< "; space id (if stored to page already) "
			<< mach_read_from_4(
				read_buf + FIL_PAGE_ARCH_LOG_NO_OR_SPACE_ID);

	} else {
		const uint32_t	crc32 = buf_calc_page_crc32(read_buf);
#ifdef INNODB_BUG_ENDIAN_CRC32
		const uint32_t	crc32_legacy = buf_calc_page_crc32(read_buf,
								   true);
#endif /* INNODB_BUG_ENDIAN_CRC32 */
		ulint page_type = fil_page_get_type(read_buf);

		ib::info() << "Uncompressed page, stored checksum in field1 "
			<< mach_read_from_4(
				read_buf + FIL_PAGE_SPACE_OR_CHKSUM)
			<< ", calculated checksums for field1: "
			<< buf_checksum_algorithm_name(
				SRV_CHECKSUM_ALGORITHM_CRC32) << " "
			<< crc32
#ifdef INNODB_BUG_ENDIAN_CRC32
			<< "/" << crc32_legacy
#endif
			<< ", "
			<< buf_checksum_algorithm_name(
				SRV_CHECKSUM_ALGORITHM_INNODB) << " "
			<< buf_calc_page_new_checksum(read_buf)
			<< ", "
			<< " page type " << page_type << " == "
			<< fil_get_page_type_name(page_type) << "."
			<< buf_checksum_algorithm_name(
				SRV_CHECKSUM_ALGORITHM_NONE) << " "
			<< BUF_NO_CHECKSUM_MAGIC
			<< ", stored checksum in field2 "
			<< mach_read_from_4(read_buf + page_size.logical()
					    - FIL_PAGE_END_LSN_OLD_CHKSUM)
			<< ", calculated checksums for field2: "
			<< buf_checksum_algorithm_name(
				SRV_CHECKSUM_ALGORITHM_CRC32) << " "
			<< crc32
#ifdef INNODB_BUG_ENDIAN_CRC32
			<< "/" << crc32_legacy
#endif
			<< ", "
			<< buf_checksum_algorithm_name(
				SRV_CHECKSUM_ALGORITHM_INNODB) << " "
			<< buf_calc_page_old_checksum(read_buf)
			<< ", "
			<< buf_checksum_algorithm_name(
				SRV_CHECKSUM_ALGORITHM_NONE) << " "
			<< BUF_NO_CHECKSUM_MAGIC
			<< ",  page LSN "
			<< mach_read_from_4(read_buf + FIL_PAGE_LSN)
			<< " "
			<< mach_read_from_4(read_buf + FIL_PAGE_LSN + 4)
			<< ", low 4 bytes of LSN at page end "
			<< mach_read_from_4(read_buf + page_size.logical()
					    - FIL_PAGE_END_LSN_OLD_CHKSUM + 4)
			<< ", page number (if stored to page already) "
			<< mach_read_from_4(read_buf + FIL_PAGE_OFFSET)
			<< ", space id (if created with >= MySQL-4.1.1"
			   " and stored already) "
			<< mach_read_from_4(
				read_buf + FIL_PAGE_ARCH_LOG_NO_OR_SPACE_ID);
	}

	if (mach_read_from_2(read_buf + TRX_UNDO_PAGE_HDR + TRX_UNDO_PAGE_TYPE)
	    == TRX_UNDO_INSERT) {
		fprintf(stderr,
			"InnoDB: Page may be an insert undo log page\n");
	} else if (mach_read_from_2(read_buf + TRX_UNDO_PAGE_HDR
				    + TRX_UNDO_PAGE_TYPE)
		   == TRX_UNDO_UPDATE) {
		fprintf(stderr,
			"InnoDB: Page may be an update undo log page\n");
	}

	switch (fil_page_get_type(read_buf)) {
		index_id_t	index_id;
	case FIL_PAGE_INDEX:
	case FIL_PAGE_RTREE:
		index_id = btr_page_get_index_id(read_buf);
		ib::info() << "Page may be an index page where"
			" index id is " << index_id;

		index = dict_index_find_on_id_low(index_id);
		if (index) {
			ib::info()
				<< "Index " << index_id
				<< " is " << index->name
				<< " in table " << index->table->name;
		}
		break;
	case FIL_PAGE_INODE:
		fputs("InnoDB: Page may be an 'inode' page\n", stderr);
		break;
	case FIL_PAGE_IBUF_FREE_LIST:
		fputs("InnoDB: Page may be an insert buffer free list page\n",
		      stderr);
		break;
	case FIL_PAGE_TYPE_ALLOCATED:
		fputs("InnoDB: Page may be a freshly allocated page\n",
		      stderr);
		break;
	case FIL_PAGE_IBUF_BITMAP:
		fputs("InnoDB: Page may be an insert buffer bitmap page\n",
		      stderr);
		break;
	case FIL_PAGE_TYPE_SYS:
		fputs("InnoDB: Page may be a system page\n",
		      stderr);
		break;
	case FIL_PAGE_TYPE_TRX_SYS:
		fputs("InnoDB: Page may be a transaction system page\n",
		      stderr);
		break;
	case FIL_PAGE_TYPE_FSP_HDR:
		fputs("InnoDB: Page may be a file space header page\n",
		      stderr);
		break;
	case FIL_PAGE_TYPE_XDES:
		fputs("InnoDB: Page may be an extent descriptor page\n",
		      stderr);
		break;
	case FIL_PAGE_TYPE_BLOB:
		fputs("InnoDB: Page may be a BLOB page\n",
		      stderr);
		break;
	case FIL_PAGE_TYPE_ZBLOB:
	case FIL_PAGE_TYPE_ZBLOB2:
		fputs("InnoDB: Page may be a compressed BLOB page\n",
		      stderr);
		break;
	}
}

# ifdef PFS_GROUP_BUFFER_SYNC
extern mysql_pfs_key_t	buffer_block_mutex_key;

/********************************************************************//**
This function registers mutexes and rwlocks in buffer blocks with
performance schema. If PFS_MAX_BUFFER_MUTEX_LOCK_REGISTER is
defined to be a value less than chunk->size, then only mutexes
and rwlocks in the first PFS_MAX_BUFFER_MUTEX_LOCK_REGISTER
blocks are registered. */
static
void
pfs_register_buffer_block(
/*======================*/
	buf_chunk_t*	chunk)		/*!< in/out: chunk of buffers */
{
	buf_block_t*    block;
	ulint		num_to_register;

	block = chunk->blocks;

	num_to_register = ut_min(
		chunk->size, PFS_MAX_BUFFER_MUTEX_LOCK_REGISTER);

	for (ulint i = 0; i < num_to_register; i++) {
#  ifdef UNIV_PFS_MUTEX
		BPageMutex*	mutex;

		mutex = &block->mutex;
		mutex->pfs_add(buffer_block_mutex_key);
#  endif /* UNIV_PFS_MUTEX */

		rw_lock_t*	rwlock;

#  ifdef UNIV_PFS_RWLOCK
		rwlock = &block->lock;
		ut_a(!rwlock->pfs_psi);
		rwlock->pfs_psi = (PSI_server)
			? PSI_server->init_rwlock(buf_block_lock_key, rwlock)
			: NULL;

#   ifdef UNIV_DEBUG
		rwlock = &block->debug_latch;
		ut_a(!rwlock->pfs_psi);
		rwlock->pfs_psi = (PSI_server)
			? PSI_server->init_rwlock(buf_block_debug_latch_key,
						  rwlock)
			: NULL;
#   endif /* UNIV_DEBUG */

#  endif /* UNIV_PFS_RWLOCK */
		block++;
	}
}
# endif /* PFS_GROUP_BUFFER_SYNC */

/********************************************************************//**
Initializes a buffer control block when the buf_pool is created. */
static
void
buf_block_init(
/*===========*/
	buf_pool_t*	buf_pool,	/*!< in: buffer pool instance */
	buf_block_t*	block,		/*!< in: pointer to control block */
	byte*		frame)		/*!< in: pointer to buffer frame */
{
	UNIV_MEM_DESC(frame, UNIV_PAGE_SIZE);

	/* This function should only be executed at database startup or by
	buf_pool_resize(). Either way, adaptive hash index must not exist. */
	assert_block_ahi_empty_on_init(block);

	block->frame = frame;

	block->page.buf_pool_index = buf_pool_index(buf_pool);
	block->page.flush_type = BUF_FLUSH_LRU;
	block->page.state = BUF_BLOCK_NOT_USED;
	block->page.buf_fix_count = 0;
	block->page.io_fix = BUF_IO_NONE;
	block->page.flush_observer = NULL;
	block->page.encrypted = false;
	block->page.real_size = 0;
	block->page.write_size = 0;
	block->modify_clock = 0;
	block->page.slot = NULL;

	ut_d(block->page.file_page_was_freed = FALSE);

#ifdef BTR_CUR_HASH_ADAPT
	block->index = NULL;
#endif /* BTR_CUR_HASH_ADAPT */
	block->skip_flush_check = false;

	ut_d(block->page.in_page_hash = FALSE);
	ut_d(block->page.in_zip_hash = FALSE);
	ut_d(block->page.in_flush_list = FALSE);
	ut_d(block->page.in_free_list = FALSE);
	ut_d(block->page.in_LRU_list = FALSE);
	ut_d(block->in_unzip_LRU_list = FALSE);
	ut_d(block->in_withdraw_list = FALSE);

	page_zip_des_init(&block->page.zip);

	mutex_create(LATCH_ID_BUF_BLOCK_MUTEX, &block->mutex);

#if defined PFS_SKIP_BUFFER_MUTEX_RWLOCK || defined PFS_GROUP_BUFFER_SYNC
	/* If PFS_SKIP_BUFFER_MUTEX_RWLOCK is defined, skip registration
	of buffer block rwlock with performance schema.

	If PFS_GROUP_BUFFER_SYNC is defined, skip the registration
	since buffer block rwlock will be registered later in
	pfs_register_buffer_block(). */

	rw_lock_create(PFS_NOT_INSTRUMENTED, &block->lock, SYNC_LEVEL_VARYING);

	ut_d(rw_lock_create(PFS_NOT_INSTRUMENTED, &block->debug_latch,
			    SYNC_LEVEL_VARYING));

#else /* PFS_SKIP_BUFFER_MUTEX_RWLOCK || PFS_GROUP_BUFFER_SYNC */

	rw_lock_create(buf_block_lock_key, &block->lock, SYNC_LEVEL_VARYING);

	ut_d(rw_lock_create(buf_block_debug_latch_key,
			    &block->debug_latch, SYNC_LEVEL_VARYING));

#endif /* PFS_SKIP_BUFFER_MUTEX_RWLOCK || PFS_GROUP_BUFFER_SYNC */

	block->lock.is_block_lock = 1;

	ut_ad(rw_lock_validate(&(block->lock)));
}

/********************************************************************//**
Allocates a chunk of buffer frames.
@return chunk, or NULL on failure */
static
buf_chunk_t*
buf_chunk_init(
/*===========*/
	buf_pool_t*	buf_pool,	/*!< in: buffer pool instance */
	buf_chunk_t*	chunk,		/*!< out: chunk of buffers */
	ulint		mem_size)	/*!< in: requested size in bytes */
{
	buf_block_t*	block;
	byte*		frame;
	ulint		i;

	/* Round down to a multiple of page size,
	although it already should be. */
	mem_size = ut_2pow_round(mem_size, UNIV_PAGE_SIZE);
	/* Reserve space for the block descriptors. */
	mem_size += ut_2pow_round((mem_size / UNIV_PAGE_SIZE) * (sizeof *block)
				  + (UNIV_PAGE_SIZE - 1), UNIV_PAGE_SIZE);

	DBUG_EXECUTE_IF("ib_buf_chunk_init_fails", return(NULL););

	chunk->mem = buf_pool->allocator.allocate_large(mem_size,
							&chunk->mem_pfx);

	if (UNIV_UNLIKELY(chunk->mem == NULL)) {

		return(NULL);
	}

#ifdef HAVE_LIBNUMA
	if (srv_numa_interleave) {
		struct bitmask *numa_mems_allowed = numa_get_mems_allowed();
		int	st = mbind(chunk->mem, chunk->mem_size(),
				   MPOL_INTERLEAVE,
				   numa_mems_allowed->maskp,
				   numa_mems_allowed->size,
				   MPOL_MF_MOVE);
		if (st != 0) {
			ib::warn() << "Failed to set NUMA memory policy of"
				" buffer pool page frames to MPOL_INTERLEAVE"
				" (error: " << strerror(errno) << ").";
		}
	}
#endif /* HAVE_LIBNUMA */


	/* Allocate the block descriptors from
	the start of the memory block. */
	chunk->blocks = (buf_block_t*) chunk->mem;

	/* Align a pointer to the first frame.  Note that when
	os_large_page_size is smaller than UNIV_PAGE_SIZE,
	we may allocate one fewer block than requested.  When
	it is bigger, we may allocate more blocks than requested. */

	frame = (byte*) ut_align(chunk->mem, UNIV_PAGE_SIZE);
	chunk->size = chunk->mem_pfx.m_size / UNIV_PAGE_SIZE
		- (frame != chunk->mem);

	/* Subtract the space needed for block descriptors. */
	{
		ulint	size = chunk->size;

		while (frame < (byte*) (chunk->blocks + size)) {
			frame += UNIV_PAGE_SIZE;
			size--;
		}

		chunk->size = size;
	}

	/* Init block structs and assign frames for them. Then we
	assign the frames to the first blocks (we already mapped the
	memory above). */

	block = chunk->blocks;

	for (i = chunk->size; i--; ) {

		buf_block_init(buf_pool, block, frame);
		UNIV_MEM_INVALID(block->frame, UNIV_PAGE_SIZE);

		/* Add the block to the free list */
		UT_LIST_ADD_LAST(buf_pool->free, &block->page);

		ut_d(block->page.in_free_list = TRUE);
		ut_ad(buf_pool_from_block(block) == buf_pool);

		block++;
		frame += UNIV_PAGE_SIZE;
	}

	buf_pool_register_chunk(chunk);

#ifdef PFS_GROUP_BUFFER_SYNC
	pfs_register_buffer_block(chunk);
#endif /* PFS_GROUP_BUFFER_SYNC */
	return(chunk);
}

#ifdef UNIV_DEBUG
/*********************************************************************//**
Finds a block in the given buffer chunk that points to a
given compressed page.
@return buffer block pointing to the compressed page, or NULL */
static
buf_block_t*
buf_chunk_contains_zip(
/*===================*/
	buf_chunk_t*	chunk,	/*!< in: chunk being checked */
	const void*	data)	/*!< in: pointer to compressed page */
{
	buf_block_t*	block;
	ulint		i;

	block = chunk->blocks;

	for (i = chunk->size; i--; block++) {
		if (block->page.zip.data == data) {

			return(block);
		}
	}

	return(NULL);
}

/*********************************************************************//**
Finds a block in the buffer pool that points to a
given compressed page.
@return buffer block pointing to the compressed page, or NULL */
buf_block_t*
buf_pool_contains_zip(
/*==================*/
	buf_pool_t*	buf_pool,	/*!< in: buffer pool instance */
	const void*	data)		/*!< in: pointer to compressed page */
{
	ulint		n;
	buf_chunk_t*	chunk = buf_pool->chunks;

	ut_ad(buf_pool);
	ut_ad(buf_pool_mutex_own(buf_pool));
	for (n = buf_pool->n_chunks; n--; chunk++) {

		buf_block_t* block = buf_chunk_contains_zip(chunk, data);

		if (block) {
			return(block);
		}
	}

	return(NULL);
}
#endif /* UNIV_DEBUG */

/*********************************************************************//**
Checks that all file pages in the buffer chunk are in a replaceable state.
@return address of a non-free block, or NULL if all freed */
static
const buf_block_t*
buf_chunk_not_freed(
/*================*/
	buf_chunk_t*	chunk)	/*!< in: chunk being checked */
{
	buf_block_t*	block;
	ulint		i;

	block = chunk->blocks;

	for (i = chunk->size; i--; block++) {
		ibool	ready;

		switch (buf_block_get_state(block)) {
		case BUF_BLOCK_POOL_WATCH:
		case BUF_BLOCK_ZIP_PAGE:
		case BUF_BLOCK_ZIP_DIRTY:
			/* The uncompressed buffer pool should never
			contain compressed block descriptors. */
			ut_error;
			break;
		case BUF_BLOCK_NOT_USED:
		case BUF_BLOCK_READY_FOR_USE:
		case BUF_BLOCK_MEMORY:
		case BUF_BLOCK_REMOVE_HASH:
			/* Skip blocks that are not being used for
			file pages. */
			break;
		case BUF_BLOCK_FILE_PAGE:
			if (srv_read_only_mode) {
				/* The page cleaner is disabled in
				read-only mode.  No pages can be
				dirtied, so all of them must be clean. */
				ut_ad(block->page.oldest_modification
				      == block->page.newest_modification);
				ut_ad(block->page.oldest_modification == 0
				      || block->page.oldest_modification
				      == recv_sys->recovered_lsn
				      || srv_force_recovery
				      == SRV_FORCE_NO_LOG_REDO);
				ut_ad(block->page.buf_fix_count == 0);
				ut_ad(block->page.io_fix == BUF_IO_NONE);
				break;
			}

			buf_page_mutex_enter(block);
			ready = buf_flush_ready_for_replace(&block->page);
			buf_page_mutex_exit(block);

			if (!ready) {
				return(block);
			}

			break;
		}
	}

	return(NULL);
}

/********************************************************************//**
Set buffer pool size variables after resizing it */
static
void
buf_pool_set_sizes(void)
/*====================*/
{
	ulint	i;
	ulint	curr_size = 0;

	buf_pool_mutex_enter_all();

	for (i = 0; i < srv_buf_pool_instances; i++) {
		buf_pool_t*	buf_pool;

		buf_pool = buf_pool_from_array(i);
		curr_size += buf_pool->curr_pool_size;
	}

	srv_buf_pool_curr_size = curr_size;
	srv_buf_pool_old_size = srv_buf_pool_size;
	srv_buf_pool_base_size = srv_buf_pool_size;

	buf_pool_mutex_exit_all();
}

/********************************************************************//**
Initialize a buffer pool instance.
@return DB_SUCCESS if all goes well. */
static
ulint
buf_pool_init_instance(
/*===================*/
	buf_pool_t*	buf_pool,	/*!< in: buffer pool instance */
	ulint		buf_pool_size,	/*!< in: size in bytes */
	ulint		instance_no)	/*!< in: id of the instance */
{
	ulint		i;
	ulint		chunk_size;
	buf_chunk_t*	chunk;

	ut_ad(buf_pool_size % srv_buf_pool_chunk_unit == 0);

	/* 1. Initialize general fields
	------------------------------- */
	mutex_create(LATCH_ID_BUF_POOL, &buf_pool->mutex);

	mutex_create(LATCH_ID_BUF_POOL_ZIP, &buf_pool->zip_mutex);

	new(&buf_pool->allocator)
		ut_allocator<unsigned char>(mem_key_buf_buf_pool);

	buf_pool_mutex_enter(buf_pool);

	if (buf_pool_size > 0) {
		buf_pool->n_chunks
			= buf_pool_size / srv_buf_pool_chunk_unit;
		chunk_size = srv_buf_pool_chunk_unit;

		buf_pool->chunks =
			reinterpret_cast<buf_chunk_t*>(ut_zalloc_nokey(
				buf_pool->n_chunks * sizeof(*chunk)));
		buf_pool->chunks_old = NULL;

		UT_LIST_INIT(buf_pool->LRU, &buf_page_t::LRU);
		UT_LIST_INIT(buf_pool->free, &buf_page_t::list);
		UT_LIST_INIT(buf_pool->withdraw, &buf_page_t::list);
		buf_pool->withdraw_target = 0;
		UT_LIST_INIT(buf_pool->flush_list, &buf_page_t::list);
		UT_LIST_INIT(buf_pool->unzip_LRU, &buf_block_t::unzip_LRU);

#if defined UNIV_DEBUG || defined UNIV_BUF_DEBUG
		UT_LIST_INIT(buf_pool->zip_clean, &buf_page_t::list);
#endif /* UNIV_DEBUG || UNIV_BUF_DEBUG */

		for (i = 0; i < UT_ARR_SIZE(buf_pool->zip_free); ++i) {
			UT_LIST_INIT(
				buf_pool->zip_free[i], &buf_buddy_free_t::list);
		}

		buf_pool->curr_size = 0;
		chunk = buf_pool->chunks;

		do {
			if (!buf_chunk_init(buf_pool, chunk, chunk_size)) {
				while (--chunk >= buf_pool->chunks) {
					buf_block_t*	block = chunk->blocks;

					for (i = chunk->size; i--; block++) {
						mutex_free(&block->mutex);
						rw_lock_free(&block->lock);

						ut_d(rw_lock_free(
							&block->debug_latch));
					}

					buf_pool->allocator.deallocate_large(
						chunk->mem, &chunk->mem_pfx);
				}
				ut_free(buf_pool->chunks);
				buf_pool_mutex_exit(buf_pool);

				return(DB_ERROR);
			}

			buf_pool->curr_size += chunk->size;
		} while (++chunk < buf_pool->chunks + buf_pool->n_chunks);

		buf_pool->instance_no = instance_no;
		buf_pool->read_ahead_area =
			ut_min(BUF_READ_AHEAD_PAGES,
			       ut_2_power_up(buf_pool->curr_size /
					     BUF_READ_AHEAD_PORTION));
		buf_pool->curr_pool_size = buf_pool->curr_size * UNIV_PAGE_SIZE;

		buf_pool->old_size = buf_pool->curr_size;
		buf_pool->n_chunks_new = buf_pool->n_chunks;

		/* Number of locks protecting page_hash must be a
		power of two */
		srv_n_page_hash_locks = static_cast<ulong>(
			 ut_2_power_up(srv_n_page_hash_locks));
		ut_a(srv_n_page_hash_locks != 0);
		ut_a(srv_n_page_hash_locks <= MAX_PAGE_HASH_LOCKS);

		buf_pool->page_hash = ib_create(
			2 * buf_pool->curr_size,
			LATCH_ID_HASH_TABLE_RW_LOCK,
			srv_n_page_hash_locks, MEM_HEAP_FOR_PAGE_HASH);

		buf_pool->page_hash_old = NULL;

		buf_pool->zip_hash = hash_create(2 * buf_pool->curr_size);

		buf_pool->last_printout_time = ut_time();
	}
	/* 2. Initialize flushing fields
	-------------------------------- */

	mutex_create(LATCH_ID_FLUSH_LIST, &buf_pool->flush_list_mutex);

	for (i = BUF_FLUSH_LRU; i < BUF_FLUSH_N_TYPES; i++) {
		buf_pool->no_flush[i] = os_event_create(0);
	}

	buf_pool->watch = (buf_page_t*) ut_zalloc_nokey(
		sizeof(*buf_pool->watch) * BUF_POOL_WATCH_SIZE);
	for (i = 0; i < BUF_POOL_WATCH_SIZE; i++) {
		buf_pool->watch[i].buf_pool_index
			= unsigned(buf_pool->instance_no);
	}

	/* All fields are initialized by ut_zalloc_nokey(). */

	buf_pool->try_LRU_scan = TRUE;

	/* Initialize the hazard pointer for flush_list batches */
	new(&buf_pool->flush_hp)
		FlushHp(buf_pool, &buf_pool->flush_list_mutex);

	/* Initialize the hazard pointer for LRU batches */
	new(&buf_pool->lru_hp) LRUHp(buf_pool, &buf_pool->mutex);

	/* Initialize the iterator for LRU scan search */
	new(&buf_pool->lru_scan_itr) LRUItr(buf_pool, &buf_pool->mutex);

	/* Initialize the iterator for single page scan search */
	new(&buf_pool->single_scan_itr) LRUItr(buf_pool, &buf_pool->mutex);

	/* Initialize the temporal memory array and slots */
	buf_pool->tmp_arr = (buf_tmp_array_t *)ut_malloc_nokey(sizeof(buf_tmp_array_t));
	memset(buf_pool->tmp_arr, 0, sizeof(buf_tmp_array_t));
	ulint n_slots = (srv_n_read_io_threads + srv_n_write_io_threads) * (8 * OS_AIO_N_PENDING_IOS_PER_THREAD);
	buf_pool->tmp_arr->n_slots = n_slots;
	buf_pool->tmp_arr->slots = (buf_tmp_buffer_t*)ut_malloc_nokey(sizeof(buf_tmp_buffer_t) * n_slots);
	memset(buf_pool->tmp_arr->slots, 0, (sizeof(buf_tmp_buffer_t) * n_slots));

	buf_pool_mutex_exit(buf_pool);

	DBUG_EXECUTE_IF("buf_pool_init_instance_force_oom",
		return(DB_ERROR); );

	return(DB_SUCCESS);
}

/********************************************************************//**
free one buffer pool instance */
static
void
buf_pool_free_instance(
/*===================*/
	buf_pool_t*	buf_pool)	/* in,own: buffer pool instance
					to free */
{
	buf_chunk_t*	chunk;
	buf_chunk_t*	chunks;
	buf_page_t*	bpage;
	buf_page_t*	prev_bpage = 0;

	mutex_free(&buf_pool->mutex);
	mutex_free(&buf_pool->zip_mutex);
	mutex_free(&buf_pool->flush_list_mutex);

	if (buf_pool->flush_rbt) {
		rbt_free(buf_pool->flush_rbt);
		buf_pool->flush_rbt = NULL;
	}

	for (bpage = UT_LIST_GET_LAST(buf_pool->LRU);
	     bpage != NULL;
	     bpage = prev_bpage) {

		prev_bpage = UT_LIST_GET_PREV(LRU, bpage);
		buf_page_state	state = buf_page_get_state(bpage);

		ut_ad(buf_page_in_file(bpage));
		ut_ad(bpage->in_LRU_list);

		if (state != BUF_BLOCK_FILE_PAGE) {
			/* We must not have any dirty block except
			when doing a fast shutdown. */
			ut_ad(state == BUF_BLOCK_ZIP_PAGE
			      || srv_fast_shutdown == 2);
			buf_page_free_descriptor(bpage);
		}
	}

	ut_free(buf_pool->watch);
	buf_pool->watch = NULL;

	chunks = buf_pool->chunks;
	chunk = chunks + buf_pool->n_chunks;

	while (--chunk >= chunks) {
		buf_block_t*	block = chunk->blocks;

		for (ulint i = chunk->size; i--; block++) {
			mutex_free(&block->mutex);
			rw_lock_free(&block->lock);

			ut_d(rw_lock_free(&block->debug_latch));
		}

		buf_pool->allocator.deallocate_large(
			chunk->mem, &chunk->mem_pfx);
	}

	for (ulint i = BUF_FLUSH_LRU; i < BUF_FLUSH_N_TYPES; ++i) {
		os_event_destroy(buf_pool->no_flush[i]);
	}

	ut_free(buf_pool->chunks);
	ha_clear(buf_pool->page_hash);
	hash_table_free(buf_pool->page_hash);
	hash_table_free(buf_pool->zip_hash);

	/* Free all used temporary slots */
	if (buf_pool->tmp_arr) {
		for(ulint i = 0; i < buf_pool->tmp_arr->n_slots; i++) {
			buf_tmp_buffer_t* slot = &(buf_pool->tmp_arr->slots[i]);
			if (slot && slot->crypt_buf) {
				aligned_free(slot->crypt_buf);
				slot->crypt_buf = NULL;
			}

			if (slot && slot->comp_buf) {
				aligned_free(slot->comp_buf);
				slot->comp_buf = NULL;
			}
		}

		ut_free(buf_pool->tmp_arr->slots);
		ut_free(buf_pool->tmp_arr);
		buf_pool->tmp_arr = NULL;
	}

	buf_pool->allocator.~ut_allocator();
}

/********************************************************************//**
Creates the buffer pool.
@return DB_SUCCESS if success, DB_ERROR if not enough memory or error */
dberr_t
buf_pool_init(
/*==========*/
	ulint	total_size,	/*!< in: size of the total pool in bytes */
	ulint	n_instances)	/*!< in: number of instances */
{
	ulint		i;
	const ulint	size	= total_size / n_instances;

	ut_ad(n_instances > 0);
	ut_ad(n_instances <= MAX_BUFFER_POOLS);
	ut_ad(n_instances == srv_buf_pool_instances);

	NUMA_MEMPOLICY_INTERLEAVE_IN_SCOPE;

	buf_pool_resizing = false;
	buf_pool_withdrawing = false;
	buf_withdraw_clock = 0;

	buf_pool_ptr = (buf_pool_t*) ut_zalloc_nokey(
		n_instances * sizeof *buf_pool_ptr);

	buf_chunk_map_reg = UT_NEW_NOKEY(buf_pool_chunk_map_t());

	for (i = 0; i < n_instances; i++) {
		buf_pool_t*	ptr	= &buf_pool_ptr[i];

		if (buf_pool_init_instance(ptr, size, i) != DB_SUCCESS) {

			/* Free all the instances created so far. */
			buf_pool_free(i);

			return(DB_ERROR);
		}
	}

	buf_chunk_map_ref = buf_chunk_map_reg;

	buf_pool_set_sizes();
	buf_LRU_old_ratio_update(100 * 3/ 8, FALSE);

	btr_search_sys_create(buf_pool_get_curr_size() / sizeof(void*) / 64);

	return(DB_SUCCESS);
}

/********************************************************************//**
Frees the buffer pool at shutdown.  This must not be invoked before
freeing all mutexes. */
void
buf_pool_free(
/*==========*/
	ulint	n_instances)	/*!< in: numbere of instances to free */
{
	for (ulint i = 0; i < n_instances; i++) {
		buf_pool_free_instance(buf_pool_from_array(i));
	}

	UT_DELETE(buf_chunk_map_reg);
	buf_chunk_map_reg = buf_chunk_map_ref = NULL;

	ut_free(buf_pool_ptr);
	buf_pool_ptr = NULL;
}

/** Reallocate a control block.
@param[in]	buf_pool	buffer pool instance
@param[in]	block		pointer to control block
@retval false	if failed because of no free blocks. */
static
bool
buf_page_realloc(
	buf_pool_t*	buf_pool,
	buf_block_t*	block)
{
	buf_block_t*	new_block;

	ut_ad(buf_pool_withdrawing);
	ut_ad(buf_pool_mutex_own(buf_pool));
	ut_ad(buf_block_get_state(block) == BUF_BLOCK_FILE_PAGE);

	new_block = buf_LRU_get_free_only(buf_pool);

	if (new_block == NULL) {
		return(false); /* free_list was not enough */
	}

	rw_lock_t*	hash_lock = buf_page_hash_lock_get(buf_pool, block->page.id);

	rw_lock_x_lock(hash_lock);
	mutex_enter(&block->mutex);

	if (buf_page_can_relocate(&block->page)) {
		mutex_enter(&new_block->mutex);

		memcpy(new_block->frame, block->frame, srv_page_size);
		new (&new_block->page) buf_page_t(block->page);

		/* relocate LRU list */
		ut_ad(block->page.in_LRU_list);
		ut_ad(!block->page.in_zip_hash);
		ut_d(block->page.in_LRU_list = FALSE);

		buf_LRU_adjust_hp(buf_pool, &block->page);

		buf_page_t*	prev_b = UT_LIST_GET_PREV(LRU, &block->page);
		UT_LIST_REMOVE(buf_pool->LRU, &block->page);

		if (prev_b != NULL) {
			UT_LIST_INSERT_AFTER(buf_pool->LRU, prev_b, &new_block->page);
		} else {
			UT_LIST_ADD_FIRST(buf_pool->LRU, &new_block->page);
		}

		if (buf_pool->LRU_old == &block->page) {
			buf_pool->LRU_old = &new_block->page;
		}

		ut_ad(new_block->page.in_LRU_list);

		/* relocate unzip_LRU list */
		if (block->page.zip.data != NULL) {
			ut_ad(block->in_unzip_LRU_list);
			ut_d(new_block->in_unzip_LRU_list = TRUE);
			UNIV_MEM_DESC(&new_block->page.zip.data,
				      page_zip_get_size(&new_block->page.zip));

			buf_block_t*	prev_block = UT_LIST_GET_PREV(unzip_LRU, block);
			UT_LIST_REMOVE(buf_pool->unzip_LRU, block);

			ut_d(block->in_unzip_LRU_list = FALSE);
			block->page.zip.data = NULL;
			page_zip_set_size(&block->page.zip, 0);

			if (prev_block != NULL) {
				UT_LIST_INSERT_AFTER(buf_pool->unzip_LRU, prev_block, new_block);
			} else {
				UT_LIST_ADD_FIRST(buf_pool->unzip_LRU, new_block);
			}
		} else {
			ut_ad(!block->in_unzip_LRU_list);
			ut_d(new_block->in_unzip_LRU_list = FALSE);
		}

		/* relocate buf_pool->page_hash */
		ut_ad(block->page.in_page_hash);
		ut_ad(&block->page == buf_page_hash_get_low(buf_pool,
							    block->page.id));
		ut_d(block->page.in_page_hash = FALSE);
		ulint	fold = block->page.id.fold();
		ut_ad(fold == new_block->page.id.fold());
		HASH_DELETE(buf_page_t, hash, buf_pool->page_hash, fold, (&block->page));
		HASH_INSERT(buf_page_t, hash, buf_pool->page_hash, fold, (&new_block->page));

		ut_ad(new_block->page.in_page_hash);

		buf_block_modify_clock_inc(block);
		memset(block->frame + FIL_PAGE_OFFSET, 0xff, 4);
		memset(block->frame + FIL_PAGE_ARCH_LOG_NO_OR_SPACE_ID, 0xff, 4);
		UNIV_MEM_INVALID(block->frame, UNIV_PAGE_SIZE);
		buf_block_set_state(block, BUF_BLOCK_REMOVE_HASH);
		block->page.id
		    = page_id_t(ULINT32_UNDEFINED, ULINT32_UNDEFINED);

		/* Relocate buf_pool->flush_list. */
		if (block->page.oldest_modification) {
			buf_flush_relocate_on_flush_list(
				&block->page, &new_block->page);
		}

		/* set other flags of buf_block_t */

#ifdef BTR_CUR_HASH_ADAPT
		/* This code should only be executed by buf_pool_resize(),
		while the adaptive hash index is disabled. */
		assert_block_ahi_empty(block);
		assert_block_ahi_empty_on_init(new_block);
		ut_ad(!block->index);
		new_block->index	= NULL;
		new_block->n_hash_helps	= 0;
		new_block->n_fields	= 1;
		new_block->left_side	= TRUE;
#endif /* BTR_CUR_HASH_ADAPT */

		new_block->lock_hash_val = block->lock_hash_val;
		ut_ad(new_block->lock_hash_val == lock_rec_hash(
			new_block->page.id.space(),
			new_block->page.id.page_no()));

		rw_lock_x_unlock(hash_lock);
		mutex_exit(&new_block->mutex);

		/* free block */
		buf_block_set_state(block, BUF_BLOCK_MEMORY);
		buf_LRU_block_free_non_file_page(block);

		mutex_exit(&block->mutex);
	} else {
		rw_lock_x_unlock(hash_lock);
		mutex_exit(&block->mutex);

		/* free new_block */
		mutex_enter(&new_block->mutex);
		buf_LRU_block_free_non_file_page(new_block);
		mutex_exit(&new_block->mutex);
	}

	return(true); /* free_list was enough */
}

/** Sets the global variable that feeds MySQL's innodb_buffer_pool_resize_status
to the specified string. The format and the following parameters are the
same as the ones used for printf(3).
@param[in]	fmt	format
@param[in]	...	extra parameters according to fmt */
static
void
buf_resize_status(
	const char*	fmt,
	...)
{
	va_list	ap;

	va_start(ap, fmt);

	vsnprintf(
		export_vars.innodb_buffer_pool_resize_status,
		sizeof(export_vars.innodb_buffer_pool_resize_status),
		fmt, ap);

	va_end(ap);

	ib::info() << export_vars.innodb_buffer_pool_resize_status;
}

/** Determines if a block is intended to be withdrawn.
@param[in]	buf_pool	buffer pool instance
@param[in]	block		pointer to control block
@retval true	if will be withdrawn */
bool
buf_block_will_withdrawn(
	buf_pool_t*		buf_pool,
	const buf_block_t*	block)
{
	ut_ad(buf_pool->curr_size < buf_pool->old_size);
	ut_ad(!buf_pool_resizing || buf_pool_mutex_own(buf_pool));

	const buf_chunk_t*	chunk
		= buf_pool->chunks + buf_pool->n_chunks_new;
	const buf_chunk_t*	echunk
		= buf_pool->chunks + buf_pool->n_chunks;

	while (chunk < echunk) {
		if (block >= chunk->blocks
		    && block < chunk->blocks + chunk->size) {
			return(true);
		}
		++chunk;
	}

	return(false);
}

/** Determines if a frame is intended to be withdrawn.
@param[in]	buf_pool	buffer pool instance
@param[in]	ptr		pointer to a frame
@retval true	if will be withdrawn */
bool
buf_frame_will_withdrawn(
	buf_pool_t*	buf_pool,
	const byte*	ptr)
{
	ut_ad(buf_pool->curr_size < buf_pool->old_size);
	ut_ad(!buf_pool_resizing || buf_pool_mutex_own(buf_pool));

	const buf_chunk_t*	chunk
		= buf_pool->chunks + buf_pool->n_chunks_new;
	const buf_chunk_t*	echunk
		= buf_pool->chunks + buf_pool->n_chunks;

	while (chunk < echunk) {
		if (ptr >= chunk->blocks->frame
		    && ptr < (chunk->blocks + chunk->size - 1)->frame
			     + UNIV_PAGE_SIZE) {
			return(true);
		}
		++chunk;
	}

	return(false);
}

/** Withdraw the buffer pool blocks from end of the buffer pool instance
until withdrawn by buf_pool->withdraw_target.
@param[in]	buf_pool	buffer pool instance
@retval true	if retry is needed */
static
bool
buf_pool_withdraw_blocks(
	buf_pool_t*	buf_pool)
{
	buf_block_t*	block;
	ulint		loop_count = 0;
	ulint		i = buf_pool_index(buf_pool);

	ib::info() << "buffer pool " << i
		<< " : start to withdraw the last "
		<< buf_pool->withdraw_target << " blocks.";

	/* Minimize buf_pool->zip_free[i] lists */
	buf_pool_mutex_enter(buf_pool);
	buf_buddy_condense_free(buf_pool);
	buf_pool_mutex_exit(buf_pool);

	while (UT_LIST_GET_LEN(buf_pool->withdraw)
	       < buf_pool->withdraw_target) {

		/* try to withdraw from free_list */
		ulint	count1 = 0;

		buf_pool_mutex_enter(buf_pool);
		block = reinterpret_cast<buf_block_t*>(
			UT_LIST_GET_FIRST(buf_pool->free));
		while (block != NULL
		       && UT_LIST_GET_LEN(buf_pool->withdraw)
			  < buf_pool->withdraw_target) {
			ut_ad(block->page.in_free_list);
			ut_ad(!block->page.in_flush_list);
			ut_ad(!block->page.in_LRU_list);
			ut_a(!buf_page_in_file(&block->page));

			buf_block_t*	next_block;
			next_block = reinterpret_cast<buf_block_t*>(
				UT_LIST_GET_NEXT(
					list, &block->page));

			if (buf_block_will_withdrawn(buf_pool, block)) {
				/* This should be withdrawn */
				UT_LIST_REMOVE(
					buf_pool->free,
					&block->page);
				UT_LIST_ADD_LAST(
					buf_pool->withdraw,
					&block->page);
				ut_d(block->in_withdraw_list = TRUE);
				count1++;
			}

			block = next_block;
		}
		buf_pool_mutex_exit(buf_pool);

		/* reserve free_list length */
		if (UT_LIST_GET_LEN(buf_pool->withdraw)
		    < buf_pool->withdraw_target) {
			ulint	scan_depth;
			flush_counters_t n;

			/* cap scan_depth with current LRU size. */
			buf_pool_mutex_enter(buf_pool);
			scan_depth = UT_LIST_GET_LEN(buf_pool->LRU);
			buf_pool_mutex_exit(buf_pool);

			scan_depth = ut_min(
				ut_max(buf_pool->withdraw_target
				       - UT_LIST_GET_LEN(buf_pool->withdraw),
				       static_cast<ulint>(srv_LRU_scan_depth)),
				scan_depth);

			buf_flush_do_batch(buf_pool, BUF_FLUSH_LRU,
				scan_depth, 0, &n);
			buf_flush_wait_batch_end(buf_pool, BUF_FLUSH_LRU);

			if (n.flushed) {
				MONITOR_INC_VALUE_CUMULATIVE(
					MONITOR_LRU_BATCH_FLUSH_TOTAL_PAGE,
					MONITOR_LRU_BATCH_FLUSH_COUNT,
					MONITOR_LRU_BATCH_FLUSH_PAGES,
					n.flushed);
			}
		}

		/* relocate blocks/buddies in withdrawn area */
		ulint	count2 = 0;

		buf_pool_mutex_enter(buf_pool);
		buf_page_t*	bpage;
		bpage = UT_LIST_GET_FIRST(buf_pool->LRU);
		while (bpage != NULL) {
			BPageMutex*	block_mutex;
			buf_page_t*	next_bpage;

			block_mutex = buf_page_get_mutex(bpage);
			mutex_enter(block_mutex);

			next_bpage = UT_LIST_GET_NEXT(LRU, bpage);

			if (bpage->zip.data != NULL
			    && buf_frame_will_withdrawn(
				buf_pool,
				static_cast<byte*>(bpage->zip.data))) {

				if (buf_page_can_relocate(bpage)) {
					mutex_exit(block_mutex);
					buf_pool_mutex_exit_forbid(buf_pool);
					if(!buf_buddy_realloc(
						buf_pool, bpage->zip.data,
						page_zip_get_size(
							&bpage->zip))) {

						/* failed to allocate block */
						buf_pool_mutex_exit_allow(
							buf_pool);
						break;
					}
					buf_pool_mutex_exit_allow(buf_pool);
					mutex_enter(block_mutex);
					count2++;
				}
				/* NOTE: if the page is in use,
				not reallocated yet */
			}

			if (buf_page_get_state(bpage)
			    == BUF_BLOCK_FILE_PAGE
			    && buf_block_will_withdrawn(
				buf_pool,
				reinterpret_cast<buf_block_t*>(bpage))) {

				if (buf_page_can_relocate(bpage)) {
					mutex_exit(block_mutex);
					buf_pool_mutex_exit_forbid(buf_pool);
					if(!buf_page_realloc(
						buf_pool,
						reinterpret_cast<buf_block_t*>(
							bpage))) {
						/* failed to allocate block */
						buf_pool_mutex_exit_allow(
							buf_pool);
						break;
					}
					buf_pool_mutex_exit_allow(buf_pool);
					count2++;
				} else {
					mutex_exit(block_mutex);
				}
				/* NOTE: if the page is in use,
				not reallocated yet */
			} else {
				mutex_exit(block_mutex);
			}

			bpage = next_bpage;
		}
		buf_pool_mutex_exit(buf_pool);

		buf_resize_status(
			"buffer pool %lu : withdrawing blocks. (%lu/%lu)",
			i, UT_LIST_GET_LEN(buf_pool->withdraw),
			buf_pool->withdraw_target);

		ib::info() << "buffer pool " << i << " : withdrew "
			<< count1 << " blocks from free list."
			<< " Tried to relocate " << count2 << " pages ("
			<< UT_LIST_GET_LEN(buf_pool->withdraw) << "/"
			<< buf_pool->withdraw_target << ").";

		if (++loop_count >= 10) {
			/* give up for now.
			retried after user threads paused. */

			ib::info() << "buffer pool " << i
				<< " : will retry to withdraw later.";

			/* need retry later */
			return(true);
		}
	}

	/* confirm withdrawn enough */
	const buf_chunk_t*	chunk
		= buf_pool->chunks + buf_pool->n_chunks_new;
	const buf_chunk_t*	echunk
		= buf_pool->chunks + buf_pool->n_chunks;

	while (chunk < echunk) {
		block = chunk->blocks;
		for (ulint j = chunk->size; j--; block++) {
			/* If !=BUF_BLOCK_NOT_USED block in the
			withdrawn area, it means corruption
			something */
			ut_a(buf_block_get_state(block)
				== BUF_BLOCK_NOT_USED);
			ut_ad(block->in_withdraw_list);
		}
		++chunk;
	}

	ib::info() << "buffer pool " << i << " : withdrawn target "
		<< UT_LIST_GET_LEN(buf_pool->withdraw) << " blocks.";

	/* retry is not needed */
	++buf_withdraw_clock;

	return(false);
}

/** resize page_hash and zip_hash for a buffer pool instance.
@param[in]	buf_pool	buffer pool instance */
static
void
buf_pool_resize_hash(
	buf_pool_t*	buf_pool)
{
	hash_table_t*	new_hash_table;

	ut_ad(buf_pool->page_hash_old == NULL);

	/* recreate page_hash */
	new_hash_table = ib_recreate(
		buf_pool->page_hash, 2 * buf_pool->curr_size);

	for (ulint i = 0; i < hash_get_n_cells(buf_pool->page_hash); i++) {
		buf_page_t*	bpage;

		bpage = static_cast<buf_page_t*>(
			HASH_GET_FIRST(
				buf_pool->page_hash, i));

		while (bpage) {
			buf_page_t*	prev_bpage = bpage;
			ulint		fold;

			bpage = static_cast<buf_page_t*>(
				HASH_GET_NEXT(
					hash, prev_bpage));

			fold = prev_bpage->id.fold();

			HASH_DELETE(buf_page_t, hash,
				buf_pool->page_hash, fold,
				prev_bpage);

			HASH_INSERT(buf_page_t, hash,
				new_hash_table, fold,
				prev_bpage);
		}
	}

	buf_pool->page_hash_old = buf_pool->page_hash;
	buf_pool->page_hash = new_hash_table;

	/* recreate zip_hash */
	new_hash_table = hash_create(2 * buf_pool->curr_size);

	for (ulint i = 0; i < hash_get_n_cells(buf_pool->zip_hash); i++) {
		buf_page_t*	bpage;

		bpage = static_cast<buf_page_t*>(
			HASH_GET_FIRST(buf_pool->zip_hash, i));

		while (bpage) {
			buf_page_t*	prev_bpage = bpage;
			ulint		fold;

			bpage = static_cast<buf_page_t*>(
				HASH_GET_NEXT(
					hash, prev_bpage));

			fold = BUF_POOL_ZIP_FOLD(
				reinterpret_cast<buf_block_t*>(
					prev_bpage));

			HASH_DELETE(buf_page_t, hash,
				buf_pool->zip_hash, fold,
				prev_bpage);

			HASH_INSERT(buf_page_t, hash,
				new_hash_table, fold,
				prev_bpage);
		}
	}

	hash_table_free(buf_pool->zip_hash);
	buf_pool->zip_hash = new_hash_table;
}

#ifndef DBUG_OFF
/** This is a debug routine to inject an memory allocation failure error. */
static
void
buf_pool_resize_chunk_make_null(buf_chunk_t** new_chunks)
{
	static int count = 0;

	if (count == 1) {
		ut_free(*new_chunks);
		*new_chunks = NULL;
	}

	count++;
}
#endif // DBUG_OFF

/** Resize the buffer pool based on srv_buf_pool_size from
srv_buf_pool_old_size. */
static
void
buf_pool_resize()
{
	buf_pool_t*	buf_pool;
	ulint		new_instance_size;
	bool		warning = false;

	NUMA_MEMPOLICY_INTERLEAVE_IN_SCOPE;

	ut_ad(!buf_pool_resizing);
	ut_ad(!buf_pool_withdrawing);
	ut_ad(srv_buf_pool_chunk_unit > 0);

	new_instance_size = srv_buf_pool_size / srv_buf_pool_instances;
	new_instance_size /= UNIV_PAGE_SIZE;

	buf_resize_status("Resizing buffer pool from " ULINTPF " to "
			  ULINTPF " (unit=" ULINTPF ").",
			  srv_buf_pool_old_size, srv_buf_pool_size,
			  srv_buf_pool_chunk_unit);

	/* set new limit for all buffer pool for resizing */
	for (ulint i = 0; i < srv_buf_pool_instances; i++) {
		buf_pool = buf_pool_from_array(i);
		buf_pool_mutex_enter(buf_pool);

		ut_ad(buf_pool->curr_size == buf_pool->old_size);
		ut_ad(buf_pool->n_chunks_new == buf_pool->n_chunks);
		ut_ad(UT_LIST_GET_LEN(buf_pool->withdraw) == 0);
		ut_ad(buf_pool->flush_rbt == NULL);

		buf_pool->curr_size = new_instance_size;

		buf_pool->n_chunks_new = new_instance_size * UNIV_PAGE_SIZE
			/ srv_buf_pool_chunk_unit;

		buf_pool_mutex_exit(buf_pool);
	}
#ifdef BTR_CUR_HASH_ADAPT
	/* disable AHI if needed */
	bool	btr_search_disabled = false;

	buf_resize_status("Disabling adaptive hash index.");

	btr_search_s_lock_all();
	if (btr_search_enabled) {
		btr_search_s_unlock_all();
		btr_search_disabled = true;
	} else {
		btr_search_s_unlock_all();
	}

	btr_search_disable(true);

	if (btr_search_disabled) {
		ib::info() << "disabled adaptive hash index.";
	}
#endif /* BTR_CUR_HASH_ADAPT */

	/* set withdraw target */
	for (ulint i = 0; i < srv_buf_pool_instances; i++) {
		buf_pool = buf_pool_from_array(i);
		if (buf_pool->curr_size < buf_pool->old_size) {
			ulint	withdraw_target = 0;

			const buf_chunk_t*	chunk
				= buf_pool->chunks + buf_pool->n_chunks_new;
			const buf_chunk_t*	echunk
				= buf_pool->chunks + buf_pool->n_chunks;

			while (chunk < echunk) {
				withdraw_target += chunk->size;
				++chunk;
			}

			ut_ad(buf_pool->withdraw_target == 0);
			buf_pool->withdraw_target = withdraw_target;
			buf_pool_withdrawing = true;
		}
	}

	buf_resize_status("Withdrawing blocks to be shrunken.");

	ib_time_t	withdraw_started = ut_time();
	ulint		message_interval = 60;
	ulint		retry_interval = 1;

withdraw_retry:
	bool	should_retry_withdraw = false;

	/* wait for the number of blocks fit to the new size (if needed)*/
	for (ulint i = 0; i < srv_buf_pool_instances; i++) {
		buf_pool = buf_pool_from_array(i);
		if (buf_pool->curr_size < buf_pool->old_size) {

			should_retry_withdraw |=
				buf_pool_withdraw_blocks(buf_pool);
		}
	}

	if (srv_shutdown_state != SRV_SHUTDOWN_NONE) {
		/* abort to resize for shutdown. */
		buf_pool_withdrawing = false;
		return;
	}

	/* abort buffer pool load */
	buf_load_abort();

	if (should_retry_withdraw
	    && ut_difftime(ut_time(), withdraw_started) >= message_interval) {

		if (message_interval > 900) {
			message_interval = 1800;
		} else {
			message_interval *= 2;
		}

		lock_mutex_enter();
		trx_sys_mutex_enter();
		bool	found = false;
		for (trx_t* trx = UT_LIST_GET_FIRST(trx_sys->mysql_trx_list);
		     trx != NULL;
		     trx = UT_LIST_GET_NEXT(mysql_trx_list, trx)) {
			if (trx->state != TRX_STATE_NOT_STARTED
			    && trx->mysql_thd != NULL
			    && ut_difftime(withdraw_started,
					   trx->start_time) > 0) {
				if (!found) {
					ib::warn() <<
						"The following trx might hold"
						" the blocks in buffer pool to"
					        " be withdrawn. Buffer pool"
						" resizing can complete only"
						" after all the transactions"
						" below release the blocks.";
					found = true;
				}

				lock_trx_print_wait_and_mvcc_state(
					stderr, trx);
			}
		}
		trx_sys_mutex_exit();
		lock_mutex_exit();

		withdraw_started = ut_time();
	}

	if (should_retry_withdraw) {
		ib::info() << "Will retry to withdraw " << retry_interval
			<< " seconds later.";
		os_thread_sleep(retry_interval * 1000000);

		if (retry_interval > 5) {
			retry_interval = 10;
		} else {
			retry_interval *= 2;
		}

		goto withdraw_retry;
	}

	buf_pool_withdrawing = false;

	buf_resize_status("Latching whole of buffer pool.");

#ifndef DBUG_OFF
	{
		bool	should_wait = true;

		while (should_wait) {
			should_wait = false;
			DBUG_EXECUTE_IF(
				"ib_buf_pool_resize_wait_before_resize",
				should_wait = true; os_thread_sleep(10000););
		}
	}
#endif /* !DBUG_OFF */

	if (srv_shutdown_state != SRV_SHUTDOWN_NONE) {
		return;
	}

	/* Indicate critical path */
	buf_pool_resizing = true;

	/* Acquire all buf_pool_mutex/hash_lock */
	for (ulint i = 0; i < srv_buf_pool_instances; ++i) {
		buf_pool_t*	buf_pool = buf_pool_from_array(i);

		buf_pool_mutex_enter(buf_pool);
	}
	for (ulint i = 0; i < srv_buf_pool_instances; ++i) {
		buf_pool_t*	buf_pool = buf_pool_from_array(i);

		hash_lock_x_all(buf_pool->page_hash);
	}

	buf_chunk_map_reg = UT_NEW_NOKEY(buf_pool_chunk_map_t());

	/* add/delete chunks */
	for (ulint i = 0; i < srv_buf_pool_instances; ++i) {
		buf_pool_t*	buf_pool = buf_pool_from_array(i);
		buf_chunk_t*	chunk;
		buf_chunk_t*	echunk;

		buf_resize_status("buffer pool %lu :"
			" resizing with chunks %lu to %lu.",
			i, buf_pool->n_chunks, buf_pool->n_chunks_new);

		if (buf_pool->n_chunks_new < buf_pool->n_chunks) {
			/* delete chunks */
			chunk = buf_pool->chunks
				+ buf_pool->n_chunks_new;
			echunk = buf_pool->chunks + buf_pool->n_chunks;

			ulint	sum_freed = 0;

			while (chunk < echunk) {
				buf_block_t*	block = chunk->blocks;

				for (ulint j = chunk->size;
				     j--; block++) {
					mutex_free(&block->mutex);
					rw_lock_free(&block->lock);

					ut_d(rw_lock_free(
						&block->debug_latch));
				}

				buf_pool->allocator.deallocate_large(
					chunk->mem, &chunk->mem_pfx);

				sum_freed += chunk->size;

				++chunk;
			}

			/* discard withdraw list */
			UT_LIST_INIT(buf_pool->withdraw,
				     &buf_page_t::list);
			buf_pool->withdraw_target = 0;

			ib::info() << "buffer pool " << i << " : "
				<< buf_pool->n_chunks - buf_pool->n_chunks_new
				<< " chunks (" << sum_freed
				<< " blocks) were freed.";

			buf_pool->n_chunks = buf_pool->n_chunks_new;
		}

		{
			/* reallocate buf_pool->chunks */
			const ulint	new_chunks_size
				= buf_pool->n_chunks_new * sizeof(*chunk);

			buf_chunk_t*	new_chunks
				= reinterpret_cast<buf_chunk_t*>(
					ut_zalloc_nokey_nofatal(new_chunks_size));

			DBUG_EXECUTE_IF("buf_pool_resize_chunk_null",
				buf_pool_resize_chunk_make_null(&new_chunks););

			if (new_chunks == NULL) {
				ib::error() << "buffer pool " << i
					<< " : failed to allocate"
					" the chunk array.";
				buf_pool->n_chunks_new
					= buf_pool->n_chunks;
				warning = true;
				buf_pool->chunks_old = NULL;
				for (ulint j = 0; j < buf_pool->n_chunks_new; j++) {
					buf_pool_register_chunk(&(buf_pool->chunks[j]));
				}
				goto calc_buf_pool_size;
			}

			ulint	n_chunks_copy = ut_min(buf_pool->n_chunks_new,
						       buf_pool->n_chunks);

			memcpy(new_chunks, buf_pool->chunks,
			       n_chunks_copy * sizeof(*chunk));

			for (ulint j = 0; j < n_chunks_copy; j++) {
				buf_pool_register_chunk(&new_chunks[j]);
			}

			buf_pool->chunks_old = buf_pool->chunks;
			buf_pool->chunks = new_chunks;
		}


		if (buf_pool->n_chunks_new > buf_pool->n_chunks) {
			/* add chunks */
			chunk = buf_pool->chunks + buf_pool->n_chunks;
			echunk = buf_pool->chunks
				+ buf_pool->n_chunks_new;

			ulint	sum_added = 0;
			ulint	n_chunks = buf_pool->n_chunks;

			while (chunk < echunk) {
				ulong	unit = srv_buf_pool_chunk_unit;

				if (!buf_chunk_init(buf_pool, chunk, unit)) {

					ib::error() << "buffer pool " << i
						<< " : failed to allocate"
						" new memory.";

					warning = true;

					buf_pool->n_chunks_new
						= n_chunks;

					break;
				}

				sum_added += chunk->size;

				++n_chunks;
				++chunk;
			}

			ib::info() << "buffer pool " << i << " : "
				<< buf_pool->n_chunks_new - buf_pool->n_chunks
				<< " chunks (" << sum_added
				<< " blocks) were added.";

			buf_pool->n_chunks = n_chunks;
		}
calc_buf_pool_size:

		/* recalc buf_pool->curr_size */
		ulint	new_size = 0;

		chunk = buf_pool->chunks;
		do {
			new_size += chunk->size;
		} while (++chunk < buf_pool->chunks
				   + buf_pool->n_chunks);

		buf_pool->curr_size = new_size;
		buf_pool->n_chunks_new = buf_pool->n_chunks;

		if (buf_pool->chunks_old) {
			ut_free(buf_pool->chunks_old);
			buf_pool->chunks_old = NULL;
		}
	}

	buf_pool_chunk_map_t*	chunk_map_old = buf_chunk_map_ref;
	buf_chunk_map_ref = buf_chunk_map_reg;

	/* set instance sizes */
	{
		ulint	curr_size = 0;

		for (ulint i = 0; i < srv_buf_pool_instances; i++) {
			buf_pool = buf_pool_from_array(i);

			ut_ad(UT_LIST_GET_LEN(buf_pool->withdraw) == 0);

			buf_pool->read_ahead_area =
				ut_min(BUF_READ_AHEAD_PAGES,
				       ut_2_power_up(buf_pool->curr_size /
						      BUF_READ_AHEAD_PORTION));
			buf_pool->curr_pool_size
				= buf_pool->curr_size * UNIV_PAGE_SIZE;
			curr_size += buf_pool->curr_pool_size;
			buf_pool->old_size = buf_pool->curr_size;
		}
		srv_buf_pool_curr_size = curr_size;
		innodb_set_buf_pool_size(buf_pool_size_align(curr_size));
	}

	const bool	new_size_too_diff
		= srv_buf_pool_base_size > srv_buf_pool_size * 2
			|| srv_buf_pool_base_size * 2 < srv_buf_pool_size;

	/* Normalize page_hash and zip_hash,
	if the new size is too different */
	if (!warning && new_size_too_diff) {

		buf_resize_status("Resizing hash tables.");

		for (ulint i = 0; i < srv_buf_pool_instances; ++i) {
			buf_pool_t*	buf_pool = buf_pool_from_array(i);

			buf_pool_resize_hash(buf_pool);

			ib::info() << "buffer pool " << i
				<< " : hash tables were resized.";
		}
	}

	/* Release all buf_pool_mutex/page_hash */
	for (ulint i = 0; i < srv_buf_pool_instances; ++i) {
		buf_pool_t*	buf_pool = buf_pool_from_array(i);

		hash_unlock_x_all(buf_pool->page_hash);
		buf_pool_mutex_exit(buf_pool);

		if (buf_pool->page_hash_old != NULL) {
			hash_table_free(buf_pool->page_hash_old);
			buf_pool->page_hash_old = NULL;
		}
	}

	UT_DELETE(chunk_map_old);

	buf_pool_resizing = false;

	/* Normalize other components, if the new size is too different */
	if (!warning && new_size_too_diff) {
		srv_buf_pool_base_size = srv_buf_pool_size;

		buf_resize_status("Resizing also other hash tables.");

		/* normalize lock_sys */
		srv_lock_table_size = 5 * (srv_buf_pool_size / UNIV_PAGE_SIZE);
		lock_sys_resize(srv_lock_table_size);

		/* normalize btr_search_sys */
		btr_search_sys_resize(
			buf_pool_get_curr_size() / sizeof(void*) / 64);

		/* normalize dict_sys */
		dict_resize();

		ib::info() << "Resized hash tables at lock_sys,"
#ifdef BTR_CUR_HASH_ADAPT
			" adaptive hash index,"
#endif /* BTR_CUR_HASH_ADAPT */
			" dictionary.";
	}

	/* normalize ibuf->max_size */
	ibuf_max_size_update(srv_change_buffer_max_size);

	if (srv_buf_pool_old_size != srv_buf_pool_size) {

		ib::info() << "Completed to resize buffer pool from "
			<< srv_buf_pool_old_size
			<< " to " << srv_buf_pool_size << ".";
		srv_buf_pool_old_size = srv_buf_pool_size;
	}

#ifdef BTR_CUR_HASH_ADAPT
	/* enable AHI if needed */
	if (btr_search_disabled) {
		btr_search_enable();
		ib::info() << "Re-enabled adaptive hash index.";
	}
#endif /* BTR_CUR_HASH_ADAPT */

	char	now[32];

	ut_sprintf_timestamp(now);
	if (!warning) {
		buf_resize_status("Completed resizing buffer pool at %s.",
			now);
	} else {
		buf_resize_status("Resizing buffer pool failed,"
			" finished resizing at %s.", now);
	}

#if defined UNIV_DEBUG || defined UNIV_BUF_DEBUG
	ut_a(buf_validate());
#endif /* UNIV_DEBUG || UNIV_BUF_DEBUG */

	return;
}

/** This is the thread for resizing buffer pool. It waits for an event and
when waked up either performs a resizing and sleeps again.
@return	this function does not return, calls os_thread_exit()
*/
extern "C"
os_thread_ret_t
DECLARE_THREAD(buf_resize_thread)(void*)
{
	my_thread_init();

	while (srv_shutdown_state == SRV_SHUTDOWN_NONE) {
		os_event_wait(srv_buf_resize_event);
		os_event_reset(srv_buf_resize_event);

		if (srv_shutdown_state != SRV_SHUTDOWN_NONE) {
			break;
		}

		buf_pool_mutex_enter_all();
		if (srv_buf_pool_old_size == srv_buf_pool_size) {
			buf_pool_mutex_exit_all();
			std::ostringstream sout;
			sout << "Size did not change (old size = new size = "
				<< srv_buf_pool_size << ". Nothing to do.";
			buf_resize_status(sout.str().c_str());

			/* nothing to do */
			continue;
		}
		buf_pool_mutex_exit_all();

		buf_pool_resize();
	}

	srv_buf_resize_thread_active = false;

	my_thread_end();
	os_thread_exit();

	OS_THREAD_DUMMY_RETURN;
}

#ifdef BTR_CUR_HASH_ADAPT
/** Clear the adaptive hash index on all pages in the buffer pool. */
void
buf_pool_clear_hash_index()
{
	ulint	p;

	ut_ad(btr_search_own_all(RW_LOCK_X));
	ut_ad(!buf_pool_resizing);
	ut_ad(!btr_search_enabled);

	for (p = 0; p < srv_buf_pool_instances; p++) {
		buf_pool_t*	buf_pool = buf_pool_from_array(p);
		buf_chunk_t*	chunks	= buf_pool->chunks;
		buf_chunk_t*	chunk	= chunks + buf_pool->n_chunks;

		while (--chunk >= chunks) {
			buf_block_t*	block	= chunk->blocks;
			ulint		i	= chunk->size;

			for (; i--; block++) {
				dict_index_t*	index	= block->index;
				assert_block_ahi_valid(block);

				/* We can set block->index = NULL
				and block->n_pointers = 0
				when btr_search_own_all(RW_LOCK_X);
				see the comments in buf0buf.h */

				if (!index) {
# if defined UNIV_AHI_DEBUG || defined UNIV_DEBUG
					ut_a(!block->n_pointers);
# endif /* UNIV_AHI_DEBUG || UNIV_DEBUG */
					continue;
				}

				ut_d(buf_page_state state
				     = buf_block_get_state(block));
				/* Another thread may have set the
				state to BUF_BLOCK_REMOVE_HASH in
				buf_LRU_block_remove_hashed().

				The state change in buf_page_realloc()
				is not observable here, because in
				that case we would have !block->index.

				In the end, the entire adaptive hash
				index will be removed. */
				ut_ad(state == BUF_BLOCK_FILE_PAGE
				      || state == BUF_BLOCK_REMOVE_HASH);
# if defined UNIV_AHI_DEBUG || defined UNIV_DEBUG
				block->n_pointers = 0;
# endif /* UNIV_AHI_DEBUG || UNIV_DEBUG */
				block->index = NULL;
			}
		}
	}
}
#endif /* BTR_CUR_HASH_ADAPT */

/********************************************************************//**
Relocate a buffer control block.  Relocates the block on the LRU list
and in buf_pool->page_hash.  Does not relocate bpage->list.
The caller must take care of relocating bpage->list. */
static
void
buf_relocate(
/*=========*/
	buf_page_t*	bpage,	/*!< in/out: control block being relocated;
				buf_page_get_state(bpage) must be
				BUF_BLOCK_ZIP_DIRTY or BUF_BLOCK_ZIP_PAGE */
	buf_page_t*	dpage)	/*!< in/out: destination control block */
{
	buf_page_t*	b;
	buf_pool_t*	buf_pool = buf_pool_from_bpage(bpage);

	ut_ad(buf_pool_mutex_own(buf_pool));
	ut_ad(buf_page_hash_lock_held_x(buf_pool, bpage));
	ut_ad(mutex_own(buf_page_get_mutex(bpage)));
	ut_a(buf_page_get_io_fix(bpage) == BUF_IO_NONE);
	ut_a(bpage->buf_fix_count == 0);
	ut_ad(bpage->in_LRU_list);
	ut_ad(!bpage->in_zip_hash);
	ut_ad(bpage->in_page_hash);
	ut_ad(bpage == buf_page_hash_get_low(buf_pool, bpage->id));

	ut_ad(!buf_pool_watch_is_sentinel(buf_pool, bpage));
#ifdef UNIV_DEBUG
	switch (buf_page_get_state(bpage)) {
	case BUF_BLOCK_POOL_WATCH:
	case BUF_BLOCK_NOT_USED:
	case BUF_BLOCK_READY_FOR_USE:
	case BUF_BLOCK_FILE_PAGE:
	case BUF_BLOCK_MEMORY:
	case BUF_BLOCK_REMOVE_HASH:
		ut_error;
	case BUF_BLOCK_ZIP_DIRTY:
	case BUF_BLOCK_ZIP_PAGE:
		break;
	}
#endif /* UNIV_DEBUG */

	new (dpage) buf_page_t(*bpage);

	/* Important that we adjust the hazard pointer before
	removing bpage from LRU list. */
	buf_LRU_adjust_hp(buf_pool, bpage);

	ut_d(bpage->in_LRU_list = FALSE);
	ut_d(bpage->in_page_hash = FALSE);

	/* relocate buf_pool->LRU */
	b = UT_LIST_GET_PREV(LRU, bpage);
	UT_LIST_REMOVE(buf_pool->LRU, bpage);

	if (b != NULL) {
		UT_LIST_INSERT_AFTER(buf_pool->LRU, b, dpage);
	} else {
		UT_LIST_ADD_FIRST(buf_pool->LRU, dpage);
	}

	if (UNIV_UNLIKELY(buf_pool->LRU_old == bpage)) {
		buf_pool->LRU_old = dpage;
#ifdef UNIV_LRU_DEBUG
		/* buf_pool->LRU_old must be the first item in the LRU list
		whose "old" flag is set. */
		ut_a(buf_pool->LRU_old->old);
		ut_a(!UT_LIST_GET_PREV(LRU, buf_pool->LRU_old)
		     || !UT_LIST_GET_PREV(LRU, buf_pool->LRU_old)->old);
		ut_a(!UT_LIST_GET_NEXT(LRU, buf_pool->LRU_old)
		     || UT_LIST_GET_NEXT(LRU, buf_pool->LRU_old)->old);
	} else {
		/* Check that the "old" flag is consistent in
		the block and its neighbours. */
		buf_page_set_old(dpage, buf_page_is_old(dpage));
#endif /* UNIV_LRU_DEBUG */
	}

        ut_d(CheckInLRUList::validate(buf_pool));

	/* relocate buf_pool->page_hash */
	ulint	fold = bpage->id.fold();
	ut_ad(fold == dpage->id.fold());
	HASH_DELETE(buf_page_t, hash, buf_pool->page_hash, fold, bpage);
	HASH_INSERT(buf_page_t, hash, buf_pool->page_hash, fold, dpage);
}

/** Hazard Pointer implementation. */

/** Set current value
@param bpage	buffer block to be set as hp */
void
HazardPointer::set(buf_page_t* bpage)
{
	ut_ad(mutex_own(m_mutex));
	ut_ad(!bpage || buf_pool_from_bpage(bpage) == m_buf_pool);
	ut_ad(!bpage || buf_page_in_file(bpage));

	m_hp = bpage;
}

/** Checks if a bpage is the hp
@param bpage    buffer block to be compared
@return true if it is hp */

bool
HazardPointer::is_hp(const buf_page_t* bpage)
{
	ut_ad(mutex_own(m_mutex));
	ut_ad(!m_hp || buf_pool_from_bpage(m_hp) == m_buf_pool);
	ut_ad(!bpage || buf_pool_from_bpage(bpage) == m_buf_pool);

	return(bpage == m_hp);
}

/** Adjust the value of hp. This happens when some other thread working
on the same list attempts to remove the hp from the list.
@param bpage	buffer block to be compared */

void
FlushHp::adjust(const buf_page_t* bpage)
{
	ut_ad(bpage != NULL);

	/** We only support reverse traversal for now. */
	if (is_hp(bpage)) {
		m_hp = UT_LIST_GET_PREV(list, m_hp);
	}

	ut_ad(!m_hp || m_hp->in_flush_list);
}

/** Adjust the value of hp. This happens when some other thread working
on the same list attempts to remove the hp from the list.
@param bpage	buffer block to be compared */

void
LRUHp::adjust(const buf_page_t* bpage)
{
	ut_ad(bpage);

	/** We only support reverse traversal for now. */
	if (is_hp(bpage)) {
		m_hp = UT_LIST_GET_PREV(LRU, m_hp);
	}

	ut_ad(!m_hp || m_hp->in_LRU_list);
}

/** Selects from where to start a scan. If we have scanned too deep into
the LRU list it resets the value to the tail of the LRU list.
@return buf_page_t from where to start scan. */

buf_page_t*
LRUItr::start()
{
	ut_ad(mutex_own(m_mutex));

	if (!m_hp || m_hp->old) {
		m_hp = UT_LIST_GET_LAST(m_buf_pool->LRU);
	}

	return(m_hp);
}

/** Determine if a block is a sentinel for a buffer pool watch.
@param[in]	buf_pool	buffer pool instance
@param[in]	bpage		block
@return TRUE if a sentinel for a buffer pool watch, FALSE if not */
ibool
buf_pool_watch_is_sentinel(
	const buf_pool_t*	buf_pool,
	const buf_page_t*	bpage)
{
	/* We must also own the appropriate hash lock. */
	ut_ad(buf_page_hash_lock_held_s_or_x(buf_pool, bpage));
	ut_ad(buf_page_in_file(bpage));

	if (bpage < &buf_pool->watch[0]
	    || bpage >= &buf_pool->watch[BUF_POOL_WATCH_SIZE]) {

		ut_ad(buf_page_get_state(bpage) != BUF_BLOCK_ZIP_PAGE
		      || bpage->zip.data != NULL);

		return(FALSE);
	}

	ut_ad(buf_page_get_state(bpage) == BUF_BLOCK_ZIP_PAGE);
	ut_ad(!bpage->in_zip_hash);
	ut_ad(bpage->in_page_hash);
	ut_ad(bpage->zip.data == NULL);
	return(TRUE);
}

/** Add watch for the given page to be read in. Caller must have
appropriate hash_lock for the bpage. This function may release the
hash_lock and reacquire it.
@param[in]	page_id		page id
@param[in,out]	hash_lock	hash_lock currently latched
@return NULL if watch set, block if the page is in the buffer pool */
static
buf_page_t*
buf_pool_watch_set(
	const page_id_t		page_id,
	rw_lock_t**		hash_lock)
{
	buf_page_t*	bpage;
	ulint		i;
	buf_pool_t*	buf_pool = buf_pool_get(page_id);

	ut_ad(*hash_lock == buf_page_hash_lock_get(buf_pool, page_id));

	ut_ad(rw_lock_own(*hash_lock, RW_LOCK_X));

	bpage = buf_page_hash_get_low(buf_pool, page_id);

	if (bpage != NULL) {
page_found:
		if (!buf_pool_watch_is_sentinel(buf_pool, bpage)) {
			/* The page was loaded meanwhile. */
			return(bpage);
		}

		/* Add to an existing watch. */
		buf_block_fix(bpage);
		return(NULL);
	}

	/* From this point this function becomes fairly heavy in terms
	of latching. We acquire the buf_pool mutex as well as all the
	hash_locks. buf_pool mutex is needed because any changes to
	the page_hash must be covered by it and hash_locks are needed
	because we don't want to read any stale information in
	buf_pool->watch[]. However, it is not in the critical code path
	as this function will be called only by the purge thread. */

	/* To obey latching order first release the hash_lock. */
	rw_lock_x_unlock(*hash_lock);

	buf_pool_mutex_enter(buf_pool);
	hash_lock_x_all(buf_pool->page_hash);

	/* If not own buf_pool_mutex, page_hash can be changed. */
	*hash_lock = buf_page_hash_lock_get(buf_pool, page_id);

	/* We have to recheck that the page
	was not loaded or a watch set by some other
	purge thread. This is because of the small
	time window between when we release the
	hash_lock to acquire buf_pool mutex above. */

	bpage = buf_page_hash_get_low(buf_pool, page_id);
	if (UNIV_LIKELY_NULL(bpage)) {
		buf_pool_mutex_exit(buf_pool);
		hash_unlock_x_all_but(buf_pool->page_hash, *hash_lock);
		goto page_found;
	}

	/* The maximum number of purge threads should never exceed
	BUF_POOL_WATCH_SIZE. So there is no way for purge thread
	instance to hold a watch when setting another watch. */
	for (i = 0; i < BUF_POOL_WATCH_SIZE; i++) {
		bpage = &buf_pool->watch[i];

		ut_ad(bpage->access_time == 0);
		ut_ad(bpage->newest_modification == 0);
		ut_ad(bpage->oldest_modification == 0);
		ut_ad(bpage->zip.data == NULL);
		ut_ad(!bpage->in_zip_hash);

		switch (bpage->state) {
		case BUF_BLOCK_POOL_WATCH:
			ut_ad(!bpage->in_page_hash);
			ut_ad(bpage->buf_fix_count == 0);

			/* bpage is pointing to buf_pool->watch[],
			which is protected by buf_pool->mutex.
			Normally, buf_page_t objects are protected by
			buf_block_t::mutex or buf_pool->zip_mutex or both. */

			bpage->state = BUF_BLOCK_ZIP_PAGE;
			bpage->id = page_id;
			bpage->buf_fix_count = 1;

			ut_d(bpage->in_page_hash = TRUE);
			HASH_INSERT(buf_page_t, hash, buf_pool->page_hash,
				    page_id.fold(), bpage);

			buf_pool_mutex_exit(buf_pool);
			/* Once the sentinel is in the page_hash we can
			safely release all locks except just the
			relevant hash_lock */
			hash_unlock_x_all_but(buf_pool->page_hash,
						*hash_lock);

			return(NULL);
		case BUF_BLOCK_ZIP_PAGE:
			ut_ad(bpage->in_page_hash);
			ut_ad(bpage->buf_fix_count > 0);
			break;
		default:
			ut_error;
		}
	}

	/* Allocation failed.  Either the maximum number of purge
	threads should never exceed BUF_POOL_WATCH_SIZE, or this code
	should be modified to return a special non-NULL value and the
	caller should purge the record directly. */
	ut_error;

	/* Fix compiler warning */
	return(NULL);
}

/** Remove the sentinel block for the watch before replacing it with a
real block. buf_page_watch_clear() or buf_page_watch_occurred() will notice
that the block has been replaced with the real block.
@param[in,out]	buf_pool	buffer pool instance
@param[in,out]	watch		sentinel for watch
@return reference count, to be added to the replacement block */
static
void
buf_pool_watch_remove(
	buf_pool_t*	buf_pool,
	buf_page_t*	watch)
{
#ifdef UNIV_DEBUG
	/* We must also own the appropriate hash_bucket mutex. */
	rw_lock_t* hash_lock = buf_page_hash_lock_get(buf_pool, watch->id);
	ut_ad(rw_lock_own(hash_lock, RW_LOCK_X));
#endif /* UNIV_DEBUG */

	ut_ad(buf_pool_mutex_own(buf_pool));

	HASH_DELETE(buf_page_t, hash, buf_pool->page_hash, watch->id.fold(),
		    watch);
	ut_d(watch->in_page_hash = FALSE);
	watch->buf_fix_count = 0;
	watch->state = BUF_BLOCK_POOL_WATCH;
}

/** Stop watching if the page has been read in.
buf_pool_watch_set(same_page_id) must have returned NULL before.
@param[in]	page_id	page id */
void buf_pool_watch_unset(const page_id_t page_id)
{
	buf_page_t*	bpage;
	buf_pool_t*	buf_pool = buf_pool_get(page_id);

	/* We only need to have buf_pool mutex in case where we end
	up calling buf_pool_watch_remove but to obey latching order
	we acquire it here before acquiring hash_lock. This should
	not cause too much grief as this function is only ever
	called from the purge thread. */
	buf_pool_mutex_enter(buf_pool);

	rw_lock_t*	hash_lock = buf_page_hash_lock_get(buf_pool, page_id);
	rw_lock_x_lock(hash_lock);

	/* The page must exist because buf_pool_watch_set()
	increments buf_fix_count. */
	bpage = buf_page_hash_get_low(buf_pool, page_id);

	if (buf_block_unfix(bpage) == 0
	    && buf_pool_watch_is_sentinel(buf_pool, bpage)) {
		buf_pool_watch_remove(buf_pool, bpage);
	}

	buf_pool_mutex_exit(buf_pool);
	rw_lock_x_unlock(hash_lock);
}

/** Check if the page has been read in.
This may only be called after buf_pool_watch_set(same_page_id)
has returned NULL and before invoking buf_pool_watch_unset(same_page_id).
@param[in]	page_id	page id
@return false if the given page was not read in, true if it was */
bool buf_pool_watch_occurred(const page_id_t page_id)
{
	bool		ret;
	buf_page_t*	bpage;
	buf_pool_t*	buf_pool = buf_pool_get(page_id);
	rw_lock_t*	hash_lock = buf_page_hash_lock_get(buf_pool, page_id);

	rw_lock_s_lock(hash_lock);

	/* If not own buf_pool_mutex, page_hash can be changed. */
	hash_lock = buf_page_hash_lock_s_confirm(hash_lock, buf_pool, page_id);

	/* The page must exist because buf_pool_watch_set()
	increments buf_fix_count. */
	bpage = buf_page_hash_get_low(buf_pool, page_id);

	ret = !buf_pool_watch_is_sentinel(buf_pool, bpage);
	rw_lock_s_unlock(hash_lock);

	return(ret);
}

/********************************************************************//**
Moves a page to the start of the buffer pool LRU list. This high-level
function can be used to prevent an important page from slipping out of
the buffer pool. */
void
buf_page_make_young(
/*================*/
	buf_page_t*	bpage)	/*!< in: buffer block of a file page */
{
	buf_pool_t*	buf_pool = buf_pool_from_bpage(bpage);

	buf_pool_mutex_enter(buf_pool);

	ut_a(buf_page_in_file(bpage));

	buf_LRU_make_block_young(bpage);

	buf_pool_mutex_exit(buf_pool);
}

/********************************************************************//**
Moves a page to the start of the buffer pool LRU list if it is too old.
This high-level function can be used to prevent an important page from
slipping out of the buffer pool. */
static
void
buf_page_make_young_if_needed(
/*==========================*/
	buf_page_t*	bpage)		/*!< in/out: buffer block of a
					file page */
{
#ifdef UNIV_DEBUG
	buf_pool_t*	buf_pool = buf_pool_from_bpage(bpage);
	ut_ad(!buf_pool_mutex_own(buf_pool));
#endif /* UNIV_DEBUG */
	ut_a(buf_page_in_file(bpage));

	if (buf_page_peek_if_too_old(bpage)) {
		buf_page_make_young(bpage);
	}
}

#ifdef UNIV_DEBUG

/** Sets file_page_was_freed TRUE if the page is found in the buffer pool.
This function should be called when we free a file page and want the
debug version to check that it is not accessed any more unless
reallocated.
@param[in]	page_id	page id
@return control block if found in page hash table, otherwise NULL */
buf_page_t* buf_page_set_file_page_was_freed(const page_id_t page_id)
{
	buf_page_t*	bpage;
	buf_pool_t*	buf_pool = buf_pool_get(page_id);
	rw_lock_t*	hash_lock;

	bpage = buf_page_hash_get_s_locked(buf_pool, page_id, &hash_lock);

	if (bpage) {
		BPageMutex*	block_mutex = buf_page_get_mutex(bpage);
		ut_ad(!buf_pool_watch_is_sentinel(buf_pool, bpage));
		mutex_enter(block_mutex);
		rw_lock_s_unlock(hash_lock);
		/* bpage->file_page_was_freed can already hold
		when this code is invoked from dict_drop_index_tree() */
		bpage->file_page_was_freed = TRUE;
		mutex_exit(block_mutex);
	}

	return(bpage);
}

/** Sets file_page_was_freed FALSE if the page is found in the buffer pool.
This function should be called when we free a file page and want the
debug version to check that it is not accessed any more unless
reallocated.
@param[in]	page_id	page id
@return control block if found in page hash table, otherwise NULL */
buf_page_t* buf_page_reset_file_page_was_freed(const page_id_t page_id)
{
	buf_page_t*	bpage;
	buf_pool_t*	buf_pool = buf_pool_get(page_id);
	rw_lock_t*	hash_lock;

	bpage = buf_page_hash_get_s_locked(buf_pool, page_id, &hash_lock);
	if (bpage) {
		BPageMutex*	block_mutex = buf_page_get_mutex(bpage);
		ut_ad(!buf_pool_watch_is_sentinel(buf_pool, bpage));
		mutex_enter(block_mutex);
		rw_lock_s_unlock(hash_lock);
		bpage->file_page_was_freed = FALSE;
		mutex_exit(block_mutex);
	}

	return(bpage);
}
#endif /* UNIV_DEBUG */

/** Attempts to discard the uncompressed frame of a compressed page.
The caller should not be holding any mutexes when this function is called.
@param[in]	page_id	page id */
static void buf_block_try_discard_uncompressed(const page_id_t page_id)
{
	buf_page_t*	bpage;
	buf_pool_t*	buf_pool = buf_pool_get(page_id);

	/* Since we need to acquire buf_pool mutex to discard
	the uncompressed frame and because page_hash mutex resides
	below buf_pool mutex in sync ordering therefore we must
	first release the page_hash mutex. This means that the
	block in question can move out of page_hash. Therefore
	we need to check again if the block is still in page_hash. */
	buf_pool_mutex_enter(buf_pool);

	bpage = buf_page_hash_get(buf_pool, page_id);

	if (bpage) {
		buf_LRU_free_page(bpage, false);
	}

	buf_pool_mutex_exit(buf_pool);
}

/** Get read access to a compressed page (usually of type
FIL_PAGE_TYPE_ZBLOB or FIL_PAGE_TYPE_ZBLOB2).
The page must be released with buf_page_release_zip().
NOTE: the page is not protected by any latch.  Mutual exclusion has to
be implemented at a higher level.  In other words, all possible
accesses to a given page through this function must be protected by
the same set of mutexes or latches.
@param[in]	page_id		page id
@param[in]	page_size	page size
@return pointer to the block */
buf_page_t*
buf_page_get_zip(
	const page_id_t		page_id,
	const page_size_t&	page_size)
{
	buf_page_t*	bpage;
	BPageMutex*	block_mutex;
	rw_lock_t*	hash_lock;
	ibool		discard_attempted = FALSE;
	ibool		must_read;
	buf_pool_t*	buf_pool = buf_pool_get(page_id);

	buf_pool->stat.n_page_gets++;

	for (;;) {
lookup:

		/* The following call will also grab the page_hash
		mutex if the page is found. */
		bpage = buf_page_hash_get_s_locked(buf_pool, page_id,
						   &hash_lock);
		if (bpage) {
			ut_ad(!buf_pool_watch_is_sentinel(buf_pool, bpage));
			break;
		}

		/* Page not in buf_pool: needs to be read from file */

		ut_ad(!hash_lock);
		dberr_t err = buf_read_page(page_id, page_size);

		if (err != DB_SUCCESS) {
			ib::error() << "Reading compressed page " << page_id
				<< " failed with error: " << ut_strerr(err);

			goto err_exit;
		}

#if defined UNIV_DEBUG || defined UNIV_BUF_DEBUG
		ut_a(++buf_dbg_counter % 5771 || buf_validate());
#endif /* UNIV_DEBUG || UNIV_BUF_DEBUG */
	}

	ut_ad(buf_page_hash_lock_held_s(buf_pool, bpage));

	if (!bpage->zip.data) {
		/* There is no compressed page. */
err_exit:
		rw_lock_s_unlock(hash_lock);
		return(NULL);
	}

	ut_ad(!buf_pool_watch_is_sentinel(buf_pool, bpage));

	switch (buf_page_get_state(bpage)) {
	case BUF_BLOCK_POOL_WATCH:
	case BUF_BLOCK_NOT_USED:
	case BUF_BLOCK_READY_FOR_USE:
	case BUF_BLOCK_MEMORY:
	case BUF_BLOCK_REMOVE_HASH:
		ut_error;

	case BUF_BLOCK_ZIP_PAGE:
	case BUF_BLOCK_ZIP_DIRTY:
		buf_block_fix(bpage);
		block_mutex = &buf_pool->zip_mutex;
		mutex_enter(block_mutex);
		goto got_block;
	case BUF_BLOCK_FILE_PAGE:
		/* Discard the uncompressed page frame if possible. */
		if (!discard_attempted) {
			rw_lock_s_unlock(hash_lock);
			buf_block_try_discard_uncompressed(page_id);
			discard_attempted = TRUE;
			goto lookup;
		}

		buf_block_buf_fix_inc((buf_block_t*) bpage,
				      __FILE__, __LINE__);

		block_mutex = &((buf_block_t*) bpage)->mutex;

		mutex_enter(block_mutex);

		goto got_block;
	}

	ut_error;
	goto err_exit;

got_block:
	must_read = buf_page_get_io_fix(bpage) == BUF_IO_READ;

	rw_lock_s_unlock(hash_lock);

	ut_ad(!bpage->file_page_was_freed);

	buf_page_set_accessed(bpage);

	mutex_exit(block_mutex);

	buf_page_make_young_if_needed(bpage);

#if defined UNIV_DEBUG || defined UNIV_BUF_DEBUG
	ut_a(++buf_dbg_counter % 5771 || buf_validate());
	ut_a(bpage->buf_fix_count > 0);
	ut_a(buf_page_in_file(bpage));
#endif /* UNIV_DEBUG || UNIV_BUF_DEBUG */

	if (must_read) {
		/* Let us wait until the read operation
		completes */

		for (;;) {
			enum buf_io_fix	io_fix;

			mutex_enter(block_mutex);
			io_fix = buf_page_get_io_fix(bpage);
			mutex_exit(block_mutex);

			if (io_fix == BUF_IO_READ) {

				os_thread_sleep(WAIT_FOR_READ);
			} else {
				break;
			}
		}
	}

#ifdef UNIV_IBUF_COUNT_DEBUG
	ut_a(ibuf_count_get(page_id) == 0);
#endif /* UNIV_IBUF_COUNT_DEBUG */

	return(bpage);
}

/********************************************************************//**
Initialize some fields of a control block. */
UNIV_INLINE
void
buf_block_init_low(
/*===============*/
	buf_block_t*	block)	/*!< in: block to init */
{
	block->skip_flush_check = false;
#ifdef BTR_CUR_HASH_ADAPT
	/* No adaptive hash index entries may point to a previously
	unused (and now freshly allocated) block. */
	assert_block_ahi_empty_on_init(block);
	block->index		= NULL;

	block->n_hash_helps	= 0;
	block->n_fields		= 1;
	block->n_bytes		= 0;
	block->left_side	= TRUE;
#endif /* BTR_CUR_HASH_ADAPT */
}

/********************************************************************//**
Decompress a block.
@return TRUE if successful */
ibool
buf_zip_decompress(
/*===============*/
	buf_block_t*	block,	/*!< in/out: block */
	ibool		check)	/*!< in: TRUE=verify the page checksum */
{
	const byte*	frame = block->page.zip.data;
	ulint		size = page_zip_get_size(&block->page.zip);
	/* The tablespace will not be found if this function is called
	during IMPORT. */
	fil_space_t* space = fil_space_acquire_for_io(block->page.id.space());
	const unsigned key_version = mach_read_from_4(
		frame + FIL_PAGE_FILE_FLUSH_LSN_OR_KEY_VERSION);
	fil_space_crypt_t* crypt_data = space ? space->crypt_data : NULL;
	const bool encrypted = crypt_data
		&& crypt_data->type != CRYPT_SCHEME_UNENCRYPTED
		&& (!crypt_data->is_default_encryption()
		    || srv_encrypt_tables);

	ut_ad(block->page.size.is_compressed());
	ut_a(block->page.id.space() != 0);

	if (UNIV_UNLIKELY(check && !page_zip_verify_checksum(frame, size))) {

		ib::error() << "Compressed page checksum mismatch for "
			<< (space ? space->chain.start->name : "")
			<< block->page.id << ": stored: "
			<< mach_read_from_4(frame + FIL_PAGE_SPACE_OR_CHKSUM)
			<< ", crc32: "
			<< page_zip_calc_checksum(
				frame, size, SRV_CHECKSUM_ALGORITHM_CRC32)
#ifdef INNODB_BUG_ENDIAN_CRC32
			<< "/"
			<< page_zip_calc_checksum(
				frame, size, SRV_CHECKSUM_ALGORITHM_CRC32,
				true)
#endif
			<< " innodb: "
			<< page_zip_calc_checksum(
				frame, size, SRV_CHECKSUM_ALGORITHM_INNODB)
			<< ", none: "
			<< page_zip_calc_checksum(
				frame, size, SRV_CHECKSUM_ALGORITHM_NONE);

		goto err_exit;
	}

	switch (fil_page_get_type(frame)) {
	case FIL_PAGE_INDEX:
	case FIL_PAGE_RTREE:
		if (page_zip_decompress(&block->page.zip,
					block->frame, TRUE)) {
			if (space) {
				fil_space_release_for_io(space);
			}
			return(TRUE);
		}

		ib::error() << "Unable to decompress "
			<< (space ? space->chain.start->name : "")
			<< block->page.id;
		goto err_exit;
	case FIL_PAGE_TYPE_ALLOCATED:
	case FIL_PAGE_INODE:
	case FIL_PAGE_IBUF_BITMAP:
	case FIL_PAGE_TYPE_FSP_HDR:
	case FIL_PAGE_TYPE_XDES:
	case FIL_PAGE_TYPE_ZBLOB:
	case FIL_PAGE_TYPE_ZBLOB2:
		/* Copy to uncompressed storage. */
		memcpy(block->frame, frame, block->page.size.physical());
		if (space) {
			fil_space_release_for_io(space);
		}

		return(TRUE);
	}

	ib::error() << "Unknown compressed page type "
		<< fil_page_get_type(frame)
		<< " in " << (space ? space->chain.start->name : "")
		<< block->page.id;

err_exit:
	if (encrypted) {
		ib::info() << "Row compressed page could be encrypted"
			" with key_version " << key_version;
		block->page.encrypted = true;
		dict_set_encrypted_by_space(block->page.id.space());
	} else {
		dict_set_corrupted_by_space(block->page.id.space());
	}

	if (space) {
		fil_space_release_for_io(space);
	}

	return(FALSE);
}

#ifdef BTR_CUR_HASH_ADAPT
/** Get a buffer block from an adaptive hash index pointer.
This function does not return if the block is not identified.
@param[in]	ptr	pointer to within a page frame
@return pointer to block, never NULL */
buf_block_t*
buf_block_from_ahi(const byte* ptr)
{
	buf_pool_chunk_map_t::iterator it;

	buf_pool_chunk_map_t*	chunk_map = buf_chunk_map_ref;
	ut_ad(buf_chunk_map_ref == buf_chunk_map_reg);
	ut_ad(!buf_pool_resizing);

	buf_chunk_t*	chunk;
	it = chunk_map->upper_bound(ptr);

	ut_a(it != chunk_map->begin());

	if (it == chunk_map->end()) {
		chunk = chunk_map->rbegin()->second;
	} else {
		chunk = (--it)->second;
	}

	ulint		offs = ptr - chunk->blocks->frame;

	offs >>= UNIV_PAGE_SIZE_SHIFT;

	ut_a(offs < chunk->size);

	buf_block_t*	block = &chunk->blocks[offs];

	/* The function buf_chunk_init() invokes buf_block_init() so that
	block[n].frame == block->frame + n * UNIV_PAGE_SIZE.  Check it. */
	ut_ad(block->frame == page_align(ptr));
	/* Read the state of the block without holding a mutex.
	A state transition from BUF_BLOCK_FILE_PAGE to
	BUF_BLOCK_REMOVE_HASH is possible during this execution. */
	ut_d(const buf_page_state state = buf_block_get_state(block));
	ut_ad(state == BUF_BLOCK_FILE_PAGE || state == BUF_BLOCK_REMOVE_HASH);
	return(block);
}
#endif /* BTR_CUR_HASH_ADAPT */

/********************************************************************//**
Find out if a pointer belongs to a buf_block_t. It can be a pointer to
the buf_block_t itself or a member of it. This functions checks one of
the buffer pool instances.
@return TRUE if ptr belongs to a buf_block_t struct */
static
ibool
buf_pointer_is_block_field_instance(
/*================================*/
	buf_pool_t*	buf_pool,	/*!< in: buffer pool instance */
	const void*	ptr)		/*!< in: pointer not dereferenced */
{
	const buf_chunk_t*		chunk	= buf_pool->chunks;
	const buf_chunk_t* const	echunk	= chunk + ut_min(
		buf_pool->n_chunks, buf_pool->n_chunks_new);

	/* TODO: protect buf_pool->chunks with a mutex (the older pointer will
	currently remain while during buf_pool_resize()) */
	while (chunk < echunk) {
		if (ptr >= (void*) chunk->blocks
		    && ptr < (void*) (chunk->blocks + chunk->size)) {

			return(TRUE);
		}

		chunk++;
	}

	return(FALSE);
}

/********************************************************************//**
Find out if a pointer belongs to a buf_block_t. It can be a pointer to
the buf_block_t itself or a member of it
@return TRUE if ptr belongs to a buf_block_t struct */
ibool
buf_pointer_is_block_field(
/*=======================*/
	const void*	ptr)	/*!< in: pointer not dereferenced */
{
	ulint	i;

	for (i = 0; i < srv_buf_pool_instances; i++) {
		ibool	found;

		found = buf_pointer_is_block_field_instance(
			buf_pool_from_array(i), ptr);
		if (found) {
			return(TRUE);
		}
	}

	return(FALSE);
}

/********************************************************************//**
Find out if a buffer block was created by buf_chunk_init().
@return TRUE if "block" has been added to buf_pool->free by buf_chunk_init() */
static
ibool
buf_block_is_uncompressed(
/*======================*/
	buf_pool_t*		buf_pool,	/*!< in: buffer pool instance */
	const buf_block_t*	block)		/*!< in: pointer to block,
						not dereferenced */
{
	if ((((ulint) block) % sizeof *block) != 0) {
		/* The pointer should be aligned. */
		return(FALSE);
	}

	return(buf_pointer_is_block_field_instance(buf_pool, (void*) block));
}

#if defined UNIV_DEBUG || defined UNIV_IBUF_DEBUG
/********************************************************************//**
Return true if probe is enabled.
@return true if probe enabled. */
static
bool
buf_debug_execute_is_force_flush()
/*==============================*/
{
	DBUG_EXECUTE_IF("ib_buf_force_flush", return(true); );

	/* This is used during queisce testing, we want to ensure maximum
	buffering by the change buffer. */

	if (srv_ibuf_disable_background_merge) {
		return(true);
	}

	return(false);
}
#endif /* UNIV_DEBUG || UNIV_IBUF_DEBUG */

/** Wait for the block to be read in.
@param[in]	block	The block to check */
static
void
buf_wait_for_read(
	buf_block_t*	block)
{
	/* Note:

	We are using the block->lock to check for IO state (and a dirty read).
	We set the IO_READ state under the protection of the hash_lock
	(and block->mutex). This is safe because another thread can only
	access the block (and check for IO state) after the block has been
	added to the page hashtable. */

	if (buf_block_get_io_fix(block) == BUF_IO_READ) {

		/* Wait until the read operation completes */

		BPageMutex*	mutex = buf_page_get_mutex(&block->page);

		for (;;) {
			buf_io_fix	io_fix;

			mutex_enter(mutex);

			io_fix = buf_block_get_io_fix(block);

			mutex_exit(mutex);

			if (io_fix == BUF_IO_READ) {
				/* Wait by temporaly s-latch */
				rw_lock_s_lock(&block->lock);
				rw_lock_s_unlock(&block->lock);
			} else {
				break;
			}
		}
	}
}

/** This is the general function used to get access to a database page.
@param[in]	page_id		page id
@param[in]	rw_latch	RW_S_LATCH, RW_X_LATCH, RW_NO_LATCH
@param[in]	guess		guessed block or NULL
@param[in]	mode		BUF_GET, BUF_GET_IF_IN_POOL,
BUF_PEEK_IF_IN_POOL, BUF_GET_NO_LATCH, or BUF_GET_IF_IN_POOL_OR_WATCH
@param[in]	file		file name
@param[in]	line		line where called
@param[in]	mtr		mini-transaction
@return pointer to the block or NULL */
buf_block_t*
buf_page_get_gen(
	const page_id_t		page_id,
	const page_size_t&	page_size,
	ulint			rw_latch,
	buf_block_t*		guess,
	ulint			mode,
	const char*		file,
	unsigned		line,
	mtr_t*			mtr,
	dberr_t*		err)
{
	buf_block_t*	block;
	unsigned	access_time;
	rw_lock_t*	hash_lock;
	buf_block_t*	fix_block;
	ulint		retries = 0;
	buf_pool_t*	buf_pool = buf_pool_get(page_id);

	ut_ad((mtr == NULL) == (mode == BUF_EVICT_IF_IN_POOL));
	ut_ad(!mtr || mtr->is_active());
	ut_ad((rw_latch == RW_S_LATCH)
	      || (rw_latch == RW_X_LATCH)
	      || (rw_latch == RW_SX_LATCH)
	      || (rw_latch == RW_NO_LATCH));

	if (err) {
		*err = DB_SUCCESS;
	}

#ifdef UNIV_DEBUG
	switch (mode) {
	case BUF_EVICT_IF_IN_POOL:
	case BUF_PEEK_IF_IN_POOL:
		/* After DISCARD TABLESPACE, the tablespace would not exist,
		but in IMPORT TABLESPACE, PageConverter::operator() must
		replace any old pages, which were not evicted during DISCARD.
		Similarly, btr_search_drop_page_hash_when_freed() must
		remove any old pages. Skip the assertion on page_size. */
		break;
	default:
		ut_error;
	case BUF_GET_NO_LATCH:
		ut_ad(rw_latch == RW_NO_LATCH);
		/* fall through */
	case BUF_GET:
	case BUF_GET_IF_IN_POOL:
	case BUF_GET_IF_IN_POOL_OR_WATCH:
	case BUF_GET_POSSIBLY_FREED:
		bool			found;
		const page_size_t&	space_page_size
			= fil_space_get_page_size(page_id.space(), &found);
		ut_ad(found);
		ut_ad(page_size.equals_to(space_page_size));
	}
#endif /* UNIV_DEBUG */

	ut_ad(!mtr || !ibuf_inside(mtr)
	      || ibuf_page_low(page_id, page_size, FALSE, file, line, NULL));

	buf_pool->stat.n_page_gets++;
	hash_lock = buf_page_hash_lock_get(buf_pool, page_id);
loop:
	block = guess;

	rw_lock_s_lock(hash_lock);

	/* If not own buf_pool_mutex, page_hash can be changed. */
	hash_lock = buf_page_hash_lock_s_confirm(hash_lock, buf_pool, page_id);

	if (block != NULL) {

		/* If the guess is a compressed page descriptor that
		has been allocated by buf_page_alloc_descriptor(),
		it may have been freed by buf_relocate(). */

		if (!buf_block_is_uncompressed(buf_pool, block)
		    || page_id != block->page.id
		    || buf_block_get_state(block) != BUF_BLOCK_FILE_PAGE) {

			/* Our guess was bogus or things have changed
			since. */
			block = guess = NULL;
		} else {
			ut_ad(!block->page.in_zip_hash);
		}
	}

	if (block == NULL) {
		block = (buf_block_t*) buf_page_hash_get_low(buf_pool, page_id);
	}

	if (!block || buf_pool_watch_is_sentinel(buf_pool, &block->page)) {
		rw_lock_s_unlock(hash_lock);
		block = NULL;
	}

	if (block == NULL) {

		/* Page not in buf_pool: needs to be read from file */

		if (mode == BUF_GET_IF_IN_POOL_OR_WATCH) {
			rw_lock_x_lock(hash_lock);

			/* If not own buf_pool_mutex,
			page_hash can be changed. */
			hash_lock = buf_page_hash_lock_x_confirm(
				hash_lock, buf_pool, page_id);

			block = (buf_block_t*) buf_pool_watch_set(
				page_id, &hash_lock);

			if (block) {
				/* We can release hash_lock after we
				increment the fix count to make
				sure that no state change takes place. */
				fix_block = block;

				if (fsp_is_system_temporary(page_id.space())) {
					/* For temporary tablespace,
					the mutex is being used for
					synchronization between user
					thread and flush thread,
					instead of block->lock. See
					buf_flush_page() for the flush
					thread counterpart. */

					BPageMutex*	fix_mutex
						= buf_page_get_mutex(
							&fix_block->page);
					mutex_enter(fix_mutex);
					buf_block_fix(fix_block);
					mutex_exit(fix_mutex);
				} else {
					buf_block_fix(fix_block);
				}

				/* Now safe to release page_hash mutex */
				rw_lock_x_unlock(hash_lock);
				goto got_block;
			}

			rw_lock_x_unlock(hash_lock);
		}

		switch (mode) {
		case BUF_GET_IF_IN_POOL:
		case BUF_GET_IF_IN_POOL_OR_WATCH:
		case BUF_PEEK_IF_IN_POOL:
		case BUF_EVICT_IF_IN_POOL:
			ut_ad(!rw_lock_own_flagged(
				      hash_lock,
				      RW_LOCK_FLAG_X | RW_LOCK_FLAG_S));
			return(NULL);
		}

		/* The call path is buf_read_page() ->
		buf_read_page_low() (fil_io()) ->
		buf_page_io_complete() ->
		buf_decrypt_after_read(). Here fil_space_t* is used
		and we decrypt -> buf_page_check_corrupt() where page
		checksums are compared. Decryption, decompression as
		well as error handling takes place at a lower level.
		Here we only need to know whether the page really is
		corrupted, or if an encrypted page with a valid
		checksum cannot be decypted. */

		dberr_t local_err = buf_read_page(page_id, page_size);

		if (local_err == DB_SUCCESS) {
			buf_read_ahead_random(page_id, page_size,
					      ibuf_inside(mtr));

			retries = 0;
		} else if (mode == BUF_GET_POSSIBLY_FREED) {
			if (err) {
				*err = local_err;
			}
			return NULL;
		} else if (retries < BUF_PAGE_READ_MAX_RETRIES) {
			++retries;

			DBUG_EXECUTE_IF(
				"innodb_page_corruption_retries",
				retries = BUF_PAGE_READ_MAX_RETRIES;
			);
		} else {
			if (err) {
				*err = local_err;
			}

			/* Pages whose encryption key is unavailable or used
			key, encryption algorithm or encryption method is
			incorrect are marked as encrypted in
			buf_page_check_corrupt(). Unencrypted page could be
			corrupted in a way where the key_id field is
			nonzero. There is no checksum on field
			FIL_PAGE_FILE_FLUSH_LSN_OR_KEY_VERSION. */
			if (local_err == DB_DECRYPTION_FAILED) {
				return (NULL);
			}

			/* Try to set table as corrupted instead of
			asserting. */
			if (page_id.space() != TRX_SYS_SPACE &&
			    dict_set_corrupted_by_space(page_id.space())) {
				return (NULL);
			}

			ib::fatal() << "Unable to read page " << page_id
				<< " into the buffer pool after "
				<< BUF_PAGE_READ_MAX_RETRIES
				<< ". The most probable cause"
				" of this error may be that the"
				" table has been corrupted."
				" See https://mariadb.com/kb/en/library/xtradbinnodb-recovery-modes/";
		}

#if defined UNIV_DEBUG || defined UNIV_BUF_DEBUG
		ut_a(fsp_skip_sanity_check(page_id.space())
		     || ++buf_dbg_counter % 5771
		     || buf_validate());
#endif /* UNIV_DEBUG || UNIV_BUF_DEBUG */
		goto loop;
	} else {
		fix_block = block;
	}

	if (fsp_is_system_temporary(page_id.space())) {
		/* For temporary tablespace, the mutex is being used
		for synchronization between user thread and flush
		thread, instead of block->lock. See buf_flush_page()
		for the flush thread counterpart. */
		BPageMutex*	fix_mutex = buf_page_get_mutex(
			&fix_block->page);
		mutex_enter(fix_mutex);
		buf_block_fix(fix_block);
		mutex_exit(fix_mutex);
	} else {
		buf_block_fix(fix_block);
	}

	/* Now safe to release page_hash mutex */
	rw_lock_s_unlock(hash_lock);

got_block:

	switch (mode) {
	case BUF_GET_IF_IN_POOL:
	case BUF_PEEK_IF_IN_POOL:
	case BUF_EVICT_IF_IN_POOL:
		buf_page_t*	fix_page = &fix_block->page;
		BPageMutex*	fix_mutex = buf_page_get_mutex(fix_page);
		mutex_enter(fix_mutex);
		const bool	must_read
			= (buf_page_get_io_fix(fix_page) == BUF_IO_READ);
		mutex_exit(fix_mutex);

		if (must_read) {
			/* The page is being read to buffer pool,
			but we cannot wait around for the read to
			complete. */
			buf_block_unfix(fix_block);

			return(NULL);
		}
	}

	switch (buf_block_get_state(fix_block)) {
		buf_page_t*	bpage;

	case BUF_BLOCK_FILE_PAGE:
		bpage = &block->page;
		if (fsp_is_system_temporary(page_id.space())
		    && buf_page_get_io_fix(bpage) != BUF_IO_NONE) {
			/* This suggests that the page is being flushed.
			Avoid returning reference to this page.
			Instead wait for the flush action to complete. */
			buf_block_unfix(fix_block);
			os_thread_sleep(WAIT_FOR_WRITE);
			goto loop;
		}

		if (UNIV_UNLIKELY(mode == BUF_EVICT_IF_IN_POOL)) {
evict_from_pool:
			ut_ad(!fix_block->page.oldest_modification);
			buf_pool_mutex_enter(buf_pool);
			buf_block_unfix(fix_block);

			if (!buf_LRU_free_page(&fix_block->page, true)) {
				ut_ad(0);
			}

			buf_pool_mutex_exit(buf_pool);
			return(NULL);
		}
		break;

	case BUF_BLOCK_ZIP_PAGE:
	case BUF_BLOCK_ZIP_DIRTY:
		if (mode == BUF_PEEK_IF_IN_POOL) {
			/* This mode is only used for dropping an
			adaptive hash index.  There cannot be an
			adaptive hash index for a compressed-only
			page, so do not bother decompressing the page. */
			buf_block_unfix(fix_block);

			return(NULL);
		}

		bpage = &block->page;

		/* Note: We have already buffer fixed this block. */
		if (bpage->buf_fix_count > 1
		    || buf_page_get_io_fix(bpage) != BUF_IO_NONE) {

			/* This condition often occurs when the buffer
			is not buffer-fixed, but I/O-fixed by
			buf_page_init_for_read(). */
			buf_block_unfix(fix_block);

			/* The block is buffer-fixed or I/O-fixed.
			Try again later. */
			os_thread_sleep(WAIT_FOR_READ);

			goto loop;
		}

		if (UNIV_UNLIKELY(mode == BUF_EVICT_IF_IN_POOL)) {
			goto evict_from_pool;
		}

		/* Buffer-fix the block so that it cannot be evicted
		or relocated while we are attempting to allocate an
		uncompressed page. */

		block = buf_LRU_get_free_block(buf_pool);

		buf_pool_mutex_enter(buf_pool);

		/* If not own buf_pool_mutex, page_hash can be changed. */
		hash_lock = buf_page_hash_lock_get(buf_pool, page_id);

		rw_lock_x_lock(hash_lock);

		/* Buffer-fixing prevents the page_hash from changing. */
		ut_ad(bpage == buf_page_hash_get_low(buf_pool, page_id));

		buf_block_unfix(fix_block);

		buf_page_mutex_enter(block);
		mutex_enter(&buf_pool->zip_mutex);

		fix_block = block;

		if (bpage->buf_fix_count > 0
		    || buf_page_get_io_fix(bpage) != BUF_IO_NONE) {

			mutex_exit(&buf_pool->zip_mutex);
			/* The block was buffer-fixed or I/O-fixed while
			buf_pool->mutex was not held by this thread.
			Free the block that was allocated and retry.
			This should be extremely unlikely, for example,
			if buf_page_get_zip() was invoked. */

			buf_LRU_block_free_non_file_page(block);
			buf_pool_mutex_exit(buf_pool);
			rw_lock_x_unlock(hash_lock);
			buf_page_mutex_exit(block);

			/* Try again */
			goto loop;
		}

		/* Move the compressed page from bpage to block,
		and uncompress it. */

		/* Note: this is the uncompressed block and it is not
		accessible by other threads yet because it is not in
		any list or hash table */
		buf_relocate(bpage, &block->page);

		buf_block_init_low(block);

		/* Set after buf_relocate(). */
		block->page.buf_fix_count = 1;

		block->lock_hash_val = lock_rec_hash(page_id.space(),
						     page_id.page_no());

		UNIV_MEM_DESC(&block->page.zip.data,
			      page_zip_get_size(&block->page.zip));

		if (buf_page_get_state(&block->page) == BUF_BLOCK_ZIP_PAGE) {
#if defined UNIV_DEBUG || defined UNIV_BUF_DEBUG
			UT_LIST_REMOVE(buf_pool->zip_clean, &block->page);
#endif /* UNIV_DEBUG || UNIV_BUF_DEBUG */
			ut_ad(!block->page.in_flush_list);
		} else {
			/* Relocate buf_pool->flush_list. */
			buf_flush_relocate_on_flush_list(bpage, &block->page);
		}

		/* Buffer-fix, I/O-fix, and X-latch the block
		for the duration of the decompression.
		Also add the block to the unzip_LRU list. */
		block->page.state = BUF_BLOCK_FILE_PAGE;

		/* Insert at the front of unzip_LRU list */
		buf_unzip_LRU_add_block(block, FALSE);

		buf_block_set_io_fix(block, BUF_IO_READ);
		rw_lock_x_lock_inline(&block->lock, 0, file, line);

		UNIV_MEM_INVALID(bpage, sizeof *bpage);

		rw_lock_x_unlock(hash_lock);
		buf_pool->n_pend_unzip++;
		mutex_exit(&buf_pool->zip_mutex);
		buf_pool_mutex_exit(buf_pool);

		access_time = buf_page_is_accessed(&block->page);

		buf_page_mutex_exit(block);

		buf_page_free_descriptor(bpage);

		/* Decompress the page while not holding
		buf_pool->mutex or block->mutex. */

		{
			bool	success = buf_zip_decompress(block, TRUE);

			if (!success) {
				buf_pool_mutex_enter(buf_pool);
				buf_page_mutex_enter(fix_block);
				buf_block_set_io_fix(fix_block, BUF_IO_NONE);
				buf_page_mutex_exit(fix_block);

				--buf_pool->n_pend_unzip;
				buf_block_unfix(fix_block);
				buf_pool_mutex_exit(buf_pool);
				rw_lock_x_unlock(&fix_block->lock);

				*err = DB_PAGE_CORRUPTED;
				return NULL;
			}
		}

		if (!recv_no_ibuf_operations) {
			if (access_time) {
#ifdef UNIV_IBUF_COUNT_DEBUG
				ut_a(ibuf_count_get(page_id) == 0);
#endif /* UNIV_IBUF_COUNT_DEBUG */
			} else {
				ibuf_merge_or_delete_for_page(
					block, page_id, &page_size, TRUE);
			}
		}

		buf_pool_mutex_enter(buf_pool);

		buf_page_mutex_enter(fix_block);

		buf_block_set_io_fix(fix_block, BUF_IO_NONE);

		buf_page_mutex_exit(fix_block);

		--buf_pool->n_pend_unzip;

		buf_pool_mutex_exit(buf_pool);

		rw_lock_x_unlock(&block->lock);

		break;

	case BUF_BLOCK_POOL_WATCH:
	case BUF_BLOCK_NOT_USED:
	case BUF_BLOCK_READY_FOR_USE:
	case BUF_BLOCK_MEMORY:
	case BUF_BLOCK_REMOVE_HASH:
		ut_error;
		break;
	}

	ut_ad(block == fix_block);
	ut_ad(fix_block->page.buf_fix_count > 0);

	ut_ad(!rw_lock_own_flagged(hash_lock,
				   RW_LOCK_FLAG_X | RW_LOCK_FLAG_S));

	ut_ad(buf_block_get_state(fix_block) == BUF_BLOCK_FILE_PAGE);

#if defined UNIV_DEBUG || defined UNIV_IBUF_DEBUG

	if ((mode == BUF_GET_IF_IN_POOL || mode == BUF_GET_IF_IN_POOL_OR_WATCH)
	    && (ibuf_debug || buf_debug_execute_is_force_flush())) {

		/* Try to evict the block from the buffer pool, to use the
		insert buffer (change buffer) as much as possible. */

		buf_pool_mutex_enter(buf_pool);

		buf_block_unfix(fix_block);

		/* Now we are only holding the buf_pool->mutex,
		not block->mutex or hash_lock. Blocks cannot be
		relocated or enter or exit the buf_pool while we
		are holding the buf_pool->mutex. */

		if (buf_LRU_free_page(&fix_block->page, true)) {

			buf_pool_mutex_exit(buf_pool);

			/* If not own buf_pool_mutex,
			page_hash can be changed. */
			hash_lock = buf_page_hash_lock_get(buf_pool, page_id);

			rw_lock_x_lock(hash_lock);

			/* If not own buf_pool_mutex,
			page_hash can be changed. */
			hash_lock = buf_page_hash_lock_x_confirm(
				hash_lock, buf_pool, page_id);

			if (mode == BUF_GET_IF_IN_POOL_OR_WATCH) {
				/* Set the watch, as it would have
				been set if the page were not in the
				buffer pool in the first place. */
				block = (buf_block_t*) buf_pool_watch_set(
					page_id, &hash_lock);
			} else {
				block = (buf_block_t*) buf_page_hash_get_low(
					buf_pool, page_id);
			}

			rw_lock_x_unlock(hash_lock);

			if (block != NULL) {
				/* Either the page has been read in or
				a watch was set on that in the window
				where we released the buf_pool::mutex
				and before we acquire the hash_lock
				above. Try again. */
				guess = block;

				goto loop;
			}

			return(NULL);
		}

		buf_page_mutex_enter(fix_block);

		if (buf_flush_page_try(buf_pool, fix_block)) {
			guess = fix_block;

			goto loop;
		}

		buf_page_mutex_exit(fix_block);

		buf_block_fix(fix_block);

		/* Failed to evict the page; change it directly */

		buf_pool_mutex_exit(buf_pool);
	}
#endif /* UNIV_DEBUG || UNIV_IBUF_DEBUG */

	ut_ad(fix_block->page.buf_fix_count > 0);

#ifdef UNIV_DEBUG
	/* We have already buffer fixed the page, and we are committed to
	returning this page to the caller. Register for debugging.
	Avoid debug latching if page/block belongs to system temporary
	tablespace (Not much needed for table with single threaded access.). */
	if (!fsp_is_system_temporary(page_id.space())) {
		ibool   ret;
		ret = rw_lock_s_lock_nowait(
			&fix_block->debug_latch, file, line);
		ut_a(ret);
	}
#endif /* UNIV_DEBUG */

	/* While tablespace is reinited the indexes are already freed but the
	blocks related to it still resides in buffer pool. Trying to remove
	such blocks from buffer pool would invoke removal of AHI entries
	associated with these blocks. Logic to remove AHI entry will try to
	load the block but block is already in free state. Handle the said case
	with mode = BUF_PEEK_IF_IN_POOL that is invoked from
	"btr_search_drop_page_hash_when_freed". */
	ut_ad(mode == BUF_GET_POSSIBLY_FREED
	      || mode == BUF_PEEK_IF_IN_POOL
	      || !fix_block->page.file_page_was_freed);

	/* Check if this is the first access to the page */
	access_time = buf_page_is_accessed(&fix_block->page);

	/* This is a heuristic and we don't care about ordering issues. */
	if (access_time == 0) {
		buf_page_mutex_enter(fix_block);

		buf_page_set_accessed(&fix_block->page);

		buf_page_mutex_exit(fix_block);
	}

	if (mode != BUF_PEEK_IF_IN_POOL) {
		buf_page_make_young_if_needed(&fix_block->page);
	}

#if defined UNIV_DEBUG || defined UNIV_BUF_DEBUG
	ut_a(fsp_skip_sanity_check(page_id.space())
	     || ++buf_dbg_counter % 5771
	     || buf_validate());
	ut_a(buf_block_get_state(fix_block) == BUF_BLOCK_FILE_PAGE);
#endif /* UNIV_DEBUG || UNIV_BUF_DEBUG */

	/* We have to wait here because the IO_READ state was set
	under the protection of the hash_lock and not the block->mutex
	and block->lock. */
	buf_wait_for_read(fix_block);

	mtr_memo_type_t	fix_type;

	switch (rw_latch) {
	case RW_NO_LATCH:

		fix_type = MTR_MEMO_BUF_FIX;
		break;

	case RW_S_LATCH:
		rw_lock_s_lock_inline(&fix_block->lock, 0, file, line);

		fix_type = MTR_MEMO_PAGE_S_FIX;
		break;

	case RW_SX_LATCH:
		rw_lock_sx_lock_inline(&fix_block->lock, 0, file, line);

		fix_type = MTR_MEMO_PAGE_SX_FIX;
		break;

	default:
		ut_ad(rw_latch == RW_X_LATCH);
		rw_lock_x_lock_inline(&fix_block->lock, 0, file, line);

		fix_type = MTR_MEMO_PAGE_X_FIX;
		break;
	}

	mtr_memo_push(mtr, fix_block, fix_type);

	if (mode != BUF_PEEK_IF_IN_POOL && !access_time) {
		/* In the case of a first access, try to apply linear
		read-ahead */

		buf_read_ahead_linear(page_id, page_size, ibuf_inside(mtr));
	}

#ifdef UNIV_IBUF_COUNT_DEBUG
	ut_a(ibuf_count_get(fix_block->page.id) == 0);
#endif

	ut_ad(!rw_lock_own_flagged(hash_lock,
				   RW_LOCK_FLAG_X | RW_LOCK_FLAG_S));

	return(fix_block);
}

/********************************************************************//**
This is the general function used to get optimistic access to a database
page.
@return TRUE if success */
ibool
buf_page_optimistic_get(
/*====================*/
	ulint		rw_latch,/*!< in: RW_S_LATCH, RW_X_LATCH */
	buf_block_t*	block,	/*!< in: guessed buffer block */
	ib_uint64_t	modify_clock,/*!< in: modify clock value */
	const char*	file,	/*!< in: file name */
	unsigned	line,	/*!< in: line where called */
	mtr_t*		mtr)	/*!< in: mini-transaction */
{
	buf_pool_t*	buf_pool;
	unsigned	access_time;
	ibool		success;

	ut_ad(block);
	ut_ad(mtr);
	ut_ad(mtr->is_active());
	ut_ad((rw_latch == RW_S_LATCH) || (rw_latch == RW_X_LATCH));

	buf_page_mutex_enter(block);

	if (UNIV_UNLIKELY(buf_block_get_state(block) != BUF_BLOCK_FILE_PAGE)) {

		buf_page_mutex_exit(block);

		return(FALSE);
	}

	buf_block_buf_fix_inc(block, file, line);

	access_time = buf_page_is_accessed(&block->page);

	buf_page_set_accessed(&block->page);

	buf_page_mutex_exit(block);

	buf_page_make_young_if_needed(&block->page);

	ut_ad(!ibuf_inside(mtr)
	      || ibuf_page(block->page.id, block->page.size, NULL));

	mtr_memo_type_t	fix_type;

	switch (rw_latch) {
	case RW_S_LATCH:
		success = rw_lock_s_lock_nowait(&block->lock, file, line);

		fix_type = MTR_MEMO_PAGE_S_FIX;
		break;
	case RW_X_LATCH:
		success = rw_lock_x_lock_func_nowait_inline(
			&block->lock, file, line);

		fix_type = MTR_MEMO_PAGE_X_FIX;
		break;
	default:
		ut_error; /* RW_SX_LATCH is not implemented yet */
	}

	if (!success) {
		buf_page_mutex_enter(block);
		buf_block_buf_fix_dec(block);
		buf_page_mutex_exit(block);

		return(FALSE);
	}

	if (modify_clock != block->modify_clock) {

		buf_block_dbg_add_level(block, SYNC_NO_ORDER_CHECK);

		if (rw_latch == RW_S_LATCH) {
			rw_lock_s_unlock(&block->lock);
		} else {
			rw_lock_x_unlock(&block->lock);
		}

		buf_page_mutex_enter(block);
		buf_block_buf_fix_dec(block);
		buf_page_mutex_exit(block);

		return(FALSE);
	}

	mtr_memo_push(mtr, block, fix_type);

#if defined UNIV_DEBUG || defined UNIV_BUF_DEBUG
	ut_a(fsp_skip_sanity_check(block->page.id.space())
	     || ++buf_dbg_counter % 5771
	     || buf_validate());
	ut_a(block->page.buf_fix_count > 0);
	ut_a(buf_block_get_state(block) == BUF_BLOCK_FILE_PAGE);
#endif /* UNIV_DEBUG || UNIV_BUF_DEBUG */

	ut_d(buf_page_mutex_enter(block));
	ut_ad(!block->page.file_page_was_freed);
	ut_d(buf_page_mutex_exit(block));

	if (!access_time) {
		/* In the case of a first access, try to apply linear
		read-ahead */
		buf_read_ahead_linear(block->page.id, block->page.size,
				      ibuf_inside(mtr));
	}

#ifdef UNIV_IBUF_COUNT_DEBUG
	ut_a(ibuf_count_get(block->page.id) == 0);
#endif /* UNIV_IBUF_COUNT_DEBUG */

	buf_pool = buf_pool_from_block(block);
	buf_pool->stat.n_page_gets++;

	return(TRUE);
}

/********************************************************************//**
This is used to get access to a known database page, when no waiting can be
done. For example, if a search in an adaptive hash index leads us to this
frame.
@return TRUE if success */
ibool
buf_page_get_known_nowait(
/*======================*/
	ulint		rw_latch,/*!< in: RW_S_LATCH, RW_X_LATCH */
	buf_block_t*	block,	/*!< in: the known page */
	ulint		mode,	/*!< in: BUF_MAKE_YOUNG or BUF_KEEP_OLD */
	const char*	file,	/*!< in: file name */
	unsigned	line,	/*!< in: line where called */
	mtr_t*		mtr)	/*!< in: mini-transaction */
{
	buf_pool_t*	buf_pool;
	ibool		success;

	ut_ad(mtr->is_active());
	ut_ad((rw_latch == RW_S_LATCH) || (rw_latch == RW_X_LATCH));

	buf_page_mutex_enter(block);

	if (buf_block_get_state(block) == BUF_BLOCK_REMOVE_HASH) {
		/* Another thread is just freeing the block from the LRU list
		of the buffer pool: do not try to access this page; this
		attempt to access the page can only come through the hash
		index because when the buffer block state is ..._REMOVE_HASH,
		we have already removed it from the page address hash table
		of the buffer pool. */

		buf_page_mutex_exit(block);

		return(FALSE);
	}

	ut_a(buf_block_get_state(block) == BUF_BLOCK_FILE_PAGE);

	buf_block_buf_fix_inc(block, file, line);

	buf_page_set_accessed(&block->page);

	buf_page_mutex_exit(block);

	buf_pool = buf_pool_from_block(block);

	if (mode == BUF_MAKE_YOUNG) {
		buf_page_make_young_if_needed(&block->page);
	}

	ut_ad(!ibuf_inside(mtr) || mode == BUF_KEEP_OLD);

	mtr_memo_type_t	fix_type;

	switch (rw_latch) {
	case RW_S_LATCH:
		success = rw_lock_s_lock_nowait(&block->lock, file, line);
		fix_type = MTR_MEMO_PAGE_S_FIX;
		break;
	case RW_X_LATCH:
		success = rw_lock_x_lock_func_nowait_inline(
			&block->lock, file, line);

		fix_type = MTR_MEMO_PAGE_X_FIX;
		break;
	default:
		ut_error; /* RW_SX_LATCH is not implemented yet */
	}

	if (!success) {
		buf_page_mutex_enter(block);
		buf_block_buf_fix_dec(block);
		buf_page_mutex_exit(block);

		return(FALSE);
	}

	mtr_memo_push(mtr, block, fix_type);

#if defined UNIV_DEBUG || defined UNIV_BUF_DEBUG
	ut_a(++buf_dbg_counter % 5771 || buf_validate());
	ut_a(block->page.buf_fix_count > 0);
	ut_a(buf_block_get_state(block) == BUF_BLOCK_FILE_PAGE);
#endif /* UNIV_DEBUG || UNIV_BUF_DEBUG */

#ifdef UNIV_DEBUG
	if (mode != BUF_KEEP_OLD) {
		/* If mode == BUF_KEEP_OLD, we are executing an I/O
		completion routine.  Avoid a bogus assertion failure
		when ibuf_merge_or_delete_for_page() is processing a
		page that was just freed due to DROP INDEX, or
		deleting a record from SYS_INDEXES. This check will be
		skipped in recv_recover_page() as well. */

		buf_page_mutex_enter(block);
		ut_a(!block->page.file_page_was_freed);
		buf_page_mutex_exit(block);
	}
#endif /* UNIV_DEBUG */

#ifdef UNIV_IBUF_COUNT_DEBUG
	ut_a((mode == BUF_KEEP_OLD) || ibuf_count_get(block->page.id) == 0);
#endif
	buf_pool->stat.n_page_gets++;

	return(TRUE);
}

/** Given a tablespace id and page number tries to get that page. If the
page is not in the buffer pool it is not loaded and NULL is returned.
Suitable for using when holding the lock_sys_t::mutex.
@param[in]	page_id	page id
@param[in]	file	file name
@param[in]	line	line where called
@param[in]	mtr	mini-transaction
@return pointer to a page or NULL */
buf_block_t*
buf_page_try_get_func(
	const page_id_t		page_id,
	const char*		file,
	unsigned		line,
	mtr_t*			mtr)
{
	buf_block_t*	block;
	ibool		success;
	buf_pool_t*	buf_pool = buf_pool_get(page_id);
	rw_lock_t*	hash_lock;

	ut_ad(mtr);
	ut_ad(mtr->is_active());

	block = buf_block_hash_get_s_locked(buf_pool, page_id, &hash_lock);

	if (!block || buf_block_get_state(block) != BUF_BLOCK_FILE_PAGE) {
		if (block) {
			rw_lock_s_unlock(hash_lock);
		}
		return(NULL);
	}

	ut_ad(!buf_pool_watch_is_sentinel(buf_pool, &block->page));

	buf_page_mutex_enter(block);
	rw_lock_s_unlock(hash_lock);

#if defined UNIV_DEBUG || defined UNIV_BUF_DEBUG
	ut_a(buf_block_get_state(block) == BUF_BLOCK_FILE_PAGE);
	ut_a(page_id == block->page.id);
#endif /* UNIV_DEBUG || UNIV_BUF_DEBUG */

	buf_block_buf_fix_inc(block, file, line);
	buf_page_mutex_exit(block);

	mtr_memo_type_t	fix_type = MTR_MEMO_PAGE_S_FIX;
	success = rw_lock_s_lock_nowait(&block->lock, file, line);

	if (!success) {
		/* Let us try to get an X-latch. If the current thread
		is holding an X-latch on the page, we cannot get an
		S-latch. */

		fix_type = MTR_MEMO_PAGE_X_FIX;
		success = rw_lock_x_lock_func_nowait_inline(&block->lock,
							    file, line);
	}

	if (!success) {
		buf_page_mutex_enter(block);
		buf_block_buf_fix_dec(block);
		buf_page_mutex_exit(block);

		return(NULL);
	}

	mtr_memo_push(mtr, block, fix_type);

#if defined UNIV_DEBUG || defined UNIV_BUF_DEBUG
	ut_a(fsp_skip_sanity_check(block->page.id.space())
	     || ++buf_dbg_counter % 5771
	     || buf_validate());
	ut_a(block->page.buf_fix_count > 0);
	ut_a(buf_block_get_state(block) == BUF_BLOCK_FILE_PAGE);
#endif /* UNIV_DEBUG || UNIV_BUF_DEBUG */

	ut_d(buf_page_mutex_enter(block));
	ut_d(ut_a(!block->page.file_page_was_freed));
	ut_d(buf_page_mutex_exit(block));

	buf_block_dbg_add_level(block, SYNC_NO_ORDER_CHECK);

	buf_pool->stat.n_page_gets++;

#ifdef UNIV_IBUF_COUNT_DEBUG
	ut_a(ibuf_count_get(block->page.id) == 0);
#endif /* UNIV_IBUF_COUNT_DEBUG */

	return(block);
}

/********************************************************************//**
Initialize some fields of a control block. */
UNIV_INLINE
void
buf_page_init_low(
/*==============*/
	buf_page_t*	bpage)	/*!< in: block to init */
{
	bpage->flush_type = BUF_FLUSH_LRU;
	bpage->io_fix = BUF_IO_NONE;
	bpage->buf_fix_count = 0;
	bpage->old = 0;
	bpage->freed_page_clock = 0;
	bpage->access_time = 0;
	bpage->newest_modification = 0;
	bpage->oldest_modification = 0;
	bpage->write_size = 0;
	bpage->encrypted = false;
	bpage->real_size = 0;
	bpage->slot = NULL;

	HASH_INVALIDATE(bpage, hash);

	ut_d(bpage->file_page_was_freed = FALSE);
}

/** Inits a page to the buffer buf_pool.
@param[in,out]	buf_pool	buffer pool
@param[in]	page_id		page id
@param[in,out]	block		block to init */
static
void
buf_page_init(
	buf_pool_t*		buf_pool,
	const page_id_t		page_id,
	const page_size_t&	page_size,
	buf_block_t*		block)
{
	buf_page_t*	hash_page;

	ut_ad(buf_pool == buf_pool_get(page_id));
	ut_ad(buf_pool_mutex_own(buf_pool));

	ut_ad(buf_page_mutex_own(block));
	ut_a(buf_block_get_state(block) != BUF_BLOCK_FILE_PAGE);

	ut_ad(rw_lock_own(buf_page_hash_lock_get(buf_pool, page_id),
			  RW_LOCK_X));

	/* Set the state of the block */
	buf_block_set_file_page(block, page_id);

#ifdef UNIV_DEBUG_VALGRIND
	if (is_system_tablespace(page_id.space())) {
		/* Silence valid Valgrind warnings about uninitialized
		data being written to data files.  There are some unused
		bytes on some pages that InnoDB does not initialize. */
		UNIV_MEM_VALID(block->frame, UNIV_PAGE_SIZE);
	}
#endif /* UNIV_DEBUG_VALGRIND */

	buf_block_init_low(block);

	block->lock_hash_val = lock_rec_hash(page_id.space(),
					     page_id.page_no());

	buf_page_init_low(&block->page);

	/* Insert into the hash table of file pages */

	hash_page = buf_page_hash_get_low(buf_pool, page_id);

	if (hash_page == NULL) {
		/* Block not found in hash table */
	} else if (buf_pool_watch_is_sentinel(buf_pool, hash_page)) {
		/* Preserve the reference count. */
		ib_uint32_t	buf_fix_count = hash_page->buf_fix_count;

		ut_a(buf_fix_count > 0);

		my_atomic_add32((int32*) &block->page.buf_fix_count, buf_fix_count);

		buf_pool_watch_remove(buf_pool, hash_page);
	} else {

		ib::error() << "Page " << page_id
			<< " already found in the hash table: "
			<< hash_page << ", " << block;

		ut_d(buf_page_mutex_exit(block));
		ut_d(buf_pool_mutex_exit(buf_pool));
		ut_d(buf_print());
		ut_d(buf_LRU_print());
		ut_d(buf_validate());
		ut_d(buf_LRU_validate());
		ut_error;
	}

	ut_ad(!block->page.in_zip_hash);
	ut_ad(!block->page.in_page_hash);
	ut_d(block->page.in_page_hash = TRUE);

	block->page.id = page_id;
	block->page.size.copy_from(page_size);

	HASH_INSERT(buf_page_t, hash, buf_pool->page_hash,
		    page_id.fold(), &block->page);

	if (page_size.is_compressed()) {
		page_zip_set_size(&block->page.zip, page_size.physical());
	}
}

/** Initialize a page for read to the buffer buf_pool. If the page is
(1) already in buf_pool, or
(2) if we specify to read only ibuf pages and the page is not an ibuf page, or
(3) if the space is deleted or being deleted,
then this function does nothing.
Sets the io_fix flag to BUF_IO_READ and sets a non-recursive exclusive lock
on the buffer frame. The io-handler must take care that the flag is cleared
and the lock released later.
@param[out]	err			DB_SUCCESS or DB_TABLESPACE_DELETED
@param[in]	mode			BUF_READ_IBUF_PAGES_ONLY, ...
@param[in]	page_id			page id
@param[in]	unzip			whether the uncompressed page is
					requested (for ROW_FORMAT=COMPRESSED)
@return pointer to the block
@retval	NULL	in case of an error */
buf_page_t*
buf_page_init_for_read(
	dberr_t*		err,
	ulint			mode,
	const page_id_t		page_id,
	const page_size_t&	page_size,
	bool			unzip)
{
	buf_block_t*	block;
	buf_page_t*	bpage	= NULL;
	buf_page_t*	watch_page;
	rw_lock_t*	hash_lock;
	mtr_t		mtr;
	ibool		lru	= FALSE;
	void*		data;
	buf_pool_t*	buf_pool = buf_pool_get(page_id);

	ut_ad(buf_pool);

	*err = DB_SUCCESS;

	if (mode == BUF_READ_IBUF_PAGES_ONLY) {
		/* It is a read-ahead within an ibuf routine */

		ut_ad(!ibuf_bitmap_page(page_id, page_size));

		ibuf_mtr_start(&mtr);

		if (!recv_no_ibuf_operations &&
		    !ibuf_page(page_id, page_size, &mtr)) {

			ibuf_mtr_commit(&mtr);

			return(NULL);
		}
	} else {
		ut_ad(mode == BUF_READ_ANY_PAGE);
	}

	if (page_size.is_compressed() && !unzip && !recv_recovery_is_on()) {
		block = NULL;
	} else {
		block = buf_LRU_get_free_block(buf_pool);
		ut_ad(block);
		ut_ad(buf_pool_from_block(block) == buf_pool);
	}

	buf_pool_mutex_enter(buf_pool);

	hash_lock = buf_page_hash_lock_get(buf_pool, page_id);
	rw_lock_x_lock(hash_lock);

	watch_page = buf_page_hash_get_low(buf_pool, page_id);
	if (watch_page && !buf_pool_watch_is_sentinel(buf_pool, watch_page)) {
		/* The page is already in the buffer pool. */
		watch_page = NULL;
		rw_lock_x_unlock(hash_lock);
		if (block) {
			buf_page_mutex_enter(block);
			buf_LRU_block_free_non_file_page(block);
			buf_page_mutex_exit(block);
		}

		bpage = NULL;
		goto func_exit;
	}

	if (block) {
		bpage = &block->page;

		buf_page_mutex_enter(block);

		ut_ad(buf_pool_from_bpage(bpage) == buf_pool);

		buf_page_init(buf_pool, page_id, page_size, block);

		/* Note: We are using the hash_lock for protection. This is
		safe because no other thread can lookup the block from the
		page hashtable yet. */

		buf_page_set_io_fix(bpage, BUF_IO_READ);

		rw_lock_x_unlock(hash_lock);

		/* The block must be put to the LRU list, to the old blocks */
		buf_LRU_add_block(bpage, TRUE/* to old blocks */);

		/* We set a pass-type x-lock on the frame because then
		the same thread which called for the read operation
		(and is running now at this point of code) can wait
		for the read to complete by waiting for the x-lock on
		the frame; if the x-lock were recursive, the same
		thread would illegally get the x-lock before the page
		read is completed.  The x-lock is cleared by the
		io-handler thread. */

		rw_lock_x_lock_gen(&block->lock, BUF_IO_READ);

		if (page_size.is_compressed()) {
			/* buf_pool->mutex may be released and
			reacquired by buf_buddy_alloc().  Thus, we
			must release block->mutex in order not to
			break the latching order in the reacquisition
			of buf_pool->mutex.  We also must defer this
			operation until after the block descriptor has
			been added to buf_pool->LRU and
			buf_pool->page_hash. */
			buf_page_mutex_exit(block);
			data = buf_buddy_alloc(buf_pool, page_size.physical(),
					       &lru);
			buf_page_mutex_enter(block);
			block->page.zip.data = (page_zip_t*) data;

			/* To maintain the invariant
			block->in_unzip_LRU_list
			== buf_page_belongs_to_unzip_LRU(&block->page)
			we have to add this block to unzip_LRU
			after block->page.zip.data is set. */
			ut_ad(buf_page_belongs_to_unzip_LRU(&block->page));
			buf_unzip_LRU_add_block(block, TRUE);
		}

		buf_page_mutex_exit(block);
	} else {
		rw_lock_x_unlock(hash_lock);

		/* The compressed page must be allocated before the
		control block (bpage), in order to avoid the
		invocation of buf_buddy_relocate_block() on
		uninitialized data. */
		data = buf_buddy_alloc(buf_pool, page_size.physical(), &lru);

		rw_lock_x_lock(hash_lock);

		/* If buf_buddy_alloc() allocated storage from the LRU list,
		it released and reacquired buf_pool->mutex.  Thus, we must
		check the page_hash again, as it may have been modified. */
		if (UNIV_UNLIKELY(lru)) {

			watch_page = buf_page_hash_get_low(buf_pool, page_id);

			if (UNIV_UNLIKELY(watch_page
			    && !buf_pool_watch_is_sentinel(buf_pool,
							   watch_page))) {

				/* The block was added by some other thread. */
				rw_lock_x_unlock(hash_lock);
				watch_page = NULL;
				buf_buddy_free(buf_pool, data,
					       page_size.physical());

				bpage = NULL;
				goto func_exit;
			}
		}

		bpage = buf_page_alloc_descriptor();

		/* Initialize the buf_pool pointer. */
		bpage->buf_pool_index = buf_pool_index(buf_pool);

		page_zip_des_init(&bpage->zip);
		page_zip_set_size(&bpage->zip, page_size.physical());
		bpage->zip.data = (page_zip_t*) data;

		bpage->size.copy_from(page_size);

		mutex_enter(&buf_pool->zip_mutex);
		UNIV_MEM_DESC(bpage->zip.data, bpage->size.physical());

		buf_page_init_low(bpage);

		bpage->state = BUF_BLOCK_ZIP_PAGE;
		bpage->id = page_id;
		bpage->flush_observer = NULL;

		ut_d(bpage->in_page_hash = FALSE);
		ut_d(bpage->in_zip_hash = FALSE);
		ut_d(bpage->in_flush_list = FALSE);
		ut_d(bpage->in_free_list = FALSE);
		ut_d(bpage->in_LRU_list = FALSE);

		ut_d(bpage->in_page_hash = TRUE);

		if (watch_page != NULL) {

			/* Preserve the reference count. */
			ib_uint32_t	buf_fix_count;

			buf_fix_count = watch_page->buf_fix_count;

			ut_a(buf_fix_count > 0);

			my_atomic_add32((int32*) &bpage->buf_fix_count, buf_fix_count);

			ut_ad(buf_pool_watch_is_sentinel(buf_pool, watch_page));
			buf_pool_watch_remove(buf_pool, watch_page);
		}

		HASH_INSERT(buf_page_t, hash, buf_pool->page_hash,
			    bpage->id.fold(), bpage);

		rw_lock_x_unlock(hash_lock);

		/* The block must be put to the LRU list, to the old blocks.
		The zip size is already set into the page zip */
		buf_LRU_add_block(bpage, TRUE/* to old blocks */);
#if defined UNIV_DEBUG || defined UNIV_BUF_DEBUG
		buf_LRU_insert_zip_clean(bpage);
#endif /* UNIV_DEBUG || UNIV_BUF_DEBUG */

		buf_page_set_io_fix(bpage, BUF_IO_READ);

		mutex_exit(&buf_pool->zip_mutex);
	}

	buf_pool->n_pend_reads++;
func_exit:
	buf_pool_mutex_exit(buf_pool);

	if (mode == BUF_READ_IBUF_PAGES_ONLY) {

		ibuf_mtr_commit(&mtr);
	}

	ut_ad(!rw_lock_own_flagged(hash_lock,
				   RW_LOCK_FLAG_X | RW_LOCK_FLAG_S));
	ut_ad(!bpage || buf_page_in_file(bpage));

	return(bpage);
}

/** Initializes a page to the buffer buf_pool. The page is usually not read
from a file even if it cannot be found in the buffer buf_pool. This is one
of the functions which perform to a block a state transition NOT_USED =>
FILE_PAGE (the other is buf_page_get_gen).
@param[in]	page_id		page id
@param[in]	page_size	page size
@param[in]	mtr		mini-transaction
@return pointer to the block, page bufferfixed */
buf_block_t*
buf_page_create(
	const page_id_t		page_id,
	const page_size_t&	page_size,
	mtr_t*			mtr)
{
	buf_frame_t*	frame;
	buf_block_t*	block;
	buf_block_t*	free_block	= NULL;
	buf_pool_t*	buf_pool = buf_pool_get(page_id);
	rw_lock_t*	hash_lock;

	ut_ad(mtr->is_active());
	ut_ad(page_id.space() != 0 || !page_size.is_compressed());

	free_block = buf_LRU_get_free_block(buf_pool);

	buf_pool_mutex_enter(buf_pool);

	hash_lock = buf_page_hash_lock_get(buf_pool, page_id);
	rw_lock_x_lock(hash_lock);

	block = (buf_block_t*) buf_page_hash_get_low(buf_pool, page_id);

	if (block
	    && buf_page_in_file(&block->page)
	    && !buf_pool_watch_is_sentinel(buf_pool, &block->page)) {

#ifdef UNIV_IBUF_COUNT_DEBUG
		ut_a(ibuf_count_get(page_id) == 0);
#endif /* UNIV_IBUF_COUNT_DEBUG */

		ut_d(block->page.file_page_was_freed = FALSE);

		/* Page can be found in buf_pool */
		buf_pool_mutex_exit(buf_pool);
		rw_lock_x_unlock(hash_lock);

		buf_block_free(free_block);

		return(buf_page_get_with_no_latch(page_id, page_size, mtr));
	}

	/* If we get here, the page was not in buf_pool: init it there */

	DBUG_PRINT("ib_buf", ("create page %u:%u",
			      page_id.space(), page_id.page_no()));

	block = free_block;

	buf_page_mutex_enter(block);

	buf_page_init(buf_pool, page_id, page_size, block);

	rw_lock_x_unlock(hash_lock);

	/* The block must be put to the LRU list */
	buf_LRU_add_block(&block->page, FALSE);

	buf_block_buf_fix_inc(block, __FILE__, __LINE__);
	buf_pool->stat.n_pages_created++;

	if (page_size.is_compressed()) {
		void*	data;
		ibool	lru;

		/* Prevent race conditions during buf_buddy_alloc(),
		which may release and reacquire buf_pool->mutex,
		by IO-fixing and X-latching the block. */

		buf_page_set_io_fix(&block->page, BUF_IO_READ);
		rw_lock_x_lock(&block->lock);

		buf_page_mutex_exit(block);
		/* buf_pool->mutex may be released and reacquired by
		buf_buddy_alloc().  Thus, we must release block->mutex
		in order not to break the latching order in
		the reacquisition of buf_pool->mutex.  We also must
		defer this operation until after the block descriptor
		has been added to buf_pool->LRU and buf_pool->page_hash. */
		data = buf_buddy_alloc(buf_pool, page_size.physical(), &lru);
		buf_page_mutex_enter(block);
		block->page.zip.data = (page_zip_t*) data;

		/* To maintain the invariant
		block->in_unzip_LRU_list
		== buf_page_belongs_to_unzip_LRU(&block->page)
		we have to add this block to unzip_LRU after
		block->page.zip.data is set. */
		ut_ad(buf_page_belongs_to_unzip_LRU(&block->page));
		buf_unzip_LRU_add_block(block, FALSE);

		buf_page_set_io_fix(&block->page, BUF_IO_NONE);
		rw_lock_x_unlock(&block->lock);
	}

	buf_pool_mutex_exit(buf_pool);

	mtr_memo_push(mtr, block, MTR_MEMO_BUF_FIX);

	buf_page_set_accessed(&block->page);

	buf_page_mutex_exit(block);

	/* Delete possible entries for the page from the insert buffer:
	such can exist if the page belonged to an index which was dropped */
	ibuf_merge_or_delete_for_page(NULL, page_id, &page_size, TRUE);

	frame = block->frame;

	memset(frame + FIL_PAGE_PREV, 0xff, 4);
	memset(frame + FIL_PAGE_NEXT, 0xff, 4);
	mach_write_to_2(frame + FIL_PAGE_TYPE, FIL_PAGE_TYPE_ALLOCATED);

	/* FIL_PAGE_FILE_FLUSH_LSN_OR_KEY_VERSION is only used on the
	following pages:
	(1) The first page of the InnoDB system tablespace (page 0:0)
	(2) FIL_RTREE_SPLIT_SEQ_NUM on R-tree pages
	(3) key_version on encrypted pages (not page 0:0) */

	memset(frame + FIL_PAGE_FILE_FLUSH_LSN_OR_KEY_VERSION, 0, 8);

#if defined UNIV_DEBUG || defined UNIV_BUF_DEBUG
	ut_a(++buf_dbg_counter % 5771 || buf_validate());
#endif /* UNIV_DEBUG || UNIV_BUF_DEBUG */
#ifdef UNIV_IBUF_COUNT_DEBUG
	ut_a(ibuf_count_get(block->page.id) == 0);
#endif
	return(block);
}

/********************************************************************//**
Monitor the buffer page read/write activity, and increment corresponding
counter value if MONITOR_MODULE_BUF_PAGE (module_buf_page) module is
enabled. */
static
void
buf_page_monitor(
/*=============*/
	const buf_page_t*	bpage,	/*!< in: pointer to the block */
	enum buf_io_fix		io_type)/*!< in: io_fix types */
{
	const byte*	frame;
	monitor_id_t	counter;

	/* If the counter module is not turned on, just return */
	if (!MONITOR_IS_ON(MONITOR_MODULE_BUF_PAGE)) {
		return;
	}

	ut_a(io_type == BUF_IO_READ || io_type == BUF_IO_WRITE);

	frame = bpage->zip.data
		? bpage->zip.data
		: ((buf_block_t*) bpage)->frame;

	switch (fil_page_get_type(frame)) {
		ulint	level;

	case FIL_PAGE_INDEX:
	case FIL_PAGE_RTREE:
		level = btr_page_get_level_low(frame);

		/* Check if it is an index page for insert buffer */
		if (btr_page_get_index_id(frame)
		    == (index_id_t)(DICT_IBUF_ID_MIN + IBUF_SPACE_ID)) {
			if (level == 0) {
				counter = MONITOR_RW_COUNTER(
					io_type, MONITOR_INDEX_IBUF_LEAF_PAGE);
			} else {
				counter = MONITOR_RW_COUNTER(
					io_type,
					MONITOR_INDEX_IBUF_NON_LEAF_PAGE);
			}
		} else {
			if (level == 0) {
				counter = MONITOR_RW_COUNTER(
					io_type, MONITOR_INDEX_LEAF_PAGE);
			} else {
				counter = MONITOR_RW_COUNTER(
					io_type, MONITOR_INDEX_NON_LEAF_PAGE);
			}
		}
		break;

	case FIL_PAGE_UNDO_LOG:
		counter = MONITOR_RW_COUNTER(io_type, MONITOR_UNDO_LOG_PAGE);
		break;

	case FIL_PAGE_INODE:
		counter = MONITOR_RW_COUNTER(io_type, MONITOR_INODE_PAGE);
		break;

	case FIL_PAGE_IBUF_FREE_LIST:
		counter = MONITOR_RW_COUNTER(io_type,
					     MONITOR_IBUF_FREELIST_PAGE);
		break;

	case FIL_PAGE_IBUF_BITMAP:
		counter = MONITOR_RW_COUNTER(io_type,
					     MONITOR_IBUF_BITMAP_PAGE);
		break;

	case FIL_PAGE_TYPE_SYS:
		counter = MONITOR_RW_COUNTER(io_type, MONITOR_SYSTEM_PAGE);
		break;

	case FIL_PAGE_TYPE_TRX_SYS:
		counter = MONITOR_RW_COUNTER(io_type, MONITOR_TRX_SYSTEM_PAGE);
		break;

	case FIL_PAGE_TYPE_FSP_HDR:
		counter = MONITOR_RW_COUNTER(io_type, MONITOR_FSP_HDR_PAGE);
		break;

	case FIL_PAGE_TYPE_XDES:
		counter = MONITOR_RW_COUNTER(io_type, MONITOR_XDES_PAGE);
		break;

	case FIL_PAGE_TYPE_BLOB:
		counter = MONITOR_RW_COUNTER(io_type, MONITOR_BLOB_PAGE);
		break;

	case FIL_PAGE_TYPE_ZBLOB:
		counter = MONITOR_RW_COUNTER(io_type, MONITOR_ZBLOB_PAGE);
		break;

	case FIL_PAGE_TYPE_ZBLOB2:
		counter = MONITOR_RW_COUNTER(io_type, MONITOR_ZBLOB2_PAGE);
		break;

	default:
		counter = MONITOR_RW_COUNTER(io_type, MONITOR_OTHER_PAGE);
	}

	MONITOR_INC_NOCHECK(counter);
}

/********************************************************************//**
Mark a table with the specified space pointed by bpage->id.space() corrupted.
Also remove the bpage from LRU list.
@param[in,out]		bpage			Block */
static
void
buf_mark_space_corrupt(buf_page_t* bpage)
{
	buf_pool_t*	buf_pool = buf_pool_from_bpage(bpage);
	const ibool	uncompressed = (buf_page_get_state(bpage)
					== BUF_BLOCK_FILE_PAGE);
	uint32_t	space = bpage->id.space();

	/* First unfix and release lock on the bpage */
	buf_pool_mutex_enter(buf_pool);
	mutex_enter(buf_page_get_mutex(bpage));
	ut_ad(buf_page_get_io_fix(bpage) == BUF_IO_READ);
	ut_ad(bpage->buf_fix_count == 0);

	/* Set BUF_IO_NONE before we remove the block from LRU list */
	buf_page_set_io_fix(bpage, BUF_IO_NONE);

	if (uncompressed) {
		rw_lock_x_unlock_gen(
			&((buf_block_t*) bpage)->lock,
			BUF_IO_READ);
	}

	mutex_exit(buf_page_get_mutex(bpage));

	/* If block is not encrypted find the table with specified
	space id, and mark it corrupted. Encrypted tables
	are marked unusable later e.g. in ::open(). */
	if (!bpage->encrypted) {
		dict_set_corrupted_by_space(space);
	} else {
		dict_set_encrypted_by_space(space);
	}

	/* After this point bpage can't be referenced. */
	buf_LRU_free_one_page(bpage);

	ut_ad(buf_pool->n_pend_reads > 0);
	buf_pool->n_pend_reads--;

	buf_pool_mutex_exit(buf_pool);
}

/** Check if page is maybe compressed, encrypted or both when we encounter
corrupted page. Note that we can't be 100% sure if page is corrupted
or decrypt/decompress just failed.
@param[in,out]	bpage		page
@param[in,out]	space		tablespace from fil_space_acquire_for_io()
@return	whether the operation succeeded
@retval	DB_SUCCESS		if page has been read and is not corrupted
@retval	DB_PAGE_CORRUPTED	if page based on checksum check is corrupted
@retval	DB_DECRYPTION_FAILED	if page post encryption checksum matches but
after decryption normal page checksum does not match.
@retval	DB_TABLESPACE_DELETED	if accessed tablespace is not found */
static dberr_t buf_page_check_corrupt(buf_page_t* bpage, fil_space_t* space)
{
	ut_ad(space->n_pending_ios > 0);

	byte* dst_frame = (bpage->zip.data) ? bpage->zip.data :
		((buf_block_t*) bpage)->frame;
	dberr_t err = DB_SUCCESS;
	bool corrupted = false;

	/* In buf_decrypt_after_read we have either decrypted the page if
	page post encryption checksum matches and used key_id is found
	from the encryption plugin. If checksum did not match page was
	not decrypted and it could be either encrypted and corrupted
	or corrupted or good page. If we decrypted, there page could
	still be corrupted if used key does not match. */
<<<<<<< HEAD
	still_encrypted = crypt_data
		&& crypt_data->type != CRYPT_SCHEME_UNENCRYPTED
		&& !bpage->encrypted
		&& fil_space_verify_crypt_checksum(
			dst_frame, bpage->size,
			bpage->id.space(), bpage->id.page_no());
=======
	const bool still_encrypted = mach_read_from_4(
		dst_frame + FIL_PAGE_FILE_FLUSH_LSN_OR_KEY_VERSION)
		&& space->crypt_data
		&& space->crypt_data->type != CRYPT_SCHEME_UNENCRYPTED
		&& !bpage->encrypted
		&& fil_space_verify_crypt_checksum(dst_frame, zip_size);
>>>>>>> 8c43f963

	if (!still_encrypted) {
		/* If traditional checksums match, we assume that page is
		not anymore encrypted. */
		corrupted = buf_page_is_corrupted(
			true, dst_frame, bpage->size, space);

		if (!corrupted) {
			bpage->encrypted = false;
		} else {
			err = DB_PAGE_CORRUPTED;
		}
	}

	/* Pages that we think are unencrypted but do not match the checksum
	checks could be corrupted or encrypted or both. */
	if (corrupted && !bpage->encrypted) {
		/* An error will be reported by
		buf_page_io_complete(). */
	} else if (still_encrypted || (bpage->encrypted && corrupted)) {
		bpage->encrypted = true;
		err = DB_DECRYPTION_FAILED;

		ib::error()
			<< "The page " << bpage->id << " in file '"
			<< space->chain.start->name
			<< "' cannot be decrypted.";

		ib::info()
			<< "However key management plugin or used key_version "
			<< mach_read_from_4(dst_frame
					    + FIL_PAGE_FILE_FLUSH_LSN_OR_KEY_VERSION)
			<< " is not found or"
			" used encryption algorithm or method does not match.";

		if (bpage->id.space() != TRX_SYS_SPACE) {
			ib::info()
				<< "Marking tablespace as missing."
				" You may drop this table or"
				" install correct key management plugin"
				" and key file.";
		}
	}

	return (err);
}

/** Complete a read or write request of a file page to or from the buffer pool.
@param[in,out]	bpage	page to complete
@param[in]	dblwr	whether the doublewrite buffer was used (on write)
@param[in]	evict	whether or not to evict the page from LRU list
@return whether the operation succeeded
@retval	DB_SUCCESS		always when writing, or if a read page was OK
@retval	DB_TABLESPACE_DELETED	if the tablespace does not exist
@retval	DB_PAGE_CORRUPTED	if the checksum fails on a page read
@retval	DB_DECRYPTION_FAILED	if page post encryption checksum matches but
				after decryption normal page checksum does
				not match */
UNIV_INTERN
dberr_t
buf_page_io_complete(buf_page_t* bpage, bool dblwr, bool evict)
{
	enum buf_io_fix	io_type;
	buf_pool_t*	buf_pool = buf_pool_from_bpage(bpage);
	const bool	uncompressed = (buf_page_get_state(bpage)
					== BUF_BLOCK_FILE_PAGE);
	ut_a(buf_page_in_file(bpage));

	/* We do not need protect io_fix here by mutex to read
	it because this is the only function where we can change the value
	from BUF_IO_READ or BUF_IO_WRITE to some other value, and our code
	ensures that this is the only thread that handles the i/o for this
	block. */

	io_type = buf_page_get_io_fix(bpage);
	ut_ad(io_type == BUF_IO_READ || io_type == BUF_IO_WRITE);
	ut_ad(bpage->size.is_compressed() == (bpage->zip.data != NULL));
	ut_ad(uncompressed || bpage->zip.data);

	if (io_type == BUF_IO_READ) {
		ulint	read_page_no = 0;
		ulint	read_space_id = 0;
		uint	key_version = 0;
		byte*	frame = bpage->zip.data
			? bpage->zip.data
			: reinterpret_cast<buf_block_t*>(bpage)->frame;
		ut_ad(frame);
		fil_space_t* space = fil_space_acquire_for_io(
			bpage->id.space());
		if (!space) {
			return DB_TABLESPACE_DELETED;
		}

		dberr_t	err;

		if (!buf_page_decrypt_after_read(bpage, space)) {
			err = DB_DECRYPTION_FAILED;
			goto database_corrupted;
		}

		if (bpage->zip.data && uncompressed) {
			my_atomic_addlint(&buf_pool->n_pend_unzip, 1);
			ibool ok = buf_zip_decompress((buf_block_t*) bpage,
						      FALSE);
			my_atomic_addlint(&buf_pool->n_pend_unzip, -1);

			if (!ok) {
				ib::info() << "Page "
					   << bpage->id
					   << " zip_decompress failure.";

				err = DB_PAGE_CORRUPTED;
				goto database_corrupted;
			}
		}

		/* If this page is not uninitialized and not in the
		doublewrite buffer, then the page number and space id
		should be the same as in block. */
		read_page_no = mach_read_from_4(frame + FIL_PAGE_OFFSET);
		read_space_id = mach_read_from_4(
			frame + FIL_PAGE_ARCH_LOG_NO_OR_SPACE_ID);
		key_version = mach_read_from_4(
			frame + FIL_PAGE_FILE_FLUSH_LSN_OR_KEY_VERSION);

		if (bpage->id.space() == TRX_SYS_SPACE
		    && buf_dblwr_page_inside(bpage->id.page_no())) {

			ib::error() << "Reading page " << bpage->id
				<< ", which is in the doublewrite buffer!";

		} else if (read_space_id == 0 && read_page_no == 0) {
			/* This is likely an uninitialized page. */
		} else if ((bpage->id.space() != TRX_SYS_SPACE
			    && bpage->id.space() != read_space_id)
			   || bpage->id.page_no() != read_page_no) {
			/* We did not compare space_id to read_space_id
			in the system tablespace, because the field
			was written as garbage before MySQL 4.1.1,
			which did not support innodb_file_per_table. */

			ib::error() << "Space id and page no stored in "
				"the page, read in are "
				<< page_id_t(read_space_id, read_page_no)
				<< ", should be " << bpage->id;
		}

		err = buf_page_check_corrupt(bpage, space);

database_corrupted:

		if (err != DB_SUCCESS) {
			/* Not a real corruption if it was triggered by
			error injection */
			DBUG_EXECUTE_IF(
				"buf_page_import_corrupt_failure",
				if (!is_predefined_tablespace(
					    bpage->id.space())) {
					buf_mark_space_corrupt(bpage);
					ib::info() << "Simulated IMPORT "
						"corruption";
					fil_space_release_for_io(space);
					return(err);
				}
				err = DB_SUCCESS;
				goto page_not_corrupt;
			);

			if (err == DB_PAGE_CORRUPTED) {
				ib::error()
					<< "Database page corruption on disk"
					" or a failed file read of tablespace "
					<< space->name << " page " << bpage->id
					<< ". You may have to recover from "
					<< "a backup.";

				buf_page_print(frame, bpage->size);

				ib::info()
					<< "It is also possible that your"
					" operating system has corrupted"
					" its own file cache and rebooting"
					" your computer removes the error."
					" If the corrupt page is an index page."
					" You can also try to fix the"
					" corruption by dumping, dropping,"
					" and reimporting the corrupt table."
					" You can use CHECK TABLE to scan"
					" your table for corruption. "
					<< FORCE_RECOVERY_MSG;
			}

			if (srv_force_recovery < SRV_FORCE_IGNORE_CORRUPT) {

				/* If page space id is larger than TRX_SYS_SPACE
				(0), we will attempt to mark the corresponding
				table as corrupted instead of crashing server */
				if (bpage->id.space() == TRX_SYS_SPACE) {
					ib::fatal() << "Aborting because of"
						" a corrupt database page.";
				}

				buf_mark_space_corrupt(bpage);
				fil_space_release_for_io(space);
				return(err);
			}
		}

		DBUG_EXECUTE_IF("buf_page_import_corrupt_failure",
				page_not_corrupt: bpage = bpage; );

		if (recv_recovery_is_on()) {
			/* Pages must be uncompressed for crash recovery. */
			ut_a(uncompressed);
			recv_recover_page(TRUE, (buf_block_t*) bpage);
		}

		/* If space is being truncated then avoid ibuf operation.
		During re-init we have already freed ibuf entries. */
		if (uncompressed
		    && !recv_no_ibuf_operations
		    && (bpage->id.space() == 0
			|| !is_predefined_tablespace(bpage->id.space()))
		    && !srv_is_tablespace_truncated(bpage->id.space())
		    && fil_page_get_type(frame) == FIL_PAGE_INDEX
		    && page_is_leaf(frame)) {

			if (bpage->encrypted) {
				ib::warn()
					<< "Table in tablespace "
					<< bpage->id.space()
					<< " encrypted. However key "
					"management plugin or used "
					<< "key_version " << key_version
					<< "is not found or"
					" used encryption algorithm or method does not match."
					" Can't continue opening the table.";
			} else {

				ibuf_merge_or_delete_for_page(
					(buf_block_t*) bpage, bpage->id,
					&bpage->size, TRUE);
			}

		}

		fil_space_release_for_io(space);
	} else {
		/* io_type == BUF_IO_WRITE */
		if (bpage->slot) {
			/* Mark slot free */
			bpage->slot->release();
			bpage->slot = NULL;
		}
	}

	BPageMutex* block_mutex = buf_page_get_mutex(bpage);
	buf_pool_mutex_enter(buf_pool);
	mutex_enter(block_mutex);

#ifdef UNIV_IBUF_COUNT_DEBUG
	if (io_type == BUF_IO_WRITE || uncompressed) {
		/* For BUF_IO_READ of compressed-only blocks, the
		buffered operations will be merged by buf_page_get_gen()
		after the block has been uncompressed. */
		ut_a(ibuf_count_get(bpage->id) == 0);
	}
#endif
	/* Because this thread which does the unlocking is not the same that
	did the locking, we use a pass value != 0 in unlock, which simply
	removes the newest lock debug record, without checking the thread
	id. */

	buf_page_set_io_fix(bpage, BUF_IO_NONE);
	buf_page_monitor(bpage, io_type);

	if (io_type == BUF_IO_READ) {
		/* NOTE that the call to ibuf may have moved the ownership of
		the x-latch to this OS thread: do not let this confuse you in
		debugging! */

		ut_ad(buf_pool->n_pend_reads > 0);
		buf_pool->n_pend_reads--;
		buf_pool->stat.n_pages_read++;

		if (uncompressed) {
			rw_lock_x_unlock_gen(&((buf_block_t*) bpage)->lock,
					     BUF_IO_READ);
		}

		mutex_exit(block_mutex);
	} else {
		/* Write means a flush operation: call the completion
		routine in the flush system */

		buf_flush_write_complete(bpage, dblwr);

		if (uncompressed) {
			rw_lock_sx_unlock_gen(&((buf_block_t*) bpage)->lock,
					      BUF_IO_WRITE);
		}

		buf_pool->stat.n_pages_written++;

		/* We decide whether or not to evict the page from the
		LRU list based on the flush_type.
		* BUF_FLUSH_LIST: don't evict
		* BUF_FLUSH_LRU: always evict
		* BUF_FLUSH_SINGLE_PAGE: eviction preference is passed
		by the caller explicitly. */
		if (buf_page_get_flush_type(bpage) == BUF_FLUSH_LRU) {
			evict = true;
		}

		mutex_exit(block_mutex);

		if (evict) {
			buf_LRU_free_page(bpage, true);
		}
	}

	DBUG_PRINT("ib_buf", ("%s page %u:%u",
			      io_type == BUF_IO_READ ? "read" : "wrote",
			      bpage->id.space(), bpage->id.page_no()));

	buf_pool_mutex_exit(buf_pool);

	return DB_SUCCESS;
}

/*********************************************************************//**
Asserts that all file pages in the buffer are in a replaceable state.
@return TRUE */
static
ibool
buf_all_freed_instance(
/*===================*/
	buf_pool_t*	buf_pool)	/*!< in: buffer pool instancce */
{
	ulint		i;
	buf_chunk_t*	chunk;

	ut_ad(buf_pool);

	buf_pool_mutex_enter(buf_pool);

	chunk = buf_pool->chunks;

	for (i = buf_pool->n_chunks; i--; chunk++) {

		if (const buf_block_t* block = buf_chunk_not_freed(chunk)) {
			ib::fatal() << "Page " << block->page.id
				<< " still fixed or dirty";
		}
	}

	buf_pool_mutex_exit(buf_pool);

	return(TRUE);
}

/** Refreshes the statistics used to print per-second averages.
@param[in,out]	buf_pool	buffer pool instance */
static
void
buf_refresh_io_stats(
	buf_pool_t*	buf_pool)
{
	buf_pool->last_printout_time = ut_time();
	buf_pool->old_stat = buf_pool->stat;
}

/*********************************************************************//**
Invalidates file pages in one buffer pool instance */
static
void
buf_pool_invalidate_instance(
/*=========================*/
	buf_pool_t*	buf_pool)	/*!< in: buffer pool instance */
{
	ulint		i;

	buf_pool_mutex_enter(buf_pool);

	for (i = BUF_FLUSH_LRU; i < BUF_FLUSH_N_TYPES; i++) {

		/* As this function is called during startup and
		during redo application phase during recovery, InnoDB
		is single threaded (apart from IO helper threads) at
		this stage. No new write batch can be in intialization
		stage at this point. */
		ut_ad(buf_pool->init_flush[i] == FALSE);

		/* However, it is possible that a write batch that has
		been posted earlier is still not complete. For buffer
		pool invalidation to proceed we must ensure there is NO
		write activity happening. */
		if (buf_pool->n_flush[i] > 0) {
			buf_flush_t	type = static_cast<buf_flush_t>(i);

			buf_pool_mutex_exit(buf_pool);
			buf_flush_wait_batch_end(buf_pool, type);
			buf_pool_mutex_enter(buf_pool);
		}
	}

	buf_pool_mutex_exit(buf_pool);

	ut_ad(buf_all_freed_instance(buf_pool));

	buf_pool_mutex_enter(buf_pool);

	while (buf_LRU_scan_and_free_block(buf_pool, true)) {
	}

	ut_ad(UT_LIST_GET_LEN(buf_pool->LRU) == 0);
	ut_ad(UT_LIST_GET_LEN(buf_pool->unzip_LRU) == 0);

	buf_pool->freed_page_clock = 0;
	buf_pool->LRU_old = NULL;
	buf_pool->LRU_old_len = 0;

	memset(&buf_pool->stat, 0x00, sizeof(buf_pool->stat));
	buf_refresh_io_stats(buf_pool);

	buf_pool_mutex_exit(buf_pool);
}

/*********************************************************************//**
Invalidates the file pages in the buffer pool when an archive recovery is
completed. All the file pages buffered must be in a replaceable state when
this function is called: not latched and not modified. */
void
buf_pool_invalidate(void)
/*=====================*/
{
	ulint   i;

	for (i = 0; i < srv_buf_pool_instances; i++) {
		buf_pool_invalidate_instance(buf_pool_from_array(i));
	}
}

#if defined UNIV_DEBUG || defined UNIV_BUF_DEBUG
/*********************************************************************//**
Validates data in one buffer pool instance
@return TRUE */
static
ibool
buf_pool_validate_instance(
/*=======================*/
	buf_pool_t*	buf_pool)	/*!< in: buffer pool instance */
{
	buf_page_t*	b;
	buf_chunk_t*	chunk;
	ulint		i;
	ulint		n_lru_flush	= 0;
	ulint		n_page_flush	= 0;
	ulint		n_list_flush	= 0;
	ulint		n_lru		= 0;
	ulint		n_flush		= 0;
	ulint		n_free		= 0;
	ulint		n_zip		= 0;

	ut_ad(buf_pool);

	buf_pool_mutex_enter(buf_pool);
	hash_lock_x_all(buf_pool->page_hash);

	chunk = buf_pool->chunks;

	/* Check the uncompressed blocks. */

	for (i = buf_pool->n_chunks; i--; chunk++) {

		ulint		j;
		buf_block_t*	block = chunk->blocks;

		for (j = chunk->size; j--; block++) {

			buf_page_mutex_enter(block);

			switch (buf_block_get_state(block)) {
			case BUF_BLOCK_POOL_WATCH:
			case BUF_BLOCK_ZIP_PAGE:
			case BUF_BLOCK_ZIP_DIRTY:
				/* These should only occur on
				zip_clean, zip_free[], or flush_list. */
				ut_error;
				break;

			case BUF_BLOCK_FILE_PAGE:
				ut_a(buf_page_hash_get_low(
						buf_pool, block->page.id)
				     == &block->page);

#ifdef UNIV_IBUF_COUNT_DEBUG
				ut_a(buf_page_get_io_fix(&block->page)
				     == BUF_IO_READ
				     || !ibuf_count_get(block->page.id));
#endif
				switch (buf_page_get_io_fix(&block->page)) {
				case BUF_IO_NONE:
					break;

				case BUF_IO_WRITE:
					switch (buf_page_get_flush_type(
							&block->page)) {
					case BUF_FLUSH_LRU:
						n_lru_flush++;
						goto assert_s_latched;
					case BUF_FLUSH_SINGLE_PAGE:
						n_page_flush++;
assert_s_latched:
						ut_a(rw_lock_is_locked(
							     &block->lock,
								     RW_LOCK_S)
						     || rw_lock_is_locked(
								&block->lock,
								RW_LOCK_SX));
						break;
					case BUF_FLUSH_LIST:
						n_list_flush++;
						break;
					default:
						ut_error;
					}

					break;

				case BUF_IO_READ:

					ut_a(rw_lock_is_locked(&block->lock,
							       RW_LOCK_X));
					break;

				case BUF_IO_PIN:
					break;
				}

				n_lru++;
				break;

			case BUF_BLOCK_NOT_USED:
				n_free++;
				break;

			case BUF_BLOCK_READY_FOR_USE:
			case BUF_BLOCK_MEMORY:
			case BUF_BLOCK_REMOVE_HASH:
				/* do nothing */
				break;
			}

			buf_page_mutex_exit(block);
		}
	}

	mutex_enter(&buf_pool->zip_mutex);

	/* Check clean compressed-only blocks. */

	for (b = UT_LIST_GET_FIRST(buf_pool->zip_clean); b;
	     b = UT_LIST_GET_NEXT(list, b)) {
		ut_a(buf_page_get_state(b) == BUF_BLOCK_ZIP_PAGE);
		switch (buf_page_get_io_fix(b)) {
		case BUF_IO_NONE:
		case BUF_IO_PIN:
			/* All clean blocks should be I/O-unfixed. */
			break;
		case BUF_IO_READ:
			/* In buf_LRU_free_page(), we temporarily set
			b->io_fix = BUF_IO_READ for a newly allocated
			control block in order to prevent
			buf_page_get_gen() from decompressing the block. */
			break;
		default:
			ut_error;
			break;
		}

		/* It is OK to read oldest_modification here because
		we have acquired buf_pool->zip_mutex above which acts
		as the 'block->mutex' for these bpages. */
		ut_a(!b->oldest_modification);
		ut_a(buf_page_hash_get_low(buf_pool, b->id) == b);
		n_lru++;
		n_zip++;
	}

	/* Check dirty blocks. */

	buf_flush_list_mutex_enter(buf_pool);
	for (b = UT_LIST_GET_FIRST(buf_pool->flush_list); b;
	     b = UT_LIST_GET_NEXT(list, b)) {
		ut_ad(b->in_flush_list);
		ut_a(b->oldest_modification);
		n_flush++;

		switch (buf_page_get_state(b)) {
		case BUF_BLOCK_ZIP_DIRTY:
			n_lru++;
			n_zip++;
			switch (buf_page_get_io_fix(b)) {
			case BUF_IO_NONE:
			case BUF_IO_READ:
			case BUF_IO_PIN:
				break;
			case BUF_IO_WRITE:
				switch (buf_page_get_flush_type(b)) {
				case BUF_FLUSH_LRU:
					n_lru_flush++;
					break;
				case BUF_FLUSH_SINGLE_PAGE:
					n_page_flush++;
					break;
				case BUF_FLUSH_LIST:
					n_list_flush++;
					break;
				default:
					ut_error;
				}
				break;
			}
			break;
		case BUF_BLOCK_FILE_PAGE:
			/* uncompressed page */
			break;
		case BUF_BLOCK_POOL_WATCH:
		case BUF_BLOCK_ZIP_PAGE:
		case BUF_BLOCK_NOT_USED:
		case BUF_BLOCK_READY_FOR_USE:
		case BUF_BLOCK_MEMORY:
		case BUF_BLOCK_REMOVE_HASH:
			ut_error;
			break;
		}
		ut_a(buf_page_hash_get_low(buf_pool, b->id) == b);
	}

	ut_a(UT_LIST_GET_LEN(buf_pool->flush_list) == n_flush);

	hash_unlock_x_all(buf_pool->page_hash);
	buf_flush_list_mutex_exit(buf_pool);

	mutex_exit(&buf_pool->zip_mutex);

	if (buf_pool->curr_size == buf_pool->old_size
	    && n_lru + n_free > buf_pool->curr_size + n_zip) {

		ib::fatal() << "n_LRU " << n_lru << ", n_free " << n_free
			<< ", pool " << buf_pool->curr_size
			<< " zip " << n_zip << ". Aborting...";
	}

	ut_a(UT_LIST_GET_LEN(buf_pool->LRU) == n_lru);
	if (buf_pool->curr_size == buf_pool->old_size
	    && UT_LIST_GET_LEN(buf_pool->free) != n_free) {

		ib::fatal() << "Free list len "
			<< UT_LIST_GET_LEN(buf_pool->free)
			<< ", free blocks " << n_free << ". Aborting...";
	}

	ut_a(buf_pool->n_flush[BUF_FLUSH_LIST] == n_list_flush);
	ut_a(buf_pool->n_flush[BUF_FLUSH_LRU] == n_lru_flush);
	ut_a(buf_pool->n_flush[BUF_FLUSH_SINGLE_PAGE] == n_page_flush);

	buf_pool_mutex_exit(buf_pool);

	ut_a(buf_LRU_validate());
	ut_a(buf_flush_validate(buf_pool));

	return(TRUE);
}

/*********************************************************************//**
Validates the buffer buf_pool data structure.
@return TRUE */
ibool
buf_validate(void)
/*==============*/
{
	ulint	i;

	for (i = 0; i < srv_buf_pool_instances; i++) {
		buf_pool_t*	buf_pool;

		buf_pool = buf_pool_from_array(i);

		buf_pool_validate_instance(buf_pool);
	}
	return(TRUE);
}

#endif /* UNIV_DEBUG || UNIV_BUF_DEBUG */

#if defined UNIV_DEBUG_PRINT || defined UNIV_DEBUG || defined UNIV_BUF_DEBUG
/*********************************************************************//**
Prints info of the buffer buf_pool data structure for one instance. */
static
void
buf_print_instance(
/*===============*/
	buf_pool_t*	buf_pool)
{
	index_id_t*	index_ids;
	ulint*		counts;
	ulint		size;
	ulint		i;
	ulint		j;
	index_id_t	id;
	ulint		n_found;
	buf_chunk_t*	chunk;
	dict_index_t*	index;

	ut_ad(buf_pool);

	size = buf_pool->curr_size;

	index_ids = static_cast<index_id_t*>(
		ut_malloc_nokey(size * sizeof *index_ids));

	counts = static_cast<ulint*>(ut_malloc_nokey(sizeof(ulint) * size));

	buf_pool_mutex_enter(buf_pool);
	buf_flush_list_mutex_enter(buf_pool);

	ib::info() << *buf_pool;

	buf_flush_list_mutex_exit(buf_pool);

	/* Count the number of blocks belonging to each index in the buffer */

	n_found = 0;

	chunk = buf_pool->chunks;

	for (i = buf_pool->n_chunks; i--; chunk++) {
		buf_block_t*	block		= chunk->blocks;
		ulint		n_blocks	= chunk->size;

		for (; n_blocks--; block++) {
			const buf_frame_t* frame = block->frame;

			if (fil_page_index_page_check(frame)) {

				id = btr_page_get_index_id(frame);

				/* Look for the id in the index_ids array */
				j = 0;

				while (j < n_found) {

					if (index_ids[j] == id) {
						counts[j]++;

						break;
					}
					j++;
				}

				if (j == n_found) {
					n_found++;
					index_ids[j] = id;
					counts[j] = 1;
				}
			}
		}
	}

	buf_pool_mutex_exit(buf_pool);

	for (i = 0; i < n_found; i++) {
		index = dict_index_get_if_in_cache(index_ids[i]);

		if (!index) {
			ib::info() << "Block count for index "
				<< index_ids[i] << " in buffer is about "
				<< counts[i];
		} else {
			ib::info() << "Block count for index " << index_ids[i]
				<< " in buffer is about " << counts[i]
				<< ", index " << index->name
				<< " of table " << index->table->name;
		}
	}

	ut_free(index_ids);
	ut_free(counts);

	ut_a(buf_pool_validate_instance(buf_pool));
}

/*********************************************************************//**
Prints info of the buffer buf_pool data structure. */
void
buf_print(void)
/*===========*/
{
	ulint   i;

	for (i = 0; i < srv_buf_pool_instances; i++) {
		buf_pool_t*	buf_pool;

		buf_pool = buf_pool_from_array(i);
		buf_print_instance(buf_pool);
	}
}
#endif /* UNIV_DEBUG_PRINT || UNIV_DEBUG || UNIV_BUF_DEBUG */

#ifdef UNIV_DEBUG
/*********************************************************************//**
Returns the number of latched pages in the buffer pool.
@return number of latched pages */
static
ulint
buf_get_latched_pages_number_instance(
/*==================================*/
	buf_pool_t*	buf_pool)	/*!< in: buffer pool instance */
{
	buf_page_t*	b;
	ulint		i;
	buf_chunk_t*	chunk;
	ulint		fixed_pages_number = 0;

	buf_pool_mutex_enter(buf_pool);

	chunk = buf_pool->chunks;

	for (i = buf_pool->n_chunks; i--; chunk++) {
		buf_block_t*	block;
		ulint		j;

		block = chunk->blocks;

		for (j = chunk->size; j--; block++) {
			if (buf_block_get_state(block)
			    != BUF_BLOCK_FILE_PAGE) {

				continue;
			}

			buf_page_mutex_enter(block);

			if (block->page.buf_fix_count != 0
			    || buf_page_get_io_fix(&block->page)
			    != BUF_IO_NONE) {
				fixed_pages_number++;
			}

			buf_page_mutex_exit(block);
		}
	}

	mutex_enter(&buf_pool->zip_mutex);

	/* Traverse the lists of clean and dirty compressed-only blocks. */

	for (b = UT_LIST_GET_FIRST(buf_pool->zip_clean); b;
	     b = UT_LIST_GET_NEXT(list, b)) {
		ut_a(buf_page_get_state(b) == BUF_BLOCK_ZIP_PAGE);
		ut_a(buf_page_get_io_fix(b) != BUF_IO_WRITE);

		if (b->buf_fix_count != 0
		    || buf_page_get_io_fix(b) != BUF_IO_NONE) {
			fixed_pages_number++;
		}
	}

	buf_flush_list_mutex_enter(buf_pool);
	for (b = UT_LIST_GET_FIRST(buf_pool->flush_list); b;
	     b = UT_LIST_GET_NEXT(list, b)) {
		ut_ad(b->in_flush_list);

		switch (buf_page_get_state(b)) {
		case BUF_BLOCK_ZIP_DIRTY:
			if (b->buf_fix_count != 0
			    || buf_page_get_io_fix(b) != BUF_IO_NONE) {
				fixed_pages_number++;
			}
			break;
		case BUF_BLOCK_FILE_PAGE:
			/* uncompressed page */
			break;
		case BUF_BLOCK_POOL_WATCH:
		case BUF_BLOCK_ZIP_PAGE:
		case BUF_BLOCK_NOT_USED:
		case BUF_BLOCK_READY_FOR_USE:
		case BUF_BLOCK_MEMORY:
		case BUF_BLOCK_REMOVE_HASH:
			ut_error;
			break;
		}
	}

	buf_flush_list_mutex_exit(buf_pool);
	mutex_exit(&buf_pool->zip_mutex);
	buf_pool_mutex_exit(buf_pool);

	return(fixed_pages_number);
}

/*********************************************************************//**
Returns the number of latched pages in all the buffer pools.
@return number of latched pages */
ulint
buf_get_latched_pages_number(void)
/*==============================*/
{
	ulint	i;
	ulint	total_latched_pages = 0;

	for (i = 0; i < srv_buf_pool_instances; i++) {
		buf_pool_t*	buf_pool;

		buf_pool = buf_pool_from_array(i);

		total_latched_pages += buf_get_latched_pages_number_instance(
			buf_pool);
	}

	return(total_latched_pages);
}

#endif /* UNIV_DEBUG */

/*********************************************************************//**
Returns the number of pending buf pool read ios.
@return number of pending read I/O operations */
ulint
buf_get_n_pending_read_ios(void)
/*============================*/
{
	ulint	pend_ios = 0;

	for (ulint i = 0; i < srv_buf_pool_instances; i++) {
		pend_ios += buf_pool_from_array(i)->n_pend_reads;
	}

	return(pend_ios);
}

/*********************************************************************//**
Returns the ratio in percents of modified pages in the buffer pool /
database pages in the buffer pool.
@return modified page percentage ratio */
double
buf_get_modified_ratio_pct(void)
/*============================*/
{
	double		ratio;
	ulint		lru_len = 0;
	ulint		free_len = 0;
	ulint		flush_list_len = 0;

	buf_get_total_list_len(&lru_len, &free_len, &flush_list_len);

	ratio = static_cast<double>(100 * flush_list_len)
		/ (1 + lru_len + free_len);

	/* 1 + is there to avoid division by zero */

	return(ratio);
}

/*******************************************************************//**
Aggregates a pool stats information with the total buffer pool stats  */
static
void
buf_stats_aggregate_pool_info(
/*==========================*/
	buf_pool_info_t*	total_info,	/*!< in/out: the buffer pool
						info to store aggregated
						result */
	const buf_pool_info_t*	pool_info)	/*!< in: individual buffer pool
						stats info */
{
	ut_a(total_info && pool_info);

	/* Nothing to copy if total_info is the same as pool_info */
	if (total_info == pool_info) {
		return;
	}

	total_info->pool_size += pool_info->pool_size;
	total_info->lru_len += pool_info->lru_len;
	total_info->old_lru_len += pool_info->old_lru_len;
	total_info->free_list_len += pool_info->free_list_len;
	total_info->flush_list_len += pool_info->flush_list_len;
	total_info->n_pend_unzip += pool_info->n_pend_unzip;
	total_info->n_pend_reads += pool_info->n_pend_reads;
	total_info->n_pending_flush_lru += pool_info->n_pending_flush_lru;
	total_info->n_pending_flush_list += pool_info->n_pending_flush_list;
	total_info->n_pages_made_young += pool_info->n_pages_made_young;
	total_info->n_pages_not_made_young += pool_info->n_pages_not_made_young;
	total_info->n_pages_read += pool_info->n_pages_read;
	total_info->n_pages_created += pool_info->n_pages_created;
	total_info->n_pages_written += pool_info->n_pages_written;
	total_info->n_page_gets += pool_info->n_page_gets;
	total_info->n_ra_pages_read_rnd += pool_info->n_ra_pages_read_rnd;
	total_info->n_ra_pages_read += pool_info->n_ra_pages_read;
	total_info->n_ra_pages_evicted += pool_info->n_ra_pages_evicted;
	total_info->page_made_young_rate += pool_info->page_made_young_rate;
	total_info->page_not_made_young_rate +=
		pool_info->page_not_made_young_rate;
	total_info->pages_read_rate += pool_info->pages_read_rate;
	total_info->pages_created_rate += pool_info->pages_created_rate;
	total_info->pages_written_rate += pool_info->pages_written_rate;
	total_info->n_page_get_delta += pool_info->n_page_get_delta;
	total_info->page_read_delta += pool_info->page_read_delta;
	total_info->young_making_delta += pool_info->young_making_delta;
	total_info->not_young_making_delta += pool_info->not_young_making_delta;
	total_info->pages_readahead_rnd_rate += pool_info->pages_readahead_rnd_rate;
	total_info->pages_readahead_rate += pool_info->pages_readahead_rate;
	total_info->pages_evicted_rate += pool_info->pages_evicted_rate;
	total_info->unzip_lru_len += pool_info->unzip_lru_len;
	total_info->io_sum += pool_info->io_sum;
	total_info->io_cur += pool_info->io_cur;
	total_info->unzip_sum += pool_info->unzip_sum;
	total_info->unzip_cur += pool_info->unzip_cur;
}
/*******************************************************************//**
Collect buffer pool stats information for a buffer pool. Also
record aggregated stats if there are more than one buffer pool
in the server */
void
buf_stats_get_pool_info(
/*====================*/
	buf_pool_t*		buf_pool,	/*!< in: buffer pool */
	ulint			pool_id,	/*!< in: buffer pool ID */
	buf_pool_info_t*	all_pool_info)	/*!< in/out: buffer pool info
						to fill */
{
	buf_pool_info_t*	pool_info;
	time_t			current_time;
	double			time_elapsed;

	/* Find appropriate pool_info to store stats for this buffer pool */
	pool_info = &all_pool_info[pool_id];

	buf_pool_mutex_enter(buf_pool);
	buf_flush_list_mutex_enter(buf_pool);

	pool_info->pool_unique_id = pool_id;

	pool_info->pool_size = buf_pool->curr_size;

	pool_info->lru_len = UT_LIST_GET_LEN(buf_pool->LRU);

	pool_info->old_lru_len = buf_pool->LRU_old_len;

	pool_info->free_list_len = UT_LIST_GET_LEN(buf_pool->free);

	pool_info->flush_list_len = UT_LIST_GET_LEN(buf_pool->flush_list);

	pool_info->n_pend_unzip = UT_LIST_GET_LEN(buf_pool->unzip_LRU);

	pool_info->n_pend_reads = buf_pool->n_pend_reads;

	pool_info->n_pending_flush_lru =
		 (buf_pool->n_flush[BUF_FLUSH_LRU]
		  + buf_pool->init_flush[BUF_FLUSH_LRU]);

	pool_info->n_pending_flush_list =
		 (buf_pool->n_flush[BUF_FLUSH_LIST]
		  + buf_pool->init_flush[BUF_FLUSH_LIST]);

	pool_info->n_pending_flush_single_page =
		 (buf_pool->n_flush[BUF_FLUSH_SINGLE_PAGE]
		  + buf_pool->init_flush[BUF_FLUSH_SINGLE_PAGE]);

	buf_flush_list_mutex_exit(buf_pool);

	current_time = time(NULL);
	time_elapsed = 0.001 + difftime(current_time,
					buf_pool->last_printout_time);

	pool_info->n_pages_made_young = buf_pool->stat.n_pages_made_young;

	pool_info->n_pages_not_made_young =
		buf_pool->stat.n_pages_not_made_young;

	pool_info->n_pages_read = buf_pool->stat.n_pages_read;

	pool_info->n_pages_created = buf_pool->stat.n_pages_created;

	pool_info->n_pages_written = buf_pool->stat.n_pages_written;

	pool_info->n_page_gets = buf_pool->stat.n_page_gets;

	pool_info->n_ra_pages_read_rnd = buf_pool->stat.n_ra_pages_read_rnd;
	pool_info->n_ra_pages_read = buf_pool->stat.n_ra_pages_read;

	pool_info->n_ra_pages_evicted = buf_pool->stat.n_ra_pages_evicted;

	pool_info->page_made_young_rate =
		 (buf_pool->stat.n_pages_made_young
		  - buf_pool->old_stat.n_pages_made_young) / time_elapsed;

	pool_info->page_not_made_young_rate =
		 (buf_pool->stat.n_pages_not_made_young
		  - buf_pool->old_stat.n_pages_not_made_young) / time_elapsed;

	pool_info->pages_read_rate =
		(buf_pool->stat.n_pages_read
		  - buf_pool->old_stat.n_pages_read) / time_elapsed;

	pool_info->pages_created_rate =
		(buf_pool->stat.n_pages_created
		 - buf_pool->old_stat.n_pages_created) / time_elapsed;

	pool_info->pages_written_rate =
		(buf_pool->stat.n_pages_written
		 - buf_pool->old_stat.n_pages_written) / time_elapsed;

	pool_info->n_page_get_delta = buf_pool->stat.n_page_gets
				      - buf_pool->old_stat.n_page_gets;

	if (pool_info->n_page_get_delta) {
		pool_info->page_read_delta = buf_pool->stat.n_pages_read
					     - buf_pool->old_stat.n_pages_read;

		pool_info->young_making_delta =
			buf_pool->stat.n_pages_made_young
			- buf_pool->old_stat.n_pages_made_young;

		pool_info->not_young_making_delta =
			buf_pool->stat.n_pages_not_made_young
			- buf_pool->old_stat.n_pages_not_made_young;
	}
	pool_info->pages_readahead_rnd_rate =
		 (buf_pool->stat.n_ra_pages_read_rnd
		  - buf_pool->old_stat.n_ra_pages_read_rnd) / time_elapsed;


	pool_info->pages_readahead_rate =
		 (buf_pool->stat.n_ra_pages_read
		  - buf_pool->old_stat.n_ra_pages_read) / time_elapsed;

	pool_info->pages_evicted_rate =
		(buf_pool->stat.n_ra_pages_evicted
		 - buf_pool->old_stat.n_ra_pages_evicted) / time_elapsed;

	pool_info->unzip_lru_len = UT_LIST_GET_LEN(buf_pool->unzip_LRU);

	pool_info->io_sum = buf_LRU_stat_sum.io;

	pool_info->io_cur = buf_LRU_stat_cur.io;

	pool_info->unzip_sum = buf_LRU_stat_sum.unzip;

	pool_info->unzip_cur = buf_LRU_stat_cur.unzip;

	buf_refresh_io_stats(buf_pool);
	buf_pool_mutex_exit(buf_pool);
}

/*********************************************************************//**
Prints info of the buffer i/o. */
static
void
buf_print_io_instance(
/*==================*/
	buf_pool_info_t*pool_info,	/*!< in: buffer pool info */
	FILE*		file)		/*!< in/out: buffer where to print */
{
	ut_ad(pool_info);

	fprintf(file,
		"Buffer pool size   " ULINTPF "\n"
		"Free buffers       " ULINTPF "\n"
		"Database pages     " ULINTPF "\n"
		"Old database pages " ULINTPF "\n"
		"Modified db pages  " ULINTPF "\n"
		"Percent of dirty pages(LRU & free pages): %.3f\n"
		"Max dirty pages percent: %.3f\n"
		"Pending reads " ULINTPF "\n"
		"Pending writes: LRU " ULINTPF ", flush list " ULINTPF
		", single page " ULINTPF "\n",
		pool_info->pool_size,
		pool_info->free_list_len,
		pool_info->lru_len,
		pool_info->old_lru_len,
		pool_info->flush_list_len,
		(((double) pool_info->flush_list_len) /
		  (pool_info->lru_len + pool_info->free_list_len + 1.0)) * 100.0,
		srv_max_buf_pool_modified_pct,
		pool_info->n_pend_reads,
		pool_info->n_pending_flush_lru,
		pool_info->n_pending_flush_list,
		pool_info->n_pending_flush_single_page);

	fprintf(file,
		"Pages made young " ULINTPF ", not young " ULINTPF "\n"
		"%.2f youngs/s, %.2f non-youngs/s\n"
		"Pages read " ULINTPF ", created " ULINTPF
		", written " ULINTPF "\n"
		"%.2f reads/s, %.2f creates/s, %.2f writes/s\n",
		pool_info->n_pages_made_young,
		pool_info->n_pages_not_made_young,
		pool_info->page_made_young_rate,
		pool_info->page_not_made_young_rate,
		pool_info->n_pages_read,
		pool_info->n_pages_created,
		pool_info->n_pages_written,
		pool_info->pages_read_rate,
		pool_info->pages_created_rate,
		pool_info->pages_written_rate);

	if (pool_info->n_page_get_delta) {
		double hit_rate = double(pool_info->page_read_delta)
			/ pool_info->n_page_get_delta;

		if (hit_rate > 1) {
			hit_rate = 1;
		}

		fprintf(file,
			"Buffer pool hit rate " ULINTPF " / 1000,"
			" young-making rate " ULINTPF " / 1000 not "
			ULINTPF " / 1000\n",
			ulint(1000 * (1 - hit_rate)),
			ulint(1000 * double(pool_info->young_making_delta)
			      / pool_info->n_page_get_delta),
			ulint(1000 * double(pool_info->not_young_making_delta)
			      / pool_info->n_page_get_delta));
	} else {
		fputs("No buffer pool page gets since the last printout\n",
		      file);
	}

	/* Statistics about read ahead algorithm */
	fprintf(file, "Pages read ahead %.2f/s,"
		" evicted without access %.2f/s,"
		" Random read ahead %.2f/s\n",

		pool_info->pages_readahead_rate,
		pool_info->pages_evicted_rate,
		pool_info->pages_readahead_rnd_rate);

	/* Print some values to help us with visualizing what is
	happening with LRU eviction. */
	fprintf(file,
		"LRU len: " ULINTPF ", unzip_LRU len: " ULINTPF "\n"
		"I/O sum[" ULINTPF "]:cur[" ULINTPF "], "
		"unzip sum[" ULINTPF "]:cur[" ULINTPF "]\n",
		pool_info->lru_len, pool_info->unzip_lru_len,
		pool_info->io_sum, pool_info->io_cur,
		pool_info->unzip_sum, pool_info->unzip_cur);
}

/*********************************************************************//**
Prints info of the buffer i/o. */
void
buf_print_io(
/*=========*/
	FILE*	file)	/*!< in/out: buffer where to print */
{
	ulint			i;
	buf_pool_info_t*	pool_info;
	buf_pool_info_t*	pool_info_total;

	/* If srv_buf_pool_instances is greater than 1, allocate
	one extra buf_pool_info_t, the last one stores
	aggregated/total values from all pools */
	if (srv_buf_pool_instances > 1) {
		pool_info = (buf_pool_info_t*) ut_zalloc_nokey((
			srv_buf_pool_instances + 1) * sizeof *pool_info);

		pool_info_total = &pool_info[srv_buf_pool_instances];
	} else {
		ut_a(srv_buf_pool_instances == 1);

		pool_info_total = pool_info =
			static_cast<buf_pool_info_t*>(
				ut_zalloc_nokey(sizeof *pool_info));
	}

	for (i = 0; i < srv_buf_pool_instances; i++) {
		buf_pool_t*	buf_pool;

		buf_pool = buf_pool_from_array(i);

		/* Fetch individual buffer pool info and calculate
		aggregated stats along the way */
		buf_stats_get_pool_info(buf_pool, i, pool_info);

		/* If we have more than one buffer pool, store
		the aggregated stats  */
		if (srv_buf_pool_instances > 1) {
			buf_stats_aggregate_pool_info(pool_info_total,
						      &pool_info[i]);
		}
	}

	/* Print the aggreate buffer pool info */
	buf_print_io_instance(pool_info_total, file);

	/* If there are more than one buffer pool, print each individual pool
	info */
	if (srv_buf_pool_instances > 1) {
		fputs("----------------------\n"
		"INDIVIDUAL BUFFER POOL INFO\n"
		"----------------------\n", file);

		for (i = 0; i < srv_buf_pool_instances; i++) {
			fprintf(file, "---BUFFER POOL " ULINTPF "\n", i);
			buf_print_io_instance(&pool_info[i], file);
		}
	}

	ut_free(pool_info);
}

/**********************************************************************//**
Refreshes the statistics used to print per-second averages. */
void
buf_refresh_io_stats_all(void)
/*==========================*/
{
	for (ulint i = 0; i < srv_buf_pool_instances; i++) {
		buf_pool_t*	buf_pool;

		buf_pool = buf_pool_from_array(i);

		buf_refresh_io_stats(buf_pool);
	}
}

/**********************************************************************//**
Check if all pages in all buffer pools are in a replacable state.
@return FALSE if not */
ibool
buf_all_freed(void)
/*===============*/
{
	for (ulint i = 0; i < srv_buf_pool_instances; i++) {
		buf_pool_t*	buf_pool;

		buf_pool = buf_pool_from_array(i);

		if (!buf_all_freed_instance(buf_pool)) {
			return(FALSE);
		}
	}

	return(TRUE);
}

/*********************************************************************//**
Checks that there currently are no pending i/o-operations for the buffer
pool.
@return number of pending i/o */
ulint
buf_pool_check_no_pending_io(void)
/*==============================*/
{
	ulint		i;
	ulint		pending_io = 0;

	buf_pool_mutex_enter_all();

	for (i = 0; i < srv_buf_pool_instances; i++) {
		const buf_pool_t*	buf_pool;

		buf_pool = buf_pool_from_array(i);

		pending_io += buf_pool->n_pend_reads
			      + buf_pool->n_flush[BUF_FLUSH_LRU]
			      + buf_pool->n_flush[BUF_FLUSH_SINGLE_PAGE]
			      + buf_pool->n_flush[BUF_FLUSH_LIST];

	}

	buf_pool_mutex_exit_all();

	return(pending_io);
}

/** Print the given page_id_t object.
@param[in,out]	out	the output stream
@param[in]	page_id	the page_id_t object to be printed
@return the output stream */
std::ostream&
operator<<(
	std::ostream&		out,
	const page_id_t		page_id)
{
	out << "[page id: space=" << page_id.m_space
		<< ", page number=" << page_id.m_page_no << "]";
	return(out);
}

/** Print the given buf_pool_t object.
@param[in,out]	out		the output stream
@param[in]	buf_pool	the buf_pool_t object to be printed
@return the output stream */
std::ostream&
operator<<(
	std::ostream&		out,
	const buf_pool_t&	buf_pool)
{
	out << "[buffer pool instance: "
		<< "buf_pool size=" << buf_pool.curr_size
		<< ", database pages=" << UT_LIST_GET_LEN(buf_pool.LRU)
		<< ", free pages=" << UT_LIST_GET_LEN(buf_pool.free)
		<< ", modified database pages="
		<< UT_LIST_GET_LEN(buf_pool.flush_list)
		<< ", n pending decompressions=" << buf_pool.n_pend_unzip
		<< ", n pending reads=" << buf_pool.n_pend_reads
		<< ", n pending flush LRU=" << buf_pool.n_flush[BUF_FLUSH_LRU]
		<< " list=" << buf_pool.n_flush[BUF_FLUSH_LIST]
		<< " single page=" << buf_pool.n_flush[BUF_FLUSH_SINGLE_PAGE]
		<< ", pages made young=" << buf_pool.stat.n_pages_made_young
		<< ", not young=" << buf_pool.stat.n_pages_not_made_young
		<< ", pages read=" << buf_pool.stat.n_pages_read
		<< ", created=" << buf_pool.stat.n_pages_created
		<< ", written=" << buf_pool.stat.n_pages_written << "]";
	return(out);
}

/** Encryption and page_compression hook that is called just before
a page is written to disk.
@param[in,out]	space		tablespace
@param[in,out]	bpage		buffer page
@param[in]	src_frame	physical page frame that is being encrypted
@return	page frame to be written to file
(may be src_frame or an encrypted/compressed copy of it) */
UNIV_INTERN
byte*
buf_page_encrypt_before_write(
	fil_space_t*	space,
	buf_page_t*	bpage,
	byte*		src_frame)
{
	ut_ad(space->id == bpage->id.space());
	bpage->real_size = UNIV_PAGE_SIZE;

	fil_page_type_validate(src_frame);

	switch (bpage->id.page_no()) {
	case 0:
		/* Page 0 of a tablespace is not encrypted/compressed */
		return src_frame;
	case TRX_SYS_PAGE_NO:
		if (bpage->id.space() == TRX_SYS_SPACE) {
			/* don't encrypt/compress page as it contains
			address to dblwr buffer */
			return src_frame;
		}
	}

	fil_space_crypt_t* crypt_data = space->crypt_data;

	const bool encrypted = crypt_data
		&& !crypt_data->not_encrypted()
		&& crypt_data->type != CRYPT_SCHEME_UNENCRYPTED
		&& (!crypt_data->is_default_encryption()
		    || srv_encrypt_tables);

	bool page_compressed = FSP_FLAGS_HAS_PAGE_COMPRESSION(space->flags);

	if (!encrypted && !page_compressed) {
		/* No need to encrypt or page compress the page.
		Clear key-version & crypt-checksum. */
		memset(src_frame + FIL_PAGE_FILE_FLUSH_LSN_OR_KEY_VERSION, 0, 8);
		return src_frame;
	}

	ut_ad(!bpage->size.is_compressed() || !page_compressed);
	buf_pool_t* buf_pool = buf_pool_from_bpage(bpage);
	/* Find free slot from temporary memory array */
	buf_tmp_buffer_t* slot = buf_pool_reserve_tmp_slot(buf_pool);
	slot->out_buf = NULL;
	bpage->slot = slot;

	buf_tmp_reserve_crypt_buf(slot);
	byte *dst_frame = slot->crypt_buf;

	if (!page_compressed) {
not_compressed:
		/* Encrypt page content */
		byte* tmp = fil_space_encrypt(space,
					      bpage->id.page_no(),
					      bpage->newest_modification,
					      src_frame,
					      dst_frame);

		bpage->real_size = UNIV_PAGE_SIZE;
		slot->out_buf = dst_frame = tmp;

		ut_d(fil_page_type_validate(tmp));
	} else {
		/* First we compress the page content */
		buf_tmp_reserve_compression_buf(slot);
		byte* tmp = slot->comp_buf;
		ulint out_len = fil_page_compress(
			src_frame, tmp,
			fsp_flags_get_page_compression_level(space->flags),
			fil_space_get_block_size(space, bpage->id.page_no()),
			encrypted);
		if (!out_len) {
			goto not_compressed;
		}

		bpage->real_size = out_len;

		/* Workaround for MDEV-15527. */
		memset(tmp + out_len, 0 , srv_page_size - out_len);
		ut_d(fil_page_type_validate(tmp));

		if (encrypted) {
			/* And then we encrypt the page content */
			tmp = fil_space_encrypt(space,
						bpage->id.page_no(),
						bpage->newest_modification,
						tmp,
						dst_frame);
		}

		slot->out_buf = dst_frame = tmp;
	}

	ut_d(fil_page_type_validate(dst_frame));

	// return dst_frame which will be written
	return dst_frame;
}

/**
Should we punch hole to deallocate unused portion of the page.
@param[in]	bpage		Page control block
@return true if punch hole should be used, false if not */
bool
buf_page_should_punch_hole(
	const buf_page_t* bpage)
{
	return (bpage->real_size != bpage->size.physical());
}

/**
Calculate the length of trim (punch_hole) operation.
@param[in]	bpage		Page control block
@param[in]	write_length	Write length
@return length of the trim or zero. */
ulint
buf_page_get_trim_length(
	const buf_page_t*	bpage,
	ulint			write_length)
{
	return (bpage->size.physical() - write_length);
}
#endif /* !UNIV_INNOCHECKSUM */<|MERGE_RESOLUTION|>--- conflicted
+++ resolved
@@ -525,21 +525,13 @@
 			       + dst_frame)) {
 		/* Verify encryption checksum before we even try to
 		decrypt. */
-		if (!fil_space_verify_crypt_checksum(
-<<<<<<< HEAD
-			    dst_frame, bpage->size, bpage->id.space(),
-			    bpage->id.page_no())) {
-=======
-			    dst_frame, buf_page_get_zip_size(bpage))) {
-			ib_logf(IB_LOG_LEVEL_ERROR,
-				"Encrypted page %u:%u in file %s"
-				" looks corrupted; key_version=" ULINTPF,
-				bpage->space, bpage->offset,
-				space->chain.start->name,
-				mach_read_from_4(
-					FIL_PAGE_FILE_FLUSH_LSN_OR_KEY_VERSION
-					+ dst_frame));
->>>>>>> 8c43f963
+		if (!fil_space_verify_crypt_checksum(dst_frame, bpage->size)) {
+			ib::error() << "Encrypted page " << bpage->id
+				    << " in file " << space->chain.start->name
+				    << " looks corrupted; key_version="
+				    << mach_read_from_4(
+					    FIL_PAGE_FILE_FLUSH_LSN_OR_KEY_VERSION
+					    + dst_frame);
 decrypt_failed:
 			/* Mark page encrypted in case it should be. */
 			if (space->crypt_data->type
@@ -747,26 +739,6 @@
 }
 #endif /* !UNIV_INNOCHECKSUM */
 
-<<<<<<< HEAD
-/** Checks if a page contains only zeroes.
-@param[in]	read_buf	database page
-@param[in]	page_size	page size
-@return true if page is filled with zeroes */
-bool
-buf_page_is_zeroes(
-	const byte*		read_buf,
-	const page_size_t&	page_size)
-{
-	for (ulint i = 0; i < page_size.logical(); i++) {
-		if (read_buf[i] != 0) {
-			return(false);
-		}
-	}
-	return(true);
-}
-
-=======
->>>>>>> 8c43f963
 /** Checks if the page is in crc32 checksum format.
 @param[in]	read_buf		database page
 @param[in]	checksum_field1		new checksum field
@@ -5873,21 +5845,12 @@
 	not decrypted and it could be either encrypted and corrupted
 	or corrupted or good page. If we decrypted, there page could
 	still be corrupted if used key does not match. */
-<<<<<<< HEAD
-	still_encrypted = crypt_data
-		&& crypt_data->type != CRYPT_SCHEME_UNENCRYPTED
-		&& !bpage->encrypted
-		&& fil_space_verify_crypt_checksum(
-			dst_frame, bpage->size,
-			bpage->id.space(), bpage->id.page_no());
-=======
 	const bool still_encrypted = mach_read_from_4(
 		dst_frame + FIL_PAGE_FILE_FLUSH_LSN_OR_KEY_VERSION)
 		&& space->crypt_data
 		&& space->crypt_data->type != CRYPT_SCHEME_UNENCRYPTED
 		&& !bpage->encrypted
-		&& fil_space_verify_crypt_checksum(dst_frame, zip_size);
->>>>>>> 8c43f963
+		&& fil_space_verify_crypt_checksum(dst_frame, bpage->size);
 
 	if (!still_encrypted) {
 		/* If traditional checksums match, we assume that page is
