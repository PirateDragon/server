--- conflicted
+++ resolved
@@ -728,38 +728,6 @@
 
 		mutex_exit(&(rseg->mutex));
 		mtr_commit(&mtr);
-<<<<<<< HEAD
-=======
-
-#ifdef UNIV_DEBUG
-		mutex_enter(&kernel_mutex);
-
-		/* Add debug code to track history list corruption reported
-		on the MySQL mailing list on Nov 9, 2004. The fut0lst.c
-		file-based list was corrupt. The prev node pointer was
-		FIL_NULL, even though the list length was over 8 million nodes!
-		We assume that purge truncates the history list in large
-		size pieces, and if we here reach the head of the list, the
-		list cannot be longer than 2000 000 undo logs now. */
-
-		if (trx_sys->rseg_history_len > 2000000) {
-			ut_print_timestamp(stderr);
-			fprintf(stderr,
-				" InnoDB: Warning: purge reached the"
-				" head of the history list,\n"
-				"InnoDB: but its length is still"
-				" reported as %lu!."
-				" This can happen becasue a long"
-				" running transaction is  withholding"
-				" purging of undo logs or a read"
-				" view is open. Please try to commit"
-				" the long running transaction.",
-				(ulong) trx_sys->rseg_history_len);
-		}
-
-		mutex_exit(&kernel_mutex);
-#endif
->>>>>>> 4fd1c7e4
 		return;
 	}
 
