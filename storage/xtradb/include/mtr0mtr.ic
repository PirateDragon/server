/*****************************************************************************

Copyright (c) 1995, 2016, Oracle and/or its affiliates. All Rights Reserved.

This program is free software; you can redistribute it and/or modify it under
the terms of the GNU General Public License as published by the Free Software
Foundation; version 2 of the License.

This program is distributed in the hope that it will be useful, but WITHOUT
ANY WARRANTY; without even the implied warranty of MERCHANTABILITY or FITNESS
FOR A PARTICULAR PURPOSE. See the GNU General Public License for more details.

You should have received a copy of the GNU General Public License along with
this program; if not, write to the Free Software Foundation, Inc.,
51 Franklin Street, Suite 500, Boston, MA 02110-1335 USA

*****************************************************************************/

/**************************************************//**
@file include/mtr0mtr.ic
Mini-transaction buffer

Created 11/26/1995 Heikki Tuuri
*******************************************************/

#ifndef UNIV_HOTBACKUP
# include "sync0sync.h"
# include "sync0rw.h"
#endif /* !UNIV_HOTBACKUP */
#include "mach0data.h"

/***************************************************//**
Checks if a mini-transaction is dirtying a clean page.
@return TRUE if the mtr is dirtying a clean page. */
UNIV_INTERN
ibool
mtr_block_dirtied(
/*==============*/
	const buf_block_t*	block)	/*!< in: block being x-fixed */
	MY_ATTRIBUTE((nonnull,warn_unused_result));

/***************************************************************//**
Starts a mini-transaction. */
UNIV_INLINE
void
mtr_start_trx(
/*======*/
	mtr_t*	mtr,	/*!< out: mini-transaction */
	trx_t*	trx)	/*!< in: transaction */
{
	UNIV_MEM_INVALID(mtr, sizeof *mtr);

	dyn_array_create(&(mtr->memo));
	dyn_array_create(&(mtr->log));

	mtr->log_mode = MTR_LOG_ALL;
	mtr->inside_ibuf = FALSE;
	mtr->modifications = FALSE;
	mtr->made_dirty = FALSE;
	mtr->n_log_recs = 0;
	mtr->n_freed_pages = 0;
<<<<<<< HEAD
	mtr->trx = trx;
=======
>>>>>>> 42fac324

	ut_d(mtr->state = MTR_ACTIVE);
	ut_d(mtr->magic_n = MTR_MAGIC_N);
}

/***************************************************//**
Pushes an object to an mtr memo stack. */
UNIV_INLINE
void
mtr_memo_push(
/*==========*/
	mtr_t*	mtr,	/*!< in: mtr */
	void*	object,	/*!< in: object */
	ulint	type)	/*!< in: object type: MTR_MEMO_S_LOCK, ... */
{
	dyn_array_t*		memo;
	mtr_memo_slot_t*	slot;

	ut_ad(object);
	ut_ad(type >= MTR_MEMO_PAGE_S_FIX);
	ut_ad(type <= MTR_MEMO_X_LOCK);
	ut_ad(mtr);
	ut_ad(mtr->magic_n == MTR_MAGIC_N);
	ut_ad(mtr->state == MTR_ACTIVE);

	/* If this mtr has x-fixed a clean page then we set
	the made_dirty flag. This tells us if we need to
	grab log_flush_order_mutex at mtr_commit so that we
	can insert the dirtied page to the flush list. */
	if (type == MTR_MEMO_PAGE_X_FIX && !mtr->made_dirty) {
		mtr->made_dirty =
			mtr_block_dirtied((const buf_block_t*) object);
	}

	memo = &(mtr->memo);

	slot = (mtr_memo_slot_t*) dyn_array_push(memo, sizeof *slot);

	slot->object = object;
	slot->type = type;
}

/**********************************************************//**
Sets and returns a savepoint in mtr.
@return	savepoint */
UNIV_INLINE
ulint
mtr_set_savepoint(
/*==============*/
	mtr_t*	mtr)	/*!< in: mtr */
{
	dyn_array_t*	memo;

	ut_ad(mtr);
	ut_ad(mtr->magic_n == MTR_MAGIC_N);
	ut_ad(mtr->state == MTR_ACTIVE);

	memo = &(mtr->memo);

	return(dyn_array_get_data_size(memo));
}

#ifndef UNIV_HOTBACKUP
/**********************************************************//**
Releases the (index tree) s-latch stored in an mtr memo after a
savepoint. */
UNIV_INLINE
void
mtr_release_s_latch_at_savepoint(
/*=============================*/
	mtr_t*		mtr,		/*!< in: mtr */
	ulint		savepoint,	/*!< in: savepoint */
	prio_rw_lock_t*	lock)		/*!< in: latch to release */
{
	mtr_memo_slot_t* slot;
	dyn_array_t*	memo;

	ut_ad(mtr);
	ut_ad(mtr->magic_n == MTR_MAGIC_N);
	ut_ad(mtr->state == MTR_ACTIVE);

	memo = &(mtr->memo);

	ut_ad(dyn_array_get_data_size(memo) > savepoint);

	slot = (mtr_memo_slot_t*) dyn_array_get_element(memo, savepoint);

	ut_ad(slot->object == lock);
	ut_ad(slot->type == MTR_MEMO_S_LOCK);

	rw_lock_s_unlock(lock);

	slot->object = NULL;
}

# ifdef UNIV_DEBUG
/**********************************************************//**
Checks if memo contains the given item.
@return	TRUE if contains */
UNIV_INLINE
bool
mtr_memo_contains(
/*==============*/
	mtr_t*		mtr,	/*!< in: mtr */
	const void*	object,	/*!< in: object to search */
	ulint		type)	/*!< in: type of object */
{
	ut_ad(mtr);
	ut_ad(mtr->magic_n == MTR_MAGIC_N);
	ut_ad(mtr->state == MTR_ACTIVE || mtr->state == MTR_COMMITTING);

	for (const dyn_block_t* block = dyn_array_get_last_block(&mtr->memo);
	     block;
	     block = dyn_array_get_prev_block(&mtr->memo, block)) {
		const mtr_memo_slot_t*	start
			= reinterpret_cast<mtr_memo_slot_t*>(
				dyn_block_get_data(block));
		mtr_memo_slot_t*	slot
			= reinterpret_cast<mtr_memo_slot_t*>(
				dyn_block_get_data(block)
				+ dyn_block_get_used(block));

		ut_ad(!(dyn_block_get_used(block) % sizeof(mtr_memo_slot_t)));

		while (slot-- != start) {
			if (object == slot->object && type == slot->type) {
				return(true);
			}
		}
	}

	return(false);
}
# endif /* UNIV_DEBUG */
#endif /* !UNIV_HOTBACKUP */

/***************************************************************//**
Returns the log object of a mini-transaction buffer.
@return	log */
UNIV_INLINE
dyn_array_t*
mtr_get_log(
/*========*/
	mtr_t*	mtr)	/*!< in: mini-transaction */
{
	ut_ad(mtr);
	ut_ad(mtr->magic_n == MTR_MAGIC_N);

	return(&(mtr->log));
}

/***************************************************************//**
Gets the logging mode of a mini-transaction.
@return	logging mode: MTR_LOG_NONE, ... */
UNIV_INLINE
ulint
mtr_get_log_mode(
/*=============*/
	mtr_t*	mtr)	/*!< in: mtr */
{
	ut_ad(mtr);
	ut_ad(mtr->log_mode >= MTR_LOG_ALL);
	ut_ad(mtr->log_mode <= MTR_LOG_SHORT_INSERTS);

	return(mtr->log_mode);
}

/***************************************************************//**
Changes the logging mode of a mini-transaction.
@return	old mode */
UNIV_INLINE
ulint
mtr_set_log_mode(
/*=============*/
	mtr_t*	mtr,	/*!< in: mtr */
	ulint	mode)	/*!< in: logging mode: MTR_LOG_NONE, ... */
{
	ulint	old_mode;

	ut_ad(mtr);
	ut_ad(mode >= MTR_LOG_ALL);
	ut_ad(mode <= MTR_LOG_SHORT_INSERTS);

	old_mode = mtr->log_mode;

	if ((mode == MTR_LOG_SHORT_INSERTS) && (old_mode == MTR_LOG_NONE)) {
		/* Do nothing */
	} else {
		mtr->log_mode = mode;
	}

	ut_ad(old_mode >= MTR_LOG_ALL);
	ut_ad(old_mode <= MTR_LOG_SHORT_INSERTS);

	return(old_mode);
}

#ifndef UNIV_HOTBACKUP
/*********************************************************************//**
Locks a lock in s-mode. */
UNIV_INLINE
void
mtr_s_lock_func(
/*============*/
	prio_rw_lock_t*	lock,	/*!< in: rw-lock */
	const char*	file,	/*!< in: file name */
	ulint		line,	/*!< in: line number */
	mtr_t*		mtr)	/*!< in: mtr */
{
	ut_ad(mtr);
	ut_ad(lock);

	rw_lock_s_lock_inline(lock, 0, file, line);

	mtr_memo_push(mtr, lock, MTR_MEMO_S_LOCK);
}

/*********************************************************************//**
Locks a lock in x-mode. */
UNIV_INLINE
void
mtr_x_lock_func(
/*============*/
	prio_rw_lock_t*	lock,	/*!< in: rw-lock */
	const char*	file,	/*!< in: file name */
	ulint		line,	/*!< in: line number */
	mtr_t*		mtr)	/*!< in: mtr */
{
	ut_ad(mtr);
	ut_ad(lock);

	rw_lock_x_lock_inline(lock, 0, file, line);

	mtr_memo_push(mtr, lock, MTR_MEMO_X_LOCK);
}
#endif /* !UNIV_HOTBACKUP */<|MERGE_RESOLUTION|>--- conflicted
+++ resolved
@@ -43,10 +43,9 @@
 Starts a mini-transaction. */
 UNIV_INLINE
 void
-mtr_start_trx(
+mtr_start(
 /*======*/
-	mtr_t*	mtr,	/*!< out: mini-transaction */
-	trx_t*	trx)	/*!< in: transaction */
+	mtr_t*	mtr)	/*!< out: mini-transaction */
 {
 	UNIV_MEM_INVALID(mtr, sizeof *mtr);
 
@@ -59,10 +58,6 @@
 	mtr->made_dirty = FALSE;
 	mtr->n_log_recs = 0;
 	mtr->n_freed_pages = 0;
-<<<<<<< HEAD
-	mtr->trx = trx;
-=======
->>>>>>> 42fac324
 
 	ut_d(mtr->state = MTR_ACTIVE);
 	ut_d(mtr->magic_n = MTR_MAGIC_N);
