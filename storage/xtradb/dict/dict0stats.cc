--- conflicted
+++ resolved
@@ -695,7 +695,6 @@
 	      && (src_idx = dict_table_get_next_index(src_idx)))) {
 
 		if (dict_stats_should_ignore_index(dst_idx)) {
-<<<<<<< HEAD
 			if (reset_ignored_indexes) {
 				/* Reset index statistics for all ignored indexes,
 				unless they are FT indexes (these have no statistics)*/
@@ -706,12 +705,6 @@
 			} else {
 				continue;
 			}
-=======
-			if (!(dst_idx->type & DICT_FTS)) {
-				dict_stats_empty_index(dst_idx);
-			}
-			continue;
->>>>>>> 360a4a03
 		}
 
 		ut_ad(!dict_index_is_univ(dst_idx));
@@ -3266,14 +3259,10 @@
 
 			dict_table_stats_lock(table, RW_X_LATCH);
 
-<<<<<<< HEAD
 			/* Pass reset_ignored_indexes=true as parameter
 			to dict_stats_copy. This will cause statictics
 			for corrupted indexes to be set to empty values */
 			dict_stats_copy(table, t, true);
-=======
-			dict_stats_copy(table, t);
->>>>>>> 360a4a03
 
 			dict_stats_assert_initialized(table);
 
