--- conflicted
+++ resolved
@@ -584,13 +584,8 @@
 #else   // !MYSQL_PREPARED_STATEMENTS
     strcpy(g->Message, "Prepared statements not used (not supported)");
     PushWarning(g, this);
-<<<<<<< HEAD
-    Prep = FALSE;
-#endif  // !MYSQL_PREPARED_STATEMENTS
-=======
     Prep = false;
 #endif  // !MYSQL_PREPARED_STATEMENTS 
->>>>>>> f3af6da9
     } // endif Prep
 
   for (colp = Columns; colp; colp = colp->GetNext()) {
