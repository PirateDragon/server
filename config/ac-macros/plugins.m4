--- conflicted
+++ resolved
@@ -520,19 +520,7 @@
       ])
       maria_plugin_defs="$maria_plugin_defs, [builtin_maria_]$2[_plugin]"
       [with_plugin_]$2=yes
-<<<<<<< HEAD
       __MYSQL_EMIT_CHECK_RESULT($3,[yes])
-      m4_ifdef([$11], [
-        m4_foreach([plugin], [$11], [
-           condition_dependent_plugin_modules="$condition_dependent_plugin_modules m4_bregexp(plugin, [[^/]+$], [\&])"
-           condition_dependent_plugin_objects="$condition_dependent_plugin_objects m4_bregexp(plugin, [[^/]+\.], [\&o])"
-           condition_dependent_plugin_links="$condition_dependent_plugin_links $6/plugin"
-           condition_dependent_plugin_includes="$condition_dependent_plugin_includes -I[\$(top_srcdir)]/$6/m4_bregexp(plugin, [^.+[/$]], [\&])"
-        ])
-      ])
-=======
-      AC_MSG_RESULT([yes])
->>>>>>> a967802a
     fi
   fi
 
