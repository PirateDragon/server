# Copyright (C) 2012-2015 Codership Oy
#
# This program is free software; you can redistribute it and/or modify
# it under the terms of the GNU General Public License as published by
# the Free Software Foundation; version 2 of the License.
#
# This program is distributed in the hope that it will be useful,
# but WITHOUT ANY WARRANTY; without even the implied warranty of
# MERCHANTABILITY or FITNESS FOR A PARTICULAR PURPOSE.  See the
# GNU General Public License for more details.
#
# You should have received a copy of the GNU General Public License
# along with this program; see the file COPYING. If not, write to the
# Free Software Foundation, Inc., 51 Franklin St, Fifth Floor, Boston
# MA  02110-1301  USA.

# This is a common command line parser to be sourced by other SST scripts

set -u

WSREP_SST_OPT_BYPASS=0
WSREP_SST_OPT_BINLOG=""
WSREP_SST_OPT_BINLOG_INDEX=""
WSREP_SST_OPT_DATA=""
WSREP_SST_OPT_AUTH=${WSREP_SST_OPT_AUTH:-}
WSREP_SST_OPT_USER=${WSREP_SST_OPT_USER:-}
WSREP_SST_OPT_PSWD=${WSREP_SST_OPT_PSWD:-}
WSREP_SST_OPT_DEFAULT=""
WSREP_SST_OPT_EXTRA_DEFAULT=""
WSREP_SST_OPT_SUFFIX_DEFAULT=""
WSREP_SST_OPT_SUFFIX_VALUE=""
INNODB_DATA_HOME_DIR_ARG=""

while [ $# -gt 0 ]; do
case "$1" in
    '--address')
        readonly WSREP_SST_OPT_ADDR="$2"
        #
        # Break address string into host:port/path parts
        #
        case "${WSREP_SST_OPT_ADDR}" in
        \[*)
            # IPv6
            addr_no_bracket=${WSREP_SST_OPT_ADDR#\[}
            readonly WSREP_SST_OPT_HOST_UNESCAPED=${addr_no_bracket%%\]*}
            readonly WSREP_SST_OPT_HOST="[${WSREP_SST_OPT_HOST_UNESCAPED}]"
            readonly WSREP_SST_OPT_HOST_ESCAPED="\\[${WSREP_SST_OPT_HOST_UNESCAPED}\\]"
            ;;
        *)
            readonly WSREP_SST_OPT_HOST=${WSREP_SST_OPT_ADDR%%[:/]*}
            readonly WSREP_SST_OPT_HOST_UNESCAPED=$WSREP_SST_OPT_HOST
            readonly WSREP_SST_OPT_HOST_ESCAPED=$WSREP_SST_OPT_HOST
            ;;
        esac
<<<<<<< HEAD
        remain=${WSREP_SST_OPT_ADDR#"${WSREP_SST_OPT_HOST}"}
=======
        remain=${WSREP_SST_OPT_ADDR#${WSREP_SST_OPT_HOST_ESCAPED}}
>>>>>>> 947b6b84
        remain=${remain#:}
        readonly WSREP_SST_OPT_ADDR_PORT=${remain%%/*}
        remain=${remain#*/}
        readonly WSREP_SST_OPT_MODULE=${remain%%/*}
        readonly WSREP_SST_OPT_PATH=${WSREP_SST_OPT_ADDR#*/}
        remain=${WSREP_SST_OPT_PATH#*/}
        if [ "$remain" != "${WSREP_SST_OPT_PATH}" ]; then
            readonly WSREP_SST_OPT_LSN=${remain%%/*}
            remain=${remain#*/}
            if [ "$remain" != "${WSREP_SST_OPT_LSN}" ]; then
                readonly WSREP_SST_OPT_SST_VER=${remain%%/*}
            else
                readonly WSREP_SST_OPT_SST_VER=""
            fi
        else
            readonly WSREP_SST_OPT_LSN=""
            readonly WSREP_SST_OPT_SST_VER=""
        fi
        shift
        ;;
    '--bypass')
        WSREP_SST_OPT_BYPASS=1
        ;;
    '--datadir')
        readonly WSREP_SST_OPT_DATA="$2"
        shift
        ;;
    '--innodb-data-home-dir')
        readonly INNODB_DATA_HOME_DIR_ARG="$2"
        shift
        ;;
    '--defaults-file')
        readonly WSREP_SST_OPT_DEFAULT="$1=$2"
        shift
        ;;
    '--defaults-extra-file')
        readonly WSREP_SST_OPT_EXTRA_DEFAULT="$1=$2"
        shift
        ;;
    '--defaults-group-suffix')
        readonly WSREP_SST_OPT_SUFFIX_DEFAULT="$1=$2"
        readonly WSREP_SST_OPT_SUFFIX_VALUE="$2"
        shift
        ;;
    '--host')
        readonly WSREP_SST_OPT_HOST="$2"
        shift
        ;;
    '--local-port')
        readonly WSREP_SST_OPT_LPORT="$2"
        shift
        ;;
    '--parent')
        readonly WSREP_SST_OPT_PARENT="$2"
        shift
        ;;
    '--password')
        WSREP_SST_OPT_PSWD="$2"
        shift
        ;;
    '--port')
        readonly WSREP_SST_OPT_PORT="$2"
        shift
        ;;
    '--role')
        readonly WSREP_SST_OPT_ROLE="$2"
        shift
        ;;
    '--socket')
        readonly WSREP_SST_OPT_SOCKET="$2"
        shift
        ;;
    '--user')
        WSREP_SST_OPT_USER="$2"
        shift
        ;;
    '--gtid')
        readonly WSREP_SST_OPT_GTID="$2"
        shift
        ;;
    '--binlog')
        WSREP_SST_OPT_BINLOG="$2"
        shift
        ;;
    '--binlog-index')
	WSREP_SST_OPT_BINLOG_INDEX="$2"
	shift
	;;
    '--gtid-domain-id')
        readonly WSREP_SST_OPT_GTID_DOMAIN_ID="$2"
        shift
        ;;
    *) # must be command
       # usage
       # exit 1
       ;;
esac
shift
done
readonly WSREP_SST_OPT_BYPASS
readonly WSREP_SST_OPT_BINLOG
readonly WSREP_SST_OPT_BINLOG_INDEX

if [ -n "${WSREP_SST_OPT_ADDR_PORT:-}" ]; then
  if [ -n "${WSREP_SST_OPT_PORT:-}" ]; then
    if [ "$WSREP_SST_OPT_PORT" != "$WSREP_SST_OPT_ADDR_PORT" ]; then
      echo "WSREP_SST: [ERROR] port in --port=$WSREP_SST_OPT_PORT differs from port in --address=$WSREP_SST_OPT_ADDR" >&2
      exit 2
    fi
  else
    readonly WSREP_SST_OPT_PORT="$WSREP_SST_OPT_ADDR_PORT"
  fi
fi

# try to use my_print_defaults, mysql and mysqldump that come with the sources
# (for MTR suite)
SCRIPTS_DIR="$(cd $(dirname "$0"); pwd -P)"
EXTRA_DIR="$SCRIPTS_DIR/../extra"
CLIENT_DIR="$SCRIPTS_DIR/../client"

if [ -x "$CLIENT_DIR/mysql" ]; then
    MYSQL_CLIENT="$CLIENT_DIR/mysql"
else
    MYSQL_CLIENT=mysql
fi

if [ -x "$CLIENT_DIR/mysqldump" ]; then
    MYSQLDUMP="$CLIENT_DIR/mysqldump"
else
    MYSQLDUMP=mysqldump
fi

if [ -x "$SCRIPTS_DIR/my_print_defaults" ]; then
    MY_PRINT_DEFAULTS="$SCRIPTS_DIR/my_print_defaults"
elif [ -x "$EXTRA_DIR/my_print_defaults" ]; then
    MY_PRINT_DEFAULTS="$EXTRA_DIR/my_print_defaults"
else
    MY_PRINT_DEFAULTS=my_print_defaults
fi

readonly WSREP_SST_OPT_CONF="$WSREP_SST_OPT_DEFAULT $WSREP_SST_OPT_EXTRA_DEFAULT $WSREP_SST_OPT_SUFFIX_DEFAULT"
readonly MY_PRINT_DEFAULTS="$MY_PRINT_DEFAULTS $WSREP_SST_OPT_CONF"

wsrep_auth_not_set()
{
    [ -z "$WSREP_SST_OPT_AUTH" -o "$WSREP_SST_OPT_AUTH" = "(null)" ]
}

# State Snapshot Transfer authentication password was displayed in the ps output. Bug fixed #1200727.
if $MY_PRINT_DEFAULTS sst | grep -q "wsrep_sst_auth"; then
    if wsrep_auth_not_set; then
            WSREP_SST_OPT_AUTH=$($MY_PRINT_DEFAULTS sst | grep -- "--wsrep_sst_auth" | cut -d= -f2)
    fi
fi
readonly WSREP_SST_OPT_AUTH

# Splitting AUTH into potential user:password pair
if ! wsrep_auth_not_set
then
    WSREP_SST_OPT_USER="${WSREP_SST_OPT_AUTH%%:*}"
    WSREP_SST_OPT_PSWD="${WSREP_SST_OPT_AUTH##*:}"
fi
readonly WSREP_SST_OPT_USER
readonly WSREP_SST_OPT_PSWD

if [ -n "${WSREP_SST_OPT_DATA:-}" ]
then
    SST_PROGRESS_FILE="$WSREP_SST_OPT_DATA/sst_in_progress"
else
    SST_PROGRESS_FILE=""
fi

wsrep_log()
{
    # echo everything to stderr so that it gets into common error log
    # deliberately made to look different from the rest of the log
    local readonly tst="$(date +%Y%m%d\ %H:%M:%S.%N | cut -b -21)"
    echo "WSREP_SST: $* ($tst)" >&2
}

wsrep_log_error()
{
    wsrep_log "[ERROR] $*"
}

wsrep_log_warning()
{
    wsrep_log "[WARNING] $*"
}

wsrep_log_info()
{
    wsrep_log "[INFO] $*"
}

wsrep_cleanup_progress_file()
{
    [ -n "${SST_PROGRESS_FILE:-}" ] && rm -f "$SST_PROGRESS_FILE" 2>/dev/null || true
}

wsrep_check_program()
{
    local prog=$1

    if ! command -v $prog >/dev/null
    then
        echo "'$prog' not found in PATH"
        exit 2 # ENOENT no such file or directory
    fi
}

wsrep_check_programs()
{
    local ret=0

    while [ $# -gt 0 ]
    do
        wsrep_check_program $1
        shift
    done
}

#
# user can specify mariabackup specific settings that will be used during sst
# process like encryption, etc.....
# parse such configuration option. (group for xb settings is [sst] in my.cnf
#
# 1st param: group (config file section like sst) or my_print_defaults argument (like --mysqld)
# 2nd param: var : name of the variable in the section, e.g. server-id
# 3rd param: - : default value for the param
parse_cnf()
{
    local group=$1
    local var=$2
    local reval=""

    # normalize the variable names specified in cnf file (user can use _ or - for example log-bin or log_bin)
    # then search for needed variable
    # finally get the variable value (if variables has been specified multiple time use the last value only)

    reval=$($MY_PRINT_DEFAULTS "${group}" | awk -v var="${var}" 'BEGIN { OFS=FS="=" } { gsub(/_/,"-",$1); if ( $1=="--"var) lastval=substr($0,length($1)+2) } END { print lastval}')

    # use default if we haven't found a value
    if [ -z "$reval" ]; then
        [ -n "$3" ] && reval=$3
    fi
    echo $reval
}<|MERGE_RESOLUTION|>--- conflicted
+++ resolved
@@ -52,11 +52,7 @@
             readonly WSREP_SST_OPT_HOST_ESCAPED=$WSREP_SST_OPT_HOST
             ;;
         esac
-<<<<<<< HEAD
-        remain=${WSREP_SST_OPT_ADDR#"${WSREP_SST_OPT_HOST}"}
-=======
         remain=${WSREP_SST_OPT_ADDR#${WSREP_SST_OPT_HOST_ESCAPED}}
->>>>>>> 947b6b84
         remain=${remain#:}
         readonly WSREP_SST_OPT_ADDR_PORT=${remain%%/*}
         remain=${remain#*/}
