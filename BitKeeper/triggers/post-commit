--- conflicted
+++ resolved
@@ -65,43 +65,6 @@
   BH="X-Bug: $BUG
 "
 fi
-<<<<<<< HEAD
-#++
-# dev-public@ / dev-bugs@
-#--
- echo "Commit successful, notifying developers at $TO"
- (
-   cat <<EOF
-List-ID: <bk.mysql-$VERSION>
-From: $FROM
-To: $TO
-Subject: bk commit - $VERSION tree ($CHANGESET)${BS}${WL}
-X-CSetKey: <$CSETKEY>
-$BH
-EOF
-  bk changes -v -r+
-  bk cset -r+ -d
- ) > $BKROOT/BitKeeper/tmp/dev_public.txt
-
-$SENDMAIL -t < $BKROOT/BitKeeper/tmp/dev_public.txt
-=======
-##++
-## dev-public@ / dev-bugs@
-##--
-# echo "Commit successful, notifying developers at $TO"
-# (
-#   cat <<EOF
-#List-ID: <bk.mysql-$VERSION>
-#From: $FROM
-#To: $TO
-#Subject: bk commit - $VERSION tree ($CHANGESET)${BS}${WL}
-#X-CSetKey: <$CSETKEY>
-#$BH
-#EOF
-#  bk changes -v -r+
-#  bk cset -r+ -d
-# ) | head -n $LIMIT | /usr/sbin/sendmail -t
->>>>>>> ff265ac8
 
 #++
 # commits@ or dev-private@ mail
