--- conflicted
+++ resolved
@@ -1810,16 +1810,12 @@
 			/* in: a dummy parameter required by
 			os_thread_create */
 {
-<<<<<<< HEAD
-	ulint	cnt	= 0;
+	/* number of successive fatal timeouts observed */
+	ulint	fatal_cnt	= 0;
 	dulint	old_lsn;
 	dulint	new_lsn;
 
 	old_lsn = srv_start_lsn;
-=======
-	/* number of successive fatal timeouts observed */
-	ulint	fatal_cnt	= 0;
->>>>>>> c73cd9ff
 
 #ifdef UNIV_DEBUG_THREAD_CREATION
 	fprintf(stderr, "Error monitor thread starts, id %lu\n",
@@ -1827,9 +1823,6 @@
 #endif
 loop:
 	srv_error_monitor_active = TRUE;
-
-<<<<<<< HEAD
-	cnt++;
 
 	/* Try to track a strange bug reported by Harald Fuchs and others,
 	where the lsn seems to decrease at times */
@@ -1849,9 +1842,6 @@
 	}
 
 	old_lsn = new_lsn;
-=======
-	os_thread_sleep(2000000);
->>>>>>> c73cd9ff
 
 	if (difftime(time(NULL), srv_last_monitor_time) > 60) {
 		/* We referesh InnoDB Monitor values so that averages are
