--- conflicted
+++ resolved
@@ -143,14 +143,10 @@
 	       tty_password= 0, opt_nobeep=0, opt_reconnect=1,
 	       default_charset_used= 0, opt_secure_auth= 0,
                default_pager_set= 0, opt_sigint_ignore= 0,
-<<<<<<< HEAD
-               show_warnings= 0, executing_query= 0, interrupted_query= 0;
+               show_warnings= 0, executing_query= 0, interrupted_query= 0,
+               ignore_spaces= 0;
 static my_bool debug_info_flag, debug_check_flag;
 static my_bool column_types_flag;
-=======
-               show_warnings= 0, ignore_spaces= 0;
-static volatile int executing_query= 0, interrupted_query= 0;
->>>>>>> c65ebb5d
 static my_bool preserve_comments= 0;
 static ulong opt_max_allowed_packet, opt_net_buffer_length;
 static uint verbose=0,opt_silent=0,opt_mysql_port=0, opt_local_infile=0;
@@ -1384,7 +1380,7 @@
    "Named commands are disabled. Use \\* form only, or use named commands only in the beginning of a line ending with a semicolon (;) Since version 10.9 the client now starts with this option ENABLED by default! Disable with '-G'. Long format commands still work from the first line. WARNING: option deprecated; use --disable-named-commands instead.",
    0, 0, 0, GET_NO_ARG, NO_ARG, 0, 0, 0, 0, 0, 0},
   {"ignore-spaces", 'i', "Ignore space after function names.",
-   (gptr*) &ignore_spaces, (gptr*) &ignore_spaces, 0, GET_BOOL, NO_ARG, 0, 0,
+   (uchar**) &ignore_spaces, (uchar**) &ignore_spaces, 0, GET_BOOL, NO_ARG, 0, 0,
    0, 0, 0, 0},
   {"local-infile", OPT_LOCAL_INFILE, "Enable/disable LOAD DATA LOCAL INFILE.",
    (uchar**) &opt_local_infile,
@@ -1802,17 +1798,14 @@
   }
   if (tty_password)
     opt_password= get_tty_password(NullS);
-<<<<<<< HEAD
   if (debug_info_flag)
     my_end_arg= MY_CHECK_ERROR | MY_GIVE_INFO;
   if (debug_check_flag)
     my_end_arg= MY_CHECK_ERROR;
-=======
 
   if (ignore_spaces)
     connect_flag|= CLIENT_IGNORE_SPACE;
 
->>>>>>> c65ebb5d
   return(0);
 }
 
