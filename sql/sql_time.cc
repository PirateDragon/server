--- conflicted
+++ resolved
@@ -441,25 +441,9 @@
                                   date_mode_t fuzzydate,
                                   const TABLE_SHARE *s, const char *field_name)
 {
-<<<<<<< HEAD
   Temporal::Warn_push warn(thd, s, field_name, ltime, fuzzydate);
   Temporal_hybrid *t= new (ltime) Temporal_hybrid(thd, &warn, value, fuzzydate);
   return !t->is_valid_temporal();
-=======
-  const ErrConvDouble str(value);
-  bool neg= value < 0;
-
-  if (neg)
-    value= -value;
-
-  if (value > static_cast<double>(LONGLONG_MAX))
-    value= static_cast<double>(LONGLONG_MAX);
-
-  longlong nr= static_cast<ulonglong>(floor(value));
-  uint sec_part= static_cast<ulong>((value - floor(value))*TIME_SECOND_PART_FACTOR);
-  return number_to_time_with_warn(neg, nr, sec_part, ltime, fuzzydate, &str,
-                                  s, field_name);
->>>>>>> c7daabdb
 }
 
 
