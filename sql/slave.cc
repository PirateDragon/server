/* Copyright (C) 2000-2003 MySQL AB, 2008-2009 Sun Microsystems, Inc

   This program is free software; you can redistribute it and/or modify
   it under the terms of the GNU General Public License as published by
   the Free Software Foundation; version 2 of the License.

   This program is distributed in the hope that it will be useful,
   but WITHOUT ANY WARRANTY; without even the implied warranty of
   MERCHANTABILITY or FITNESS FOR A PARTICULAR PURPOSE.  See the
   GNU General Public License for more details.

   You should have received a copy of the GNU General Public License
   along with this program; if not, write to the Free Software
   Foundation, Inc., 59 Temple Place, Suite 330, Boston, MA  02111-1307  USA */


/**
  @addtogroup Replication
  @{

  @file

  @brief Code to run the io thread and the sql thread on the
  replication slave.
*/

#include "mysql_priv.h"

#include <mysql.h>
#include <myisam.h>
#include "slave.h"
#include "rpl_mi.h"
#include "rpl_rli.h"
#include "sql_repl.h"
#include "rpl_filter.h"
#include "repl_failsafe.h"
#include <thr_alarm.h>
#include <my_dir.h>
#include <sql_common.h>
#include <errmsg.h>
#include <mysqld_error.h>
#include <mysys_err.h>
#include "rpl_handler.h"

#ifdef HAVE_REPLICATION

#include "rpl_tblmap.h"

#define FLAGSTR(V,F) ((V)&(F)?#F" ":"")

#define MAX_SLAVE_RETRY_PAUSE 5
/*
  a parameter of sql_slave_killed() to defer the killed status
*/
#define SLAVE_WAIT_GROUP_DONE 60
bool use_slave_mask = 0;
MY_BITMAP slave_error_mask;
char slave_skip_error_names[SHOW_VAR_FUNC_BUFF_SIZE];

typedef bool (*CHECK_KILLED_FUNC)(THD*,void*);

char* slave_load_tmpdir = 0;
Master_info *active_mi= 0;
my_bool replicate_same_server_id;
ulonglong relay_log_space_limit = 0;

/*
  When slave thread exits, we need to remember the temporary tables so we
  can re-use them on slave start.

  TODO: move the vars below under Master_info
*/

int disconnect_slave_event_count = 0, abort_slave_event_count = 0;
int events_till_abort = -1;

static pthread_key(Master_info*, RPL_MASTER_INFO);

enum enum_slave_reconnect_actions
{
  SLAVE_RECON_ACT_REG= 0,
  SLAVE_RECON_ACT_DUMP= 1,
  SLAVE_RECON_ACT_EVENT= 2,
  SLAVE_RECON_ACT_MAX
};

enum enum_slave_reconnect_messages
{
  SLAVE_RECON_MSG_WAIT= 0,
  SLAVE_RECON_MSG_KILLED_WAITING= 1,
  SLAVE_RECON_MSG_AFTER= 2,
  SLAVE_RECON_MSG_FAILED= 3,
  SLAVE_RECON_MSG_COMMAND= 4,
  SLAVE_RECON_MSG_KILLED_AFTER= 5,
  SLAVE_RECON_MSG_MAX
};

static const char *reconnect_messages[SLAVE_RECON_ACT_MAX][SLAVE_RECON_MSG_MAX]=
{
  {
    "Waiting to reconnect after a failed registration on master",
    "Slave I/O thread killed while waitnig to reconnect after a failed \
registration on master",
    "Reconnecting after a failed registration on master",
    "failed registering on master, reconnecting to try again, \
log '%s' at postion %s",
    "COM_REGISTER_SLAVE",
    "Slave I/O thread killed during or after reconnect"
  },
  {
    "Waiting to reconnect after a failed binlog dump request",
    "Slave I/O thread killed while retrying master dump",
    "Reconnecting after a failed binlog dump request",
    "failed dump request, reconnecting to try again, log '%s' at postion %s",
    "COM_BINLOG_DUMP",
    "Slave I/O thread killed during or after reconnect"
  },
  {
    "Waiting to reconnect after a failed master event read",
    "Slave I/O thread killed while waiting to reconnect after a failed read",
    "Reconnecting after a failed master event read",
    "Slave I/O thread: Failed reading log event, reconnecting to retry, \
log '%s' at postion %s",
    "",
    "Slave I/O thread killed during or after a reconnect done to recover from \
failed read"
  }
};
 

typedef enum { SLAVE_THD_IO, SLAVE_THD_SQL} SLAVE_THD_TYPE;

static int process_io_rotate(Master_info* mi, Rotate_log_event* rev);
static int process_io_create_file(Master_info* mi, Create_file_log_event* cev);
static bool wait_for_relay_log_space(Relay_log_info* rli);
static inline bool io_slave_killed(THD* thd,Master_info* mi);
static inline bool sql_slave_killed(THD* thd,Relay_log_info* rli);
static int init_slave_thread(THD* thd, SLAVE_THD_TYPE thd_type);
static void print_slave_skip_errors(void);
static int safe_connect(THD* thd, MYSQL* mysql, Master_info* mi);
static int safe_reconnect(THD* thd, MYSQL* mysql, Master_info* mi,
                          bool suppress_warnings);
static int connect_to_master(THD* thd, MYSQL* mysql, Master_info* mi,
                             bool reconnect, bool suppress_warnings);
static int safe_sleep(THD* thd, int sec, CHECK_KILLED_FUNC thread_killed,
                      void* thread_killed_arg);
static int get_master_version_and_clock(MYSQL* mysql, Master_info* mi);
static Log_event* next_event(Relay_log_info* rli);
static int queue_event(Master_info* mi,const char* buf,ulong event_len);
static int terminate_slave_thread(THD *thd,
                                  mysql_mutex_t *term_lock,
                                  mysql_cond_t *term_cond,
                                  volatile uint *slave_running,
                                  bool skip_lock);
static bool check_io_slave_killed(THD *thd, Master_info *mi, const char *info);

/*
  Find out which replications threads are running

  SYNOPSIS
    init_thread_mask()
    mask                Return value here
    mi                  master_info for slave
    inverse             If set, returns which threads are not running

  IMPLEMENTATION
    Get a bit mask for which threads are running so that we can later restart
    these threads.

  RETURN
    mask        If inverse == 0, running threads
                If inverse == 1, stopped threads
*/

void init_thread_mask(int* mask,Master_info* mi,bool inverse)
{
  bool set_io = mi->slave_running, set_sql = mi->rli.slave_running;
  register int tmp_mask=0;
  DBUG_ENTER("init_thread_mask");

  if (set_io)
    tmp_mask |= SLAVE_IO;
  if (set_sql)
    tmp_mask |= SLAVE_SQL;
  if (inverse)
    tmp_mask^= (SLAVE_IO | SLAVE_SQL);
  *mask = tmp_mask;
  DBUG_VOID_RETURN;
}


/*
  lock_slave_threads()
*/

void lock_slave_threads(Master_info* mi)
{
  DBUG_ENTER("lock_slave_threads");

  //TODO: see if we can do this without dual mutex
  mysql_mutex_lock(&mi->run_lock);
  mysql_mutex_lock(&mi->rli.run_lock);
  DBUG_VOID_RETURN;
}


/*
  unlock_slave_threads()
*/

void unlock_slave_threads(Master_info* mi)
{
  DBUG_ENTER("unlock_slave_threads");

  //TODO: see if we can do this without dual mutex
  mysql_mutex_unlock(&mi->rli.run_lock);
  mysql_mutex_unlock(&mi->run_lock);
  DBUG_VOID_RETURN;
}

#ifdef HAVE_PSI_INTERFACE
static PSI_thread_key key_thread_slave_io, key_thread_slave_sql;

static PSI_thread_info all_slave_threads[]=
{
  { &key_thread_slave_io, "slave_io", PSI_FLAG_GLOBAL},
  { &key_thread_slave_sql, "slave_sql", PSI_FLAG_GLOBAL}
};

static void init_slave_psi_keys(void)
{
  const char* category= "sql";
  int count;

  if (PSI_server == NULL)
    return;

  count= array_elements(all_slave_threads);
  PSI_server->register_thread(category, all_slave_threads, count);
}
#endif /* HAVE_PSI_INTERFACE */

/* Initialize slave structures */

int init_slave()
{
  DBUG_ENTER("init_slave");
  int error= 0;

#ifdef HAVE_PSI_INTERFACE
  init_slave_psi_keys();
#endif

  /*
    This is called when mysqld starts. Before client connections are
    accepted. However bootstrap may conflict with us if it does START SLAVE.
    So it's safer to take the lock.
  */
  mysql_mutex_lock(&LOCK_active_mi);
  /*
    TODO: re-write this to interate through the list of files
    for multi-master
  */
  active_mi= new Master_info(relay_log_recovery);

  if (pthread_key_create(&RPL_MASTER_INFO, NULL))
    goto err;

  /*
    If --slave-skip-errors=... was not used, the string value for the
    system variable has not been set up yet. Do it now.
  */
  if (!use_slave_mask)
  {
    print_slave_skip_errors();
  }

  /*
    If master_host is not specified, try to read it from the master_info file.
    If master_host is specified, create the master_info file if it doesn't
    exists.
  */
  if (!active_mi)
  {
    sql_print_error("Failed to allocate memory for the master info structure");
    error= 1;
    goto err;
  }

  if (init_master_info(active_mi,master_info_file,relay_log_info_file,
                       1, (SLAVE_IO | SLAVE_SQL)))
  {
    sql_print_error("Failed to initialize the master info structure");
    error= 1;
    goto err;
  }

  /* If server id is not set, start_slave_thread() will say it */

  if (active_mi->host[0] && !opt_skip_slave_start)
  {
    if (start_slave_threads(1 /* need mutex */,
                            0 /* no wait for start*/,
                            active_mi,
                            master_info_file,
                            relay_log_info_file,
                            SLAVE_IO | SLAVE_SQL))
    {
      sql_print_error("Failed to create slave threads");
      error= 1;
      goto err;
    }
  }

err:
  mysql_mutex_unlock(&LOCK_active_mi);
  DBUG_RETURN(error);
}

/*
  Updates the master info based on the information stored in the
  relay info and ignores relay logs previously retrieved by the IO 
  thread, which thus starts fetching again based on to the  
  group_master_log_pos and group_master_log_name. Eventually, the old
  relay logs will be purged by the normal purge mechanism.

  In the feature, we should improve this routine in order to avoid throwing
  away logs that are safely stored in the disk. Note also that this recovery 
  routine relies on the correctness of the relay-log.info and only tolerates 
  coordinate problems in master.info.
  
  In this function, there is no need for a mutex as the caller 
  (i.e. init_slave) already has one acquired.
  
  Specifically, the following structures are updated:
 
  1 - mi->master_log_pos  <-- rli->group_master_log_pos
  2 - mi->master_log_name <-- rli->group_master_log_name
  3 - It moves the relay log to the new relay log file, by
      rli->group_relay_log_pos  <-- BIN_LOG_HEADER_SIZE;
      rli->event_relay_log_pos  <-- BIN_LOG_HEADER_SIZE;
      rli->group_relay_log_name <-- rli->relay_log.get_log_fname();
      rli->event_relay_log_name <-- rli->relay_log.get_log_fname();
  
   If there is an error, it returns (1), otherwise returns (0).
 */
int init_recovery(Master_info* mi, const char** errmsg)
{
  DBUG_ENTER("init_recovery");
 
  Relay_log_info *rli= &mi->rli;
  if (rli->group_master_log_name[0])
  {
    mi->master_log_pos= max(BIN_LOG_HEADER_SIZE,
                             rli->group_master_log_pos);
    strmake(mi->master_log_name, rli->group_master_log_name,
            sizeof(mi->master_log_name)-1);
 
    sql_print_warning("Recovery from master pos %ld and file %s.",
                      (ulong) mi->master_log_pos, mi->master_log_name);
 
    strmake(rli->group_relay_log_name, rli->relay_log.get_log_fname(),
            sizeof(rli->group_relay_log_name)-1);
    strmake(rli->event_relay_log_name, rli->relay_log.get_log_fname(),
            sizeof(mi->rli.event_relay_log_name)-1);
 
    rli->group_relay_log_pos= rli->event_relay_log_pos= BIN_LOG_HEADER_SIZE;
  }

  DBUG_RETURN(0);
}
 
/**
  Convert slave skip errors bitmap into a printable string.
*/

static void print_slave_skip_errors(void)
{
  /*
    To be safe, we want 10 characters of room in the buffer for a number
    plus terminators. Also, we need some space for constant strings.
    10 characters must be sufficient for a number plus {',' | '...'}
    plus a NUL terminator. That is a max 6 digit number.
  */
  const size_t MIN_ROOM= 10;
  DBUG_ENTER("print_slave_skip_errors");
  DBUG_ASSERT(sizeof(slave_skip_error_names) > MIN_ROOM);
  DBUG_ASSERT(MAX_SLAVE_ERROR <= 999999); // 6 digits

  /* Make @@slave_skip_errors show the nice human-readable value.  */
  opt_slave_skip_errors= slave_skip_error_names;

  if (!use_slave_mask || bitmap_is_clear_all(&slave_error_mask))
  {
    /* purecov: begin tested */
    memcpy(slave_skip_error_names, STRING_WITH_LEN("OFF"));
    /* purecov: end */
  }
  else if (bitmap_is_set_all(&slave_error_mask))
  {
    /* purecov: begin tested */
    memcpy(slave_skip_error_names, STRING_WITH_LEN("ALL"));
    /* purecov: end */
  }
  else
  {
    char *buff= slave_skip_error_names;
    char *bend= buff + sizeof(slave_skip_error_names);
    int  errnum;

    for (errnum= 0; errnum < MAX_SLAVE_ERROR; errnum++)
    {
      if (bitmap_is_set(&slave_error_mask, errnum))
      {
        if (buff + MIN_ROOM >= bend)
          break; /* purecov: tested */
        buff= int10_to_str(errnum, buff, 10);
        *buff++= ',';
      }
    }
    if (buff != slave_skip_error_names)
      buff--; // Remove last ','
    if (errnum < MAX_SLAVE_ERROR)
    {
      /* Couldn't show all errors */
      buff= strmov(buff, "..."); /* purecov: tested */
    }
    *buff=0;
  }
  DBUG_PRINT("init", ("error_names: '%s'", slave_skip_error_names));
  DBUG_VOID_RETURN;
}

/*
  Init function to set up array for errors that should be skipped for slave

  SYNOPSIS
    init_slave_skip_errors()
    arg         List of errors numbers to skip, separated with ','

  NOTES
    Called from get_options() in mysqld.cc on start-up
*/

void init_slave_skip_errors(const char* arg)
{
  const char *p;
  DBUG_ENTER("init_slave_skip_errors");

  if (bitmap_init(&slave_error_mask,0,MAX_SLAVE_ERROR,0))
  {
    fprintf(stderr, "Badly out of memory, please check your system status\n");
    exit(1);
  }
  use_slave_mask = 1;
  for (;my_isspace(system_charset_info,*arg);++arg)
    /* empty */;
  if (!my_strnncoll(system_charset_info,(uchar*)arg,4,(const uchar*)"all",4))
  {
    bitmap_set_all(&slave_error_mask);
    print_slave_skip_errors();
    DBUG_VOID_RETURN;
  }
  for (p= arg ; *p; )
  {
    long err_code;
    if (!(p= str2int(p, 10, 0, LONG_MAX, &err_code)))
      break;
    if (err_code < MAX_SLAVE_ERROR)
       bitmap_set_bit(&slave_error_mask,(uint)err_code);
    while (!my_isdigit(system_charset_info,*p) && *p)
      p++;
  }
  /* Convert slave skip errors bitmap into a printable string. */
  print_slave_skip_errors();
  DBUG_VOID_RETURN;
}

static void set_thd_in_use_temporary_tables(Relay_log_info *rli)
{
  TABLE *table;

  for (table= rli->save_temporary_tables ; table ; table= table->next)
    table->in_use= rli->sql_thd;
}

int terminate_slave_threads(Master_info* mi,int thread_mask,bool skip_lock)
{
  DBUG_ENTER("terminate_slave_threads");

  if (!mi->inited)
    DBUG_RETURN(0); /* successfully do nothing */
  int error,force_all = (thread_mask & SLAVE_FORCE_ALL);
<<<<<<< HEAD
  pthread_mutex_t *sql_lock = &mi->rli.run_lock, *io_lock = &mi->run_lock;
  pthread_mutex_t *log_lock= mi->rli.relay_log.get_log_lock();
=======
  mysql_mutex_t *sql_lock = &mi->rli.run_lock, *io_lock = &mi->run_lock;
>>>>>>> 51caeae9

  if (thread_mask & (SLAVE_IO|SLAVE_FORCE_ALL))
  {
    DBUG_PRINT("info",("Terminating IO thread"));
    mi->abort_slave=1;
    if ((error=terminate_slave_thread(mi->io_thd, io_lock,
                                      &mi->stop_cond,
                                      &mi->slave_running,
                                      skip_lock)) &&
        !force_all)
      DBUG_RETURN(error);

    pthread_mutex_lock(log_lock);

    DBUG_PRINT("info",("Flushing relay log and master info file."));
    if (current_thd)
      thd_proc_info(current_thd, "Flushing relay log and master info files.");
    if (flush_master_info(mi, TRUE /* flush relay log */))
      DBUG_RETURN(ER_ERROR_DURING_FLUSH_LOGS);

    if (my_sync(mi->rli.relay_log.get_log_file()->file, MYF(MY_WME)))
      DBUG_RETURN(ER_ERROR_DURING_FLUSH_LOGS);

    if (my_sync(mi->fd, MYF(MY_WME)))
      DBUG_RETURN(ER_ERROR_DURING_FLUSH_LOGS);

    pthread_mutex_unlock(log_lock);
  }
  if (thread_mask & (SLAVE_SQL|SLAVE_FORCE_ALL))
  {
    DBUG_PRINT("info",("Terminating SQL thread"));
    mi->rli.abort_slave=1;
    if ((error=terminate_slave_thread(mi->rli.sql_thd, sql_lock,
                                      &mi->rli.stop_cond,
                                      &mi->rli.slave_running,
                                      skip_lock)) &&
        !force_all)
      DBUG_RETURN(error);

    pthread_mutex_lock(log_lock);

    DBUG_PRINT("info",("Flushing relay-log info file."));
    if (current_thd)
      thd_proc_info(current_thd, "Flushing relay-log info file.");
    if (flush_relay_log_info(&mi->rli))
      DBUG_RETURN(ER_ERROR_DURING_FLUSH_LOGS);
    
    if (my_sync(mi->rli.info_fd, MYF(MY_WME)))
      DBUG_RETURN(ER_ERROR_DURING_FLUSH_LOGS);

    pthread_mutex_unlock(log_lock);
  }
  DBUG_RETURN(0); 
}


/**
   Wait for a slave thread to terminate.

   This function is called after requesting the thread to terminate
   (by setting @c abort_slave member of @c Relay_log_info or @c
   Master_info structure to 1). Termination of the thread is
   controlled with the the predicate <code>*slave_running</code>.

   Function will acquire @c term_lock before waiting on the condition
   unless @c skip_lock is true in which case the mutex should be owned
   by the caller of this function and will remain acquired after
   return from the function.

   @param term_lock
          Associated lock to use when waiting for @c term_cond

   @param term_cond
          Condition that is signalled when the thread has terminated

   @param slave_running
          Pointer to predicate to check for slave thread termination

   @param skip_lock
          If @c true the lock will not be acquired before waiting on
          the condition. In this case, it is assumed that the calling
          function acquires the lock before calling this function.

   @retval 0 All OK ER_SLAVE_NOT_RUNNING otherwise.

   @note  If the executing thread has to acquire term_lock (skip_lock
          is false), the negative running status does not represent
          any issue therefore no error is reported.

 */
static int
terminate_slave_thread(THD *thd,
                       mysql_mutex_t *term_lock,
                       mysql_cond_t *term_cond,
                       volatile uint *slave_running,
                       bool skip_lock)
{
  DBUG_ENTER("terminate_slave_thread");
  if (!skip_lock)
  {
    mysql_mutex_lock(term_lock);
  }
  else
  {
    mysql_mutex_assert_owner(term_lock);
  }
  if (!*slave_running)
  {
    if (!skip_lock)
    {
      /*
        if run_lock (term_lock) is acquired locally then either
        slave_running status is fine
      */
      mysql_mutex_unlock(term_lock);
      DBUG_RETURN(0);
    }
    else
    {
      DBUG_RETURN(ER_SLAVE_NOT_RUNNING);
    }
  }
  DBUG_ASSERT(thd != 0);
  THD_CHECK_SENTRY(thd);

  /*
    Is is critical to test if the slave is running. Otherwise, we might
    be referening freed memory trying to kick it
  */

  while (*slave_running)                        // Should always be true
  {
    int error;
    DBUG_PRINT("loop", ("killing slave thread"));

    mysql_mutex_lock(&thd->LOCK_thd_data);
#ifndef DONT_USE_THR_ALARM
    /*
      Error codes from pthread_kill are:
      EINVAL: invalid signal number (can't happen)
      ESRCH: thread already killed (can happen, should be ignored)
    */
    int err __attribute__((unused))= pthread_kill(thd->real_id, thr_client_alarm);
    DBUG_ASSERT(err != EINVAL);
#endif
    thd->awake(THD::NOT_KILLED);
    mysql_mutex_unlock(&thd->LOCK_thd_data);

    /*
      There is a small chance that slave thread might miss the first
      alarm. To protect againts it, resend the signal until it reacts
    */
    struct timespec abstime;
    set_timespec(abstime,2);
    error= mysql_cond_timedwait(term_cond, term_lock, &abstime);
    DBUG_ASSERT(error == ETIMEDOUT || error == 0);
  }

  DBUG_ASSERT(*slave_running == 0);

  if (!skip_lock)
    mysql_mutex_unlock(term_lock);
  DBUG_RETURN(0);
}


int start_slave_thread(
#ifdef HAVE_PSI_INTERFACE
                       PSI_thread_key thread_key,
#endif
                       pthread_handler h_func, mysql_mutex_t *start_lock,
                       mysql_mutex_t *cond_lock,
                       mysql_cond_t *start_cond,
                       volatile uint *slave_running,
                       volatile ulong *slave_run_id,
                       Master_info* mi)
{
  pthread_t th;
  ulong start_id;
  DBUG_ENTER("start_slave_thread");

  DBUG_ASSERT(mi->inited);

  if (start_lock)
    mysql_mutex_lock(start_lock);
  if (!server_id)
  {
    if (start_cond)
      mysql_cond_broadcast(start_cond);
    if (start_lock)
      mysql_mutex_unlock(start_lock);
    sql_print_error("Server id not set, will not start slave");
    DBUG_RETURN(ER_BAD_SLAVE);
  }

  if (*slave_running)
  {
    if (start_cond)
      mysql_cond_broadcast(start_cond);
    if (start_lock)
      mysql_mutex_unlock(start_lock);
    DBUG_RETURN(ER_SLAVE_MUST_STOP);
  }
  start_id= *slave_run_id;
  DBUG_PRINT("info",("Creating new slave thread"));
  if (mysql_thread_create(thread_key,
                          &th, &connection_attrib, h_func, (void*)mi))
  {
    if (start_lock)
      mysql_mutex_unlock(start_lock);
    DBUG_RETURN(ER_SLAVE_THREAD);
  }
  if (start_cond && cond_lock) // caller has cond_lock
  {
    THD* thd = current_thd;
    while (start_id == *slave_run_id)
    {
      DBUG_PRINT("sleep",("Waiting for slave thread to start"));
      const char* old_msg = thd->enter_cond(start_cond,cond_lock,
                                            "Waiting for slave thread to start");
      mysql_cond_wait(start_cond, cond_lock);
      thd->exit_cond(old_msg);
      mysql_mutex_lock(cond_lock); // re-acquire it as exit_cond() released
      if (thd->killed)
      {
        if (start_lock)
          mysql_mutex_unlock(start_lock);
        DBUG_RETURN(thd->killed_errno());
      }
    }
  }
  if (start_lock)
    mysql_mutex_unlock(start_lock);
  DBUG_RETURN(0);
}


/*
  start_slave_threads()

  NOTES
    SLAVE_FORCE_ALL is not implemented here on purpose since it does not make
    sense to do that for starting a slave--we always care if it actually
    started the threads that were not previously running
*/

int start_slave_threads(bool need_slave_mutex, bool wait_for_start,
                        Master_info* mi, const char* master_info_fname,
                        const char* slave_info_fname, int thread_mask)
{
  mysql_mutex_t *lock_io=0, *lock_sql=0, *lock_cond_io=0, *lock_cond_sql=0;
  mysql_cond_t* cond_io=0, *cond_sql=0;
  int error=0;
  DBUG_ENTER("start_slave_threads");

  if (need_slave_mutex)
  {
    lock_io = &mi->run_lock;
    lock_sql = &mi->rli.run_lock;
  }
  if (wait_for_start)
  {
    cond_io = &mi->start_cond;
    cond_sql = &mi->rli.start_cond;
    lock_cond_io = &mi->run_lock;
    lock_cond_sql = &mi->rli.run_lock;
  }

  if (thread_mask & SLAVE_IO)
    error= start_slave_thread(
#ifdef HAVE_PSI_INTERFACE
                              key_thread_slave_io,
#endif
                              handle_slave_io, lock_io, lock_cond_io,
                              cond_io,
                              &mi->slave_running, &mi->slave_run_id,
                              mi);
  if (!error && (thread_mask & SLAVE_SQL))
  {
    error= start_slave_thread(
#ifdef HAVE_PSI_INTERFACE
                              key_thread_slave_sql,
#endif
                              handle_slave_sql, lock_sql, lock_cond_sql,
                              cond_sql,
                              &mi->rli.slave_running, &mi->rli.slave_run_id,
                              mi);
    if (error)
      terminate_slave_threads(mi, thread_mask & SLAVE_IO, !need_slave_mutex);
  }
  DBUG_RETURN(error);
}


#ifdef NOT_USED_YET
static int end_slave_on_walk(Master_info* mi, uchar* /*unused*/)
{
  DBUG_ENTER("end_slave_on_walk");

  end_master_info(mi);
  DBUG_RETURN(0);
}
#endif


/*
  Release slave threads at time of executing shutdown.

  SYNOPSIS
    end_slave()
*/

void end_slave()
{
  DBUG_ENTER("end_slave");

  /*
    This is called when the server terminates, in close_connections().
    It terminates slave threads. However, some CHANGE MASTER etc may still be
    running presently. If a START SLAVE was in progress, the mutex lock below
    will make us wait until slave threads have started, and START SLAVE
    returns, then we terminate them here.
  */
  mysql_mutex_lock(&LOCK_active_mi);
  if (active_mi)
  {
    /*
      TODO: replace the line below with
      list_walk(&master_list, (list_walk_action)end_slave_on_walk,0);
      once multi-master code is ready.
    */
    terminate_slave_threads(active_mi,SLAVE_FORCE_ALL);
  }
  mysql_mutex_unlock(&LOCK_active_mi);
  DBUG_VOID_RETURN;
}

/**
   Free all resources used by slave threads at time of executing shutdown.
   The routine must be called after all possible users of @c active_mi
   have left.

   SYNOPSIS
     close_active_mi()

*/
void close_active_mi()
{
  mysql_mutex_lock(&LOCK_active_mi);
  if (active_mi)
  {
    end_master_info(active_mi);
    delete active_mi;
    active_mi= 0;
  }
  mysql_mutex_unlock(&LOCK_active_mi);
}

static bool io_slave_killed(THD* thd, Master_info* mi)
{
  DBUG_ENTER("io_slave_killed");

  DBUG_ASSERT(mi->io_thd == thd);
  DBUG_ASSERT(mi->slave_running); // tracking buffer overrun
  DBUG_RETURN(mi->abort_slave || abort_loop || thd->killed);
}

/**
   The function analyzes a possible killed status and makes
   a decision whether to accept it or not.
   Normally upon accepting the sql thread goes to shutdown.
   In the event of deffering decision @rli->last_event_start_time waiting
   timer is set to force the killed status be accepted upon its expiration.

   @param thd   pointer to a THD instance
   @param rli   pointer to Relay_log_info instance

   @return TRUE the killed status is recognized, FALSE a possible killed
           status is deferred.
*/
static bool sql_slave_killed(THD* thd, Relay_log_info* rli)
{
  bool ret= FALSE;
  DBUG_ENTER("sql_slave_killed");

  DBUG_ASSERT(rli->sql_thd == thd);
  DBUG_ASSERT(rli->slave_running == 1);// tracking buffer overrun
  if (abort_loop || thd->killed || rli->abort_slave)
  {
    if (thd->transaction.all.modified_non_trans_table && rli->is_in_group())
    {
      char msg_stopped[]=
        "... The slave SQL is stopped, leaving the current group "
        "of events unfinished with a non-transaction table changed. "
        "If the group consists solely of Row-based events, you can try "
        "restarting the slave with --slave-exec-mode=IDEMPOTENT, which "
        "ignores duplicate key, key not found, and similar errors (see "
        "documentation for details).";

      if (rli->abort_slave)
      {
        DBUG_PRINT("info", ("Slave SQL thread is being stopped in the middle of"
                            " a group having updated a non-trans table, giving"
                            " it some grace period"));

        /*
          Slave sql thread shutdown in face of unfinished group modified 
          Non-trans table is handled via a timer. The slave may eventually
          give out to complete the current group and in that case there
          might be issues at consequent slave restart, see the error message.
          WL#2975 offers a robust solution requiring to store the last exectuted
          event's coordinates along with the group's coordianates
          instead of waiting with @c last_event_start_time the timer.
        */

        if (rli->last_event_start_time == 0)
          rli->last_event_start_time= my_time(0);
        ret= difftime(my_time(0), rli->last_event_start_time) <=
          SLAVE_WAIT_GROUP_DONE ? FALSE : TRUE;

        DBUG_EXECUTE_IF("stop_slave_middle_group", 
                        DBUG_EXECUTE_IF("incomplete_group_in_relay_log",
                                        ret= TRUE;);); // time is over

        if (ret == 0)
        {
          rli->report(WARNING_LEVEL, 0,
                      "slave SQL thread is being stopped in the middle "
                      "of applying of a group having updated a non-transaction "
                      "table; waiting for the group completion ... ");
        }
        else
        {
          rli->report(ERROR_LEVEL, ER_SLAVE_FATAL_ERROR,
                      ER(ER_SLAVE_FATAL_ERROR), msg_stopped);
        }
      }
      else
      {
        ret= TRUE;
        rli->report(ERROR_LEVEL, ER_SLAVE_FATAL_ERROR, ER(ER_SLAVE_FATAL_ERROR),
                    msg_stopped);
      }
    }
    else
    {
      ret= TRUE;
    }
  }
  if (ret)
    rli->last_event_start_time= 0;
  
  DBUG_RETURN(ret);
}


/*
  skip_load_data_infile()

  NOTES
    This is used to tell a 3.23 master to break send_file()
*/

void skip_load_data_infile(NET *net)
{
  DBUG_ENTER("skip_load_data_infile");

  (void)net_request_file(net, "/dev/null");
  (void)my_net_read(net);                               // discard response
  (void)net_write_command(net, 0, (uchar*) "", 0, (uchar*) "", 0); // ok
  DBUG_VOID_RETURN;
}


bool net_request_file(NET* net, const char* fname)
{
  DBUG_ENTER("net_request_file");
  DBUG_RETURN(net_write_command(net, 251, (uchar*) fname, strlen(fname),
                                (uchar*) "", 0));
}

/*
  From other comments and tests in code, it looks like
  sometimes Query_log_event and Load_log_event can have db == 0
  (see rewrite_db() above for example)
  (cases where this happens are unclear; it may be when the master is 3.23).
*/

const char *print_slave_db_safe(const char* db)
{
  DBUG_ENTER("*print_slave_db_safe");

  DBUG_RETURN((db ? db : ""));
}

int init_strvar_from_file(char *var, int max_size, IO_CACHE *f,
                                 const char *default_val)
{
  uint length;
  DBUG_ENTER("init_strvar_from_file");

  if ((length=my_b_gets(f,var, max_size)))
  {
    char* last_p = var + length -1;
    if (*last_p == '\n')
      *last_p = 0; // if we stopped on newline, kill it
    else
    {
      /*
        If we truncated a line or stopped on last char, remove all chars
        up to and including newline.
      */
      int c;
      while (((c=my_b_get(f)) != '\n' && c != my_b_EOF)) ;
    }
    DBUG_RETURN(0);
  }
  else if (default_val)
  {
    strmake(var,  default_val, max_size-1);
    DBUG_RETURN(0);
  }
  DBUG_RETURN(1);
}


int init_intvar_from_file(int* var, IO_CACHE* f, int default_val)
{
  char buf[32];
  DBUG_ENTER("init_intvar_from_file");


  if (my_b_gets(f, buf, sizeof(buf)))
  {
    *var = atoi(buf);
    DBUG_RETURN(0);
  }
  else if (default_val)
  {
    *var = default_val;
    DBUG_RETURN(0);
  }
  DBUG_RETURN(1);
}

int init_floatvar_from_file(float* var, IO_CACHE* f, float default_val)
{
  char buf[16];
  DBUG_ENTER("init_floatvar_from_file");


  if (my_b_gets(f, buf, sizeof(buf)))
  {
    if (sscanf(buf, "%f", var) != 1)
      DBUG_RETURN(1);
    else
      DBUG_RETURN(0);
  }
  else if (default_val != 0.0)
  {
    *var = default_val;
    DBUG_RETURN(0);
  }
  DBUG_RETURN(1);
}


/**
   A master info read method

   This function is called from @c init_master_info() along with
   relatives to restore some of @c active_mi members.
   Particularly, this function is responsible for restoring
   IGNORE_SERVER_IDS list of servers whose events the slave is
   going to ignore (to not log them in the relay log).
   Items being read are supposed to be decimal output of values of a
   type shorter or equal of @c long and separated by the single space.

   @param arr         @c DYNAMIC_ARRAY pointer to storage for servers id
   @param f           @c IO_CACHE pointer to the source file

   @retval 0         All OK
   @retval non-zero  An error
*/

int init_dynarray_intvar_from_file(DYNAMIC_ARRAY* arr, IO_CACHE* f)
{
  int ret= 0;
  char buf[16 * (sizeof(long)*4 + 1)]; // static buffer to use most of times
  char *buf_act= buf; // actual buffer can be dynamic if static is short
  char *token, *last;
  uint num_items;     // number of items of `arr'
  size_t read_size;
  DBUG_ENTER("init_dynarray_intvar_from_file");

  if ((read_size= my_b_gets(f, buf_act, sizeof(buf))) == 0)
  {
    return 0; // no line in master.info
  }
  if (read_size + 1 == sizeof(buf) && buf[sizeof(buf) - 2] != '\n')
  {
    /*
      short read happend; allocate sufficient memory and make the 2nd read
    */
    char buf_work[(sizeof(long)*3 + 1)*16];
    memcpy(buf_work, buf, sizeof(buf_work));
    num_items= atoi(strtok_r(buf_work, " ", &last));
    size_t snd_size;
    /*
      max size lower bound approximate estimation bases on the formula:
      (the items number + items themselves) * 
          (decimal size + space) - 1 + `\n' + '\0'
    */
    size_t max_size= (1 + num_items) * (sizeof(long)*3 + 1) + 1;
    buf_act= (char*) my_malloc(max_size, MYF(MY_WME));
    memcpy(buf_act, buf, read_size);
    snd_size= my_b_gets(f, buf_act + read_size, max_size - read_size);
    if (snd_size == 0 ||
        (snd_size + 1 == max_size - read_size) &&  buf[max_size - 2] != '\n')
    {
      /*
        failure to make the 2nd read or short read again
      */
      ret= 1;
      goto err;
    }
  }
  token= strtok_r(buf_act, " ", &last);
  if (token == NULL)
  {
    ret= 1;
    goto err;
  }
  num_items= atoi(token);
  for (uint i=0; i < num_items; i++)
  {
    token= strtok_r(NULL, " ", &last);
    if (token == NULL)
    {
      ret= 1;
      goto err;
    }
    else
    {
      ulong val= atol(token);
      insert_dynamic(arr, (uchar *) &val);
    }
  }
err:
  if (buf_act != buf)
    my_free(buf_act, MYF(0));
  DBUG_RETURN(ret);
}


/*
  Check if the error is caused by network.
  @param[in]   errorno   Number of the error.
  RETURNS:
  TRUE         network error
  FALSE        not network error
*/

bool is_network_error(uint errorno)
{ 
  if (errorno == CR_CONNECTION_ERROR || 
      errorno == CR_CONN_HOST_ERROR ||
      errorno == CR_SERVER_GONE_ERROR ||
      errorno == CR_SERVER_LOST ||
      errorno == ER_CON_COUNT_ERROR ||
      errorno == ER_SERVER_SHUTDOWN)
    return TRUE;

  return FALSE;   
}


/*
  Note that we rely on the master's version (3.23, 4.0.14 etc) instead of
  relying on the binlog's version. This is not perfect: imagine an upgrade
  of the master without waiting that all slaves are in sync with the master;
  then a slave could be fooled about the binlog's format. This is what happens
  when people upgrade a 3.23 master to 4.0 without doing RESET MASTER: 4.0
  slaves are fooled. So we do this only to distinguish between 3.23 and more
  recent masters (it's too late to change things for 3.23).

  RETURNS
  0       ok
  1       error
  2       transient network problem, the caller should try to reconnect
*/

static int get_master_version_and_clock(MYSQL* mysql, Master_info* mi)
{
  char err_buff[MAX_SLAVE_ERRMSG];
  const char* errmsg= 0;
  int err_code= 0;
  MYSQL_RES *master_res= 0;
  MYSQL_ROW master_row;
  DBUG_ENTER("get_master_version_and_clock");

  /*
    Free old description_event_for_queue (that is needed if we are in
    a reconnection).
  */
  delete mi->rli.relay_log.description_event_for_queue;
  mi->rli.relay_log.description_event_for_queue= 0;

  if (!my_isdigit(&my_charset_bin,*mysql->server_version))
  {
    errmsg = "Master reported unrecognized MySQL version";
    err_code= ER_SLAVE_FATAL_ERROR;
    sprintf(err_buff, ER(err_code), errmsg);
  }
  else
  {
    /*
      Note the following switch will bug when we have MySQL branch 30 ;)
    */
    switch (*mysql->server_version)
    {
    case '0':
    case '1':
    case '2':
      errmsg = "Master reported unrecognized MySQL version";
      err_code= ER_SLAVE_FATAL_ERROR;
      sprintf(err_buff, ER(err_code), errmsg);
      break;
    case '3':
      mi->rli.relay_log.description_event_for_queue= new
        Format_description_log_event(1, mysql->server_version);
      break;
    case '4':
      mi->rli.relay_log.description_event_for_queue= new
        Format_description_log_event(3, mysql->server_version);
      break;
    default:
      /*
        Master is MySQL >=5.0. Give a default Format_desc event, so that we can
        take the early steps (like tests for "is this a 3.23 master") which we
        have to take before we receive the real master's Format_desc which will
        override this one. Note that the Format_desc we create below is garbage
        (it has the format of the *slave*); it's only good to help know if the
        master is 3.23, 4.0, etc.
      */
      mi->rli.relay_log.description_event_for_queue= new
        Format_description_log_event(4, mysql->server_version);
      break;
    }
  }

  /*
     This does not mean that a 5.0 slave will be able to read a 6.0 master; but
     as we don't know yet, we don't want to forbid this for now. If a 5.0 slave
     can't read a 6.0 master, this will show up when the slave can't read some
     events sent by the master, and there will be error messages.
  */

  if (errmsg)
    goto err;

  /* as we are here, we tried to allocate the event */
  if (!mi->rli.relay_log.description_event_for_queue)
  {
    errmsg= "default Format_description_log_event";
    err_code= ER_SLAVE_CREATE_EVENT_FAILURE;
    sprintf(err_buff, ER(err_code), errmsg);
    goto err;
  }

  /*
    Compare the master and slave's clock. Do not die if master's clock is
    unavailable (very old master not supporting UNIX_TIMESTAMP()?).
  */

  DBUG_SYNC_POINT("debug_lock.before_get_UNIX_TIMESTAMP", 10);
  master_res= NULL;
  if (!mysql_real_query(mysql, STRING_WITH_LEN("SELECT UNIX_TIMESTAMP()")) &&
      (master_res= mysql_store_result(mysql)) &&
      (master_row= mysql_fetch_row(master_res)))
  {
    mi->clock_diff_with_master=
      (long) (time((time_t*) 0) - strtoul(master_row[0], 0, 10));
  }
  else if (check_io_slave_killed(mi->io_thd, mi, NULL))
    goto slave_killed_err;
  else if (is_network_error(mysql_errno(mysql)))
  {
    mi->report(WARNING_LEVEL, mysql_errno(mysql),
               "Get master clock failed with error: %s", mysql_error(mysql));
    goto network_err;
  }
  else 
  {
    mi->clock_diff_with_master= 0; /* The "most sensible" value */
    sql_print_warning("\"SELECT UNIX_TIMESTAMP()\" failed on master, "
                      "do not trust column Seconds_Behind_Master of SHOW "
                      "SLAVE STATUS. Error: %s (%d)",
                      mysql_error(mysql), mysql_errno(mysql));
  }
  if (master_res)
  {
    mysql_free_result(master_res);
    master_res= NULL;
  }

  /*
    Check that the master's server id and ours are different. Because if they
    are equal (which can result from a simple copy of master's datadir to slave,
    thus copying some my.cnf), replication will work but all events will be
    skipped.
    Do not die if SHOW VARIABLES LIKE 'SERVER_ID' fails on master (very old
    master?).
    Note: we could have put a @@SERVER_ID in the previous SELECT
    UNIX_TIMESTAMP() instead, but this would not have worked on 3.23 masters.
  */
  DBUG_SYNC_POINT("debug_lock.before_get_SERVER_ID", 10);
  master_res= NULL;
  master_row= NULL;
  if (!mysql_real_query(mysql,
                        STRING_WITH_LEN("SHOW VARIABLES LIKE 'SERVER_ID'")) &&
      (master_res= mysql_store_result(mysql)) &&
      (master_row= mysql_fetch_row(master_res)))
  {
    if ((::server_id == (mi->master_id= strtoul(master_row[1], 0, 10))) &&
        !mi->rli.replicate_same_server_id)
    {
      errmsg= "The slave I/O thread stops because master and slave have equal \
MySQL server ids; these ids must be different for replication to work (or \
the --replicate-same-server-id option must be used on slave but this does \
not always make sense; please check the manual before using it).";
      err_code= ER_SLAVE_FATAL_ERROR;
      sprintf(err_buff, ER(err_code), errmsg);
      goto err;
    }
  }
  else if (mysql_errno(mysql))
  {
    if (check_io_slave_killed(mi->io_thd, mi, NULL))
      goto slave_killed_err;
    else if (is_network_error(mysql_errno(mysql)))
    {
      mi->report(WARNING_LEVEL, mysql_errno(mysql),
                 "Get master SERVER_ID failed with error: %s", mysql_error(mysql));
      goto network_err;
    }
    /* Fatal error */
    errmsg= "The slave I/O thread stops because a fatal error is encountered \
when it try to get the value of SERVER_ID variable from master.";
    err_code= mysql_errno(mysql);
    sprintf(err_buff, "%s Error: %s", errmsg, mysql_error(mysql));
    goto err;
  }
  else if (!master_row && master_res)
  {
    mi->report(WARNING_LEVEL, ER_UNKNOWN_SYSTEM_VARIABLE,
               "Unknown system variable 'SERVER_ID' on master, \
maybe it is a *VERY OLD MASTER*.");
  }
  if (master_res)
  {
    mysql_free_result(master_res);
    master_res= NULL;
  }
  if (mi->master_id == 0 && mi->ignore_server_ids.elements > 0)
  {
    errmsg= "Slave configured with server id filtering could not detect the master server id.";
    err_code= ER_SLAVE_FATAL_ERROR;
    sprintf(err_buff, ER(err_code), errmsg);
    goto err;
  }

  /*
    Check that the master's global character_set_server and ours are the same.
    Not fatal if query fails (old master?).
    Note that we don't check for equality of global character_set_client and
    collation_connection (neither do we prevent their setting in
    set_var.cc). That's because from what I (Guilhem) have tested, the global
    values of these 2 are never used (new connections don't use them).
    We don't test equality of global collation_database either as it's is
    going to be deprecated (made read-only) in 4.1 very soon.
    The test is only relevant if master < 5.0.3 (we'll test only if it's older
    than the 5 branch; < 5.0.3 was alpha...), as >= 5.0.3 master stores
    charset info in each binlog event.
    We don't do it for 3.23 because masters <3.23.50 hang on
    SELECT @@unknown_var (BUG#7965 - see changelog of 3.23.50). So finally we
    test only if master is 4.x.
  */

  /* redundant with rest of code but safer against later additions */
  if (*mysql->server_version == '3')
    goto err;

  if (*mysql->server_version == '4')
  {
    master_res= NULL;
    if (!mysql_real_query(mysql,
                          STRING_WITH_LEN("SELECT @@GLOBAL.COLLATION_SERVER")) &&
        (master_res= mysql_store_result(mysql)) &&
        (master_row= mysql_fetch_row(master_res)))
    {
      if (strcmp(master_row[0], global_system_variables.collation_server->name))
      {
        errmsg= "The slave I/O thread stops because master and slave have \
different values for the COLLATION_SERVER global variable. The values must \
be equal for the Statement-format replication to work";
        err_code= ER_SLAVE_FATAL_ERROR;
        sprintf(err_buff, ER(err_code), errmsg);
        goto err;
      }
    }
    else if (check_io_slave_killed(mi->io_thd, mi, NULL))
      goto slave_killed_err;
    else if (is_network_error(mysql_errno(mysql)))
    {
      mi->report(WARNING_LEVEL, mysql_errno(mysql),
                 "Get master COLLATION_SERVER failed with error: %s", mysql_error(mysql));
      goto network_err;
    }
    else if (mysql_errno(mysql) != ER_UNKNOWN_SYSTEM_VARIABLE)
    {
      /* Fatal error */
      errmsg= "The slave I/O thread stops because a fatal error is encountered \
when it try to get the value of COLLATION_SERVER global variable from master.";
      err_code= mysql_errno(mysql);
      sprintf(err_buff, "%s Error: %s", errmsg, mysql_error(mysql));
      goto err;
    }
    else
      mi->report(WARNING_LEVEL, ER_UNKNOWN_SYSTEM_VARIABLE,
                 "Unknown system variable 'COLLATION_SERVER' on master, \
maybe it is a *VERY OLD MASTER*. *NOTE*: slave may experience \
inconsistency if replicated data deals with collation.");

    if (master_res)
    {
      mysql_free_result(master_res);
      master_res= NULL;
    }
  }

  /*
    Perform analogous check for time zone. Theoretically we also should
    perform check here to verify that SYSTEM time zones are the same on
    slave and master, but we can't rely on value of @@system_time_zone
    variable (it is time zone abbreviation) since it determined at start
    time and so could differ for slave and master even if they are really
    in the same system time zone. So we are omiting this check and just
    relying on documentation. Also according to Monty there are many users
    who are using replication between servers in various time zones. Hence
    such check will broke everything for them. (And now everything will
    work for them because by default both their master and slave will have
    'SYSTEM' time zone).
    This check is only necessary for 4.x masters (and < 5.0.4 masters but
    those were alpha).
  */
  if (*mysql->server_version == '4')
  {
    master_res= NULL;
    if (!mysql_real_query(mysql, STRING_WITH_LEN("SELECT @@GLOBAL.TIME_ZONE")) &&
        (master_res= mysql_store_result(mysql)) &&
        (master_row= mysql_fetch_row(master_res)))
    {
      if (strcmp(master_row[0],
                 global_system_variables.time_zone->get_name()->ptr()))
      {
        errmsg= "The slave I/O thread stops because master and slave have \
different values for the TIME_ZONE global variable. The values must \
be equal for the Statement-format replication to work";
        err_code= ER_SLAVE_FATAL_ERROR;
        sprintf(err_buff, ER(err_code), errmsg);
        goto err;
      }
    }
    else if (check_io_slave_killed(mi->io_thd, mi, NULL))
      goto slave_killed_err;
    else if (is_network_error(mysql_errno(mysql)))
    {
      mi->report(WARNING_LEVEL, mysql_errno(mysql),
                 "Get master TIME_ZONE failed with error: %s", mysql_error(mysql));
      goto network_err;
    } 
    else
    {
      /* Fatal error */
      errmsg= "The slave I/O thread stops because a fatal error is encountered \
when it try to get the value of TIME_ZONE global variable from master.";
      err_code= mysql_errno(mysql);
      sprintf(err_buff, "%s Error: %s", errmsg, mysql_error(mysql));
      goto err;
    }
    if (master_res)
    {
      mysql_free_result(master_res);
      master_res= NULL;
    }
  }

  if (mi->heartbeat_period != 0.0)
  {
    char llbuf[22];
    const char query_format[]= "SET @master_heartbeat_period= %s";
    char query[sizeof(query_format) - 2 + sizeof(llbuf)];
    /* 
       the period is an ulonglong of nano-secs. 
    */
    llstr((ulonglong) (mi->heartbeat_period*1000000000UL), llbuf);
    my_sprintf(query, (query, query_format, llbuf));

    if (mysql_real_query(mysql, query, strlen(query))
        && !check_io_slave_killed(mi->io_thd, mi, NULL))
    {
      errmsg= "The slave I/O thread stops because SET @master_heartbeat_period "
        "on master failed.";
      err_code= ER_SLAVE_FATAL_ERROR;
      sprintf(err_buff, "%s Error: %s", errmsg, mysql_error(mysql));
      mysql_free_result(mysql_store_result(mysql));
      goto err;
    }
    mysql_free_result(mysql_store_result(mysql));
  }
 

err:
  if (errmsg)
  {
    if (master_res)
      mysql_free_result(master_res);
    DBUG_ASSERT(err_code != 0);
    mi->report(ERROR_LEVEL, err_code, "%s", err_buff);
    DBUG_RETURN(1);
  }

  DBUG_RETURN(0);

network_err:
  if (master_res)
    mysql_free_result(master_res);
  DBUG_RETURN(2);

slave_killed_err:
  if (master_res)
    mysql_free_result(master_res);
  DBUG_RETURN(2);
}

static bool wait_for_relay_log_space(Relay_log_info* rli)
{
  bool slave_killed=0;
  Master_info* mi = rli->mi;
  const char *save_proc_info;
  THD* thd = mi->io_thd;
  DBUG_ENTER("wait_for_relay_log_space");

  mysql_mutex_lock(&rli->log_space_lock);
  save_proc_info= thd->enter_cond(&rli->log_space_cond,
                                  &rli->log_space_lock,
                                  "\
Waiting for the slave SQL thread to free enough relay log space");
  while (rli->log_space_limit < rli->log_space_total &&
         !(slave_killed=io_slave_killed(thd,mi)) &&
         !rli->ignore_log_space_limit)
    mysql_cond_wait(&rli->log_space_cond, &rli->log_space_lock);
  thd->exit_cond(save_proc_info);
  DBUG_RETURN(slave_killed);
}


/*
  Builds a Rotate from the ignored events' info and writes it to relay log.

  SYNOPSIS
  write_ignored_events_info_to_relay_log()
    thd             pointer to I/O thread's thd
    mi

  DESCRIPTION
    Slave I/O thread, going to die, must leave a durable trace of the
    ignored events' end position for the use of the slave SQL thread, by
    calling this function. Only that thread can call it (see assertion).
 */
static void write_ignored_events_info_to_relay_log(THD *thd, Master_info *mi)
{
  Relay_log_info *rli= &mi->rli;
  mysql_mutex_t *log_lock= rli->relay_log.get_log_lock();
  DBUG_ENTER("write_ignored_events_info_to_relay_log");

  DBUG_ASSERT(thd == mi->io_thd);
  mysql_mutex_lock(log_lock);
  if (rli->ign_master_log_name_end[0])
  {
    DBUG_PRINT("info",("writing a Rotate event to track down ignored events"));
    Rotate_log_event *ev= new Rotate_log_event(rli->ign_master_log_name_end,
                                               0, rli->ign_master_log_pos_end,
                                               Rotate_log_event::DUP_NAME);
    rli->ign_master_log_name_end[0]= 0;
    /* can unlock before writing as slave SQL thd will soon see our Rotate */
    mysql_mutex_unlock(log_lock);
    if (likely((bool)ev))
    {
      ev->server_id= 0; // don't be ignored by slave SQL thread
      if (unlikely(rli->relay_log.append(ev)))
        mi->report(ERROR_LEVEL, ER_SLAVE_RELAY_LOG_WRITE_FAILURE,
                   ER(ER_SLAVE_RELAY_LOG_WRITE_FAILURE),
                   "failed to write a Rotate event"
                   " to the relay log, SHOW SLAVE STATUS may be"
                   " inaccurate");
      rli->relay_log.harvest_bytes_written(&rli->log_space_total);
      if (flush_master_info(mi, 1))
        sql_print_error("Failed to flush master info file");
      delete ev;
    }
    else
      mi->report(ERROR_LEVEL, ER_SLAVE_CREATE_EVENT_FAILURE,
                 ER(ER_SLAVE_CREATE_EVENT_FAILURE),
                 "Rotate_event (out of memory?),"
                 " SHOW SLAVE STATUS may be inaccurate");
  }
  else
    mysql_mutex_unlock(log_lock);
  DBUG_VOID_RETURN;
}


int register_slave_on_master(MYSQL* mysql, Master_info *mi,
                             bool *suppress_warnings)
{
  uchar buf[1024], *pos= buf;
  uint report_host_len=0, report_user_len=0, report_password_len=0;
  DBUG_ENTER("register_slave_on_master");

  *suppress_warnings= FALSE;
  if (report_host)
    report_host_len= strlen(report_host);
  if (report_host_len > HOSTNAME_LENGTH)
  {
    sql_print_warning("The length of report_host is %d. "
                      "It is larger than the max length(%d), so this "
                      "slave cannot be registered to the master.",
                      report_host_len, HOSTNAME_LENGTH);
    DBUG_RETURN(0);
  }

  if (report_user)
    report_user_len= strlen(report_user);
  if (report_user_len > USERNAME_LENGTH)
  {
    sql_print_warning("The length of report_user is %d. "
                      "It is larger than the max length(%d), so this "
                      "slave cannot be registered to the master.",
                      report_user_len, USERNAME_LENGTH);
    DBUG_RETURN(0);
  }

  if (report_password)
    report_password_len= strlen(report_password);
  if (report_password_len > MAX_PASSWORD_LENGTH)
  {
    sql_print_warning("The length of report_password is %d. "
                      "It is larger than the max length(%d), so this "
                      "slave cannot be registered to the master.",
                      report_password_len, MAX_PASSWORD_LENGTH);
    DBUG_RETURN(0);
  }

  int4store(pos, server_id); pos+= 4;
  pos= net_store_data(pos, (uchar*) report_host, report_host_len);
  pos= net_store_data(pos, (uchar*) report_user, report_user_len);
  pos= net_store_data(pos, (uchar*) report_password, report_password_len);
  int2store(pos, (uint16) report_port); pos+= 2;
  /* 
    Fake rpl_recovery_rank, which was removed in BUG#13963,
    so that this server can register itself on old servers,
    see BUG#49259.
   */
  int4store(pos, /* rpl_recovery_rank */ 0);    pos+= 4;
  /* The master will fill in master_id */
  int4store(pos, 0);                    pos+= 4;

  if (simple_command(mysql, COM_REGISTER_SLAVE, buf, (size_t) (pos- buf), 0))
  {
    if (mysql_errno(mysql) == ER_NET_READ_INTERRUPTED)
    {
      *suppress_warnings= TRUE;                 // Suppress reconnect warning
    }
    else if (!check_io_slave_killed(mi->io_thd, mi, NULL))
    {
      char buf[256];
      my_snprintf(buf, sizeof(buf), "%s (Errno: %d)", mysql_error(mysql), 
                  mysql_errno(mysql));
      mi->report(ERROR_LEVEL, ER_SLAVE_MASTER_COM_FAILURE,
                 ER(ER_SLAVE_MASTER_COM_FAILURE), "COM_REGISTER_SLAVE", buf);
    }
    DBUG_RETURN(1);
  }
  DBUG_RETURN(0);
}


/**
  Execute a SHOW SLAVE STATUS statement.

  @param thd Pointer to THD object for the client thread executing the
  statement.

  @param mi Pointer to Master_info object for the IO thread.

  @retval FALSE success
  @retval TRUE failure
*/
bool show_master_info(THD* thd, Master_info* mi)
{
  // TODO: fix this for multi-master
  List<Item> field_list;
  Protocol *protocol= thd->protocol;
  DBUG_ENTER("show_master_info");

  field_list.push_back(new Item_empty_string("Slave_IO_State",
                                                     14));
  field_list.push_back(new Item_empty_string("Master_Host",
                                                     sizeof(mi->host)));
  field_list.push_back(new Item_empty_string("Master_User",
                                                     sizeof(mi->user)));
  field_list.push_back(new Item_return_int("Master_Port", 7,
                                           MYSQL_TYPE_LONG));
  field_list.push_back(new Item_return_int("Connect_Retry", 10,
                                           MYSQL_TYPE_LONG));
  field_list.push_back(new Item_empty_string("Master_Log_File",
                                             FN_REFLEN));
  field_list.push_back(new Item_return_int("Read_Master_Log_Pos", 10,
                                           MYSQL_TYPE_LONGLONG));
  field_list.push_back(new Item_empty_string("Relay_Log_File",
                                             FN_REFLEN));
  field_list.push_back(new Item_return_int("Relay_Log_Pos", 10,
                                           MYSQL_TYPE_LONGLONG));
  field_list.push_back(new Item_empty_string("Relay_Master_Log_File",
                                             FN_REFLEN));
  field_list.push_back(new Item_empty_string("Slave_IO_Running", 3));
  field_list.push_back(new Item_empty_string("Slave_SQL_Running", 3));
  field_list.push_back(new Item_empty_string("Replicate_Do_DB", 20));
  field_list.push_back(new Item_empty_string("Replicate_Ignore_DB", 20));
  field_list.push_back(new Item_empty_string("Replicate_Do_Table", 20));
  field_list.push_back(new Item_empty_string("Replicate_Ignore_Table", 23));
  field_list.push_back(new Item_empty_string("Replicate_Wild_Do_Table", 24));
  field_list.push_back(new Item_empty_string("Replicate_Wild_Ignore_Table",
                                             28));
  field_list.push_back(new Item_return_int("Last_Errno", 4, MYSQL_TYPE_LONG));
  field_list.push_back(new Item_empty_string("Last_Error", 20));
  field_list.push_back(new Item_return_int("Skip_Counter", 10,
                                           MYSQL_TYPE_LONG));
  field_list.push_back(new Item_return_int("Exec_Master_Log_Pos", 10,
                                           MYSQL_TYPE_LONGLONG));
  field_list.push_back(new Item_return_int("Relay_Log_Space", 10,
                                           MYSQL_TYPE_LONGLONG));
  field_list.push_back(new Item_empty_string("Until_Condition", 6));
  field_list.push_back(new Item_empty_string("Until_Log_File", FN_REFLEN));
  field_list.push_back(new Item_return_int("Until_Log_Pos", 10,
                                           MYSQL_TYPE_LONGLONG));
  field_list.push_back(new Item_empty_string("Master_SSL_Allowed", 7));
  field_list.push_back(new Item_empty_string("Master_SSL_CA_File",
                                             sizeof(mi->ssl_ca)));
  field_list.push_back(new Item_empty_string("Master_SSL_CA_Path",
                                             sizeof(mi->ssl_capath)));
  field_list.push_back(new Item_empty_string("Master_SSL_Cert",
                                             sizeof(mi->ssl_cert)));
  field_list.push_back(new Item_empty_string("Master_SSL_Cipher",
                                             sizeof(mi->ssl_cipher)));
  field_list.push_back(new Item_empty_string("Master_SSL_Key",
                                             sizeof(mi->ssl_key)));
  field_list.push_back(new Item_return_int("Seconds_Behind_Master", 10,
                                           MYSQL_TYPE_LONGLONG));
  field_list.push_back(new Item_empty_string("Master_SSL_Verify_Server_Cert",
                                             3));
  field_list.push_back(new Item_return_int("Last_IO_Errno", 4, MYSQL_TYPE_LONG));
  field_list.push_back(new Item_empty_string("Last_IO_Error", 20));
  field_list.push_back(new Item_return_int("Last_SQL_Errno", 4, MYSQL_TYPE_LONG));
  field_list.push_back(new Item_empty_string("Last_SQL_Error", 20));
  field_list.push_back(new Item_empty_string("Replicate_Ignore_Server_Ids",
                                             FN_REFLEN));
  field_list.push_back(new Item_return_int("Master_Server_Id", sizeof(ulong),
                                           MYSQL_TYPE_LONG));

  if (protocol->send_result_set_metadata(&field_list,
                            Protocol::SEND_NUM_ROWS | Protocol::SEND_EOF))
    DBUG_RETURN(TRUE);

  if (mi->host[0])
  {
    DBUG_PRINT("info",("host is set: '%s'", mi->host));
    String *packet= &thd->packet;
    protocol->prepare_for_resend();

    /*
      slave_running can be accessed without run_lock but not other
      non-volotile members like mi->io_thd, which is guarded by the mutex.
    */
    mysql_mutex_lock(&mi->run_lock);
    protocol->store(mi->io_thd ? mi->io_thd->proc_info : "", &my_charset_bin);
    mysql_mutex_unlock(&mi->run_lock);

    mysql_mutex_lock(&mi->data_lock);
    mysql_mutex_lock(&mi->rli.data_lock);
    mysql_mutex_lock(&mi->err_lock);
    mysql_mutex_lock(&mi->rli.err_lock);
    protocol->store(mi->host, &my_charset_bin);
    protocol->store(mi->user, &my_charset_bin);
    protocol->store((uint32) mi->port);
    protocol->store((uint32) mi->connect_retry);
    protocol->store(mi->master_log_name, &my_charset_bin);
    protocol->store((ulonglong) mi->master_log_pos);
    protocol->store(mi->rli.group_relay_log_name +
                    dirname_length(mi->rli.group_relay_log_name),
                    &my_charset_bin);
    protocol->store((ulonglong) mi->rli.group_relay_log_pos);
    protocol->store(mi->rli.group_master_log_name, &my_charset_bin);
    protocol->store(mi->slave_running == MYSQL_SLAVE_RUN_CONNECT ?
                    "Yes" : (mi->slave_running == MYSQL_SLAVE_RUN_NOT_CONNECT ?
                             "Connecting" : "No"), &my_charset_bin);
    protocol->store(mi->rli.slave_running ? "Yes":"No", &my_charset_bin);
    protocol->store(rpl_filter->get_do_db());
    protocol->store(rpl_filter->get_ignore_db());

    char buf[256];
    String tmp(buf, sizeof(buf), &my_charset_bin);
    rpl_filter->get_do_table(&tmp);
    protocol->store(&tmp);
    rpl_filter->get_ignore_table(&tmp);
    protocol->store(&tmp);
    rpl_filter->get_wild_do_table(&tmp);
    protocol->store(&tmp);
    rpl_filter->get_wild_ignore_table(&tmp);
    protocol->store(&tmp);

    protocol->store(mi->rli.last_error().number);
    protocol->store(mi->rli.last_error().message, &my_charset_bin);
    protocol->store((uint32) mi->rli.slave_skip_counter);
    protocol->store((ulonglong) mi->rli.group_master_log_pos);
    protocol->store((ulonglong) mi->rli.log_space_total);

    protocol->store(
      mi->rli.until_condition==Relay_log_info::UNTIL_NONE ? "None":
        ( mi->rli.until_condition==Relay_log_info::UNTIL_MASTER_POS? "Master":
          "Relay"), &my_charset_bin);
    protocol->store(mi->rli.until_log_name, &my_charset_bin);
    protocol->store((ulonglong) mi->rli.until_log_pos);

#ifdef HAVE_OPENSSL
    protocol->store(mi->ssl? "Yes":"No", &my_charset_bin);
#else
    protocol->store(mi->ssl? "Ignored":"No", &my_charset_bin);
#endif
    protocol->store(mi->ssl_ca, &my_charset_bin);
    protocol->store(mi->ssl_capath, &my_charset_bin);
    protocol->store(mi->ssl_cert, &my_charset_bin);
    protocol->store(mi->ssl_cipher, &my_charset_bin);
    protocol->store(mi->ssl_key, &my_charset_bin);

    /*
      Seconds_Behind_Master: if SQL thread is running and I/O thread is
      connected, we can compute it otherwise show NULL (i.e. unknown).
    */
    if ((mi->slave_running == MYSQL_SLAVE_RUN_CONNECT) &&
        mi->rli.slave_running)
    {
      long time_diff= ((long)(time(0) - mi->rli.last_master_timestamp)
                       - mi->clock_diff_with_master);
      /*
        Apparently on some systems time_diff can be <0. Here are possible
        reasons related to MySQL:
        - the master is itself a slave of another master whose time is ahead.
        - somebody used an explicit SET TIMESTAMP on the master.
        Possible reason related to granularity-to-second of time functions
        (nothing to do with MySQL), which can explain a value of -1:
        assume the master's and slave's time are perfectly synchronized, and
        that at slave's connection time, when the master's timestamp is read,
        it is at the very end of second 1, and (a very short time later) when
        the slave's timestamp is read it is at the very beginning of second
        2. Then the recorded value for master is 1 and the recorded value for
        slave is 2. At SHOW SLAVE STATUS time, assume that the difference
        between timestamp of slave and rli->last_master_timestamp is 0
        (i.e. they are in the same second), then we get 0-(2-1)=-1 as a result.
        This confuses users, so we don't go below 0: hence the max().

        last_master_timestamp == 0 (an "impossible" timestamp 1970) is a
        special marker to say "consider we have caught up".
      */
      protocol->store((longlong)(mi->rli.last_master_timestamp ?
                                 max(0, time_diff) : 0));
    }
    else
    {
      protocol->store_null();
    }
    protocol->store(mi->ssl_verify_server_cert? "Yes":"No", &my_charset_bin);

    // Last_IO_Errno
    protocol->store(mi->last_error().number);
    // Last_IO_Error
    protocol->store(mi->last_error().message, &my_charset_bin);
    // Last_SQL_Errno
    protocol->store(mi->rli.last_error().number);
    // Last_SQL_Error
    protocol->store(mi->rli.last_error().message, &my_charset_bin);
    // Replicate_Ignore_Server_Ids
    {
      char buff[FN_REFLEN];
      ulong i, cur_len;
      for (i= 0, buff[0]= 0, cur_len= 0;
           i < mi->ignore_server_ids.elements; i++)
      {
        ulong s_id, slen;
        char sbuff[FN_REFLEN];
        get_dynamic(&mi->ignore_server_ids, (uchar*) &s_id, i);
        slen= my_sprintf(sbuff, (sbuff, (i==0? "%lu" : ", %lu"), s_id));
        if (cur_len + slen + 4 > FN_REFLEN)
        {
          /*
            break the loop whenever remained space could not fit
            ellipses on the next cycle
          */
          my_sprintf(buff + cur_len, (buff + cur_len, "..."));
          break;
        }
        cur_len += my_sprintf(buff + cur_len, (buff + cur_len, "%s", sbuff));
      }
      protocol->store(buff, &my_charset_bin);
    }
    // Master_Server_id
    protocol->store((uint32) mi->master_id);

    mysql_mutex_unlock(&mi->rli.err_lock);
    mysql_mutex_unlock(&mi->err_lock);
    mysql_mutex_unlock(&mi->rli.data_lock);
    mysql_mutex_unlock(&mi->data_lock);

    if (my_net_write(&thd->net, (uchar*) thd->packet.ptr(), packet->length()))
      DBUG_RETURN(TRUE);
  }
  my_eof(thd);
  DBUG_RETURN(FALSE);
}


void set_slave_thread_options(THD* thd)
{
  DBUG_ENTER("set_slave_thread_options");
  /*
     It's nonsense to constrain the slave threads with max_join_size; if a
     query succeeded on master, we HAVE to execute it. So set
     OPTION_BIG_SELECTS. Setting max_join_size to HA_POS_ERROR is not enough
     (and it's not needed if we have OPTION_BIG_SELECTS) because an INSERT
     SELECT examining more than 4 billion rows would still fail (yes, because
     when max_join_size is 4G, OPTION_BIG_SELECTS is automatically set, but
     only for client threads.
  */
  ulonglong options= thd->variables.option_bits | OPTION_BIG_SELECTS;
  if (opt_log_slave_updates)
    options|= OPTION_BIN_LOG;
  else
    options&= ~OPTION_BIN_LOG;
  thd->variables.option_bits= options;
  thd->variables.completion_type= 0;
  DBUG_VOID_RETURN;
}

void set_slave_thread_default_charset(THD* thd, Relay_log_info const *rli)
{
  DBUG_ENTER("set_slave_thread_default_charset");

  thd->variables.character_set_client=
    global_system_variables.character_set_client;
  thd->variables.collation_connection=
    global_system_variables.collation_connection;
  thd->variables.collation_server=
    global_system_variables.collation_server;
  thd->update_charset();

  /*
    We use a const cast here since the conceptual (and externally
    visible) behavior of the function is to set the default charset of
    the thread.  That the cache has to be invalidated is a secondary
    effect.
   */
  const_cast<Relay_log_info*>(rli)->cached_charset_invalidate();
  DBUG_VOID_RETURN;
}

/*
  init_slave_thread()
*/

static int init_slave_thread(THD* thd, SLAVE_THD_TYPE thd_type)
{
  DBUG_ENTER("init_slave_thread");
#if !defined(DBUG_OFF)
  int simulate_error= 0;
#endif
  thd->system_thread = (thd_type == SLAVE_THD_SQL) ?
    SYSTEM_THREAD_SLAVE_SQL : SYSTEM_THREAD_SLAVE_IO;
  thd->security_ctx->skip_grants();
  my_net_init(&thd->net, 0);
/*
  Adding MAX_LOG_EVENT_HEADER_LEN to the max_allowed_packet on all
  slave threads, since a replication event can become this much larger
  than the corresponding packet (query) sent from client to master.
*/
  thd->variables.max_allowed_packet= global_system_variables.max_allowed_packet
    + MAX_LOG_EVENT_HEADER;  /* note, incr over the global not session var */
  thd->slave_thread = 1;
  thd->enable_slow_log= opt_log_slow_slave_statements;
  set_slave_thread_options(thd);
  thd->client_capabilities = CLIENT_LOCAL_FILES;
  pthread_mutex_lock(&LOCK_thread_count);
  thd->thread_id= thd->variables.pseudo_thread_id= thread_id++;
  pthread_mutex_unlock(&LOCK_thread_count);

  DBUG_EXECUTE_IF("simulate_io_slave_error_on_init",
                  simulate_error|= (1 << SLAVE_THD_IO););
  DBUG_EXECUTE_IF("simulate_sql_slave_error_on_init",
                  simulate_error|= (1 << SLAVE_THD_SQL););
#if !defined(DBUG_OFF)
  if (init_thr_lock() || thd->store_globals() || simulate_error & (1<< thd_type))
#else
  if (init_thr_lock() || thd->store_globals())
#endif
  {
    thd->cleanup();
    DBUG_RETURN(-1);
  }

  if (thd_type == SLAVE_THD_SQL)
    thd_proc_info(thd, "Waiting for the next event in relay log");
  else
    thd_proc_info(thd, "Waiting for master update");
  thd->version=refresh_version;
  thd->set_time();
  DBUG_RETURN(0);
}


static int safe_sleep(THD* thd, int sec, CHECK_KILLED_FUNC thread_killed,
                      void* thread_killed_arg)
{
  int nap_time;
  thr_alarm_t alarmed;
  DBUG_ENTER("safe_sleep");

  thr_alarm_init(&alarmed);
  time_t start_time= my_time(0);
  time_t end_time= start_time+sec;

  while ((nap_time= (int) (end_time - start_time)) > 0)
  {
    ALARM alarm_buff;
    /*
      The only reason we are asking for alarm is so that
      we will be woken up in case of murder, so if we do not get killed,
      set the alarm so it goes off after we wake up naturally
    */
    thr_alarm(&alarmed, 2 * nap_time, &alarm_buff);
    sleep(nap_time);
    thr_end_alarm(&alarmed);

    if ((*thread_killed)(thd,thread_killed_arg))
      DBUG_RETURN(1);
    start_time= my_time(0);
  }
  DBUG_RETURN(0);
}


static int request_dump(THD *thd, MYSQL* mysql, Master_info* mi,
			bool *suppress_warnings)
{
  uchar buf[FN_REFLEN + 10];
  int len;
  ushort binlog_flags = 0; // for now
  char* logname = mi->master_log_name;
  DBUG_ENTER("request_dump");
  
  *suppress_warnings= FALSE;

  if (RUN_HOOK(binlog_relay_io,
               before_request_transmit,
               (thd, mi, binlog_flags)))
    DBUG_RETURN(1);
  
  // TODO if big log files: Change next to int8store()
  int4store(buf, (ulong) mi->master_log_pos);
  int2store(buf + 4, binlog_flags);
  int4store(buf + 6, server_id);
  len = (uint) strlen(logname);
  memcpy(buf + 10, logname,len);
  if (simple_command(mysql, COM_BINLOG_DUMP, buf, len + 10, 1))
  {
    /*
      Something went wrong, so we will just reconnect and retry later
      in the future, we should do a better error analysis, but for
      now we just fill up the error log :-)
    */
    if (mysql_errno(mysql) == ER_NET_READ_INTERRUPTED)
      *suppress_warnings= TRUE;                 // Suppress reconnect warning
    else
      sql_print_error("Error on COM_BINLOG_DUMP: %d  %s, will retry in %d secs",
                      mysql_errno(mysql), mysql_error(mysql),
                      mi->connect_retry);
    DBUG_RETURN(1);
  }

  DBUG_RETURN(0);
}


/*
  Read one event from the master

  SYNOPSIS
    read_event()
    mysql               MySQL connection
    mi                  Master connection information
    suppress_warnings   TRUE when a normal net read timeout has caused us to
                        try a reconnect.  We do not want to print anything to
                        the error log in this case because this a anormal
                        event in an idle server.

    RETURN VALUES
    'packet_error'      Error
    number              Length of packet
*/

static ulong read_event(MYSQL* mysql, Master_info *mi, bool* suppress_warnings)
{
  ulong len;
  DBUG_ENTER("read_event");

  *suppress_warnings= FALSE;
  /*
    my_real_read() will time us out
    We check if we were told to die, and if not, try reading again
  */
#ifndef DBUG_OFF
  if (disconnect_slave_event_count && !(mi->events_till_disconnect--))
    DBUG_RETURN(packet_error);
#endif

  len = cli_safe_read(mysql);
  if (len == packet_error || (long) len < 1)
  {
    if (mysql_errno(mysql) == ER_NET_READ_INTERRUPTED)
    {
      /*
        We are trying a normal reconnect after a read timeout;
        we suppress prints to .err file as long as the reconnect
        happens without problems
      */
      *suppress_warnings= TRUE;
    }
    else
      sql_print_error("Error reading packet from server: %s ( server_errno=%d)",
                      mysql_error(mysql), mysql_errno(mysql));
    DBUG_RETURN(packet_error);
  }

  /* Check if eof packet */
  if (len < 8 && mysql->net.read_pos[0] == 254)
  {
    sql_print_information("Slave: received end packet from server, apparent "
                          "master shutdown: %s",
                     mysql_error(mysql));
     DBUG_RETURN(packet_error);
  }

  DBUG_PRINT("exit", ("len: %lu  net->read_pos[4]: %d",
                      len, mysql->net.read_pos[4]));
  DBUG_RETURN(len - 1);
}

/*
  Check if the current error is of temporary nature of not.
  Some errors are temporary in nature, such as
  ER_LOCK_DEADLOCK and ER_LOCK_WAIT_TIMEOUT.  Ndb also signals
  that the error is temporary by pushing a warning with the error code
  ER_GET_TEMPORARY_ERRMSG, if the originating error is temporary.
*/
static int has_temporary_error(THD *thd)
{
  DBUG_ENTER("has_temporary_error");

  DBUG_EXECUTE_IF("all_errors_are_temporary_errors",
                  if (thd->stmt_da->is_error())
                  {
                    thd->clear_error();
                    my_error(ER_LOCK_DEADLOCK, MYF(0));
                  });

  /*
    If there is no message in THD, we can't say if it's a temporary
    error or not. This is currently the case for Incident_log_event,
    which sets no message. Return FALSE.
  */
  if (!thd->is_error())
    DBUG_RETURN(0);

  /*
    Temporary error codes:
    currently, InnoDB deadlock detected by InnoDB or lock
    wait timeout (innodb_lock_wait_timeout exceeded
  */
  if (thd->stmt_da->sql_errno() == ER_LOCK_DEADLOCK ||
      thd->stmt_da->sql_errno() == ER_LOCK_WAIT_TIMEOUT)
    DBUG_RETURN(1);

#ifdef HAVE_NDB_BINLOG
  /*
    currently temporary error set in ndbcluster
  */
  List_iterator_fast<MYSQL_ERROR> it(thd->warning_info->warn_list());
  MYSQL_ERROR *err;
  while ((err= it++))
  {
    DBUG_PRINT("info", ("has condition %d %s", err->get_sql_errno(),
                        err->get_message_text()));
    switch (err->get_sql_errno())
    {
    case ER_GET_TEMPORARY_ERRMSG:
      DBUG_RETURN(1);
    default:
      break;
    }
  }
#endif
  DBUG_RETURN(0);
}


/**
  Applies the given event and advances the relay log position.

  In essence, this function does:

  @code
    ev->apply_event(rli);
    ev->update_pos(rli);
  @endcode

  But it also does some maintainance, such as skipping events if
  needed and reporting errors.

  If the @c skip flag is set, then it is tested whether the event
  should be skipped, by looking at the slave_skip_counter and the
  server id.  The skip flag should be set when calling this from a
  replication thread but not set when executing an explicit BINLOG
  statement.

  @retval 0 OK.

  @retval 1 Error calling ev->apply_event().

  @retval 2 No error calling ev->apply_event(), but error calling
  ev->update_pos().
*/
int apply_event_and_update_pos(Log_event* ev, THD* thd, Relay_log_info* rli)
{
  int exec_res= 0;

  DBUG_ENTER("apply_event_and_update_pos");

  DBUG_PRINT("exec_event",("%s(type_code: %d; server_id: %d)",
                           ev->get_type_str(), ev->get_type_code(),
                           ev->server_id));
  DBUG_PRINT("info", ("thd->options: %s%s; rli->last_event_start_time: %lu",
                      FLAGSTR(thd->variables.option_bits, OPTION_NOT_AUTOCOMMIT),
                      FLAGSTR(thd->variables.option_bits, OPTION_BEGIN),
                      rli->last_event_start_time));

  /*
    Execute the event to change the database and update the binary
    log coordinates, but first we set some data that is needed for
    the thread.

    The event will be executed unless it is supposed to be skipped.

    Queries originating from this server must be skipped.  Low-level
    events (Format_description_log_event, Rotate_log_event,
    Stop_log_event) from this server must also be skipped. But for
    those we don't want to modify 'group_master_log_pos', because
    these events did not exist on the master.
    Format_description_log_event is not completely skipped.

    Skip queries specified by the user in 'slave_skip_counter'.  We
    can't however skip events that has something to do with the log
    files themselves.

    Filtering on own server id is extremely important, to ignore
    execution of events created by the creation/rotation of the relay
    log (remember that now the relay log starts with its Format_desc,
    has a Rotate etc).
  */

  thd->server_id = ev->server_id; // use the original server id for logging
  thd->set_time();                            // time the query
  thd->lex->current_select= 0;
  if (!ev->when)
    ev->when= my_time(0);
  ev->thd = thd; // because up to this point, ev->thd == 0

  int reason= ev->shall_skip(rli);
  if (reason == Log_event::EVENT_SKIP_COUNT)
    sql_slave_skip_counter= --rli->slave_skip_counter;
  mysql_mutex_unlock(&rli->data_lock);
  if (reason == Log_event::EVENT_SKIP_NOT)
    exec_res= ev->apply_event(rli);

#ifndef DBUG_OFF
  /*
    This only prints information to the debug trace.

    TODO: Print an informational message to the error log?
  */
  static const char *const explain[] = {
    // EVENT_SKIP_NOT,
    "not skipped",
    // EVENT_SKIP_IGNORE,
    "skipped because event should be ignored",
    // EVENT_SKIP_COUNT
    "skipped because event skip counter was non-zero"
  };
  DBUG_PRINT("info", ("OPTION_BEGIN: %d; IN_STMT: %d",
                      test(thd->variables.option_bits & OPTION_BEGIN),
                      rli->get_flag(Relay_log_info::IN_STMT)));
  DBUG_PRINT("skip_event", ("%s event was %s",
                            ev->get_type_str(), explain[reason]));
#endif

  DBUG_PRINT("info", ("apply_event error = %d", exec_res));
  if (exec_res == 0)
  {
    int error= ev->update_pos(rli);
#ifdef HAVE_purify
    if (!rli->is_fake)
#endif
    {
#ifndef DBUG_OFF
      char buf[22];
#endif
      DBUG_PRINT("info", ("update_pos error = %d", error));
      DBUG_PRINT("info", ("group %s %s",
                          llstr(rli->group_relay_log_pos, buf),
                          rli->group_relay_log_name));
      DBUG_PRINT("info", ("event %s %s",
                          llstr(rli->event_relay_log_pos, buf),
                          rli->event_relay_log_name));
    }
    /*
      The update should not fail, so print an error message and
      return an error code.

      TODO: Replace this with a decent error message when merged
      with BUG#24954 (which adds several new error message).
    */
    if (error)
    {
      char buf[22];
      rli->report(ERROR_LEVEL, ER_UNKNOWN_ERROR,
                  "It was not possible to update the positions"
                  " of the relay log information: the slave may"
                  " be in an inconsistent state."
                  " Stopped in %s position %s",
                  rli->group_relay_log_name,
                  llstr(rli->group_relay_log_pos, buf));
      DBUG_RETURN(2);
    }
  }

  DBUG_RETURN(exec_res ? 1 : 0);
}


/**
  Top-level function for executing the next event from the relay log.

  This function reads the event from the relay log, executes it, and
  advances the relay log position.  It also handles errors, etc.

  This function may fail to apply the event for the following reasons:

   - The position specfied by the UNTIL condition of the START SLAVE
     command is reached.

   - It was not possible to read the event from the log.

   - The slave is killed.

   - An error occurred when applying the event, and the event has been
     tried slave_trans_retries times.  If the event has been retried
     fewer times, 0 is returned.

   - init_master_info or init_relay_log_pos failed. (These are called
     if a failure occurs when applying the event.)

   - An error occurred when updating the binlog position.

  @retval 0 The event was applied.

  @retval 1 The event was not applied.
*/
static int exec_relay_log_event(THD* thd, Relay_log_info* rli)
{
  DBUG_ENTER("exec_relay_log_event");

  /*
     We acquire this mutex since we need it for all operations except
     event execution. But we will release it in places where we will
     wait for something for example inside of next_event().
   */
  mysql_mutex_lock(&rli->data_lock);

  Log_event * ev = next_event(rli);

  DBUG_ASSERT(rli->sql_thd==thd);

  if (sql_slave_killed(thd,rli))
  {
    mysql_mutex_unlock(&rli->data_lock);
    delete ev;
    DBUG_RETURN(1);
  }
  if (ev)
  {
    int exec_res;

    /*
      This tests if the position of the beginning of the current event
      hits the UNTIL barrier.
    */
    if (rli->until_condition != Relay_log_info::UNTIL_NONE &&
        rli->is_until_satisfied(thd, ev))
    {
      char buf[22];
      sql_print_information("Slave SQL thread stopped because it reached its"
                            " UNTIL position %s", llstr(rli->until_pos(), buf));
      /*
        Setting abort_slave flag because we do not want additional message about
        error in query execution to be printed.
      */
      rli->abort_slave= 1;
      mysql_mutex_unlock(&rli->data_lock);
      delete ev;
      DBUG_RETURN(1);
    }

    { /**
         The following failure injecion works in cooperation with tests 
         setting @@global.debug= 'd,incomplete_group_in_relay_log'.
         Xid or Commit events are not executed to force the slave sql
         read hanging if the realy log does not have any more events.
      */
      DBUG_EXECUTE_IF("incomplete_group_in_relay_log",
                      if ((ev->get_type_code() == XID_EVENT) ||
                          ((ev->get_type_code() == QUERY_EVENT) &&
                           strcmp("COMMIT", ((Query_log_event *) ev)->query) == 0))
                      {
                        DBUG_ASSERT(thd->transaction.all.modified_non_trans_table);
                        rli->abort_slave= 1;
                        mysql_mutex_unlock(&rli->data_lock);
                        delete ev;
                        rli->inc_event_relay_log_pos();
                        DBUG_RETURN(0);
                      };);
    }

    exec_res= apply_event_and_update_pos(ev, thd, rli);

    /*
      Format_description_log_event should not be deleted because it will be
      used to read info about the relay log's format; it will be deleted when
      the SQL thread does not need it, i.e. when this thread terminates.
    */
    if (ev->get_type_code() != FORMAT_DESCRIPTION_EVENT)
    {
      DBUG_PRINT("info", ("Deleting the event after it has been executed"));
      delete ev;
    }

    /*
      update_log_pos failed: this should not happen, so we don't
      retry.
    */
    if (exec_res == 2)
      DBUG_RETURN(1);

    if (slave_trans_retries)
    {
      int temp_err;
      if (exec_res && (temp_err= has_temporary_error(thd)))
      {
        const char *errmsg;
        /*
          We were in a transaction which has been rolled back because of a
          temporary error;
          let's seek back to BEGIN log event and retry it all again.
	  Note, if lock wait timeout (innodb_lock_wait_timeout exceeded)
	  there is no rollback since 5.0.13 (ref: manual).
          We have to not only seek but also
          a) init_master_info(), to seek back to hot relay log's start for later
          (for when we will come back to this hot log after re-processing the
          possibly existing old logs where BEGIN is: check_binlog_magic() will
          then need the cache to be at position 0 (see comments at beginning of
          init_master_info()).
          b) init_relay_log_pos(), because the BEGIN may be an older relay log.
        */
        if (rli->trans_retries < slave_trans_retries)
        {
          if (init_master_info(rli->mi, 0, 0, 0, SLAVE_SQL))
            sql_print_error("Failed to initialize the master info structure");
          else if (init_relay_log_pos(rli,
                                      rli->group_relay_log_name,
                                      rli->group_relay_log_pos,
                                      1, &errmsg, 1))
            sql_print_error("Error initializing relay log position: %s",
                            errmsg);
          else
          {
            exec_res= 0;
            end_trans(thd, ROLLBACK);
            /* chance for concurrent connection to get more locks */
            safe_sleep(thd, min(rli->trans_retries, MAX_SLAVE_RETRY_PAUSE),
                       (CHECK_KILLED_FUNC)sql_slave_killed, (void*)rli);
            mysql_mutex_lock(&rli->data_lock); // because of SHOW STATUS
            rli->trans_retries++;
            rli->retried_trans++;
            mysql_mutex_unlock(&rli->data_lock);
            DBUG_PRINT("info", ("Slave retries transaction "
                                "rli->trans_retries: %lu", rli->trans_retries));
          }
        }
        else
          sql_print_error("Slave SQL thread retried transaction %lu time(s) "
                          "in vain, giving up. Consider raising the value of "
                          "the slave_transaction_retries variable.",
                          slave_trans_retries);
      }
      else if ((exec_res && !temp_err) ||
               (opt_using_transactions &&
                rli->group_relay_log_pos == rli->event_relay_log_pos))
      {
        /*
          Only reset the retry counter if the entire group succeeded
          or failed with a non-transient error.  On a successful
          event, the execution will proceed as usual; in the case of a
          non-transient error, the slave will stop with an error.
         */
        rli->trans_retries= 0; // restart from fresh
        DBUG_PRINT("info", ("Resetting retry counter, rli->trans_retries: %lu",
                            rli->trans_retries));
      }
    }
    DBUG_RETURN(exec_res);
  }
  mysql_mutex_unlock(&rli->data_lock);
  rli->report(ERROR_LEVEL, ER_SLAVE_RELAY_LOG_READ_FAILURE,
              ER(ER_SLAVE_RELAY_LOG_READ_FAILURE), "\
Could not parse relay log event entry. The possible reasons are: the master's \
binary log is corrupted (you can check this by running 'mysqlbinlog' on the \
binary log), the slave's relay log is corrupted (you can check this by running \
'mysqlbinlog' on the relay log), a network problem, or a bug in the master's \
or slave's MySQL code. If you want to check the master's binary log or slave's \
relay log, you will be able to know their names by issuing 'SHOW SLAVE STATUS' \
on this slave.\
");
  DBUG_RETURN(1);
}


static bool check_io_slave_killed(THD *thd, Master_info *mi, const char *info)
{
  if (io_slave_killed(thd, mi))
  {
    if (info && global_system_variables.log_warnings)
      sql_print_information("%s", info);
    return TRUE;
  }
  return FALSE;
}

/**
  @brief Try to reconnect slave IO thread.

  @details Terminates current connection to master, sleeps for
  @c mi->connect_retry msecs and initiates new connection with
  @c safe_reconnect(). Variable pointed by @c retry_count is increased -
  if it exceeds @c master_retry_count then connection is not re-established
  and function signals error.
  Unless @c suppres_warnings is TRUE, a warning is put in the server error log
  when reconnecting. The warning message and messages used to report errors
  are taken from @c messages array. In case @c master_retry_count is exceeded,
  no messages are added to the log.

  @param[in]     thd                 Thread context.
  @param[in]     mysql               MySQL connection.
  @param[in]     mi                  Master connection information.
  @param[in,out] retry_count         Number of attempts to reconnect.
  @param[in]     suppress_warnings   TRUE when a normal net read timeout 
                                     has caused to reconnecting.
  @param[in]     messages            Messages to print/log, see 
                                     reconnect_messages[] array.

  @retval        0                   OK.
  @retval        1                   There was an error.
*/

static int try_to_reconnect(THD *thd, MYSQL *mysql, Master_info *mi,
                            uint *retry_count, bool suppress_warnings,
                            const char *messages[SLAVE_RECON_MSG_MAX])
{
  mi->slave_running= MYSQL_SLAVE_RUN_NOT_CONNECT;
  thd->proc_info= messages[SLAVE_RECON_MSG_WAIT];
#ifdef SIGNAL_WITH_VIO_CLOSE  
  thd->clear_active_vio();
#endif
  end_server(mysql);
  if ((*retry_count)++)
  {
    if (*retry_count > master_retry_count)
      return 1;                             // Don't retry forever
    safe_sleep(thd, mi->connect_retry, (CHECK_KILLED_FUNC) io_slave_killed,
               (void *) mi);
  }
  if (check_io_slave_killed(thd, mi, messages[SLAVE_RECON_MSG_KILLED_WAITING]))
    return 1;
  thd->proc_info = messages[SLAVE_RECON_MSG_AFTER];
  if (!suppress_warnings) 
  {
    char buf[256], llbuff[22];
    my_snprintf(buf, sizeof(buf), messages[SLAVE_RECON_MSG_FAILED], 
                IO_RPL_LOG_NAME, llstr(mi->master_log_pos, llbuff));
    /* 
      Raise a warining during registering on master/requesting dump.
      Log a message reading event.
    */
    if (messages[SLAVE_RECON_MSG_COMMAND][0])
    {
      mi->report(WARNING_LEVEL, ER_SLAVE_MASTER_COM_FAILURE,
                 ER(ER_SLAVE_MASTER_COM_FAILURE), 
                 messages[SLAVE_RECON_MSG_COMMAND], buf);
    }
    else
    {
      sql_print_information("%s", buf);
    }
  }
  if (safe_reconnect(thd, mysql, mi, 1) || io_slave_killed(thd, mi))
  {
    if (global_system_variables.log_warnings)
      sql_print_information("%s", messages[SLAVE_RECON_MSG_KILLED_AFTER]);
    return 1;
  }
  return 0;
}


/**
  Slave IO thread entry point.

  @param arg Pointer to Master_info struct that holds information for
  the IO thread.

  @return Always 0.
*/
pthread_handler_t handle_slave_io(void *arg)
{
  THD *thd; // needs to be first for thread_stack
  MYSQL *mysql;
  Master_info *mi = (Master_info*)arg;
  Relay_log_info *rli= &mi->rli;
  char llbuff[22];
  uint retry_count;
  bool suppress_warnings;
  int ret;
#ifndef DBUG_OFF
  uint retry_count_reg= 0, retry_count_dump= 0, retry_count_event= 0;
#endif
  // needs to call my_thread_init(), otherwise we get a coredump in DBUG_ stuff
  my_thread_init();
  DBUG_ENTER("handle_slave_io");

  DBUG_ASSERT(mi->inited);
  mysql= NULL ;
  retry_count= 0;

  mysql_mutex_lock(&mi->run_lock);
  /* Inform waiting threads that slave has started */
  mi->slave_run_id++;

#ifndef DBUG_OFF
  mi->events_till_disconnect = disconnect_slave_event_count;
#endif

  thd= new THD; // note that contructor of THD uses DBUG_ !
  THD_CHECK_SENTRY(thd);
  mi->io_thd = thd;

  pthread_detach_this_thread();
  thd->thread_stack= (char*) &thd; // remember where our stack is
  mi->clear_error();
  if (init_slave_thread(thd, SLAVE_THD_IO))
  {
    mysql_cond_broadcast(&mi->start_cond);
    mysql_mutex_unlock(&mi->run_lock);
    sql_print_error("Failed during slave I/O thread initialization");
    goto err;
  }
  pthread_mutex_lock(&LOCK_thread_count);
  threads.append(thd);
  pthread_mutex_unlock(&LOCK_thread_count);
  mi->slave_running = 1;
  mi->abort_slave = 0;
  mysql_mutex_unlock(&mi->run_lock);
  mysql_cond_broadcast(&mi->start_cond);

  DBUG_PRINT("master_info",("log_file_name: '%s'  position: %s",
                            mi->master_log_name,
                            llstr(mi->master_log_pos,llbuff)));

  /* This must be called before run any binlog_relay_io hooks */
  my_pthread_setspecific_ptr(RPL_MASTER_INFO, mi);

  if (RUN_HOOK(binlog_relay_io, thread_start, (thd, mi)))
  {
    mi->report(ERROR_LEVEL, ER_SLAVE_FATAL_ERROR,
               ER(ER_SLAVE_FATAL_ERROR), "Failed to run 'thread_start' hook");
    goto err;
  }

  if (!(mi->mysql = mysql = mysql_init(NULL)))
  {
    mi->report(ERROR_LEVEL, ER_SLAVE_FATAL_ERROR,
               ER(ER_SLAVE_FATAL_ERROR), "error in mysql_init()");
    goto err;
  }

  thd_proc_info(thd, "Connecting to master");
  // we can get killed during safe_connect
  if (!safe_connect(thd, mysql, mi))
  {
    sql_print_information("Slave I/O thread: connected to master '%s@%s:%d',"
                          "replication started in log '%s' at position %s",
                          mi->user, mi->host, mi->port,
			  IO_RPL_LOG_NAME,
			  llstr(mi->master_log_pos,llbuff));
  /*
    Adding MAX_LOG_EVENT_HEADER_LEN to the max_packet_size on the I/O
    thread, since a replication event can become this much larger than
    the corresponding packet (query) sent from client to master.
  */
    mysql->net.max_packet_size= thd->net.max_packet_size+= MAX_LOG_EVENT_HEADER;
  }
  else
  {
    sql_print_information("Slave I/O thread killed while connecting to master");
    goto err;
  }

connected:

  // TODO: the assignment below should be under mutex (5.0)
  mi->slave_running= MYSQL_SLAVE_RUN_CONNECT;
  thd->slave_net = &mysql->net;
  thd_proc_info(thd, "Checking master version");
  ret= get_master_version_and_clock(mysql, mi);
  if (ret == 1)
    /* Fatal error */
    goto err;

  if (ret == 2) 
  { 
    if (check_io_slave_killed(mi->io_thd, mi, "Slave I/O thread killed"
                              "while calling get_master_version_and_clock(...)"))
      goto err;
    suppress_warnings= FALSE;
    /* Try to reconnect because the error was caused by a transient network problem */
    if (try_to_reconnect(thd, mysql, mi, &retry_count, suppress_warnings,
                             reconnect_messages[SLAVE_RECON_ACT_REG]))
      goto err;
    goto connected;
  } 

  if (mi->rli.relay_log.description_event_for_queue->binlog_version > 1)
  {
    /*
      Register ourselves with the master.
    */
    thd_proc_info(thd, "Registering slave on master");
    if (register_slave_on_master(mysql, mi, &suppress_warnings))
    {
      if (!check_io_slave_killed(thd, mi, "Slave I/O thread killed "
                                "while registering slave on master"))
      {
        sql_print_error("Slave I/O thread couldn't register on master");
        if (try_to_reconnect(thd, mysql, mi, &retry_count, suppress_warnings,
                             reconnect_messages[SLAVE_RECON_ACT_REG]))
          goto err;
      }
      else
        goto err;
      goto connected;
    }
    DBUG_EXECUTE_IF("FORCE_SLAVE_TO_RECONNECT_REG", 
      if (!retry_count_reg)
      {
        retry_count_reg++;
        sql_print_information("Forcing to reconnect slave I/O thread");
        if (try_to_reconnect(thd, mysql, mi, &retry_count, suppress_warnings,
                             reconnect_messages[SLAVE_RECON_ACT_REG]))
          goto err;
        goto connected;
      });
  }

  DBUG_PRINT("info",("Starting reading binary log from master"));
  while (!io_slave_killed(thd,mi))
  {
    thd_proc_info(thd, "Requesting binlog dump");
    if (request_dump(thd, mysql, mi, &suppress_warnings))
    {
      sql_print_error("Failed on request_dump()");
      if (check_io_slave_killed(thd, mi, "Slave I/O thread killed while \
requesting master dump") ||
          try_to_reconnect(thd, mysql, mi, &retry_count, suppress_warnings,
                           reconnect_messages[SLAVE_RECON_ACT_DUMP]))
        goto err;
      goto connected;
    }
    DBUG_EXECUTE_IF("FORCE_SLAVE_TO_RECONNECT_DUMP", 
      if (!retry_count_dump)
      {
        retry_count_dump++;
        sql_print_information("Forcing to reconnect slave I/O thread");
        if (try_to_reconnect(thd, mysql, mi, &retry_count, suppress_warnings,
                             reconnect_messages[SLAVE_RECON_ACT_DUMP]))
          goto err;
        goto connected;
      });
    const char *event_buf;

    DBUG_ASSERT(mi->last_error().number == 0);
    while (!io_slave_killed(thd,mi))
    {
      ulong event_len;
      /*
         We say "waiting" because read_event() will wait if there's nothing to
         read. But if there's something to read, it will not wait. The
         important thing is to not confuse users by saying "reading" whereas
         we're in fact receiving nothing.
      */
      thd_proc_info(thd, "Waiting for master to send event");
      event_len= read_event(mysql, mi, &suppress_warnings);
      if (check_io_slave_killed(thd, mi, "Slave I/O thread killed while \
reading event"))
        goto err;
      DBUG_EXECUTE_IF("FORCE_SLAVE_TO_RECONNECT_EVENT",
        if (!retry_count_event)
        {
          retry_count_event++;
          sql_print_information("Forcing to reconnect slave I/O thread");
          if (try_to_reconnect(thd, mysql, mi, &retry_count, suppress_warnings,
                               reconnect_messages[SLAVE_RECON_ACT_EVENT]))
            goto err;
          goto connected;
        });

      if (event_len == packet_error)
      {
        uint mysql_error_number= mysql_errno(mysql);
        switch (mysql_error_number) {
        case CR_NET_PACKET_TOO_LARGE:
          sql_print_error("\
Log entry on master is longer than max_allowed_packet (%ld) on \
slave. If the entry is correct, restart the server with a higher value of \
max_allowed_packet",
                          thd->variables.max_allowed_packet);
          mi->report(ERROR_LEVEL, ER_NET_PACKET_TOO_LARGE,
                     "%s", ER(ER_NET_PACKET_TOO_LARGE));
          goto err;
        case ER_MASTER_FATAL_ERROR_READING_BINLOG:
          mi->report(ERROR_LEVEL, ER_MASTER_FATAL_ERROR_READING_BINLOG,
                     ER(ER_MASTER_FATAL_ERROR_READING_BINLOG),
                     mysql_error_number, mysql_error(mysql));
          goto err;
        case ER_OUT_OF_RESOURCES:
          sql_print_error("\
Stopping slave I/O thread due to out-of-memory error from master");
          mi->report(ERROR_LEVEL, ER_OUT_OF_RESOURCES,
                     "%s", ER(ER_OUT_OF_RESOURCES));
          goto err;
        }
        if (try_to_reconnect(thd, mysql, mi, &retry_count, suppress_warnings,
                             reconnect_messages[SLAVE_RECON_ACT_EVENT]))
          goto err;
        goto connected;
      } // if (event_len == packet_error)

      retry_count=0;                    // ok event, reset retry counter
      thd_proc_info(thd, "Queueing master event to the relay log");
      event_buf= (const char*)mysql->net.read_pos + 1;
      if (RUN_HOOK(binlog_relay_io, after_read_event,
                   (thd, mi,(const char*)mysql->net.read_pos + 1,
                    event_len, &event_buf, &event_len)))
      {
        mi->report(ERROR_LEVEL, ER_SLAVE_FATAL_ERROR,
                   ER(ER_SLAVE_FATAL_ERROR),
                   "Failed to run 'after_read_event' hook");
        goto err;
      }

      /* XXX: 'synced' should be updated by queue_event to indicate
         whether event has been synced to disk */
      bool synced= 0;
      if (queue_event(mi, event_buf, event_len))
      {
        mi->report(ERROR_LEVEL, ER_SLAVE_RELAY_LOG_WRITE_FAILURE,
                   ER(ER_SLAVE_RELAY_LOG_WRITE_FAILURE),
                   "could not queue event from master");
        goto err;
      }

      if (RUN_HOOK(binlog_relay_io, after_queue_event,
                   (thd, mi, event_buf, event_len, synced)))
      {
        mi->report(ERROR_LEVEL, ER_SLAVE_FATAL_ERROR,
                   ER(ER_SLAVE_FATAL_ERROR),
                   "Failed to run 'after_queue_event' hook");
        goto err;
      }

      if (flush_master_info(mi, 1))
      {
        sql_print_error("Failed to flush master info file");
        goto err;
      }
      /*
        See if the relay logs take too much space.
        We don't lock mi->rli.log_space_lock here; this dirty read saves time
        and does not introduce any problem:
        - if mi->rli.ignore_log_space_limit is 1 but becomes 0 just after (so
        the clean value is 0), then we are reading only one more event as we
        should, and we'll block only at the next event. No big deal.
        - if mi->rli.ignore_log_space_limit is 0 but becomes 1 just after (so
        the clean value is 1), then we are going into wait_for_relay_log_space()
        for no reason, but this function will do a clean read, notice the clean
        value and exit immediately.
      */
#ifndef DBUG_OFF
      {
        char llbuf1[22], llbuf2[22];
        DBUG_PRINT("info", ("log_space_limit=%s log_space_total=%s \
ignore_log_space_limit=%d",
                            llstr(rli->log_space_limit,llbuf1),
                            llstr(rli->log_space_total,llbuf2),
                            (int) rli->ignore_log_space_limit));
      }
#endif

      if (rli->log_space_limit && rli->log_space_limit <
          rli->log_space_total &&
          !rli->ignore_log_space_limit)
        if (wait_for_relay_log_space(rli))
        {
          sql_print_error("Slave I/O thread aborted while waiting for relay \
log space");
          goto err;
        }
    }
  }

  // error = 0;
err:
  // print the current replication position
  sql_print_information("Slave I/O thread exiting, read up to log '%s', position %s",
                  IO_RPL_LOG_NAME, llstr(mi->master_log_pos,llbuff));
  RUN_HOOK(binlog_relay_io, thread_stop, (thd, mi));
  thd->set_query(NULL, 0);
  thd->reset_db(NULL, 0);
  if (mysql)
  {
    /*
      Here we need to clear the active VIO before closing the
      connection with the master.  The reason is that THD::awake()
      might be called from terminate_slave_thread() because somebody
      issued a STOP SLAVE.  If that happends, the close_active_vio()
      can be called in the middle of closing the VIO associated with
      the 'mysql' object, causing a crash.
    */
#ifdef SIGNAL_WITH_VIO_CLOSE
    thd->clear_active_vio();
#endif
    mysql_close(mysql);
    mi->mysql=0;
  }
  write_ignored_events_info_to_relay_log(thd, mi);
  thd_proc_info(thd, "Waiting for slave mutex on exit");
  mysql_mutex_lock(&mi->run_lock);

  /* Forget the relay log's format */
  delete mi->rli.relay_log.description_event_for_queue;
  mi->rli.relay_log.description_event_for_queue= 0;
  // TODO: make rpl_status part of Master_info
  change_rpl_status(RPL_ACTIVE_SLAVE,RPL_IDLE_SLAVE);
  DBUG_ASSERT(thd->net.buff != 0);
  net_end(&thd->net); // destructor will not free it, because net.vio is 0
  close_thread_tables(thd);
  pthread_mutex_lock(&LOCK_thread_count);
  THD_CHECK_SENTRY(thd);
  delete thd;
  pthread_mutex_unlock(&LOCK_thread_count);
  mi->abort_slave= 0;
  mi->slave_running= 0;
  mi->io_thd= 0;
  /*
    Note: the order of the two following calls (first broadcast, then unlock)
    is important. Otherwise a killer_thread can execute between the calls and
    delete the mi structure leading to a crash! (see BUG#25306 for details)
   */ 
  mysql_cond_broadcast(&mi->stop_cond);       // tell the world we are done
  DBUG_EXECUTE_IF("simulate_slave_delay_at_terminate_bug38694", sleep(5););
  mysql_mutex_unlock(&mi->run_lock);

  DBUG_LEAVE;                                   // Must match DBUG_ENTER()
  my_thread_end();
  pthread_exit(0);
  return 0;                                     // Avoid compiler warnings
}

/*
  Check the temporary directory used by commands like
  LOAD DATA INFILE.
 */
static 
int check_temp_dir(char* tmp_file)
{
  int fd;
  MY_DIR *dirp;
  char tmp_dir[FN_REFLEN];
  size_t tmp_dir_size;

  DBUG_ENTER("check_temp_dir");

  /*
    Get the directory from the temporary file.
  */
  dirname_part(tmp_dir, tmp_file, &tmp_dir_size);

  /*
    Check if the directory exists.
   */
  if (!(dirp=my_dir(tmp_dir,MYF(MY_WME))))
    DBUG_RETURN(1);
  my_dirend(dirp);

  /*
    Check permissions to create a file.
   */
  if ((fd= mysql_file_create(key_file_misc,
                             tmp_file, CREATE_MODE,
                             O_WRONLY | O_BINARY | O_EXCL | O_NOFOLLOW,
                             MYF(MY_WME))) < 0)
  DBUG_RETURN(1);

  /*
    Clean up.
   */
  mysql_file_close(fd, MYF(0));
  mysql_file_delete(key_file_misc, tmp_file, MYF(0));

  DBUG_RETURN(0);
}

/**
  Slave SQL thread entry point.

  @param arg Pointer to Relay_log_info object that holds information
  for the SQL thread.

  @return Always 0.
*/
pthread_handler_t handle_slave_sql(void *arg)
{
  THD *thd;                     /* needs to be first for thread_stack */
  char llbuff[22],llbuff1[22];

  Relay_log_info* rli = &((Master_info*)arg)->rli;
  const char *errmsg;

  // needs to call my_thread_init(), otherwise we get a coredump in DBUG_ stuff
  my_thread_init();
  DBUG_ENTER("handle_slave_sql");

  DBUG_ASSERT(rli->inited);
  mysql_mutex_lock(&rli->run_lock);
  DBUG_ASSERT(!rli->slave_running);
  errmsg= 0;
#ifndef DBUG_OFF
  rli->events_till_abort = abort_slave_event_count;
#endif

  thd = new THD; // note that contructor of THD uses DBUG_ !
  thd->thread_stack = (char*)&thd; // remember where our stack is
  rli->sql_thd= thd;
  
  /* Inform waiting threads that slave has started */
  rli->slave_run_id++;
  rli->slave_running = 1;

  pthread_detach_this_thread();
  if (init_slave_thread(thd, SLAVE_THD_SQL))
  {
    /*
      TODO: this is currently broken - slave start and change master
      will be stuck if we fail here
    */
    mysql_cond_broadcast(&rli->start_cond);
    mysql_mutex_unlock(&rli->run_lock);
    rli->report(ERROR_LEVEL, ER_SLAVE_FATAL_ERROR, 
                "Failed during slave thread initialization");
    goto err;
  }
  thd->init_for_queries();
  thd->temporary_tables = rli->save_temporary_tables; // restore temp tables
  set_thd_in_use_temporary_tables(rli);   // (re)set sql_thd in use for saved temp tables
  pthread_mutex_lock(&LOCK_thread_count);
  threads.append(thd);
  pthread_mutex_unlock(&LOCK_thread_count);
  /*
    We are going to set slave_running to 1. Assuming slave I/O thread is
    alive and connected, this is going to make Seconds_Behind_Master be 0
    i.e. "caught up". Even if we're just at start of thread. Well it's ok, at
    the moment we start we can think we are caught up, and the next second we
    start receiving data so we realize we are not caught up and
    Seconds_Behind_Master grows. No big deal.
  */
  rli->abort_slave = 0;
  mysql_mutex_unlock(&rli->run_lock);
  mysql_cond_broadcast(&rli->start_cond);

  /*
    Reset errors for a clean start (otherwise, if the master is idle, the SQL
    thread may execute no Query_log_event, so the error will remain even
    though there's no problem anymore). Do not reset the master timestamp
    (imagine the slave has caught everything, the STOP SLAVE and START SLAVE:
    as we are not sure that we are going to receive a query, we want to
    remember the last master timestamp (to say how many seconds behind we are
    now.
    But the master timestamp is reset by RESET SLAVE & CHANGE MASTER.
  */
  rli->clear_error();

  //tell the I/O thread to take relay_log_space_limit into account from now on
  mysql_mutex_lock(&rli->log_space_lock);
  rli->ignore_log_space_limit= 0;
  mysql_mutex_unlock(&rli->log_space_lock);
  rli->trans_retries= 0; // start from "no error"
  DBUG_PRINT("info", ("rli->trans_retries: %lu", rli->trans_retries));

  if (init_relay_log_pos(rli,
                         rli->group_relay_log_name,
                         rli->group_relay_log_pos,
                         1 /*need data lock*/, &errmsg,
                         1 /*look for a description_event*/))
  { 
    rli->report(ERROR_LEVEL, ER_SLAVE_FATAL_ERROR, 
                "Error initializing relay log position: %s", errmsg);
    goto err;
  }
  THD_CHECK_SENTRY(thd);
#ifndef DBUG_OFF
  {
    char llbuf1[22], llbuf2[22];
    DBUG_PRINT("info", ("my_b_tell(rli->cur_log)=%s rli->event_relay_log_pos=%s",
                        llstr(my_b_tell(rli->cur_log),llbuf1),
                        llstr(rli->event_relay_log_pos,llbuf2)));
    DBUG_ASSERT(rli->event_relay_log_pos >= BIN_LOG_HEADER_SIZE);
    /*
      Wonder if this is correct. I (Guilhem) wonder if my_b_tell() returns the
      correct position when it's called just after my_b_seek() (the questionable
      stuff is those "seek is done on next read" comments in the my_b_seek()
      source code).
      The crude reality is that this assertion randomly fails whereas
      replication seems to work fine. And there is no easy explanation why it
      fails (as we my_b_seek(rli->event_relay_log_pos) at the very end of
      init_relay_log_pos() called above). Maybe the assertion would be
      meaningful if we held rli->data_lock between the my_b_seek() and the
      DBUG_ASSERT().
    */
#ifdef SHOULD_BE_CHECKED
    DBUG_ASSERT(my_b_tell(rli->cur_log) == rli->event_relay_log_pos);
#endif
  }
#endif
  DBUG_ASSERT(rli->sql_thd == thd);

  DBUG_PRINT("master_info",("log_file_name: %s  position: %s",
                            rli->group_master_log_name,
                            llstr(rli->group_master_log_pos,llbuff)));
  if (global_system_variables.log_warnings)
    sql_print_information("Slave SQL thread initialized, starting replication in \
log '%s' at position %s, relay log '%s' position: %s", RPL_LOG_NAME,
                    llstr(rli->group_master_log_pos,llbuff),rli->group_relay_log_name,
                    llstr(rli->group_relay_log_pos,llbuff1));

  if (check_temp_dir(rli->slave_patternload_file))
  {
    rli->report(ERROR_LEVEL, thd->stmt_da->sql_errno(), 
                "Unable to use slave's temporary directory %s - %s", 
                slave_load_tmpdir, thd->stmt_da->message());
    goto err;
  }

  /* execute init_slave variable */
  if (opt_init_slave.length)
  {
    execute_init_command(thd, &opt_init_slave, &LOCK_sys_init_slave);
    if (thd->is_slave_error)
    {
      rli->report(ERROR_LEVEL, thd->stmt_da->sql_errno(),
                  "Slave SQL thread aborted. Can't execute init_slave query");
      goto err;
    }
  }

  /*
    First check until condition - probably there is nothing to execute. We
    do not want to wait for next event in this case.
  */
  mysql_mutex_lock(&rli->data_lock);
  if (rli->until_condition != Relay_log_info::UNTIL_NONE &&
      rli->is_until_satisfied(thd, NULL))
  {
    char buf[22];
    sql_print_information("Slave SQL thread stopped because it reached its"
                          " UNTIL position %s", llstr(rli->until_pos(), buf));
    mysql_mutex_unlock(&rli->data_lock);
    goto err;
  }
  mysql_mutex_unlock(&rli->data_lock);

  /* Read queries from the IO/THREAD until this thread is killed */

  while (!sql_slave_killed(thd,rli))
  {
    thd_proc_info(thd, "Reading event from the relay log");
    DBUG_ASSERT(rli->sql_thd == thd);
    THD_CHECK_SENTRY(thd);
    if (exec_relay_log_event(thd,rli))
    {
      DBUG_PRINT("info", ("exec_relay_log_event() failed"));
      // do not scare the user if SQL thread was simply killed or stopped
      if (!sql_slave_killed(thd,rli))
      {
        /*
          retrieve as much info as possible from the thd and, error
          codes and warnings and print this to the error log as to
          allow the user to locate the error
        */
        uint32 const last_errno= rli->last_error().number;

        if (thd->is_error())
        {
          char const *const errmsg= thd->stmt_da->message();

          DBUG_PRINT("info",
                     ("thd->stmt_da->sql_errno()=%d; rli->last_error.number=%d",
                      thd->stmt_da->sql_errno(), last_errno));
          if (last_errno == 0)
          {
            /*
 	      This function is reporting an error which was not reported
 	      while executing exec_relay_log_event().
 	    */ 
            rli->report(ERROR_LEVEL, thd->stmt_da->sql_errno(), "%s", errmsg);
          }
          else if (last_errno != thd->stmt_da->sql_errno())
          {
            /*
             * An error was reported while executing exec_relay_log_event()
             * however the error code differs from what is in the thread.
             * This function prints out more information to help finding
             * what caused the problem.
             */  
            sql_print_error("Slave (additional info): %s Error_code: %d",
                            errmsg, thd->stmt_da->sql_errno());
          }
        }

        /* Print any warnings issued */
        List_iterator_fast<MYSQL_ERROR> it(thd->warning_info->warn_list());
        MYSQL_ERROR *err;
        /*
          Added controlled slave thread cancel for replication
          of user-defined variables.
        */
        bool udf_error = false;
        while ((err= it++))
        {
          if (err->get_sql_errno() == ER_CANT_OPEN_LIBRARY)
            udf_error = true;
          sql_print_warning("Slave: %s Error_code: %d", err->get_message_text(), err->get_sql_errno());
        }
        if (udf_error)
          sql_print_error("Error loading user-defined library, slave SQL "
            "thread aborted. Install the missing library, and restart the "
            "slave SQL thread with \"SLAVE START\". We stopped at log '%s' "
            "position %s", RPL_LOG_NAME, llstr(rli->group_master_log_pos, 
            llbuff));
        else
          sql_print_error("\
Error running query, slave SQL thread aborted. Fix the problem, and restart \
the slave SQL thread with \"SLAVE START\". We stopped at log \
'%s' position %s", RPL_LOG_NAME, llstr(rli->group_master_log_pos, llbuff));
      }
      goto err;
    }
  }

  /* Thread stopped. Print the current replication position to the log */
  sql_print_information("Slave SQL thread exiting, replication stopped in log "
                        "'%s' at position %s",
                        RPL_LOG_NAME, llstr(rli->group_master_log_pos,llbuff));

 err:

  /*
    Some events set some playgrounds, which won't be cleared because thread
    stops. Stopping of this thread may not be known to these events ("stop"
    request is detected only by the present function, not by events), so we
    must "proactively" clear playgrounds:
  */
  rli->cleanup_context(thd, 1);
  /*
    Some extra safety, which should not been needed (normally, event deletion
    should already have done these assignments (each event which sets these
    variables is supposed to set them to 0 before terminating)).
  */
  thd->catalog= 0;
  thd->set_query(NULL, 0);
  thd->reset_db(NULL, 0);
  thd_proc_info(thd, "Waiting for slave mutex on exit");
  mysql_mutex_lock(&rli->run_lock);
  /* We need data_lock, at least to wake up any waiting master_pos_wait() */
  mysql_mutex_lock(&rli->data_lock);
  DBUG_ASSERT(rli->slave_running == 1); // tracking buffer overrun
  /* When master_pos_wait() wakes up it will check this and terminate */
  rli->slave_running= 0;
  /* Forget the relay log's format */
  delete rli->relay_log.description_event_for_exec;
  rli->relay_log.description_event_for_exec= 0;
  /* Wake up master_pos_wait() */
  mysql_mutex_unlock(&rli->data_lock);
  DBUG_PRINT("info",("Signaling possibly waiting master_pos_wait() functions"));
  mysql_cond_broadcast(&rli->data_cond);
  rli->ignore_log_space_limit= 0; /* don't need any lock */
  /* we die so won't remember charset - re-update them on next thread start */
  rli->cached_charset_invalidate();
  rli->save_temporary_tables = thd->temporary_tables;

  /*
    TODO: see if we can do this conditionally in next_event() instead
    to avoid unneeded position re-init
  */
  thd->temporary_tables = 0; // remove tempation from destructor to close them
  DBUG_ASSERT(thd->net.buff != 0);
  net_end(&thd->net); // destructor will not free it, because we are weird
  DBUG_ASSERT(rli->sql_thd == thd);
  THD_CHECK_SENTRY(thd);
  rli->sql_thd= 0;
  set_thd_in_use_temporary_tables(rli);  // (re)set sql_thd in use for saved temp tables
  pthread_mutex_lock(&LOCK_thread_count);
  THD_CHECK_SENTRY(thd);
  delete thd;
  pthread_mutex_unlock(&LOCK_thread_count);
 /*
  Note: the order of the broadcast and unlock calls below (first broadcast, then unlock)
  is important. Otherwise a killer_thread can execute between the calls and
  delete the mi structure leading to a crash! (see BUG#25306 for details)
 */ 
  mysql_cond_broadcast(&rli->stop_cond);
  DBUG_EXECUTE_IF("simulate_slave_delay_at_terminate_bug38694", sleep(5););
  mysql_mutex_unlock(&rli->run_lock);  // tell the world we are done

  DBUG_LEAVE;                                   // Must match DBUG_ENTER()
  my_thread_end();
  pthread_exit(0);
  return 0;                                     // Avoid compiler warnings
}


/*
  process_io_create_file()
*/

static int process_io_create_file(Master_info* mi, Create_file_log_event* cev)
{
  int error = 1;
  ulong num_bytes;
  bool cev_not_written;
  THD *thd = mi->io_thd;
  NET *net = &mi->mysql->net;
  DBUG_ENTER("process_io_create_file");

  if (unlikely(!cev->is_valid()))
    DBUG_RETURN(1);

  if (!rpl_filter->db_ok(cev->db))
  {
    skip_load_data_infile(net);
    DBUG_RETURN(0);
  }
  DBUG_ASSERT(cev->inited_from_old);
  thd->file_id = cev->file_id = mi->file_id++;
  thd->server_id = cev->server_id;
  cev_not_written = 1;

  if (unlikely(net_request_file(net,cev->fname)))
  {
    sql_print_error("Slave I/O: failed requesting download of '%s'",
                    cev->fname);
    goto err;
  }

  /*
    This dummy block is so we could instantiate Append_block_log_event
    once and then modify it slightly instead of doing it multiple times
    in the loop
  */
  {
    Append_block_log_event aev(thd,0,0,0,0);

    for (;;)
    {
      if (unlikely((num_bytes=my_net_read(net)) == packet_error))
      {
        sql_print_error("Network read error downloading '%s' from master",
                        cev->fname);
        goto err;
      }
      if (unlikely(!num_bytes)) /* eof */
      {
	/* 3.23 master wants it */
        net_write_command(net, 0, (uchar*) "", 0, (uchar*) "", 0);
        /*
          If we wrote Create_file_log_event, then we need to write
          Execute_load_log_event. If we did not write Create_file_log_event,
          then this is an empty file and we can just do as if the LOAD DATA
          INFILE had not existed, i.e. write nothing.
        */
        if (unlikely(cev_not_written))
          break;
        Execute_load_log_event xev(thd,0,0);
        xev.log_pos = cev->log_pos;
        if (unlikely(mi->rli.relay_log.append(&xev)))
        {
          mi->report(ERROR_LEVEL, ER_SLAVE_RELAY_LOG_WRITE_FAILURE,
                     ER(ER_SLAVE_RELAY_LOG_WRITE_FAILURE),
                     "error writing Exec_load event to relay log");
          goto err;
        }
        mi->rli.relay_log.harvest_bytes_written(&mi->rli.log_space_total);
        break;
      }
      if (unlikely(cev_not_written))
      {
        cev->block = net->read_pos;
        cev->block_len = num_bytes;
        if (unlikely(mi->rli.relay_log.append(cev)))
        {
          mi->report(ERROR_LEVEL, ER_SLAVE_RELAY_LOG_WRITE_FAILURE,
                     ER(ER_SLAVE_RELAY_LOG_WRITE_FAILURE),
                     "error writing Create_file event to relay log");
          goto err;
        }
        cev_not_written=0;
        mi->rli.relay_log.harvest_bytes_written(&mi->rli.log_space_total);
      }
      else
      {
        aev.block = net->read_pos;
        aev.block_len = num_bytes;
        aev.log_pos = cev->log_pos;
        if (unlikely(mi->rli.relay_log.append(&aev)))
        {
          mi->report(ERROR_LEVEL, ER_SLAVE_RELAY_LOG_WRITE_FAILURE,
                     ER(ER_SLAVE_RELAY_LOG_WRITE_FAILURE),
                     "error writing Append_block event to relay log");
          goto err;
        }
        mi->rli.relay_log.harvest_bytes_written(&mi->rli.log_space_total) ;
      }
    }
  }
  error=0;
err:
  DBUG_RETURN(error);
}


/*
  Start using a new binary log on the master

  SYNOPSIS
    process_io_rotate()
    mi                  master_info for the slave
    rev                 The rotate log event read from the binary log

  DESCRIPTION
    Updates the master info with the place in the next binary
    log where we should start reading.
    Rotate the relay log to avoid mixed-format relay logs.

  NOTES
    We assume we already locked mi->data_lock

  RETURN VALUES
    0           ok
    1           Log event is illegal

*/

static int process_io_rotate(Master_info *mi, Rotate_log_event *rev)
{
  DBUG_ENTER("process_io_rotate");
  mysql_mutex_assert_owner(&mi->data_lock);

  if (unlikely(!rev->is_valid()))
    DBUG_RETURN(1);

  /* Safe copy as 'rev' has been "sanitized" in Rotate_log_event's ctor */
  memcpy(mi->master_log_name, rev->new_log_ident, rev->ident_len+1);
  mi->master_log_pos= rev->pos;
  DBUG_PRINT("info", ("master_log_pos: '%s' %lu",
                      mi->master_log_name, (ulong) mi->master_log_pos));
#ifndef DBUG_OFF
  /*
    If we do not do this, we will be getting the first
    rotate event forever, so we need to not disconnect after one.
  */
  if (disconnect_slave_event_count)
    mi->events_till_disconnect++;
#endif

  /*
    If description_event_for_queue is format <4, there is conversion in the
    relay log to the slave's format (4). And Rotate can mean upgrade or
    nothing. If upgrade, it's to 5.0 or newer, so we will get a Format_desc, so
    no need to reset description_event_for_queue now. And if it's nothing (same
    master version as before), no need (still using the slave's format).
  */
  if (mi->rli.relay_log.description_event_for_queue->binlog_version >= 4)
  {
    delete mi->rli.relay_log.description_event_for_queue;
    /* start from format 3 (MySQL 4.0) again */
    mi->rli.relay_log.description_event_for_queue= new
      Format_description_log_event(3);
  }
  /*
    Rotate the relay log makes binlog format detection easier (at next slave
    start or mysqlbinlog)
  */
  rotate_relay_log(mi); /* will take the right mutexes */
  DBUG_RETURN(0);
}

/*
  Reads a 3.23 event and converts it to the slave's format. This code was
  copied from MySQL 4.0.
*/
static int queue_binlog_ver_1_event(Master_info *mi, const char *buf,
                           ulong event_len)
{
  const char *errmsg = 0;
  ulong inc_pos;
  bool ignore_event= 0;
  char *tmp_buf = 0;
  Relay_log_info *rli= &mi->rli;
  DBUG_ENTER("queue_binlog_ver_1_event");

  /*
    If we get Load event, we need to pass a non-reusable buffer
    to read_log_event, so we do a trick
  */
  if (buf[EVENT_TYPE_OFFSET] == LOAD_EVENT)
  {
    if (unlikely(!(tmp_buf=(char*)my_malloc(event_len+1,MYF(MY_WME)))))
    {
      mi->report(ERROR_LEVEL, ER_SLAVE_FATAL_ERROR,
                 ER(ER_SLAVE_FATAL_ERROR), "Memory allocation failed");
      DBUG_RETURN(1);
    }
    memcpy(tmp_buf,buf,event_len);
    /*
      Create_file constructor wants a 0 as last char of buffer, this 0 will
      serve as the string-termination char for the file's name (which is at the
      end of the buffer)
      We must increment event_len, otherwise the event constructor will not see
      this end 0, which leads to segfault.
    */
    tmp_buf[event_len++]=0;
    int4store(tmp_buf+EVENT_LEN_OFFSET, event_len);
    buf = (const char*)tmp_buf;
  }
  /*
    This will transform LOAD_EVENT into CREATE_FILE_EVENT, ask the master to
    send the loaded file, and write it to the relay log in the form of
    Append_block/Exec_load (the SQL thread needs the data, as that thread is not
    connected to the master).
  */
  Log_event *ev = Log_event::read_log_event(buf,event_len, &errmsg,
                                            mi->rli.relay_log.description_event_for_queue);
  if (unlikely(!ev))
  {
    sql_print_error("Read invalid event from master: '%s',\
 master could be corrupt but a more likely cause of this is a bug",
                    errmsg);
    my_free((char*) tmp_buf, MYF(MY_ALLOW_ZERO_PTR));
    DBUG_RETURN(1);
  }

  mysql_mutex_lock(&mi->data_lock);
  ev->log_pos= mi->master_log_pos; /* 3.23 events don't contain log_pos */
  switch (ev->get_type_code()) {
  case STOP_EVENT:
    ignore_event= 1;
    inc_pos= event_len;
    break;
  case ROTATE_EVENT:
    if (unlikely(process_io_rotate(mi,(Rotate_log_event*)ev)))
    {
      delete ev;
      mysql_mutex_unlock(&mi->data_lock);
      DBUG_RETURN(1);
    }
    inc_pos= 0;
    break;
  case CREATE_FILE_EVENT:
    /*
      Yes it's possible to have CREATE_FILE_EVENT here, even if we're in
      queue_old_event() which is for 3.23 events which don't comprise
      CREATE_FILE_EVENT. This is because read_log_event() above has just
      transformed LOAD_EVENT into CREATE_FILE_EVENT.
    */
  {
    /* We come here when and only when tmp_buf != 0 */
    DBUG_ASSERT(tmp_buf != 0);
    inc_pos=event_len;
    ev->log_pos+= inc_pos;
    int error = process_io_create_file(mi,(Create_file_log_event*)ev);
    delete ev;
    mi->master_log_pos += inc_pos;
    DBUG_PRINT("info", ("master_log_pos: %lu", (ulong) mi->master_log_pos));
    mysql_mutex_unlock(&mi->data_lock);
    my_free((char*)tmp_buf, MYF(0));
    DBUG_RETURN(error);
  }
  default:
    inc_pos= event_len;
    break;
  }
  if (likely(!ignore_event))
  {
    if (ev->log_pos)
      /*
         Don't do it for fake Rotate events (see comment in
      Log_event::Log_event(const char* buf...) in log_event.cc).
      */
      ev->log_pos+= event_len; /* make log_pos be the pos of the end of the event */
    if (unlikely(rli->relay_log.append(ev)))
    {
      delete ev;
      mysql_mutex_unlock(&mi->data_lock);
      DBUG_RETURN(1);
    }
    rli->relay_log.harvest_bytes_written(&rli->log_space_total);
  }
  delete ev;
  mi->master_log_pos+= inc_pos;
  DBUG_PRINT("info", ("master_log_pos: %lu", (ulong) mi->master_log_pos));
  mysql_mutex_unlock(&mi->data_lock);
  DBUG_RETURN(0);
}

/*
  Reads a 4.0 event and converts it to the slave's format. This code was copied
  from queue_binlog_ver_1_event(), with some affordable simplifications.
*/
static int queue_binlog_ver_3_event(Master_info *mi, const char *buf,
                           ulong event_len)
{
  const char *errmsg = 0;
  ulong inc_pos;
  char *tmp_buf = 0;
  Relay_log_info *rli= &mi->rli;
  DBUG_ENTER("queue_binlog_ver_3_event");

  /* read_log_event() will adjust log_pos to be end_log_pos */
  Log_event *ev = Log_event::read_log_event(buf,event_len, &errmsg,
                                            mi->rli.relay_log.description_event_for_queue);
  if (unlikely(!ev))
  {
    sql_print_error("Read invalid event from master: '%s',\
 master could be corrupt but a more likely cause of this is a bug",
                    errmsg);
    my_free((char*) tmp_buf, MYF(MY_ALLOW_ZERO_PTR));
    DBUG_RETURN(1);
  }
  mysql_mutex_lock(&mi->data_lock);
  switch (ev->get_type_code()) {
  case STOP_EVENT:
    goto err;
  case ROTATE_EVENT:
    if (unlikely(process_io_rotate(mi,(Rotate_log_event*)ev)))
    {
      delete ev;
      mysql_mutex_unlock(&mi->data_lock);
      DBUG_RETURN(1);
    }
    inc_pos= 0;
    break;
  default:
    inc_pos= event_len;
    break;
  }
  if (unlikely(rli->relay_log.append(ev)))
  {
    delete ev;
    mysql_mutex_unlock(&mi->data_lock);
    DBUG_RETURN(1);
  }
  rli->relay_log.harvest_bytes_written(&rli->log_space_total);
  delete ev;
  mi->master_log_pos+= inc_pos;
err:
  DBUG_PRINT("info", ("master_log_pos: %lu", (ulong) mi->master_log_pos));
  mysql_mutex_unlock(&mi->data_lock);
  DBUG_RETURN(0);
}

/*
  queue_old_event()

  Writes a 3.23 or 4.0 event to the relay log, after converting it to the 5.0
  (exactly, slave's) format. To do the conversion, we create a 5.0 event from
  the 3.23/4.0 bytes, then write this event to the relay log.

  TODO:
    Test this code before release - it has to be tested on a separate
    setup with 3.23 master or 4.0 master
*/

static int queue_old_event(Master_info *mi, const char *buf,
                           ulong event_len)
{
  DBUG_ENTER("queue_old_event");

  switch (mi->rli.relay_log.description_event_for_queue->binlog_version)
  {
  case 1:
      DBUG_RETURN(queue_binlog_ver_1_event(mi,buf,event_len));
  case 3:
      DBUG_RETURN(queue_binlog_ver_3_event(mi,buf,event_len));
  default: /* unsupported format; eg version 2 */
    DBUG_PRINT("info",("unsupported binlog format %d in queue_old_event()",
                       mi->rli.relay_log.description_event_for_queue->binlog_version));
    DBUG_RETURN(1);
  }
}

/*
  queue_event()

  If the event is 3.23/4.0, passes it to queue_old_event() which will convert
  it. Otherwise, writes a 5.0 (or newer) event to the relay log. Then there is
  no format conversion, it's pure read/write of bytes.
  So a 5.0.0 slave's relay log can contain events in the slave's format or in
  any >=5.0.0 format.
*/

static int queue_event(Master_info* mi,const char* buf, ulong event_len)
{
  int error= 0;
  String error_msg;
  ulong inc_pos;
  Relay_log_info *rli= &mi->rli;
  mysql_mutex_t *log_lock= rli->relay_log.get_log_lock();
  ulong s_id;
  DBUG_ENTER("queue_event");

  LINT_INIT(inc_pos);

  if (mi->rli.relay_log.description_event_for_queue->binlog_version<4 &&
      buf[EVENT_TYPE_OFFSET] != FORMAT_DESCRIPTION_EVENT /* a way to escape */)
    DBUG_RETURN(queue_old_event(mi,buf,event_len));

  LINT_INIT(inc_pos);
  mysql_mutex_lock(&mi->data_lock);

  switch (buf[EVENT_TYPE_OFFSET]) {
  case STOP_EVENT:
    /*
      We needn't write this event to the relay log. Indeed, it just indicates a
      master server shutdown. The only thing this does is cleaning. But
      cleaning is already done on a per-master-thread basis (as the master
      server is shutting down cleanly, it has written all DROP TEMPORARY TABLE
      prepared statements' deletion are TODO only when we binlog prep stmts).

      We don't even increment mi->master_log_pos, because we may be just after
      a Rotate event. Btw, in a few milliseconds we are going to have a Start
      event from the next binlog (unless the master is presently running
      without --log-bin).
    */
    goto err;
  case ROTATE_EVENT:
  {
    Rotate_log_event rev(buf,event_len,mi->rli.relay_log.description_event_for_queue);
    if (unlikely(process_io_rotate(mi,&rev)))
    {
      error= ER_SLAVE_RELAY_LOG_WRITE_FAILURE;
      goto err;
    }
    /*
      Now the I/O thread has just changed its mi->master_log_name, so
      incrementing mi->master_log_pos is nonsense.
    */
    inc_pos= 0;
    break;
  }
  case FORMAT_DESCRIPTION_EVENT:
  {
    /*
      Create an event, and save it (when we rotate the relay log, we will have
      to write this event again).
    */
    /*
      We are the only thread which reads/writes description_event_for_queue.
      The relay_log struct does not move (though some members of it can
      change), so we needn't any lock (no rli->data_lock, no log lock).
    */
    Format_description_log_event* tmp;
    const char* errmsg;
    if (!(tmp= (Format_description_log_event*)
          Log_event::read_log_event(buf, event_len, &errmsg,
                                    mi->rli.relay_log.description_event_for_queue)))
    {
      error= ER_SLAVE_RELAY_LOG_WRITE_FAILURE;
      goto err;
    }
    delete mi->rli.relay_log.description_event_for_queue;
    mi->rli.relay_log.description_event_for_queue= tmp;
    /*
       Though this does some conversion to the slave's format, this will
       preserve the master's binlog format version, and number of event types.
    */
    /*
       If the event was not requested by the slave (the slave did not ask for
       it), i.e. has end_log_pos=0, we do not increment mi->master_log_pos
    */
    inc_pos= uint4korr(buf+LOG_POS_OFFSET) ? event_len : 0;
    DBUG_PRINT("info",("binlog format is now %d",
                       mi->rli.relay_log.description_event_for_queue->binlog_version));

  }
  break;

  case HEARTBEAT_LOG_EVENT:
  {
    /*
      HB (heartbeat) cannot come before RL (Relay)
    */
    char  llbuf[22];
    Heartbeat_log_event hb(buf, event_len, mi->rli.relay_log.description_event_for_queue);
    if (!hb.is_valid())
    {
      error= ER_SLAVE_HEARTBEAT_FAILURE;
      error_msg.append(STRING_WITH_LEN("inconsistent heartbeat event content;"));
      error_msg.append(STRING_WITH_LEN("the event's data: log_file_name "));
      error_msg.append(hb.get_log_ident(), (uint) strlen(hb.get_log_ident()));
      error_msg.append(STRING_WITH_LEN(" log_pos "));
      llstr(hb.log_pos, llbuf);
      error_msg.append(llbuf, strlen(llbuf));
      goto err;
    }
    mi->received_heartbeats++;
    /* 
       compare local and event's versions of log_file, log_pos.
       
       Heartbeat is sent only after an event corresponding to the corrdinates
       the heartbeat carries.
       Slave can not have a difference in coordinates except in the only
       special case when mi->master_log_name, master_log_pos have never
       been updated by Rotate event i.e when slave does not have any history
       with the master (and thereafter mi->master_log_pos is NULL).

       TODO: handling `when' for SHOW SLAVE STATUS' snds behind
    */
    if ((memcmp(mi->master_log_name, hb.get_log_ident(), hb.get_ident_len())
         && mi->master_log_name != NULL)
        || mi->master_log_pos != hb.log_pos)
    {
      /* missed events of heartbeat from the past */
      error= ER_SLAVE_HEARTBEAT_FAILURE;
      error_msg.append(STRING_WITH_LEN("heartbeat is not compatible with local info;"));
      error_msg.append(STRING_WITH_LEN("the event's data: log_file_name "));
      error_msg.append(hb.get_log_ident(), (uint) strlen(hb.get_log_ident()));
      error_msg.append(STRING_WITH_LEN(" log_pos "));
      llstr(hb.log_pos, llbuf);
      error_msg.append(llbuf, strlen(llbuf));
      goto err;
    }
    goto skip_relay_logging;
  }
  break;

  default:
    inc_pos= event_len;
    break;
  }

  /*
     If this event is originating from this server, don't queue it.
     We don't check this for 3.23 events because it's simpler like this; 3.23
     will be filtered anyway by the SQL slave thread which also tests the
     server id (we must also keep this test in the SQL thread, in case somebody
     upgrades a 4.0 slave which has a not-filtered relay log).

     ANY event coming from ourselves can be ignored: it is obvious for queries;
     for STOP_EVENT/ROTATE_EVENT/START_EVENT: these cannot come from ourselves
     (--log-slave-updates would not log that) unless this slave is also its
     direct master (an unsupported, useless setup!).
  */

  mysql_mutex_lock(log_lock);
  s_id= uint4korr(buf + SERVER_ID_OFFSET);
  if ((s_id == ::server_id && !mi->rli.replicate_same_server_id) ||
      /*
        the following conjunction deals with IGNORE_SERVER_IDS, if set
        If the master is on the ignore list, execution of
        format description log events and rotate events is necessary.
      */
      (mi->ignore_server_ids.elements > 0 &&
       mi->shall_ignore_server_id(s_id) &&
       /* everything is filtered out from non-master */
       (s_id != mi->master_id ||
        /* for the master meta information is necessary */
        buf[EVENT_TYPE_OFFSET] != FORMAT_DESCRIPTION_EVENT &&
        buf[EVENT_TYPE_OFFSET] != ROTATE_EVENT)))
  {
    /*
      Do not write it to the relay log.
      a) We still want to increment mi->master_log_pos, so that we won't
      re-read this event from the master if the slave IO thread is now
      stopped/restarted (more efficient if the events we are ignoring are big
      LOAD DATA INFILE).
      b) We want to record that we are skipping events, for the information of
      the slave SQL thread, otherwise that thread may let
      rli->group_relay_log_pos stay too small if the last binlog's event is
      ignored.
      But events which were generated by this slave and which do not exist in
      the master's binlog (i.e. Format_desc, Rotate & Stop) should not increment
      mi->master_log_pos.
      If the event is originated remotely and is being filtered out by
      IGNORE_SERVER_IDS it increments mi->master_log_pos
      as well as rli->group_relay_log_pos.
    */
    if (!(s_id == ::server_id && !mi->rli.replicate_same_server_id) ||
        buf[EVENT_TYPE_OFFSET] != FORMAT_DESCRIPTION_EVENT &&
        buf[EVENT_TYPE_OFFSET] != ROTATE_EVENT &&
        buf[EVENT_TYPE_OFFSET] != STOP_EVENT)
    {
      mi->master_log_pos+= inc_pos;
      memcpy(rli->ign_master_log_name_end, mi->master_log_name, FN_REFLEN);
      DBUG_ASSERT(rli->ign_master_log_name_end[0]);
      rli->ign_master_log_pos_end= mi->master_log_pos;
    }
    rli->relay_log.signal_update(); // the slave SQL thread needs to re-check
    DBUG_PRINT("info", ("master_log_pos: %lu, event originating from %u server, ignored",
                        (ulong) mi->master_log_pos, uint4korr(buf + SERVER_ID_OFFSET)));
  }
  else
  {
    /* write the event to the relay log */
    if (likely(!(rli->relay_log.appendv(buf,event_len,0))))
    {
      mi->master_log_pos+= inc_pos;
      DBUG_PRINT("info", ("master_log_pos: %lu", (ulong) mi->master_log_pos));
      rli->relay_log.harvest_bytes_written(&rli->log_space_total);
    }
    else
    {
      error= ER_SLAVE_RELAY_LOG_WRITE_FAILURE;
    }
    rli->ign_master_log_name_end[0]= 0; // last event is not ignored
  }
  mysql_mutex_unlock(log_lock);

skip_relay_logging:
  
err:
  mysql_mutex_unlock(&mi->data_lock);
  DBUG_PRINT("info", ("error: %d", error));
  if (error)
    mi->report(ERROR_LEVEL, error, ER(error), 
               (error == ER_SLAVE_RELAY_LOG_WRITE_FAILURE)?
               "could not queue event from master" :
               error_msg.ptr());
  DBUG_RETURN(error);
}


void end_relay_log_info(Relay_log_info* rli)
{
  DBUG_ENTER("end_relay_log_info");

  if (!rli->inited)
    DBUG_VOID_RETURN;
  if (rli->info_fd >= 0)
  {
    end_io_cache(&rli->info_file);
    mysql_file_close(rli->info_fd, MYF(MY_WME));
    rli->info_fd = -1;
  }
  if (rli->cur_log_fd >= 0)
  {
    end_io_cache(&rli->cache_buf);
    mysql_file_close(rli->cur_log_fd, MYF(MY_WME));
    rli->cur_log_fd = -1;
  }
  rli->inited = 0;
  rli->relay_log.close(LOG_CLOSE_INDEX | LOG_CLOSE_STOP_EVENT);
  rli->relay_log.harvest_bytes_written(&rli->log_space_total);
  /*
    Delete the slave's temporary tables from memory.
    In the future there will be other actions than this, to ensure persistance
    of slave's temp tables after shutdown.
  */
  rli->close_temporary_tables();
  DBUG_VOID_RETURN;
}


/**
  Hook to detach the active VIO before closing a connection handle.

  The client API might close the connection (and associated data)
  in case it encounters a unrecoverable (network) error. This hook
  is called from the client code before the VIO handle is deleted
  allows the thread to detach the active vio so it does not point
  to freed memory.

  Other calls to THD::clear_active_vio throughout this module are
  redundant due to the hook but are left in place for illustrative
  purposes.
*/

extern "C" void slave_io_thread_detach_vio()
{
#ifdef SIGNAL_WITH_VIO_CLOSE
  THD *thd= current_thd;
  if (thd && thd->slave_thread)
    thd->clear_active_vio();
#endif
}


/*
  Try to connect until successful or slave killed

  SYNPOSIS
    safe_connect()
    thd                 Thread handler for slave
    mysql               MySQL connection handle
    mi                  Replication handle

  RETURN
    0   ok
    #   Error
*/

static int safe_connect(THD* thd, MYSQL* mysql, Master_info* mi)
{
  DBUG_ENTER("safe_connect");

  DBUG_RETURN(connect_to_master(thd, mysql, mi, 0, 0));
}


/*
  SYNPOSIS
    connect_to_master()

  IMPLEMENTATION
    Try to connect until successful or slave killed or we have retried
    master_retry_count times
*/

static int connect_to_master(THD* thd, MYSQL* mysql, Master_info* mi,
                             bool reconnect, bool suppress_warnings)
{
  int slave_was_killed;
  int last_errno= -2;                           // impossible error
  ulong err_count=0;
  char llbuff[22];
  DBUG_ENTER("connect_to_master");

#ifndef DBUG_OFF
  mi->events_till_disconnect = disconnect_slave_event_count;
#endif
  ulong client_flag= CLIENT_REMEMBER_OPTIONS;
  if (opt_slave_compressed_protocol)
    client_flag=CLIENT_COMPRESS;                /* We will use compression */

  mysql_options(mysql, MYSQL_OPT_CONNECT_TIMEOUT, (char *) &slave_net_timeout);
  mysql_options(mysql, MYSQL_OPT_READ_TIMEOUT, (char *) &slave_net_timeout);

#ifdef HAVE_OPENSSL
  if (mi->ssl)
  {
    mysql_ssl_set(mysql,
                  mi->ssl_key[0]?mi->ssl_key:0,
                  mi->ssl_cert[0]?mi->ssl_cert:0,
                  mi->ssl_ca[0]?mi->ssl_ca:0,
                  mi->ssl_capath[0]?mi->ssl_capath:0,
                  mi->ssl_cipher[0]?mi->ssl_cipher:0);
    mysql_options(mysql, MYSQL_OPT_SSL_VERIFY_SERVER_CERT,
                  &mi->ssl_verify_server_cert);
  }
#endif

  mysql_options(mysql, MYSQL_SET_CHARSET_NAME, default_charset_info->csname);
  /* This one is not strictly needed but we have it here for completeness */
  mysql_options(mysql, MYSQL_SET_CHARSET_DIR, (char *) charsets_dir);

  while (!(slave_was_killed = io_slave_killed(thd,mi)) &&
         (reconnect ? mysql_reconnect(mysql) != 0 :
          mysql_real_connect(mysql, mi->host, mi->user, mi->password, 0,
                             mi->port, 0, client_flag) == 0))
  {
    /* Don't repeat last error */
    if ((int)mysql_errno(mysql) != last_errno)
    {
      last_errno=mysql_errno(mysql);
      suppress_warnings= 0;
      mi->report(ERROR_LEVEL, last_errno,
                 "error %s to master '%s@%s:%d'"
                 " - retry-time: %d  retries: %lu",
                 (reconnect ? "reconnecting" : "connecting"),
                 mi->user, mi->host, mi->port,
                 mi->connect_retry, master_retry_count);
    }
    /*
      By default we try forever. The reason is that failure will trigger
      master election, so if the user did not set master_retry_count we
      do not want to have election triggered on the first failure to
      connect
    */
    if (++err_count == master_retry_count)
    {
      slave_was_killed=1;
      if (reconnect)
        change_rpl_status(RPL_ACTIVE_SLAVE,RPL_LOST_SOLDIER);
      break;
    }
    safe_sleep(thd,mi->connect_retry,(CHECK_KILLED_FUNC)io_slave_killed,
               (void*)mi);
  }

  if (!slave_was_killed)
  {
    mi->clear_error(); // clear possible left over reconnect error
    if (reconnect)
    {
      if (!suppress_warnings && global_system_variables.log_warnings)
        sql_print_information("Slave: connected to master '%s@%s:%d',\
replication resumed in log '%s' at position %s", mi->user,
                        mi->host, mi->port,
                        IO_RPL_LOG_NAME,
                        llstr(mi->master_log_pos,llbuff));
    }
    else
    {
      change_rpl_status(RPL_IDLE_SLAVE,RPL_ACTIVE_SLAVE);
      general_log_print(thd, COM_CONNECT_OUT, "%s@%s:%d",
                        mi->user, mi->host, mi->port);
    }
#ifdef SIGNAL_WITH_VIO_CLOSE
    thd->set_active_vio(mysql->net.vio);
#endif
  }
  mysql->reconnect= 1;
  DBUG_PRINT("exit",("slave_was_killed: %d", slave_was_killed));
  DBUG_RETURN(slave_was_killed);
}


/*
  safe_reconnect()

  IMPLEMENTATION
    Try to connect until successful or slave killed or we have retried
    master_retry_count times
*/

static int safe_reconnect(THD* thd, MYSQL* mysql, Master_info* mi,
                          bool suppress_warnings)
{
  DBUG_ENTER("safe_reconnect");
  DBUG_RETURN(connect_to_master(thd, mysql, mi, 1, suppress_warnings));
}


MYSQL *rpl_connect_master(MYSQL *mysql)
{
  THD *thd= current_thd;
  Master_info *mi= my_pthread_getspecific_ptr(Master_info*, RPL_MASTER_INFO);
  if (!mi)
  {
    sql_print_error("'rpl_connect_master' must be called in slave I/O thread context.");
    return NULL;
  }

  bool allocated= false;
  
  if (!mysql)
  {
    if(!(mysql= mysql_init(NULL)))
    {
      sql_print_error("rpl_connect_master: failed in mysql_init()");
      return NULL;
    }
    allocated= true;
  }

  /*
    XXX: copied from connect_to_master, this function should not
    change the slave status, so we cannot use connect_to_master
    directly
    
    TODO: make this part a seperate function to eliminate duplication
  */
  mysql_options(mysql, MYSQL_OPT_CONNECT_TIMEOUT, (char *) &slave_net_timeout);
  mysql_options(mysql, MYSQL_OPT_READ_TIMEOUT, (char *) &slave_net_timeout);

#ifdef HAVE_OPENSSL
  if (mi->ssl)
  {
    mysql_ssl_set(mysql,
                  mi->ssl_key[0]?mi->ssl_key:0,
                  mi->ssl_cert[0]?mi->ssl_cert:0,
                  mi->ssl_ca[0]?mi->ssl_ca:0,
                  mi->ssl_capath[0]?mi->ssl_capath:0,
                  mi->ssl_cipher[0]?mi->ssl_cipher:0);
    mysql_options(mysql, MYSQL_OPT_SSL_VERIFY_SERVER_CERT,
                  &mi->ssl_verify_server_cert);
  }
#endif

  mysql_options(mysql, MYSQL_SET_CHARSET_NAME, default_charset_info->csname);
  /* This one is not strictly needed but we have it here for completeness */
  mysql_options(mysql, MYSQL_SET_CHARSET_DIR, (char *) charsets_dir);

  if (io_slave_killed(thd, mi)
      || !mysql_real_connect(mysql, mi->host, mi->user, mi->password, 0,
                             mi->port, 0, 0))
  {
    if (!io_slave_killed(thd, mi))
      sql_print_error("rpl_connect_master: error connecting to master: %s (server_error: %d)",
                      mysql_error(mysql), mysql_errno(mysql));
    
    if (allocated)
      mysql_close(mysql);                       // this will free the object
    return NULL;
  }
  return mysql;
}

/*
  Store the file and position where the execute-slave thread are in the
  relay log.

  SYNOPSIS
    flush_relay_log_info()
    rli                 Relay log information

  NOTES
    - As this is only called by the slave thread or on STOP SLAVE, with the
      log_lock grabbed and the slave thread stopped, we don't need to have 
      a lock here.
    - If there is an active transaction, then we don't update the position
      in the relay log.  This is to ensure that we re-execute statements
      if we die in the middle of an transaction that was rolled back.
    - As a transaction never spans binary logs, we don't have to handle the
      case where we do a relay-log-rotation in the middle of the transaction.
      If this would not be the case, we would have to ensure that we
      don't delete the relay log file where the transaction started when
      we switch to a new relay log file.

  TODO
    - Change the log file information to a binary format to avoid calling
      longlong2str.

  RETURN VALUES
    0   ok
    1   write error
*/

bool flush_relay_log_info(Relay_log_info* rli)
{
  bool error=0;
  DBUG_ENTER("flush_relay_log_info");

  if (unlikely(rli->no_storage))
    DBUG_RETURN(0);

  IO_CACHE *file = &rli->info_file;
  char buff[FN_REFLEN*2+22*2+4], *pos;

  my_b_seek(file, 0L);
  pos=strmov(buff, rli->group_relay_log_name);
  *pos++='\n';
  pos=longlong2str(rli->group_relay_log_pos, pos, 10);
  *pos++='\n';
  pos=strmov(pos, rli->group_master_log_name);
  *pos++='\n';
  pos=longlong2str(rli->group_master_log_pos, pos, 10);
  *pos='\n';
  if (my_b_write(file, (uchar*) buff, (size_t) (pos-buff)+1))
    error=1;
  if (flush_io_cache(file))
    error=1;
  if (sync_relayloginfo_period &&
      !error &&
      ++(rli->sync_counter) >= sync_relayloginfo_period)
  {
    if (my_sync(rli->info_fd, MYF(MY_WME)))
      error=1;
    rli->sync_counter= 0;
  }
  /* 
    Flushing the relay log is done by the slave I/O thread 
    or by the user on STOP SLAVE. 
   */
  DBUG_RETURN(error);
}


/*
  Called when we notice that the current "hot" log got rotated under our feet.
*/

static IO_CACHE *reopen_relay_log(Relay_log_info *rli, const char **errmsg)
{
  DBUG_ENTER("reopen_relay_log");
  DBUG_ASSERT(rli->cur_log != &rli->cache_buf);
  DBUG_ASSERT(rli->cur_log_fd == -1);

  IO_CACHE *cur_log = rli->cur_log=&rli->cache_buf;
  if ((rli->cur_log_fd=open_binlog(cur_log,rli->event_relay_log_name,
                                   errmsg)) <0)
    DBUG_RETURN(0);
  /*
    We want to start exactly where we was before:
    relay_log_pos       Current log pos
    pending             Number of bytes already processed from the event
  */
  rli->event_relay_log_pos= max(rli->event_relay_log_pos, BIN_LOG_HEADER_SIZE);
  my_b_seek(cur_log,rli->event_relay_log_pos);
  DBUG_RETURN(cur_log);
}


/**
  Reads next event from the relay log.  Should be called from the
  slave IO thread.

  @param rli Relay_log_info structure for the slave IO thread.

  @return The event read, or NULL on error.  If an error occurs, the
  error is reported through the sql_print_information() or
  sql_print_error() functions.
*/
static Log_event* next_event(Relay_log_info* rli)
{
  Log_event* ev;
  IO_CACHE* cur_log = rli->cur_log;
  mysql_mutex_t *log_lock = rli->relay_log.get_log_lock();
  const char* errmsg=0;
  THD* thd = rli->sql_thd;
  DBUG_ENTER("next_event");

  DBUG_ASSERT(thd != 0);

#ifndef DBUG_OFF
  if (abort_slave_event_count && !rli->events_till_abort--)
    DBUG_RETURN(0);
#endif

  /*
    For most operations we need to protect rli members with data_lock,
    so we assume calling function acquired this mutex for us and we will
    hold it for the most of the loop below However, we will release it
    whenever it is worth the hassle,  and in the cases when we go into a
    mysql_cond_wait() with the non-data_lock mutex
  */
  mysql_mutex_assert_owner(&rli->data_lock);

  while (!sql_slave_killed(thd,rli))
  {
    /*
      We can have two kinds of log reading:
      hot_log:
        rli->cur_log points at the IO_CACHE of relay_log, which
        is actively being updated by the I/O thread. We need to be careful
        in this case and make sure that we are not looking at a stale log that
        has already been rotated. If it has been, we reopen the log.

      The other case is much simpler:
        We just have a read only log that nobody else will be updating.
    */
    bool hot_log;
    if ((hot_log = (cur_log != &rli->cache_buf)))
    {
      DBUG_ASSERT(rli->cur_log_fd == -1); // foreign descriptor
      mysql_mutex_lock(log_lock);

      /*
        Reading xxx_file_id is safe because the log will only
        be rotated when we hold relay_log.LOCK_log
      */
      if (rli->relay_log.get_open_count() != rli->cur_log_old_open_count)
      {
        // The master has switched to a new log file; Reopen the old log file
        cur_log=reopen_relay_log(rli, &errmsg);
        mysql_mutex_unlock(log_lock);
        if (!cur_log)                           // No more log files
          goto err;
        hot_log=0;                              // Using old binary log
      }
    }
    /* 
      As there is no guarantee that the relay is open (for example, an I/O
      error during a write by the slave I/O thread may have closed it), we
      have to test it.
    */
    if (!my_b_inited(cur_log))
      goto err;
#ifndef DBUG_OFF
    {
      /* This is an assertion which sometimes fails, let's try to track it */
      char llbuf1[22], llbuf2[22];
      DBUG_PRINT("info", ("my_b_tell(cur_log)=%s rli->event_relay_log_pos=%s",
                          llstr(my_b_tell(cur_log),llbuf1),
                          llstr(rli->event_relay_log_pos,llbuf2)));
      DBUG_ASSERT(my_b_tell(cur_log) >= BIN_LOG_HEADER_SIZE);
      DBUG_ASSERT(my_b_tell(cur_log) == rli->event_relay_log_pos);
    }
#endif
    /*
      Relay log is always in new format - if the master is 3.23, the
      I/O thread will convert the format for us.
      A problem: the description event may be in a previous relay log. So if
      the slave has been shutdown meanwhile, we would have to look in old relay
      logs, which may even have been deleted. So we need to write this
      description event at the beginning of the relay log.
      When the relay log is created when the I/O thread starts, easy: the
      master will send the description event and we will queue it.
      But if the relay log is created by new_file(): then the solution is:
      MYSQL_BIN_LOG::open() will write the buffered description event.
    */
    if ((ev=Log_event::read_log_event(cur_log,0,
                                      rli->relay_log.description_event_for_exec)))

    {
      DBUG_ASSERT(thd==rli->sql_thd);
      /*
        read it while we have a lock, to avoid a mutex lock in
        inc_event_relay_log_pos()
      */
      rli->future_event_relay_log_pos= my_b_tell(cur_log);
      if (hot_log)
        mysql_mutex_unlock(log_lock);
      DBUG_RETURN(ev);
    }
    DBUG_ASSERT(thd==rli->sql_thd);
    if (opt_reckless_slave)                     // For mysql-test
      cur_log->error = 0;
    if (cur_log->error < 0)
    {
      errmsg = "slave SQL thread aborted because of I/O error";
      if (hot_log)
        mysql_mutex_unlock(log_lock);
      goto err;
    }
    if (!cur_log->error) /* EOF */
    {
      /*
        On a hot log, EOF means that there are no more updates to
        process and we must block until I/O thread adds some and
        signals us to continue
      */
      if (hot_log)
      {
        /*
          We say in Seconds_Behind_Master that we have "caught up". Note that
          for example if network link is broken but I/O slave thread hasn't
          noticed it (slave_net_timeout not elapsed), then we'll say "caught
          up" whereas we're not really caught up. Fixing that would require
          internally cutting timeout in smaller pieces in network read, no
          thanks. Another example: SQL has caught up on I/O, now I/O has read
          a new event and is queuing it; the false "0" will exist until SQL
          finishes executing the new event; it will be look abnormal only if
          the events have old timestamps (then you get "many", 0, "many").

          Transient phases like this can be fixed with implemeting
          Heartbeat event which provides the slave the status of the
          master at time the master does not have any new update to send.
          Seconds_Behind_Master would be zero only when master has no
          more updates in binlog for slave. The heartbeat can be sent
          in a (small) fraction of slave_net_timeout. Until it's done
          rli->last_master_timestamp is temporarely (for time of
          waiting for the following event) reset whenever EOF is
          reached.
        */
        time_t save_timestamp= rli->last_master_timestamp;
        rli->last_master_timestamp= 0;

        DBUG_ASSERT(rli->relay_log.get_open_count() ==
                    rli->cur_log_old_open_count);

        if (rli->ign_master_log_name_end[0])
        {
          /* We generate and return a Rotate, to make our positions advance */
          DBUG_PRINT("info",("seeing an ignored end segment"));
          ev= new Rotate_log_event(rli->ign_master_log_name_end,
                                   0, rli->ign_master_log_pos_end,
                                   Rotate_log_event::DUP_NAME);
          rli->ign_master_log_name_end[0]= 0;
          mysql_mutex_unlock(log_lock);
          if (unlikely(!ev))
          {
            errmsg= "Slave SQL thread failed to create a Rotate event "
              "(out of memory?), SHOW SLAVE STATUS may be inaccurate";
            goto err;
          }
          ev->server_id= 0; // don't be ignored by slave SQL thread
          DBUG_RETURN(ev);
        }

        /*
          We can, and should release data_lock while we are waiting for
          update. If we do not, show slave status will block
        */
        mysql_mutex_unlock(&rli->data_lock);

        /*
          Possible deadlock :
          - the I/O thread has reached log_space_limit
          - the SQL thread has read all relay logs, but cannot purge for some
          reason:
            * it has already purged all logs except the current one
            * there are other logs than the current one but they're involved in
            a transaction that finishes in the current one (or is not finished)
          Solution :
          Wake up the possibly waiting I/O thread, and set a boolean asking
          the I/O thread to temporarily ignore the log_space_limit
          constraint, because we do not want the I/O thread to block because of
          space (it's ok if it blocks for any other reason (e.g. because the
          master does not send anything). Then the I/O thread stops waiting
          and reads more events.
          The SQL thread decides when the I/O thread should take log_space_limit
          into account again : ignore_log_space_limit is reset to 0
          in purge_first_log (when the SQL thread purges the just-read relay
          log), and also when the SQL thread starts. We should also reset
          ignore_log_space_limit to 0 when the user does RESET SLAVE, but in
          fact, no need as RESET SLAVE requires that the slave
          be stopped, and the SQL thread sets ignore_log_space_limit to 0 when
          it stops.
        */
        mysql_mutex_lock(&rli->log_space_lock);
        // prevent the I/O thread from blocking next times
        rli->ignore_log_space_limit= 1;
        /*
          If the I/O thread is blocked, unblock it.  Ok to broadcast
          after unlock, because the mutex is only destroyed in
          ~Relay_log_info(), i.e. when rli is destroyed, and rli will
          not be destroyed before we exit the present function.
        */
        mysql_mutex_unlock(&rli->log_space_lock);
        mysql_cond_broadcast(&rli->log_space_cond);
        // Note that wait_for_update_relay_log unlocks lock_log !
        rli->relay_log.wait_for_update_relay_log(rli->sql_thd);
        // re-acquire data lock since we released it earlier
        mysql_mutex_lock(&rli->data_lock);
        rli->last_master_timestamp= save_timestamp;
        continue;
      }
      /*
        If the log was not hot, we need to move to the next log in
        sequence. The next log could be hot or cold, we deal with both
        cases separately after doing some common initialization
      */
      end_io_cache(cur_log);
      DBUG_ASSERT(rli->cur_log_fd >= 0);
      mysql_file_close(rli->cur_log_fd, MYF(MY_WME));
      rli->cur_log_fd = -1;

      if (relay_log_purge)
      {
        /*
          purge_first_log will properly set up relay log coordinates in rli.
          If the group's coordinates are equal to the event's coordinates
          (i.e. the relay log was not rotated in the middle of a group),
          we can purge this relay log too.
          We do ulonglong and string comparisons, this may be slow but
          - purging the last relay log is nice (it can save 1GB of disk), so we
          like to detect the case where we can do it, and given this,
          - I see no better detection method
          - purge_first_log is not called that often
        */
        if (rli->relay_log.purge_first_log
            (rli,
             rli->group_relay_log_pos == rli->event_relay_log_pos
             && !strcmp(rli->group_relay_log_name,rli->event_relay_log_name)))
        {
          errmsg = "Error purging processed logs";
          goto err;
        }
      }
      else
      {
        /*
          If hot_log is set, then we already have a lock on
          LOCK_log.  If not, we have to get the lock.

          According to Sasha, the only time this code will ever be executed
          is if we are recovering from a bug.
        */
        if (rli->relay_log.find_next_log(&rli->linfo, !hot_log))
        {
          errmsg = "error switching to the next log";
          goto err;
        }
        rli->event_relay_log_pos = BIN_LOG_HEADER_SIZE;
        strmake(rli->event_relay_log_name,rli->linfo.log_file_name,
                sizeof(rli->event_relay_log_name)-1);
        flush_relay_log_info(rli);
      }

      /*
        Now we want to open this next log. To know if it's a hot log (the one
        being written by the I/O thread now) or a cold log, we can use
        is_active(); if it is hot, we use the I/O cache; if it's cold we open
        the file normally. But if is_active() reports that the log is hot, this
        may change between the test and the consequence of the test. So we may
        open the I/O cache whereas the log is now cold, which is nonsense.
        To guard against this, we need to have LOCK_log.
      */

      DBUG_PRINT("info",("hot_log: %d",hot_log));
      if (!hot_log) /* if hot_log, we already have this mutex */
        mysql_mutex_lock(log_lock);
      if (rli->relay_log.is_active(rli->linfo.log_file_name))
      {
#ifdef EXTRA_DEBUG
        if (global_system_variables.log_warnings)
          sql_print_information("next log '%s' is currently active",
                                rli->linfo.log_file_name);
#endif
        rli->cur_log= cur_log= rli->relay_log.get_log_file();
        rli->cur_log_old_open_count= rli->relay_log.get_open_count();
        DBUG_ASSERT(rli->cur_log_fd == -1);

        /*
          Read pointer has to be at the start since we are the only
          reader.
          We must keep the LOCK_log to read the 4 first bytes, as this is a hot
          log (same as when we call read_log_event() above: for a hot log we
          take the mutex).
        */
        if (check_binlog_magic(cur_log,&errmsg))
        {
          if (!hot_log)
            mysql_mutex_unlock(log_lock);
          goto err;
        }
        if (!hot_log)
          mysql_mutex_unlock(log_lock);
        continue;
      }
      if (!hot_log)
        mysql_mutex_unlock(log_lock);
      /*
        if we get here, the log was not hot, so we will have to open it
        ourselves. We are sure that the log is still not hot now (a log can get
        from hot to cold, but not from cold to hot). No need for LOCK_log.
      */
#ifdef EXTRA_DEBUG
      if (global_system_variables.log_warnings)
        sql_print_information("next log '%s' is not active",
                              rli->linfo.log_file_name);
#endif
      // open_binlog() will check the magic header
      if ((rli->cur_log_fd=open_binlog(cur_log,rli->linfo.log_file_name,
                                       &errmsg)) <0)
        goto err;
    }
    else
    {
      /*
        Read failed with a non-EOF error.
        TODO: come up with something better to handle this error
      */
      if (hot_log)
        mysql_mutex_unlock(log_lock);
      sql_print_error("Slave SQL thread: I/O error reading \
event(errno: %d  cur_log->error: %d)",
                      my_errno,cur_log->error);
      // set read position to the beginning of the event
      my_b_seek(cur_log,rli->event_relay_log_pos);
      /* otherwise, we have had a partial read */
      errmsg = "Aborting slave SQL thread because of partial event read";
      break;                                    // To end of function
    }
  }
  if (!errmsg && global_system_variables.log_warnings)
  {
    sql_print_information("Error reading relay log event: %s",
                          "slave SQL thread was killed");
    DBUG_RETURN(0);
  }

err:
  if (errmsg)
    sql_print_error("Error reading relay log event: %s", errmsg);
  DBUG_RETURN(0);
}

/*
  Rotate a relay log (this is used only by FLUSH LOGS; the automatic rotation
  because of size is simpler because when we do it we already have all relevant
  locks; here we don't, so this function is mainly taking locks).
  Returns nothing as we cannot catch any error (MYSQL_BIN_LOG::new_file()
  is void).
*/

void rotate_relay_log(Master_info* mi)
{
  DBUG_ENTER("rotate_relay_log");
  Relay_log_info* rli= &mi->rli;

  DBUG_EXECUTE_IF("crash_before_rotate_relaylog", abort(););

  /*
     We need to test inited because otherwise, new_file() will attempt to lock
     LOCK_log, which may not be inited (if we're not a slave).
  */
  if (!rli->inited)
  {
    DBUG_PRINT("info", ("rli->inited == 0"));
    goto end;
  }

  /* If the relay log is closed, new_file() will do nothing. */
  rli->relay_log.new_file();

  /*
    We harvest now, because otherwise BIN_LOG_HEADER_SIZE will not immediately
    be counted, so imagine a succession of FLUSH LOGS  and assume the slave
    threads are started:
    relay_log_space decreases by the size of the deleted relay log, but does
    not increase, so flush-after-flush we may become negative, which is wrong.
    Even if this will be corrected as soon as a query is replicated on the
    slave (because the I/O thread will then call harvest_bytes_written() which
    will harvest all these BIN_LOG_HEADER_SIZE we forgot), it may give strange
    output in SHOW SLAVE STATUS meanwhile. So we harvest now.
    If the log is closed, then this will just harvest the last writes, probably
    0 as they probably have been harvested.
  */
  rli->relay_log.harvest_bytes_written(&rli->log_space_total);
end:
  DBUG_VOID_RETURN;
}


/**
   Detects, based on master's version (as found in the relay log), if master
   has a certain bug.
   @param rli Relay_log_info which tells the master's version
   @param bug_id Number of the bug as found in bugs.mysql.com
   @param report bool report error message, default TRUE

   @param pred Predicate function that will be called with @c param to
   check for the bug. If the function return @c true, the bug is present,
   otherwise, it is not.

   @param param  State passed to @c pred function.

   @return TRUE if master has the bug, FALSE if it does not.
*/
bool rpl_master_has_bug(const Relay_log_info *rli, uint bug_id, bool report,
                        bool (*pred)(const void *), const void *param)
{
  struct st_version_range_for_one_bug {
    uint        bug_id;
    const uchar introduced_in[3]; // first version with bug
    const uchar fixed_in[3];      // first version with fix
  };
  static struct st_version_range_for_one_bug versions_for_all_bugs[]=
  {
    {24432, { 5, 0, 24 }, { 5, 0, 38 } },
    {24432, { 5, 1, 12 }, { 5, 1, 17 } },
    {33029, { 5, 0,  0 }, { 5, 0, 58 } },
    {33029, { 5, 1,  0 }, { 5, 1, 12 } },
    {37426, { 5, 1,  0 }, { 5, 1, 26 } },
  };
  const uchar *master_ver=
    rli->relay_log.description_event_for_exec->server_version_split;

  DBUG_ASSERT(sizeof(rli->relay_log.description_event_for_exec->server_version_split) == 3);

  for (uint i= 0;
       i < sizeof(versions_for_all_bugs)/sizeof(*versions_for_all_bugs);i++)
  {
    const uchar *introduced_in= versions_for_all_bugs[i].introduced_in,
      *fixed_in= versions_for_all_bugs[i].fixed_in;
    if ((versions_for_all_bugs[i].bug_id == bug_id) &&
        (memcmp(introduced_in, master_ver, 3) <= 0) &&
        (memcmp(fixed_in,      master_ver, 3) >  0) &&
        (pred == NULL || (*pred)(param)))
    {
      if (!report)
	return TRUE;
      // a short message for SHOW SLAVE STATUS (message length constraints)
      my_printf_error(ER_UNKNOWN_ERROR, "master may suffer from"
                      " http://bugs.mysql.com/bug.php?id=%u"
                      " so slave stops; check error log on slave"
                      " for more info", MYF(0), bug_id);
      // a verbose message for the error log
      rli->report(ERROR_LEVEL, ER_UNKNOWN_ERROR,
                  "According to the master's version ('%s'),"
                  " it is probable that master suffers from this bug:"
                      " http://bugs.mysql.com/bug.php?id=%u"
                      " and thus replicating the current binary log event"
                      " may make the slave's data become different from the"
                      " master's data."
                      " To take no risk, slave refuses to replicate"
                      " this event and stops."
                      " We recommend that all updates be stopped on the"
                      " master and slave, that the data of both be"
                      " manually synchronized,"
                      " that master's binary logs be deleted,"
                      " that master be upgraded to a version at least"
                      " equal to '%d.%d.%d'. Then replication can be"
                      " restarted.",
                      rli->relay_log.description_event_for_exec->server_version,
                      bug_id,
                      fixed_in[0], fixed_in[1], fixed_in[2]);
      return TRUE;
    }
  }
  return FALSE;
}

/**
   BUG#33029, For all 5.0 up to 5.0.58 exclusive, and 5.1 up to 5.1.12
   exclusive, if one statement in a SP generated AUTO_INCREMENT value
   by the top statement, all statements after it would be considered
   generated AUTO_INCREMENT value by the top statement, and a
   erroneous INSERT_ID value might be associated with these statement,
   which could cause duplicate entry error and stop the slave.

   Detect buggy master to work around.
 */
bool rpl_master_erroneous_autoinc(THD *thd)
{
  if (active_mi && active_mi->rli.sql_thd == thd)
  {
    Relay_log_info *rli= &active_mi->rli;
    DBUG_EXECUTE_IF("simulate_bug33029", return TRUE;);
    return rpl_master_has_bug(rli, 33029, FALSE, NULL, NULL);
  }
  return FALSE;
}

#ifdef HAVE_EXPLICIT_TEMPLATE_INSTANTIATION
template class I_List_iterator<i_string>;
template class I_List_iterator<i_string_pair>;
#endif

/**
  @} (end of group Replication)
*/

#endif /* HAVE_REPLICATION */<|MERGE_RESOLUTION|>--- conflicted
+++ resolved
@@ -491,12 +491,8 @@
   if (!mi->inited)
     DBUG_RETURN(0); /* successfully do nothing */
   int error,force_all = (thread_mask & SLAVE_FORCE_ALL);
-<<<<<<< HEAD
-  pthread_mutex_t *sql_lock = &mi->rli.run_lock, *io_lock = &mi->run_lock;
-  pthread_mutex_t *log_lock= mi->rli.relay_log.get_log_lock();
-=======
   mysql_mutex_t *sql_lock = &mi->rli.run_lock, *io_lock = &mi->run_lock;
->>>>>>> 51caeae9
+  mysql_mutex_t *log_lock= mi->rli.relay_log.get_log_lock();
 
   if (thread_mask & (SLAVE_IO|SLAVE_FORCE_ALL))
   {
@@ -509,7 +505,7 @@
         !force_all)
       DBUG_RETURN(error);
 
-    pthread_mutex_lock(log_lock);
+    mysql_mutex_lock(log_lock);
 
     DBUG_PRINT("info",("Flushing relay log and master info file."));
     if (current_thd)
@@ -523,7 +519,7 @@
     if (my_sync(mi->fd, MYF(MY_WME)))
       DBUG_RETURN(ER_ERROR_DURING_FLUSH_LOGS);
 
-    pthread_mutex_unlock(log_lock);
+    mysql_mutex_unlock(log_lock);
   }
   if (thread_mask & (SLAVE_SQL|SLAVE_FORCE_ALL))
   {
@@ -536,7 +532,7 @@
         !force_all)
       DBUG_RETURN(error);
 
-    pthread_mutex_lock(log_lock);
+    mysql_mutex_lock(log_lock);
 
     DBUG_PRINT("info",("Flushing relay-log info file."));
     if (current_thd)
@@ -547,7 +543,7 @@
     if (my_sync(mi->rli.info_fd, MYF(MY_WME)))
       DBUG_RETURN(ER_ERROR_DURING_FLUSH_LOGS);
 
-    pthread_mutex_unlock(log_lock);
+    mysql_mutex_unlock(log_lock);
   }
   DBUG_RETURN(0); 
 }
