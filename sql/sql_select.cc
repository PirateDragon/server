--- conflicted
+++ resolved
@@ -11950,25 +11950,17 @@
     We check order_item->fixed because Item_func_group_concat can put
     arguments for which fix_fields already was called.
   */
-<<<<<<< HEAD
+  thd->lex->current_select->is_item_list_lookup= 1;
   if (!order_item->fixed &&
       (order_item->fix_fields(thd, order->item) ||
        (order_item= *order->item)->check_cols(1) ||
        thd->is_fatal_error))
+  {
+    thd->lex->current_select->is_item_list_lookup= 0;
     return TRUE; /* Wrong field. */
-
-=======
-  thd->lex->current_select->is_item_list_lookup= 1;
-  if (!it->fixed &&
-      (it->fix_fields(thd, tables, order->item) ||
-       (it= *order->item)->check_cols(1) ||
-       thd->is_fatal_error))
-  {
-    thd->lex->current_select->is_item_list_lookup= 0;
-    return 1;					// Wrong field 
   }
   thd->lex->current_select->is_item_list_lookup= 0;
->>>>>>> f0a8cdff
+
   uint el= all_fields.elements;
   all_fields.push_front(order_item); /* Add new field to field list. */
   ref_pointer_array[el]= order_item;
