--- conflicted
+++ resolved
@@ -573,15 +573,12 @@
       file->ha_rnd_end();
   }
 
-<<<<<<< HEAD
-  /* Signal we should use orignal column read and write maps */
-  sort_form->column_bitmaps_set(save_read_set, save_write_set);
-
-=======
   if (thd->net.report_error)
     DBUG_RETURN(HA_POS_ERROR);
   
->>>>>>> d8d8c084
+  /* Signal we should use orignal column read and write maps */
+  sort_form->column_bitmaps_set(save_read_set, save_write_set);
+
   DBUG_PRINT("test",("error: %d  indexpos: %d",error,indexpos));
   if (error != HA_ERR_END_OF_FILE)
   {
