#ifndef ITEM_CMPFUNC_INCLUDED
#define ITEM_CMPFUNC_INCLUDED
/* Copyright (c) 2000, 2015, Oracle and/or its affiliates.
   Copyright (c) 2009, 2016, MariaDB

   This program is free software; you can redistribute it and/or modify
   it under the terms of the GNU General Public License as published by
   the Free Software Foundation; version 2 of the License.

   This program is distributed in the hope that it will be useful,
   but WITHOUT ANY WARRANTY; without even the implied warranty of
   MERCHANTABILITY or FITNESS FOR A PARTICULAR PURPOSE.  See the
   GNU General Public License for more details.

   You should have received a copy of the GNU General Public License
   along with this program; if not, write to the Free Software
   Foundation, Inc., 51 Franklin Street, Fifth Floor, Boston, MA  02110-1301, USA */


/* compare and test functions */

#ifdef USE_PRAGMA_INTERFACE
#pragma interface			/* gcc class implementation */
#endif

#include "item_func.h"             /* Item_int_func, Item_bool_func */
#define PCRE_STATIC 1             /* Important on Windows */
#include "pcre.h"                 /* pcre header file */
#include "item.h"

extern Item_result item_cmp_type(Item_result a,Item_result b);
inline Item_result item_cmp_type(const Item *a, const Item *b)
{
  return item_cmp_type(a->cmp_type(), b->cmp_type());
}
inline Item_result item_cmp_type(Item_result a, const Item *b)
{
  return item_cmp_type(a, b->cmp_type());
}
class Item_bool_func2;
class Arg_comparator;

typedef int (Arg_comparator::*arg_cmp_func)();

typedef int (*Item_field_cmpfunc)(Item *f1, Item *f2, void *arg); 

class Arg_comparator: public Sql_alloc
{
  Item **a, **b;
  Item_result m_compare_type;
  CHARSET_INFO *m_compare_collation;
  arg_cmp_func func;
  Item_func_or_sum *owner;
  bool set_null;                   // TRUE <=> set owner->null_value
  Arg_comparator *comparators;   // used only for compare_row()
  double precision;
  /* Fields used in DATE/DATETIME comparison. */
  THD *thd;
  Item *a_cache, *b_cache;         // Cached values of a and b items
                                   //   when one of arguments is NULL.
  int set_compare_func(Item_func_or_sum *owner, Item_result type);
  int set_cmp_func(Item_func_or_sum *owner_arg, Item **a1, Item **a2);

  int compare_temporal(enum_field_types type);
  int compare_e_temporal(enum_field_types type);

public:
  /* Allow owner function to use string buffers. */
  String value1, value2;

  Arg_comparator(): m_compare_type(STRING_RESULT),
    m_compare_collation(&my_charset_bin),
    set_null(TRUE), comparators(0), thd(0),
    a_cache(0), b_cache(0) {};
  Arg_comparator(Item **a1, Item **a2): a(a1), b(a2),
    m_compare_type(STRING_RESULT),
    m_compare_collation(&my_charset_bin),
    set_null(TRUE), comparators(0), thd(0),
    a_cache(0), b_cache(0) {};

public:
  inline int set_cmp_func(Item_func_or_sum *owner_arg,
			  Item **a1, Item **a2, bool set_null_arg)
  {
    set_null= set_null_arg;
    return set_cmp_func(owner_arg, a1, a2);
  }
  inline int compare() { return (this->*func)(); }

  int compare_string();		 // compare args[0] & args[1]
  int compare_real();            // compare args[0] & args[1]
  int compare_decimal();         // compare args[0] & args[1]
  int compare_int_signed();      // compare args[0] & args[1]
  int compare_int_signed_unsigned();
  int compare_int_unsigned_signed();
  int compare_int_unsigned();
  int compare_row();             // compare args[0] & args[1]
  int compare_e_string();	 // compare args[0] & args[1]
  int compare_e_real();          // compare args[0] & args[1]
  int compare_e_decimal();       // compare args[0] & args[1]
  int compare_e_int();           // compare args[0] & args[1]
  int compare_e_int_diff_signedness();
  int compare_e_row();           // compare args[0] & args[1]
  int compare_real_fixed();
  int compare_e_real_fixed();
  int compare_datetime()   { return compare_temporal(MYSQL_TYPE_DATETIME); }
  int compare_e_datetime() { return compare_e_temporal(MYSQL_TYPE_DATETIME); }
  int compare_time()       { return compare_temporal(MYSQL_TYPE_TIME); }
  int compare_e_time()     { return compare_e_temporal(MYSQL_TYPE_TIME); }

  Item** cache_converted_constant(THD *thd, Item **value, Item **cache,
                                  Item_result type);
  static arg_cmp_func comparator_matrix [6][2];
  inline bool is_owner_equal_func()
  {
    return (owner->type() == Item::FUNC_ITEM &&
           ((Item_func*)owner)->functype() == Item_func::EQUAL_FUNC);
  }
  Item_result compare_type() const { return m_compare_type; }
  CHARSET_INFO *compare_collation() const { return m_compare_collation; }
  Arg_comparator *subcomparators() const { return comparators; }
  void cleanup()
  {
    delete [] comparators;
    comparators= 0;
  }
  friend class Item_func;
  friend class Item_bool_rowready_func2;
};


class SEL_ARG;
struct KEY_PART;

class Item_bool_func :public Item_int_func
{
protected:
  /*
    Build a SEL_TREE for a simple predicate
    @param  param       PARAM from SQL_SELECT::test_quick_select
    @param  field       field in the predicate
    @param  value       constant in the predicate
    @return Pointer to the tree built tree
  */
  virtual SEL_TREE *get_func_mm_tree(RANGE_OPT_PARAM *param,
                                     Field *field, Item *value)
  {
    DBUG_ENTER("Item_bool_func::get_func_mm_tree");
    DBUG_ASSERT(0);
    DBUG_RETURN(0);
  }
  /*
    Return the full select tree for "field_item" and "value":
    - a single SEL_TREE if the field is not in a multiple equality, or
    - a conjuction of all SEL_TREEs for all fields from
      the same multiple equality with "field_item".
  */
  SEL_TREE *get_full_func_mm_tree(RANGE_OPT_PARAM *param,
                                  Item_field *field_item, Item *value);
  /**
    Test if "item" and "value" are suitable for the range optimization
    and get their full select tree.

    "Suitable" means:
    - "item" is a field or a field reference
    - "value" is NULL                (e.g. WHERE field IS NULL), or
      "value" is an unexpensive item (e.g. WHERE field OP value)

    @param item  - the argument that is checked to be a field
    @param value - the other argument
    @returns - NULL if the arguments are not suitable for the range optimizer.
    @returns - the full select tree if the arguments are suitable.
  */
  SEL_TREE *get_full_func_mm_tree_for_args(RANGE_OPT_PARAM *param,
                                           Item *item, Item *value)
  {
    DBUG_ENTER("Item_bool_func::get_full_func_mm_tree_for_args");
    Item *field= item->real_item();
    if (field->type() == Item::FIELD_ITEM && !field->const_item() &&
        (!value || !value->is_expensive()))
      DBUG_RETURN(get_full_func_mm_tree(param, (Item_field *) field, value));
    DBUG_RETURN(NULL);
  }
  SEL_TREE *get_mm_parts(RANGE_OPT_PARAM *param, Field *field,
                         Item_func::Functype type, Item *value);
  SEL_TREE *get_ne_mm_tree(RANGE_OPT_PARAM *param,
                           Field *field, Item *lt_value, Item *gt_value);
  virtual SEL_ARG *get_mm_leaf(RANGE_OPT_PARAM *param, Field *field,
                               KEY_PART *key_part,
                               Item_func::Functype type, Item *value);
public:
  Item_bool_func(THD *thd): Item_int_func(thd) {}
  Item_bool_func(THD *thd, Item *a): Item_int_func(thd, a) {}
  Item_bool_func(THD *thd, Item *a, Item *b): Item_int_func(thd, a, b) {}
  Item_bool_func(THD *thd, Item *a, Item *b, Item *c): Item_int_func(thd, a, b, c) {}
  Item_bool_func(THD *thd, List<Item> &list): Item_int_func(thd, list) { }
  Item_bool_func(THD *thd, Item_bool_func *item) :Item_int_func(thd, item) {}
  bool is_bool_type() { return true; }
  virtual CHARSET_INFO *compare_collation() const { return NULL; }
  void fix_length_and_dec() { decimals=0; max_length=1; }
  uint decimal_precision() const { return 1; }
  bool need_parentheses_in_default() { return true; }
};


/**
  Abstract Item class, to represent <code>X IS [NOT] (TRUE | FALSE)</code>
  boolean predicates.
*/

class Item_func_truth : public Item_bool_func
{
public:
  virtual bool val_bool();
  virtual longlong val_int();
  virtual void fix_length_and_dec();
  virtual void print(String *str, enum_query_type query_type);

protected:
  Item_func_truth(THD *thd, Item *a, bool a_value, bool a_affirmative):
    Item_bool_func(thd, a), value(a_value), affirmative(a_affirmative)
  {}

  ~Item_func_truth()
  {}
private:
  /**
    True for <code>X IS [NOT] TRUE</code>,
    false for <code>X IS [NOT] FALSE</code> predicates.
  */
  const bool value;
  /**
    True for <code>X IS Y</code>, false for <code>X IS NOT Y</code> predicates.
  */
  const bool affirmative;
};


/**
  This Item represents a <code>X IS TRUE</code> boolean predicate.
*/

class Item_func_istrue : public Item_func_truth
{
public:
  Item_func_istrue(THD *thd, Item *a): Item_func_truth(thd, a, true, true) {}
  ~Item_func_istrue() {}
  virtual const char* func_name() const { return "istrue"; }
  Item *get_copy(THD *thd, MEM_ROOT *mem_root)
  { return get_item_copy<Item_func_istrue>(thd, mem_root, this); }
};


/**
  This Item represents a <code>X IS NOT TRUE</code> boolean predicate.
*/

class Item_func_isnottrue : public Item_func_truth
{
public:
  Item_func_isnottrue(THD *thd, Item *a):
    Item_func_truth(thd, a, true, false) {}
  ~Item_func_isnottrue() {}
  virtual const char* func_name() const { return "isnottrue"; }
  Item *get_copy(THD *thd, MEM_ROOT *mem_root)
  { return get_item_copy<Item_func_isnottrue>(thd, mem_root, this); }
};


/**
  This Item represents a <code>X IS FALSE</code> boolean predicate.
*/

class Item_func_isfalse : public Item_func_truth
{
public:
  Item_func_isfalse(THD *thd, Item *a): Item_func_truth(thd, a, false, true) {}
  ~Item_func_isfalse() {}
  virtual const char* func_name() const { return "isfalse"; }
  Item *get_copy(THD *thd, MEM_ROOT *mem_root)
  { return get_item_copy<Item_func_isfalse>(thd, mem_root, this); }
};


/**
  This Item represents a <code>X IS NOT FALSE</code> boolean predicate.
*/

class Item_func_isnotfalse : public Item_func_truth
{
public:
  Item_func_isnotfalse(THD *thd, Item *a):
    Item_func_truth(thd, a, false, false) {}
  ~Item_func_isnotfalse() {}
  virtual const char* func_name() const { return "isnotfalse"; }
  Item *get_copy(THD *thd, MEM_ROOT *mem_root)
  { return get_item_copy<Item_func_isnotfalse>(thd, mem_root, this); }
};


class Item_cache;
#define UNKNOWN (-1)


/*
  Item_in_optimizer(left_expr, Item_in_subselect(...))

  Item_in_optimizer is used to wrap an instance of Item_in_subselect. This
  class does the following:
   - Evaluate the left expression and store it in Item_cache_* object (to
     avoid re-evaluating it many times during subquery execution)
   - Shortcut the evaluation of "NULL IN (...)" to NULL in the cases where we
     don't care if the result is NULL or FALSE.

  NOTE
    It is not quite clear why the above listed functionality should be
    placed into a separate class called 'Item_in_optimizer'.
*/

class Item_in_optimizer: public Item_bool_func
{
protected:
  Item_cache *cache;
  Item *expr_cache;
  bool save_cache;
  /* 
    Stores the value of "NULL IN (SELECT ...)" for uncorrelated subqueries:
      UNKNOWN - "NULL in (SELECT ...)" has not yet been evaluated
      FALSE   - result is FALSE
      TRUE    - result is NULL
  */
  int result_for_null_param;
public:
  Item_in_optimizer(THD *thd, Item *a, Item *b):
    Item_bool_func(thd, a, b), cache(0), expr_cache(0),
    save_cache(0), result_for_null_param(UNKNOWN)
  { with_subselect= true; }
  bool fix_fields(THD *, Item **);
  bool fix_left(THD *thd);
  table_map not_null_tables() const { return 0; }
  bool is_null();
  longlong val_int();
  void cleanup();
  const char *func_name() const { return "<in_optimizer>"; }
  Item_cache **get_cache() { return &cache; }
  void keep_top_level_cache();
  Item *transform(THD *thd, Item_transformer transformer, uchar *arg);
  virtual Item *expr_cache_insert_transformer(THD *thd, uchar *unused);
  bool is_expensive_processor(void *arg);
  bool is_expensive();
  void set_join_tab_idx(uint join_tab_idx_arg)
  { args[1]->set_join_tab_idx(join_tab_idx_arg); }
  virtual void get_cache_parameters(List<Item> &parameters);
  bool is_top_level_item();
  bool eval_not_null_tables(void *opt_arg);
  void fix_after_pullout(st_select_lex *new_parent, Item **ref);
  bool invisible_mode();
  void reset_cache() { cache= NULL; }
  Item *get_copy(THD *thd, MEM_ROOT *mem_root)
  { return get_item_copy<Item_in_optimizer>(thd, mem_root, this); }
};


/*
  Functions and operators with two arguments that can use range optimizer.
*/
class Item_bool_func2 :public Item_bool_func
{                                              /* Bool with 2 string args */
protected:
  void add_key_fields_optimize_op(JOIN *join, KEY_FIELD **key_fields,
                                  uint *and_level, table_map usable_tables,
                                  SARGABLE_PARAM **sargables, bool equal_func);
public:
  Item_bool_func2(THD *thd, Item *a, Item *b):
    Item_bool_func(thd, a, b) { }

  bool is_null() { return MY_TEST(args[0]->is_null() || args[1]->is_null()); }
  COND *remove_eq_conds(THD *thd, Item::cond_result *cond_value,
                        bool top_level);
  bool count_sargable_conds(void *arg);
  /*
    Specifies which result type the function uses to compare its arguments.
    This method is used in equal field propagation.
  */
  virtual Item_result compare_type() const
  {
    /*
      Have STRING_RESULT by default, which means the function compares
      val_str() results of the arguments. This is suitable for Item_func_like
      and for Item_func_spatial_rel.
      Note, Item_bool_rowready_func2 overrides this default behaviour.
    */
    return STRING_RESULT;
  }
  SEL_TREE *get_mm_tree(RANGE_OPT_PARAM *param, Item **cond_ptr)
  {
    DBUG_ENTER("Item_bool_func2::get_mm_tree");
    DBUG_ASSERT(arg_count == 2);
    SEL_TREE *ftree= get_full_func_mm_tree_for_args(param, args[0], args[1]);
    if (!ftree)
      ftree= Item_func::get_mm_tree(param, cond_ptr);
    DBUG_RETURN(ftree);
  }
};


/**
  A class for functions and operators that can use the range optimizer and
  have a reverse function/operator that can also use the range optimizer,
  so this condition:
    WHERE value OP field
  can be optimized as equivalent to:
    WHERE field REV_OP value

  This class covers:
  - scalar comparison predicates:  <, <=, =, <=>, >=, >
  - MBR and precise spatial relation predicates (e.g. SP_TOUCHES(x,y))

  For example:
    WHERE 10 > field
  can be optimized as:
    WHERE field < 10
*/
class Item_bool_func2_with_rev :public Item_bool_func2
{
protected:
  SEL_TREE *get_func_mm_tree(RANGE_OPT_PARAM *param,
                             Field *field, Item *value)
  {
    DBUG_ENTER("Item_bool_func2_with_rev::get_func_mm_tree");
    Item_func::Functype func_type=
      (value != arguments()[0]) ? functype() : rev_functype();
    DBUG_RETURN(get_mm_parts(param, field, func_type, value));
  }
public:
  Item_bool_func2_with_rev(THD *thd, Item *a, Item *b):
    Item_bool_func2(thd, a, b) { }
  virtual enum Functype rev_functype() const= 0;
  SEL_TREE *get_mm_tree(RANGE_OPT_PARAM *param, Item **cond_ptr)
  {
    DBUG_ENTER("Item_bool_func2_with_rev::get_mm_tree");
    DBUG_ASSERT(arg_count == 2);
    SEL_TREE *ftree;
    /*
      Even if get_full_func_mm_tree_for_args(param, args[0], args[1]) will not
      return a range predicate it may still be possible to create one
      by reversing the order of the operands. Note that this only
      applies to predicates where both operands are fields. Example: A
      query of the form

         WHERE t1.a OP t2.b

      In this case, args[0] == t1.a and args[1] == t2.b.
      When creating range predicates for t2,
      get_full_func_mm_tree_for_args(param, args[0], args[1])
      will return NULL because 'field' belongs to t1 and only
      predicates that applies to t2 are of interest. In this case a
      call to get_full_func_mm_tree_for_args() with reversed operands
      may succeed.
    */
    if (!(ftree= get_full_func_mm_tree_for_args(param, args[0], args[1])) &&
        !(ftree= get_full_func_mm_tree_for_args(param, args[1], args[0])))
      ftree= Item_func::get_mm_tree(param, cond_ptr);
    DBUG_RETURN(ftree);
  }
};


class Item_bool_rowready_func2 :public Item_bool_func2_with_rev
{
protected:
  Arg_comparator cmp;
public:
  Item_bool_rowready_func2(THD *thd, Item *a, Item *b):
    Item_bool_func2_with_rev(thd, a, b), cmp(tmp_arg, tmp_arg + 1)
  {
    allowed_arg_cols= 0;  // Fetch this value from first argument
  }
  void print(String *str, enum_query_type query_type)
  {
    Item_func::print_op(str, query_type);
  }
  Item *neg_transformer(THD *thd);
  virtual Item *negated_item(THD *thd);
  Item* propagate_equal_fields(THD *thd, const Context &ctx, COND_EQUAL *cond)
  {
    Item_args::propagate_equal_fields(thd,
                                      Context(ANY_SUBST,
                                              cmp.compare_type(),
                                              compare_collation()),
                                      cond);
    return this;
  }
  void fix_length_and_dec();
  int set_cmp_func()
  {
    return cmp.set_cmp_func(this, tmp_arg, tmp_arg + 1, true);
  }
  CHARSET_INFO *compare_collation() const { return cmp.compare_collation(); }
  Item_result compare_type() const { return cmp.compare_type(); }
  Arg_comparator *get_comparator() { return &cmp; }
  void cleanup()
  {
    Item_bool_func2::cleanup();
    cmp.cleanup();
  }
  void add_key_fields(JOIN *join, KEY_FIELD **key_fields,
                      uint *and_level, table_map usable_tables,
                      SARGABLE_PARAM **sargables)
  {
    return add_key_fields_optimize_op(join, key_fields, and_level,
                                      usable_tables, sargables, false);
  }
  Item *build_clone(THD *thd, MEM_ROOT *mem_root)
  {
    Item_bool_rowready_func2 *clone=
      (Item_bool_rowready_func2 *) Item_func::build_clone(thd, mem_root);
    if (clone)
    {
      clone->cmp.comparators= 0;
    }
    return clone;
  }      

};

/**
  XOR inherits from Item_bool_func because it is not optimized yet.
  Later, when XOR is optimized, it needs to inherit from
  Item_cond instead. See WL#5800. 
*/
class Item_func_xor :public Item_bool_func
{
public:
  Item_func_xor(THD *thd, Item *i1, Item *i2): Item_bool_func(thd, i1, i2) {}
  enum Functype functype() const { return XOR_FUNC; }
  const char *func_name() const { return "xor"; }
  void print(String *str, enum_query_type query_type)
  { Item_func::print_op(str, query_type); }
  longlong val_int();
  Item *neg_transformer(THD *thd);
  Item* propagate_equal_fields(THD *thd, const Context &ctx, COND_EQUAL *cond)
  {
    Item_args::propagate_equal_fields(thd, Context_boolean(), cond);
    return this;
  }
  Item *get_copy(THD *thd, MEM_ROOT *mem_root)
  { return get_item_copy<Item_func_xor>(thd, mem_root, this); }
};

class Item_func_not :public Item_bool_func
{
  bool abort_on_null;
public:
  Item_func_not(THD *thd, Item *a):
    Item_bool_func(thd, a), abort_on_null(FALSE) {}
  virtual void top_level_item() { abort_on_null= 1; }
  bool is_top_level_item() { return abort_on_null; }
  longlong val_int();
  enum Functype functype() const { return NOT_FUNC; }
  const char *func_name() const { return "not"; }
  Item *neg_transformer(THD *thd);
  bool fix_fields(THD *, Item **);
  virtual void print(String *str, enum_query_type query_type);
  Item *get_copy(THD *thd, MEM_ROOT *mem_root)
  { return get_item_copy<Item_func_not>(thd, mem_root, this); }
};

class Item_maxmin_subselect;

/*
  trigcond<param>(arg) ::= param? arg : TRUE

  The class Item_func_trig_cond is used for guarded predicates 
  which are employed only for internal purposes.
  A guarded predicate is an object consisting of an a regular or
  a guarded predicate P and a pointer to a boolean guard variable g. 
  A guarded predicate P/g is evaluated to true if the value of the
  guard g is false, otherwise it is evaluated to the same value that
  the predicate P: val(P/g)= g ? val(P):true.
  Guarded predicates allow us to include predicates into a conjunction
  conditionally. Currently they are utilized for pushed down predicates
  in queries with outer join operations.

  In the future, probably, it makes sense to extend this class to
  the objects consisting of three elements: a predicate P, a pointer
  to a variable g and a firing value s with following evaluation
  rule: val(P/g,s)= g==s? val(P) : true. It will allow us to build only
  one item for the objects of the form P/g1/g2... 

  Objects of this class are built only for query execution after
  the execution plan has been already selected. That's why this
  class needs only val_int out of generic methods. 
 
  Current uses of Item_func_trig_cond objects:
   - To wrap selection conditions when executing outer joins
   - To wrap condition that is pushed down into subquery
*/

class Item_func_trig_cond: public Item_bool_func
{
  bool *trig_var;
public:
  Item_func_trig_cond(THD *thd, Item *a, bool *f): Item_bool_func(thd, a)
  { trig_var= f; }
  longlong val_int() { return *trig_var ? args[0]->val_int() : 1; }
  enum Functype functype() const { return TRIG_COND_FUNC; };
  const char *func_name() const { return "trigcond"; };
  bool const_item() const { return FALSE; }
  bool *get_trig_var() { return trig_var; }
  void add_key_fields(JOIN *join, KEY_FIELD **key_fields,
                      uint *and_level, table_map usable_tables,
                      SARGABLE_PARAM **sargables);
  Item *get_copy(THD *thd, MEM_ROOT *mem_root)
  { return get_item_copy<Item_func_trig_cond>(thd, mem_root, this); }
};

class Item_func_not_all :public Item_func_not
{
  /* allow to check presence of values in max/min optimization */
  Item_sum_hybrid *test_sum_item;
  Item_maxmin_subselect *test_sub_item;

public:
  bool show;

  Item_func_not_all(THD *thd, Item *a):
    Item_func_not(thd, a), test_sum_item(0), test_sub_item(0), show(0)
    {}
  table_map not_null_tables() const { return 0; }
  longlong val_int();
  enum Functype functype() const { return NOT_ALL_FUNC; }
  const char *func_name() const { return "<not>"; }
  bool fix_fields(THD *thd, Item **ref)
    {return Item_func::fix_fields(thd, ref);}
  virtual void print(String *str, enum_query_type query_type);
  void set_sum_test(Item_sum_hybrid *item) { test_sum_item= item; test_sub_item= 0; };
  void set_sub_test(Item_maxmin_subselect *item) { test_sub_item= item; test_sum_item= 0;};
  bool empty_underlying_subquery();
  Item *neg_transformer(THD *thd);
};


class Item_func_nop_all :public Item_func_not_all
{
public:

  Item_func_nop_all(THD *thd, Item *a): Item_func_not_all(thd, a) {}
  longlong val_int();
  const char *func_name() const { return "<nop>"; }
  Item *neg_transformer(THD *thd);
};


class Item_func_eq :public Item_bool_rowready_func2
{
  bool abort_on_null;
public:
  Item_func_eq(THD *thd, Item *a, Item *b):
    Item_bool_rowready_func2(thd, a, b),
    abort_on_null(false), in_equality_no(UINT_MAX)
  {}
  longlong val_int();
  enum Functype functype() const { return EQ_FUNC; }
  enum Functype rev_functype() const { return EQ_FUNC; }
  cond_result eq_cmp_result() const { return COND_TRUE; }
  const char *func_name() const { return "="; }
  void top_level_item() { abort_on_null= true; }
  Item *negated_item(THD *thd);
  COND *build_equal_items(THD *thd, COND_EQUAL *inherited,
                          bool link_item_fields,
                          COND_EQUAL **cond_equal_ref);
  void add_key_fields(JOIN *join, KEY_FIELD **key_fields,
                      uint *and_level, table_map usable_tables,
                      SARGABLE_PARAM **sargables)
  {
    return add_key_fields_optimize_op(join, key_fields, and_level,
                                      usable_tables, sargables, true);
  }
  bool check_equality(THD *thd, COND_EQUAL *cond, List<Item> *eq_list);
  /* 
    - If this equality is created from the subquery's IN-equality:
      number of the item it was created from, e.g. for
       (a,b) IN (SELECT c,d ...)  a=c will have in_equality_no=0, 
       and b=d will have in_equality_no=1.
    - Otherwise, UINT_MAX
  */
  uint in_equality_no;
  virtual uint exists2in_reserved_items() { return 1; };
  friend class  Arg_comparator;
  Item *get_copy(THD *thd, MEM_ROOT *mem_root)
  { return get_item_copy<Item_func_eq>(thd, mem_root, this); }
};

class Item_func_equal :public Item_bool_rowready_func2
{
public:
  Item_func_equal(THD *thd, Item *a, Item *b):
    Item_bool_rowready_func2(thd, a, b) {}
  longlong val_int();
  void fix_length_and_dec();
  table_map not_null_tables() const { return 0; }
  enum Functype functype() const { return EQUAL_FUNC; }
  enum Functype rev_functype() const { return EQUAL_FUNC; }
  cond_result eq_cmp_result() const { return COND_TRUE; }
  const char *func_name() const { return "<=>"; }
  Item *neg_transformer(THD *thd) { return 0; }
  void add_key_fields(JOIN *join, KEY_FIELD **key_fields,
                      uint *and_level, table_map usable_tables,
                      SARGABLE_PARAM **sargables)
  {
    return add_key_fields_optimize_op(join, key_fields, and_level,
                                      usable_tables, sargables, true);
  }
  Item *get_copy(THD *thd, MEM_ROOT *mem_root)
  { return get_item_copy<Item_func_equal>(thd, mem_root, this); }
};


class Item_func_ge :public Item_bool_rowready_func2
{
public:
  Item_func_ge(THD *thd, Item *a, Item *b):
    Item_bool_rowready_func2(thd, a, b) {};
  longlong val_int();
  enum Functype functype() const { return GE_FUNC; }
  enum Functype rev_functype() const { return LE_FUNC; }
  cond_result eq_cmp_result() const { return COND_TRUE; }
  const char *func_name() const { return ">="; }
  Item *negated_item(THD *thd);
  Item *get_copy(THD *thd, MEM_ROOT *mem_root)
  { return get_item_copy<Item_func_ge>(thd, mem_root, this); }
};


class Item_func_gt :public Item_bool_rowready_func2
{
public:
  Item_func_gt(THD *thd, Item *a, Item *b):
    Item_bool_rowready_func2(thd, a, b) {};
  longlong val_int();
  enum Functype functype() const { return GT_FUNC; }
  enum Functype rev_functype() const { return LT_FUNC; }
  cond_result eq_cmp_result() const { return COND_FALSE; }
  const char *func_name() const { return ">"; }
  Item *negated_item(THD *thd);
  Item *get_copy(THD *thd, MEM_ROOT *mem_root)
  { return get_item_copy<Item_func_gt>(thd, mem_root, this); }
};


class Item_func_le :public Item_bool_rowready_func2
{
public:
  Item_func_le(THD *thd, Item *a, Item *b):
    Item_bool_rowready_func2(thd, a, b) {};
  longlong val_int();
  enum Functype functype() const { return LE_FUNC; }
  enum Functype rev_functype() const { return GE_FUNC; }
  cond_result eq_cmp_result() const { return COND_TRUE; }
  const char *func_name() const { return "<="; }
  Item *negated_item(THD *thd);
  Item *get_copy(THD *thd, MEM_ROOT *mem_root)
  { return get_item_copy<Item_func_le>(thd, mem_root, this); }
};


class Item_func_lt :public Item_bool_rowready_func2
{
public:
  Item_func_lt(THD *thd, Item *a, Item *b):
    Item_bool_rowready_func2(thd, a, b) {}
  longlong val_int();
  enum Functype functype() const { return LT_FUNC; }
  enum Functype rev_functype() const { return GT_FUNC; }
  cond_result eq_cmp_result() const { return COND_FALSE; }
  const char *func_name() const { return "<"; }
  Item *negated_item(THD *thd);
  Item *get_copy(THD *thd, MEM_ROOT *mem_root)
  { return get_item_copy<Item_func_lt>(thd, mem_root, this); }
};


class Item_func_ne :public Item_bool_rowready_func2
{
protected:
  SEL_TREE *get_func_mm_tree(RANGE_OPT_PARAM *param,
                             Field *field, Item *value)
  {
    DBUG_ENTER("Item_func_ne::get_func_mm_tree");
    DBUG_RETURN(get_ne_mm_tree(param, field, value, value));
  }
public:
  Item_func_ne(THD *thd, Item *a, Item *b):
    Item_bool_rowready_func2(thd, a, b) {}
  longlong val_int();
  enum Functype functype() const { return NE_FUNC; }
  enum Functype rev_functype() const { return NE_FUNC; }
  cond_result eq_cmp_result() const { return COND_FALSE; }
  const char *func_name() const { return "<>"; }
  Item *negated_item(THD *thd);
  void add_key_fields(JOIN *join, KEY_FIELD **key_fields, uint *and_level,
                      table_map usable_tables, SARGABLE_PARAM **sargables);
  Item *get_copy(THD *thd, MEM_ROOT *mem_root)
  { return get_item_copy<Item_func_ne>(thd, mem_root, this); }
};


/*
  The class Item_func_opt_neg is defined to factor out the functionality
  common for the classes Item_func_between and Item_func_in. The objects
  of these classes can express predicates or there negations.
  The alternative approach would be to create pairs Item_func_between,
  Item_func_notbetween and Item_func_in, Item_func_notin.

*/

class Item_func_opt_neg :public Item_bool_func
{
protected:
  /*
    The result type that will be used for comparison.
    cmp_type() of all arguments are collected to here.
  */
  Item_result m_compare_type;
  /*
    The collation that will be used for comparison in case
    when m_compare_type is STRING_RESULT.
  */
  DTCollation cmp_collation;
public:
  bool negated;     /* <=> the item represents NOT <func> */
  bool pred_level;  /* <=> [NOT] <func> is used on a predicate level */
public:
  Item_func_opt_neg(THD *thd, Item *a, Item *b, Item *c):
    Item_bool_func(thd, a, b, c), negated(0), pred_level(0) {}
  Item_func_opt_neg(THD *thd, List<Item> &list):
    Item_bool_func(thd, list), negated(0), pred_level(0) {}
public:
  inline void negate() { negated= !negated; }
  inline void top_level_item() { pred_level= 1; }
  bool is_top_level_item() const { return pred_level; }
  Item *neg_transformer(THD *thd)
  {
    negated= !negated;
    return this;
  }
  bool eq(const Item *item, bool binary_cmp) const;
  CHARSET_INFO *compare_collation() const { return cmp_collation.collation; }
  Item* propagate_equal_fields(THD *, const Context &, COND_EQUAL *) = 0;
};


class Item_func_between :public Item_func_opt_neg
{
protected:
  SEL_TREE *get_func_mm_tree(RANGE_OPT_PARAM *param,
                             Field *field, Item *value);
public:
  String value0,value1,value2;
  /* TRUE <=> arguments will be compared as dates. */
  Item *compare_as_dates;
  Item_func_between(THD *thd, Item *a, Item *b, Item *c):
    Item_func_opt_neg(thd, a, b, c), compare_as_dates(FALSE) { }
  longlong val_int();
  enum Functype functype() const   { return BETWEEN; }
  const char *func_name() const { return "between"; }
  void fix_length_and_dec();
  virtual void print(String *str, enum_query_type query_type);
  bool eval_not_null_tables(void *opt_arg);
  void fix_after_pullout(st_select_lex *new_parent, Item **ref);
  bool count_sargable_conds(void *arg);
  void add_key_fields(JOIN *join, KEY_FIELD **key_fields,
                      uint *and_level, table_map usable_tables,
                      SARGABLE_PARAM **sargables);
  SEL_TREE *get_mm_tree(RANGE_OPT_PARAM *param, Item **cond_ptr);
  Item* propagate_equal_fields(THD *thd, const Context &ctx, COND_EQUAL *cond)
  {
    Item_args::propagate_equal_fields(thd,
                                      Context(ANY_SUBST,
                                              m_compare_type,
                                              compare_collation()),
                                      cond);
    return this;
  }
  Item *get_copy(THD *thd, MEM_ROOT *mem_root)
  { return get_item_copy<Item_func_between>(thd, mem_root, this); }
};


class Item_func_strcmp :public Item_int_func
{
  String value1, value2;
  DTCollation cmp_collation;
public:
  Item_func_strcmp(THD *thd, Item *a, Item *b):
    Item_int_func(thd, a, b) {}
  longlong val_int();
  uint decimal_precision() const { return 1; }
  const char *func_name() const { return "strcmp"; }
  void fix_length_and_dec()
  {
    agg_arg_charsets_for_comparison(cmp_collation, args, 2);
    fix_char_length(2); // returns "1" or "0" or "-1"
  }
  Item *get_copy(THD *thd, MEM_ROOT *mem_root)
  { return get_item_copy<Item_func_strcmp>(thd, mem_root, this); }
};


struct interval_range
{
  Item_result type;
  double dbl;
  my_decimal dec;
};

class Item_func_interval :public Item_int_func
{
  Item_row *row;
  bool use_decimal_comparison;
  interval_range *intervals;
public:
  Item_func_interval(THD *thd, Item_row *a):
    Item_int_func(thd, a), row(a), intervals(0)
  {
    allowed_arg_cols= 0;    // Fetch this value from first argument
  }
  longlong val_int();
  void fix_length_and_dec();
  const char *func_name() const { return "interval"; }
  uint decimal_precision() const { return 2; }
  void print(String *str, enum_query_type query_type)
  {
    str->append(func_name());
    print_args(str, 0, query_type);
  }
  Item *get_copy(THD *thd, MEM_ROOT *mem_root)
  { return get_item_copy<Item_func_interval>(thd, mem_root, this); }
};


class Item_func_coalesce :public Item_func_hybrid_field_type
{
public:
  Item_func_coalesce(THD *thd, Item *a, Item *b):
    Item_func_hybrid_field_type(thd, a, b) {}
  Item_func_coalesce(THD *thd, List<Item> &list):
    Item_func_hybrid_field_type(thd, list) {}
  double real_op();
  longlong int_op();
  String *str_op(String *);
  my_decimal *decimal_op(my_decimal *);
  bool date_op(MYSQL_TIME *ltime,uint fuzzydate);
  void fix_length_and_dec()
  {
    set_handler_by_field_type(agg_field_type(args, arg_count, true));
    fix_attributes(args, arg_count);
  }
  const char *func_name() const { return "coalesce"; }
  table_map not_null_tables() const { return 0; }
  Item *get_copy(THD *thd, MEM_ROOT *mem_root)
  { return get_item_copy<Item_func_coalesce>(thd, mem_root, this); }
};


/*
  Case abbreviations that aggregate its result field type by two arguments:
    IFNULL(arg1, arg2)
    IF(switch, arg1, arg2)
*/
class Item_func_case_abbreviation2 :public Item_func_hybrid_field_type
{
protected:
  void fix_length_and_dec2(Item **items)
  {
    set_handler_by_field_type(agg_field_type(items, 2, true));
    fix_attributes(items, 2);
  }
  uint decimal_precision2(Item **args) const;
public:
  Item_func_case_abbreviation2(THD *thd, Item *a, Item *b):
    Item_func_hybrid_field_type(thd, a, b) { }
  Item_func_case_abbreviation2(THD *thd, Item *a, Item *b, Item *c):
    Item_func_hybrid_field_type(thd, a, b, c) { }
};


class Item_func_ifnull :public Item_func_case_abbreviation2
{
public:
  Item_func_ifnull(THD *thd, Item *a, Item *b):
    Item_func_case_abbreviation2(thd, a, b) {}
  double real_op();
  longlong int_op();
  String *str_op(String *str);
  my_decimal *decimal_op(my_decimal *);
  bool date_op(MYSQL_TIME *ltime,uint fuzzydate);
  void fix_length_and_dec()
  {
    Item_func_case_abbreviation2::fix_length_and_dec2(args);
    maybe_null= args[1]->maybe_null;
  }
  const char *func_name() const { return "ifnull"; }
  Field *create_field_for_create_select(TABLE *table)
  { return tmp_table_field_from_field_type(table, false, false); }

  table_map not_null_tables() const { return 0; }
  uint decimal_precision() const
  {
    return Item_func_case_abbreviation2::decimal_precision2(args);
  }
  Item *get_copy(THD *thd, MEM_ROOT *mem_root)
  { return get_item_copy<Item_func_ifnull>(thd, mem_root, this); }
};


class Item_func_if :public Item_func_case_abbreviation2
{
public:
  Item_func_if(THD *thd, Item *a, Item *b, Item *c):
    Item_func_case_abbreviation2(thd, a, b, c)
  {}
  bool date_op(MYSQL_TIME *ltime, uint fuzzydate);
  longlong int_op();
  double real_op();
  my_decimal *decimal_op(my_decimal *);
  String *str_op(String *);
  bool fix_fields(THD *, Item **);
  void fix_length_and_dec();
  uint decimal_precision() const
  {
    return Item_func_case_abbreviation2::decimal_precision2(args + 1);
  }
  const char *func_name() const { return "if"; }
  bool eval_not_null_tables(void *opt_arg);
  void fix_after_pullout(st_select_lex *new_parent, Item **ref);
  Item *get_copy(THD *thd, MEM_ROOT *mem_root)
  { return get_item_copy<Item_func_if>(thd, mem_root, this); }
private:
  void cache_type_info(Item *source);
};


class Item_func_nullif :public Item_func_hybrid_field_type
{
  Arg_comparator cmp;
  /*
    NULLIF(a,b) is a short for:
      CASE WHEN a=b THEN NULL ELSE a END

    The left "a" is for comparison purposes.
    The right "a" is for return value purposes.
    These are two different "a" and they can be replaced to different items.

    The left "a" is in a comparison and can be replaced by:
    - Item_func::convert_const_compared_to_int_field()
    - agg_item_set_converter() in set_cmp_func()
    - Arg_comparator::cache_converted_constant() in set_cmp_func()

    Both "a"s are subject to equal fields propagation and can be replaced by:
    - Item_field::propagate_equal_fields(ANY_SUBST) for the left "a"
    - Item_field::propagate_equal_fields(IDENTITY_SUBST) for the right "a"
  */
  Item_cache *m_cache;
  int compare();
public:
  /*
    Here we pass three arguments to the parent constructor, as NULLIF
    is a three-argument function, it needs two copies of the first argument
    (see above). But fix_fields() will be confused if we try to prepare the
    same Item twice (if args[0]==args[2]), so we hide the third argument
    (decrementing arg_count) and copy args[2]=args[0] again after fix_fields().
    See also Item_func_nullif::fix_length_and_dec().
  */
  Item_func_nullif(THD *thd, Item *a, Item *b):
    Item_func_hybrid_field_type(thd, a, b, a),
    m_cache(NULL)
  { arg_count--; }
  bool date_op(MYSQL_TIME *ltime, uint fuzzydate);
  double real_op();
  longlong int_op();
  String *str_op(String *str);
  my_decimal *decimal_op(my_decimal *);
  void fix_length_and_dec();
  bool walk(Item_processor processor, bool walk_subquery, void *arg);
  uint decimal_precision() const { return args[2]->decimal_precision(); }
  const char *func_name() const { return "nullif"; }
  void print(String *str, enum_query_type query_type);
  void split_sum_func(THD *thd, Ref_ptr_array ref_pointer_array, 
                      List<Item> &fields, uint flags);
  void update_used_tables();
  table_map not_null_tables() const { return 0; }
  bool is_null();
  Item* propagate_equal_fields(THD *thd, const Context &ctx, COND_EQUAL *cond)
  {
    Context cmpctx(ANY_SUBST, cmp.compare_type(), cmp.compare_collation());
    const Item *old0= args[0];
    args[0]->propagate_equal_fields_and_change_item_tree(thd, cmpctx,
                                                         cond, &args[0]);
    args[1]->propagate_equal_fields_and_change_item_tree(thd, cmpctx,
                                                         cond, &args[1]);
    /*
      MDEV-9712 Performance degradation of nested NULLIF
      ANY_SUBST is more relaxed than IDENTITY_SUBST.
      If ANY_SUBST did not change args[0],
      then we can skip propagation for args[2].
    */
    if (old0 != args[0])
      args[2]->propagate_equal_fields_and_change_item_tree(thd,
                                                           Context_identity(),
                                                           cond, &args[2]);
    return this;
  }
  Item *get_copy(THD *thd, MEM_ROOT *mem_root)
  { return get_item_copy<Item_func_nullif>(thd, mem_root, this); }
};


/* Functions to handle the optimized IN */


/* A vector of values of some type  */

class in_vector :public Sql_alloc
{
public:
  char *base;
  uint size;
  qsort2_cmp compare;
  CHARSET_INFO *collation;
  uint count;
  uint used_count;
  in_vector() {}
  in_vector(THD *thd, uint elements, uint element_length, qsort2_cmp cmp_func,
  	    CHARSET_INFO *cmp_coll)
    :base((char*) thd_calloc(thd, elements * element_length)),
     size(element_length), compare(cmp_func), collation(cmp_coll),
     count(elements), used_count(elements) {}
  virtual ~in_vector() {}
  virtual void set(uint pos,Item *item)=0;
  virtual uchar *get_value(Item *item)=0;
  void sort()
  {
    my_qsort2(base,used_count,size,compare,(void*)collation);
  }
  bool find(Item *item);
  
  /* 
    Create an instance of Item_{type} (e.g. Item_decimal) constant object
    which type allows it to hold an element of this vector without any
    conversions.
    The purpose of this function is to be able to get elements of this
    vector in form of Item_xxx constants without creating Item_xxx object
    for every array element you get (i.e. this implements "FlyWeight" pattern)
  */
  virtual Item* create_item(THD *thd) { return NULL; }
  
  /*
    Store the value at position #pos into provided item object
    SYNOPSIS
      value_to_item()
        pos   Index of value to store
        item  Constant item to store value into. The item must be of the same
              type that create_item() returns.
  */
  virtual void value_to_item(uint pos, Item *item) { }
  
  /* Compare values number pos1 and pos2 for equality */
  bool compare_elems(uint pos1, uint pos2)
  {
    return MY_TEST(compare(collation, base + pos1 * size, base + pos2 * size));
  }
  virtual Item_result result_type()= 0;
};

class in_string :public in_vector
{
  char buff[STRING_BUFFER_USUAL_SIZE];
  String tmp;
  class Item_string_for_in_vector: public Item_string
  {
  public:
    Item_string_for_in_vector(THD *thd, CHARSET_INFO *cs):
      Item_string(thd, cs)
    { }
    void set_value(const String *str)
    {
      str_value= *str;
      collation.set(str->charset());
    }
  };
public:
  in_string(THD *thd, uint elements, qsort2_cmp cmp_func, CHARSET_INFO *cs);
  ~in_string();
  void set(uint pos,Item *item);
  uchar *get_value(Item *item);
  Item* create_item(THD *thd);
  void value_to_item(uint pos, Item *item)
  {    
    String *str=((String*) base)+pos;
    Item_string_for_in_vector *to= (Item_string_for_in_vector*) item;
    to->set_value(str);
  }
  Item_result result_type() { return STRING_RESULT; }
};

class in_longlong :public in_vector
{
protected:
  /*
    Here we declare a temporary variable (tmp) of the same type as the
    elements of this vector. tmp is used in finding if a given value is in 
    the list. 
  */
  struct packed_longlong 
  {
    longlong val;
    longlong unsigned_flag;  // Use longlong, not bool, to preserve alignment
  } tmp;
public:
  in_longlong(THD *thd, uint elements);
  void set(uint pos,Item *item);
  uchar *get_value(Item *item);
  Item* create_item(THD *thd);
  void value_to_item(uint pos, Item *item)
  {
    ((Item_int*) item)->value= ((packed_longlong*) base)[pos].val;
    ((Item_int*) item)->unsigned_flag= (bool)
      ((packed_longlong*) base)[pos].unsigned_flag;
  }
  Item_result result_type() { return INT_RESULT; }

  friend int cmp_longlong(void *cmp_arg, packed_longlong *a,packed_longlong *b);
};


/*
  Class to represent a vector of constant DATE/DATETIME values.
  Values are obtained with help of the get_datetime_value() function.
  If the left item is a constant one then its value is cached in the
  lval_cache variable.
*/
class in_datetime :public in_longlong
{
public:
  THD *thd;
  /* An item used to issue warnings. */
  Item *warn_item;
  /* Cache for the left item. */
  Item *lval_cache;

  in_datetime(THD *thd, Item *warn_item_arg, uint elements)
    :in_longlong(thd, elements), thd(current_thd), warn_item(warn_item_arg),
     lval_cache(0) {};
  void set(uint pos,Item *item);
  uchar *get_value(Item *item);
  Item *create_item(THD *thd);
  void value_to_item(uint pos, Item *item)
  {
    packed_longlong *val= reinterpret_cast<packed_longlong*>(base)+pos;
    Item_datetime *dt= reinterpret_cast<Item_datetime*>(item);
    dt->set(val->val);
  }
  friend int cmp_longlong(void *cmp_arg, packed_longlong *a,packed_longlong *b);
};


class in_double :public in_vector
{
  double tmp;
public:
  in_double(THD *thd, uint elements);
  void set(uint pos,Item *item);
  uchar *get_value(Item *item);
  Item *create_item(THD *thd);
  void value_to_item(uint pos, Item *item)
  {
    ((Item_float*)item)->value= ((double*) base)[pos];
  }
  Item_result result_type() { return REAL_RESULT; }
};


class in_decimal :public in_vector
{
  my_decimal val;
public:
  in_decimal(THD *thd, uint elements);
  void set(uint pos, Item *item);
  uchar *get_value(Item *item);
  Item *create_item(THD *thd);
  void value_to_item(uint pos, Item *item)
  {
    my_decimal *dec= ((my_decimal *)base) + pos;
    Item_decimal *item_dec= (Item_decimal*)item;
    item_dec->set_decimal_value(dec);
  }
  Item_result result_type() { return DECIMAL_RESULT; }
};


/*
** Classes for easy comparing of non const items
*/

class cmp_item :public Sql_alloc
{
public:
  CHARSET_INFO *cmp_charset;
  cmp_item() { cmp_charset= &my_charset_bin; }
  virtual ~cmp_item() {}
  virtual void store_value(Item *item)= 0;
  /**
     @returns result (TRUE, FALSE or UNKNOWN) of
     "stored argument's value <> item's value"
  */
  virtual int cmp(Item *item)= 0;
  // for optimized IN with row
  virtual int compare(cmp_item *item)= 0;
  static cmp_item* get_comparator(Item_result type, Item * warn_item,
                                  CHARSET_INFO *cs);
  virtual cmp_item *make_same()= 0;
  virtual void store_value_by_template(THD *thd, cmp_item *tmpl, Item *item)
  {
    store_value(item);
  }
};

/// cmp_item which stores a scalar (i.e. non-ROW).
class cmp_item_scalar : public cmp_item
{
protected:
  bool m_null_value;                            ///< If stored value is NULL
};

class cmp_item_string : public cmp_item_scalar
{
protected:
  String *value_res;
public:
  cmp_item_string () {}
  cmp_item_string (CHARSET_INFO *cs) { cmp_charset= cs; }
  void set_charset(CHARSET_INFO *cs) { cmp_charset= cs; }
  friend class cmp_item_sort_string;
  friend class cmp_item_sort_string_in_static;
};

class cmp_item_sort_string :public cmp_item_string
{
protected:
  char value_buff[STRING_BUFFER_USUAL_SIZE];
  String value;
public:
  cmp_item_sort_string():
    cmp_item_string() {}
  cmp_item_sort_string(CHARSET_INFO *cs):
    cmp_item_string(cs),
    value(value_buff, sizeof(value_buff), cs) {}
  void store_value(Item *item)
  {
    value_res= item->val_str(&value);
    m_null_value= item->null_value;
  }
  int cmp(Item *arg)
  {
    char buff[STRING_BUFFER_USUAL_SIZE];
    String tmp(buff, sizeof(buff), cmp_charset), *res= arg->val_str(&tmp);
    if (m_null_value || arg->null_value)
      return UNKNOWN;
    if (value_res && res)
      return sortcmp(value_res, res, cmp_charset) != 0;
    else if (!value_res && !res)
      return FALSE;
    else
      return TRUE;
  }
  int compare(cmp_item *ci)
  {
    cmp_item_string *l_cmp= (cmp_item_string *) ci;
    return sortcmp(value_res, l_cmp->value_res, cmp_charset);
  } 
  cmp_item *make_same();
  void set_charset(CHARSET_INFO *cs)
  {
    cmp_charset= cs;
    value.set_quick(value_buff, sizeof(value_buff), cs);
  }
};

class cmp_item_int : public cmp_item_scalar
{
  longlong value;
public:
  cmp_item_int() {}                           /* Remove gcc warning */
  void store_value(Item *item)
  {
    value= item->val_int();
    m_null_value= item->null_value;
  }
  int cmp(Item *arg)
  {
    const bool rc= value != arg->val_int();
    return (m_null_value || arg->null_value) ? UNKNOWN : rc;
  }
  int compare(cmp_item *ci)
  {
    cmp_item_int *l_cmp= (cmp_item_int *)ci;
    return (value < l_cmp->value) ? -1 : ((value == l_cmp->value) ? 0 : 1);
  }
  cmp_item *make_same();
};

/*
  Compare items in the DATETIME context.
  Values are obtained with help of the get_datetime_value() function.
  If the left item is a constant one then its value is cached in the
  lval_cache variable.
*/
class cmp_item_datetime : public cmp_item_scalar
{
  longlong value;
public:
  THD *thd;
  /* Item used for issuing warnings. */
  Item *warn_item;
  /* Cache for the left item. */
  Item *lval_cache;

  cmp_item_datetime(Item *warn_item_arg)
    :thd(current_thd), warn_item(warn_item_arg), lval_cache(0) {}
  void store_value(Item *item);
  int cmp(Item *arg);
  int compare(cmp_item *ci);
  cmp_item *make_same();
};

class cmp_item_real : public cmp_item_scalar
{
  double value;
public:
  cmp_item_real() {}                          /* Remove gcc warning */
  void store_value(Item *item)
  {
    value= item->val_real();
    m_null_value= item->null_value;
  }
  int cmp(Item *arg)
  {
    const bool rc= value != arg->val_real();
    return (m_null_value || arg->null_value) ? UNKNOWN : rc;
  }
  int compare(cmp_item *ci)
  {
    cmp_item_real *l_cmp= (cmp_item_real *) ci;
    return (value < l_cmp->value)? -1 : ((value == l_cmp->value) ? 0 : 1);
  }
  cmp_item *make_same();
};


class cmp_item_decimal : public cmp_item_scalar
{
  my_decimal value;
public:
  cmp_item_decimal() {}                       /* Remove gcc warning */
  void store_value(Item *item);
  int cmp(Item *arg);
  int compare(cmp_item *c);
  cmp_item *make_same();
};


/* 
   cmp_item for optimized IN with row (right part string, which never
   be changed)
*/

class cmp_item_sort_string_in_static :public cmp_item_string
{
 protected:
  String value;
public:
  cmp_item_sort_string_in_static(CHARSET_INFO *cs):
    cmp_item_string(cs) {}
  void store_value(Item *item)
  {
    value_res= item->val_str(&value);
    m_null_value= item->null_value;
  }
  int cmp(Item *item)
  {
    // Should never be called
    DBUG_ASSERT(false);
    return TRUE;
  }
  int compare(cmp_item *ci)
  {
    cmp_item_string *l_cmp= (cmp_item_string *) ci;
    return sortcmp(value_res, l_cmp->value_res, cmp_charset);
  }
  cmp_item *make_same()
  {
    return new cmp_item_sort_string_in_static(cmp_charset);
  }
};


/*
  The class Item_func_case is the CASE ... WHEN ... THEN ... END function
  implementation.

  When there is no expression between CASE and the first WHEN 
  (the CASE expression) then this function simple checks all WHEN expressions
  one after another. When some WHEN expression evaluated to TRUE then the
  value of the corresponding THEN expression is returned.

  When the CASE expression is specified then it is compared to each WHEN
  expression individually. When an equal WHEN expression is found
  corresponding THEN expression is returned.
  In order to do correct comparisons several comparators are used. One for
  each result type. Different result types that are used in particular
  CASE ... END expression are collected in the fix_length_and_dec() member
  function and only comparators for there result types are used.
*/

class Item_func_case :public Item_func_hybrid_field_type
{
  int first_expr_num, else_expr_num;
  enum Item_result left_cmp_type;
  String tmp_value;
  uint ncases;
  Item_result cmp_type;
  DTCollation cmp_collation;
  cmp_item *cmp_items[6]; /* For all result types */
  cmp_item *case_item;
  Item **arg_buffer;
  uint m_found_types;
public:
  Item_func_case(THD *thd, List<Item> &list, Item *first_expr_arg,
                 Item *else_expr_arg);
  double real_op();
  longlong int_op();
  String *str_op(String *);
  my_decimal *decimal_op(my_decimal *);
  bool date_op(MYSQL_TIME *ltime, uint fuzzydate);
  bool fix_fields(THD *thd, Item **ref);
  void fix_length_and_dec();
  uint decimal_precision() const;
  table_map not_null_tables() const { return 0; }
  const char *func_name() const { return "case"; }
  virtual void print(String *str, enum_query_type query_type);
  Item *find_item(String *str);
  CHARSET_INFO *compare_collation() const { return cmp_collation.collation; }
  void cleanup();
  Item* propagate_equal_fields(THD *thd, const Context &ctx, COND_EQUAL *cond);
<<<<<<< HEAD
  bool need_parentheses_in_default() { return true; }
=======
  Item *get_copy(THD *thd, MEM_ROOT *mem_root)
  { return get_item_copy<Item_func_case>(thd, mem_root, this); }
  Item *build_clone(THD *thd, MEM_ROOT *mem_root)
  {
    Item_func_case *clone= (Item_func_case *) Item_func::build_clone(thd, mem_root);
    if (clone)
    {
      clone->case_item= 0;
      clone->arg_buffer= 0;
      bzero(&clone->cmp_items, sizeof(cmp_items));
    }
    return clone;
  } 
>>>>>>> eb2c1474
};

/*
  The Item_func_in class implements
  in_expr IN (<in value list>)
  and
  in_expr NOT IN (<in value list>)

  The current implementation distinguishes 2 cases:
  1) all items in <in value list> are constants and have the same
    result type. This case is handled by in_vector class.
  2) otherwise Item_func_in employs several cmp_item objects to perform
    comparisons of in_expr and an item from <in value list>. One cmp_item
    object for each result type. Different result types are collected in the
    fix_length_and_dec() member function by means of collect_cmp_types()
    function.
*/
class Item_func_in :public Item_func_opt_neg
{
  /**
     Usable if <in value list> is made only of constants. Returns true if one
     of these constants contains a NULL. Example:
     IN ( (-5, (12,NULL)), ... ).
  */
  bool list_contains_null();
protected:
  SEL_TREE *get_func_mm_tree(RANGE_OPT_PARAM *param,
                             Field *field, Item *value);
public:
  /// An array of values, created when the bisection lookup method is used
  in_vector *array;
  /**
    If there is some NULL among <in value list>, during a val_int() call; for
    example
    IN ( (1,(3,'col')), ... ), where 'col' is a column which evaluates to
    NULL.
  */
  bool have_null;
  /**
    true when all arguments of the IN list are of compatible types
    and can be used safely as comparisons for key conditions
  */
  bool arg_types_compatible;
  Item_result left_cmp_type;
  cmp_item *cmp_items[6]; /* One cmp_item for each result type */

  Item_func_in(THD *thd, List<Item> &list):
    Item_func_opt_neg(thd, list), array(0), have_null(0),
    arg_types_compatible(FALSE)
  {
    bzero(&cmp_items, sizeof(cmp_items));
    allowed_arg_cols= 0;  // Fetch this value from first argument
  }
  longlong val_int();
  bool fix_fields(THD *, Item **);
  void fix_length_and_dec();
  void cleanup()
  {
    uint i;
    DBUG_ENTER("Item_func_in::cleanup");
    Item_int_func::cleanup();
    delete array;
    array= 0;
    for (i= 0; i <= (uint)TIME_RESULT; i++)
    {
      delete cmp_items[i];
      cmp_items[i]= 0;
    }
    DBUG_VOID_RETURN;
  }
  void add_key_fields(JOIN *join, KEY_FIELD **key_fields, uint *and_level,
                      table_map usable_tables, SARGABLE_PARAM **sargables);
  SEL_TREE *get_mm_tree(RANGE_OPT_PARAM *param, Item **cond_ptr);
  Item* propagate_equal_fields(THD *thd, const Context &ctx, COND_EQUAL *cond)
  {
    /*
      Note, we pass ANY_SUBST, this makes sure that non of the args
      will be replaced to a zero-filled Item_string.
      Such a change would require rebuilding of cmp_items.
    */
    Context cmpctx(ANY_SUBST, m_compare_type,
                   Item_func_in::compare_collation());
    for (uint i= 0; i < arg_count; i++)
    {
      if (arg_types_compatible || i > 0)
        args[i]->propagate_equal_fields_and_change_item_tree(thd, cmpctx,
                                                             cond, &args[i]);
    }
    return this;
  }
  virtual void print(String *str, enum_query_type query_type);
  enum Functype functype() const { return IN_FUNC; }
  const char *func_name() const { return " IN "; }
  bool eval_not_null_tables(void *opt_arg);
  void fix_after_pullout(st_select_lex *new_parent, Item **ref);
<<<<<<< HEAD
  bool count_sargable_conds(void *arg);
=======
  bool count_sargable_conds(uchar *arg);
  Item *get_copy(THD *thd, MEM_ROOT *mem_root)
  { return get_item_copy<Item_func_in>(thd, mem_root, this); }
  Item *build_clone(THD *thd, MEM_ROOT *mem_root)
  {
    Item_func_in *clone= (Item_func_in *) Item_func::build_clone(thd, mem_root);
    if (clone)
    {
      clone->array= 0;
      bzero(&clone->cmp_items, sizeof(cmp_items));
    }
    return clone;
  }      
>>>>>>> eb2c1474
};

class cmp_item_row :public cmp_item
{
  cmp_item **comparators;
  uint n;
public:
  cmp_item_row(): comparators(0), n(0) {}
  ~cmp_item_row();
  void store_value(Item *item);
  inline void alloc_comparators();
  int cmp(Item *arg);
  int compare(cmp_item *arg);
  cmp_item *make_same();
  void store_value_by_template(THD *thd, cmp_item *tmpl, Item *);
  friend void Item_func_in::fix_length_and_dec();
};


class in_row :public in_vector
{
  cmp_item_row tmp;
public:
  in_row(THD *thd, uint elements, Item *);
  ~in_row();
  void set(uint pos,Item *item);
  uchar *get_value(Item *item);
  friend void Item_func_in::fix_length_and_dec();
  Item_result result_type() { return ROW_RESULT; }
};

/* Functions used by where clause */
class Item_func_null_predicate :public Item_bool_func
{
protected:
  SEL_TREE *get_func_mm_tree(RANGE_OPT_PARAM *param,
                             Field *field, Item *value)
  {
    DBUG_ENTER("Item_func_null_predicate::get_func_mm_tree");
    DBUG_RETURN(get_mm_parts(param, field, functype(), value));
  }
  SEL_ARG *get_mm_leaf(RANGE_OPT_PARAM *param, Field *field,
                       KEY_PART *key_part,
                       Item_func::Functype type, Item *value);
public:
  Item_func_null_predicate(THD *thd, Item *a): Item_bool_func(thd, a) { }
  void add_key_fields(JOIN *join, KEY_FIELD **key_fields, uint *and_level,
                      table_map usable_tables, SARGABLE_PARAM **sargables);
  SEL_TREE *get_mm_tree(RANGE_OPT_PARAM *param, Item **cond_ptr)
  {
    DBUG_ENTER("Item_func_null_predicate::get_mm_tree");
    SEL_TREE *ftree= get_full_func_mm_tree_for_args(param, args[0], NULL);
    if (!ftree)
      ftree= Item_func::get_mm_tree(param, cond_ptr);
    DBUG_RETURN(ftree);
  }
  CHARSET_INFO *compare_collation() const
  { return args[0]->collation.collation; }
  void fix_length_and_dec() { decimals=0; max_length=1; maybe_null=0; }
  bool count_sargable_conds(void *arg);
};


class Item_func_isnull :public Item_func_null_predicate
{
public:
  Item_func_isnull(THD *thd, Item *a): Item_func_null_predicate(thd, a) {}
  longlong val_int();
  enum Functype functype() const { return ISNULL_FUNC; }
  void fix_length_and_dec()
  {
    Item_func_null_predicate::fix_length_and_dec();
    update_used_tables();
  }
  const char *func_name() const { return "isnull"; }
  /* Optimize case of not_null_column IS NULL */
  virtual void update_used_tables()
  {
    if (!args[0]->maybe_null)
    {
      used_tables_cache= 0;			/* is always false */
      const_item_cache= 1;
    }
    else
    {
      args[0]->update_used_tables();
      used_tables_cache= args[0]->used_tables();
      const_item_cache= args[0]->const_item();
    }
  }
  COND *remove_eq_conds(THD *thd, Item::cond_result *cond_value,
                        bool top_level);
  table_map not_null_tables() const { return 0; }
  Item *neg_transformer(THD *thd);
  Item *get_copy(THD *thd, MEM_ROOT *mem_root)
  { return get_item_copy<Item_func_isnull>(thd, mem_root, this); }
};

/* Functions used by HAVING for rewriting IN subquery */

class Item_in_subselect;

/* 
  This is like IS NOT NULL but it also remembers if it ever has
  encountered a NULL.
*/
class Item_is_not_null_test :public Item_func_isnull
{
  Item_in_subselect* owner;
public:
  Item_is_not_null_test(THD *thd, Item_in_subselect* ow, Item *a):
    Item_func_isnull(thd, a), owner(ow)
  {}
  enum Functype functype() const { return ISNOTNULLTEST_FUNC; }
  longlong val_int();
  const char *func_name() const { return "<is_not_null_test>"; }
  void update_used_tables();
  /*
    we add RAND_TABLE_BIT to prevent moving this item from HAVING to WHERE
  */
  table_map used_tables() const
    { return used_tables_cache | RAND_TABLE_BIT; }
  bool const_item() const { return FALSE; }
};


class Item_func_isnotnull :public Item_func_null_predicate
{
  bool abort_on_null;
public:
  Item_func_isnotnull(THD *thd, Item *a):
    Item_func_null_predicate(thd, a), abort_on_null(0)
  { }
  longlong val_int();
  enum Functype functype() const { return ISNOTNULL_FUNC; }
  const char *func_name() const { return "isnotnull"; }
  table_map not_null_tables() const
  { return abort_on_null ? not_null_tables_cache : 0; }
  Item *neg_transformer(THD *thd);
  virtual void print(String *str, enum_query_type query_type);
  void top_level_item() { abort_on_null=1; }
  Item *get_copy(THD *thd, MEM_ROOT *mem_root)
  { return get_item_copy<Item_func_isnotnull>(thd, mem_root, this); }
};


class Item_func_like :public Item_bool_func2
{
  // Turbo Boyer-Moore data
  bool        canDoTurboBM;	// pattern is '%abcd%' case
  const char* pattern;
  int         pattern_len;

  // TurboBM buffers, *this is owner
  int* bmGs; //   good suffix shift table, size is pattern_len + 1
  int* bmBc; // bad character shift table, size is alphabet_size

  void turboBM_compute_suffixes(int* suff);
  void turboBM_compute_good_suffix_shifts(int* suff);
  void turboBM_compute_bad_character_shifts();
  bool turboBM_matches(const char* text, int text_len) const;
  enum { alphabet_size = 256 };

  Item *escape_item;

  bool escape_used_in_parsing;
  bool use_sampling;

  DTCollation cmp_collation;
  String cmp_value1, cmp_value2;
  bool with_sargable_pattern() const;
protected:
  SEL_TREE *get_func_mm_tree(RANGE_OPT_PARAM *param,
                             Field *field, Item *value)
  {
    DBUG_ENTER("Item_func_like::get_func_mm_tree");
    DBUG_RETURN(get_mm_parts(param, field, LIKE_FUNC, value));
  }
  SEL_ARG *get_mm_leaf(RANGE_OPT_PARAM *param, Field *field,
                       KEY_PART *key_part,
                       Item_func::Functype type, Item *value);
public:
  int escape;

  Item_func_like(THD *thd, Item *a, Item *b, Item *escape_arg, bool escape_used):
    Item_bool_func2(thd, a, b), canDoTurboBM(FALSE), pattern(0), pattern_len(0),
    bmGs(0), bmBc(0), escape_item(escape_arg),
    escape_used_in_parsing(escape_used), use_sampling(0) {}
  longlong val_int();
  enum Functype functype() const { return LIKE_FUNC; }
  void print(String *str, enum_query_type query_type)
  {
    Item_func::print_op(str, query_type);
  }
  CHARSET_INFO *compare_collation() const
  { return cmp_collation.collation; }
  cond_result eq_cmp_result() const
  {
    /**
      We cannot always rewrite conditions as follows:
        from:  WHERE expr1=const AND expr1 LIKE expr2
        to:    WHERE expr1=const AND const LIKE expr2
      or
        from:  WHERE expr1=const AND expr2 LIKE expr1
        to:    WHERE expr1=const AND expr2 LIKE const

      because LIKE works differently comparing to the regular "=" operator:

      1. LIKE performs a stricter one-character-to-one-character comparison
         and does not recognize contractions and expansions.
         Replacing "expr1" to "const in LIKE would make the condition
         stricter in case of a complex collation.

      2. LIKE does not ignore trailing spaces and thus works differently
         from the "=" operator in case of "PAD SPACE" collations
         (which are the majority in MariaDB). So, for "PAD SPACE" collations:

         - expr1=const       - ignores trailing spaces
         - const LIKE expr2  - does not ignore trailing spaces
         - expr2 LIKE const  - does not ignore trailing spaces

      Allow only "binary" for now.
      It neither ignores trailing spaces nor has contractions/expansions.

      TODO:
      We could still replace "expr1" to "const" in "expr1 LIKE expr2"
      in case of a "PAD SPACE" collation, but only if "expr2" has '%'
      at the end.         
    */
    return compare_collation() == &my_charset_bin ? COND_TRUE : COND_OK;
  }
  void add_key_fields(JOIN *join, KEY_FIELD **key_fields, uint *and_level,
                      table_map usable_tables, SARGABLE_PARAM **sargables);
  SEL_TREE *get_mm_tree(RANGE_OPT_PARAM *param, Item **cond_ptr)
  {
    return with_sargable_pattern() ?
           Item_bool_func2::get_mm_tree(param, cond_ptr) :
           Item_func::get_mm_tree(param, cond_ptr);
  }
  Item* propagate_equal_fields(THD *thd, const Context &ctx, COND_EQUAL *cond)
  {
    /*
      LIKE differs from the regular comparison operator ('=') in the following:
      - LIKE never ignores trailing spaces (even for PAD SPACE collations)
        Propagation of equal fields with a PAD SPACE collation into LIKE
        is not safe.
        Example:
          WHERE a='a ' AND a LIKE 'a'     - returns true for 'a'
        cannot be rewritten to:
          WHERE a='a ' AND 'a ' LIKE 'a'  - returns false for 'a'
        Note, binary collations in MySQL/MariaDB, e.g. latin1_bin,
        still have the PAD SPACE attribute and ignore trailing spaces!
      - LIKE does not take into account contractions, expansions,
        and ignorable characters.
        Propagation of equal fields with contractions/expansions/ignorables
        is also not safe.

      It's safe to propagate my_charset_bin (BINARY/VARBINARY/BLOB) values,
      because they do not ignore trailing spaces and have one-to-one mapping
      between a string and its weights.
      The below condition should be true only for my_charset_bin
      (as of version 10.1.7).
    */
    uint flags= Item_func_like::compare_collation()->state;
    if ((flags & MY_CS_NOPAD) && !(flags & MY_CS_NON1TO1))
      Item_args::propagate_equal_fields(thd,
                                        Context(ANY_SUBST,
                                                STRING_RESULT,
                                                compare_collation()),
                                        cond);
    return this;
  }
  const char *func_name() const { return "like"; }
  bool fix_fields(THD *thd, Item **ref);
  void fix_length_and_dec()
  {
    max_length= 1;
    agg_arg_charsets_for_comparison(cmp_collation, args, 2);
  }
  void cleanup();

<<<<<<< HEAD
  bool find_selective_predicates_list_processor(void *arg);
=======
  bool find_selective_predicates_list_processor(uchar *arg);
  
  Item *get_copy(THD *thd, MEM_ROOT *mem_root)
  { return get_item_copy<Item_func_like>(thd, mem_root, this); }
>>>>>>> eb2c1474
};


class Regexp_processor_pcre
{
  pcre *m_pcre;
  bool m_conversion_is_needed;
  bool m_is_const;
  int m_library_flags;
  CHARSET_INFO *m_data_charset;
  CHARSET_INFO *m_library_charset;
  String m_prev_pattern;
  int m_pcre_exec_rc;
  int m_SubStrVec[30];
  uint m_subpatterns_needed;
  void pcre_exec_warn(int rc) const;
  int pcre_exec_with_warn(const pcre *code, const pcre_extra *extra,
                          const char *subject, int length, int startoffset,
                          int options, int *ovector, int ovecsize);
public:
  String *convert_if_needed(String *src, String *converter);
  String subject_converter;
  String pattern_converter;
  String replace_converter;
  Regexp_processor_pcre() :
    m_pcre(NULL), m_conversion_is_needed(true), m_is_const(0),
    m_library_flags(0),
    m_data_charset(&my_charset_utf8_general_ci),
    m_library_charset(&my_charset_utf8_general_ci),
    m_subpatterns_needed(0)
  {}
  int default_regex_flags();
  void init(CHARSET_INFO *data_charset, int extra_flags, uint nsubpatterns_arg)
  {
    m_library_flags= default_regex_flags() | extra_flags |
                    (data_charset != &my_charset_bin ?
                     (PCRE_UTF8 | PCRE_UCP) : 0) |
                    ((data_charset->state &
                     (MY_CS_BINSORT | MY_CS_CSSORT)) ? 0 : PCRE_CASELESS);

    // Convert text data to utf-8.
    m_library_charset= data_charset == &my_charset_bin ?
                       &my_charset_bin : &my_charset_utf8_general_ci;

    m_conversion_is_needed= (data_charset != &my_charset_bin) &&
                            !my_charset_same(data_charset, m_library_charset);
    m_subpatterns_needed= nsubpatterns_arg;
  }
  void fix_owner(Item_func *owner, Item *subject_arg, Item *pattern_arg);
  bool compile(String *pattern, bool send_error);
  bool compile(Item *item, bool send_error);
  bool recompile(Item *item)
  {
    return !m_is_const && compile(item, false);
  }
  bool exec(const char *str, int length, int offset);
  bool exec(String *str, int offset, uint n_result_offsets_to_convert);
  bool exec(Item *item, int offset, uint n_result_offsets_to_convert);
  bool match() const { return m_pcre_exec_rc < 0 ? 0 : 1; }
  int nsubpatterns() const { return m_pcre_exec_rc <= 0 ? 0 : m_pcre_exec_rc; }
  int subpattern_start(int n) const
  {
    return m_pcre_exec_rc <= 0 ? 0 : m_SubStrVec[n * 2];
  }
  int subpattern_end(int n) const
  {
    return m_pcre_exec_rc <= 0 ? 0 : m_SubStrVec[n * 2 + 1];
  }
  int subpattern_length(int n) const
  {
    return subpattern_end(n) - subpattern_start(n);
  }
  void cleanup()
  {
    if (m_pcre)
    {
      pcre_free(m_pcre);
      m_pcre= NULL;
    }
    m_prev_pattern.length(0);
  }
  bool is_compiled() const { return m_pcre != NULL; }
  bool is_const() const { return m_is_const; }
  void set_const(bool arg) { m_is_const= arg; }
  CHARSET_INFO * library_charset() const { return m_library_charset; }
};


class Item_func_regex :public Item_bool_func
{
  Regexp_processor_pcre re;
  DTCollation cmp_collation;
public:
  Item_func_regex(THD *thd, Item *a, Item *b): Item_bool_func(thd, a, b)
  {}
  void cleanup()
  {
    DBUG_ENTER("Item_func_regex::cleanup");
    Item_bool_func::cleanup();
    re.cleanup();
    DBUG_VOID_RETURN;
  }
  longlong val_int();
  void fix_length_and_dec();
  const char *func_name() const { return "regexp"; }
  Item *get_copy(THD *thd, MEM_ROOT *mem_root)
  { return get_item_copy<Item_func_regex>(thd, mem_root, this); }

  virtual inline void print(String *str, enum_query_type query_type)
  {
    print_op(str, query_type);
  }

  CHARSET_INFO *compare_collation() const { return cmp_collation.collation; }
};


class Item_func_regexp_instr :public Item_int_func
{
  Regexp_processor_pcre re;
  DTCollation cmp_collation;
public:
  Item_func_regexp_instr(THD *thd, Item *a, Item *b): Item_int_func(thd, a, b)
  {}
  void cleanup()
  {
    DBUG_ENTER("Item_func_regexp_instr::cleanup");
    Item_int_func::cleanup();
    re.cleanup();
    DBUG_VOID_RETURN;
  }
  longlong val_int();
  void fix_length_and_dec();
  const char *func_name() const { return "regexp_instr"; }
  Item *get_copy(THD *thd, MEM_ROOT *mem_root)
  { return get_item_copy<Item_func_regexp_instr>(thd, mem_root, this); }
};


typedef class Item COND;

class Item_cond :public Item_bool_func
{
protected:
  List<Item> list;
  bool abort_on_null;
  table_map and_tables_cache;

public:
  /* Item_cond() is only used to create top level items */
  Item_cond(THD *thd): Item_bool_func(thd), abort_on_null(1)
  { const_item_cache=0; }
  Item_cond(THD *thd, Item *i1, Item *i2);
  Item_cond(THD *thd, Item_cond *item);
  Item_cond(THD *thd, List<Item> &nlist):
    Item_bool_func(thd), list(nlist), abort_on_null(0) {}
  bool add(Item *item, MEM_ROOT *root)
  {
    DBUG_ASSERT(item);
    return list.push_back(item, root);
  }
  bool add_at_head(Item *item, MEM_ROOT *root)
  {
    DBUG_ASSERT(item);
    return list.push_front(item, root);
  }
  void add_at_head(List<Item> *nlist)
  {
    DBUG_ASSERT(nlist->elements);
    list.prepend(nlist);
  }
  void add_at_end(List<Item> *nlist)
  {
    DBUG_ASSERT(nlist->elements);
    list.append(nlist);
  }
  bool fix_fields(THD *, Item **ref);
  void fix_after_pullout(st_select_lex *new_parent, Item **ref);

  enum Type type() const { return COND_ITEM; }
  List<Item>* argument_list() { return &list; }
  table_map used_tables() const;
  void update_used_tables()
  {
    used_tables_and_const_cache_init();
    used_tables_and_const_cache_update_and_join(list);
  }
  COND *build_equal_items(THD *thd, COND_EQUAL *inherited,
                          bool link_item_fields,
                          COND_EQUAL **cond_equal_ref);
  COND *remove_eq_conds(THD *thd, Item::cond_result *cond_value,
                        bool top_level);
  void add_key_fields(JOIN *join, KEY_FIELD **key_fields,
                      uint *and_level, table_map usable_tables,
                      SARGABLE_PARAM **sargables);
  SEL_TREE *get_mm_tree(RANGE_OPT_PARAM *param, Item **cond_ptr);
  virtual void print(String *str, enum_query_type query_type);
  void split_sum_func(THD *thd, Ref_ptr_array ref_pointer_array,
                      List<Item> &fields, uint flags);
  friend int setup_conds(THD *thd, TABLE_LIST *tables, TABLE_LIST *leaves,
                         COND **conds);
  void top_level_item() { abort_on_null=1; }
  bool top_level() { return abort_on_null; }
  void copy_andor_arguments(THD *thd, Item_cond *item);
  bool walk(Item_processor processor, bool walk_subquery, void *arg);
  Item *transform(THD *thd, Item_transformer transformer, uchar *arg);
  void traverse_cond(Cond_traverser, void *arg, traverse_order order);
  void neg_arguments(THD *thd);
  enum_field_types field_type() const { return MYSQL_TYPE_LONGLONG; }
  Item* propagate_equal_fields(THD *, const Context &, COND_EQUAL *);
  Item *compile(THD *thd, Item_analyzer analyzer, uchar **arg_p,
                Item_transformer transformer, uchar *arg_t);
<<<<<<< HEAD
  bool eval_not_null_tables(void *opt_arg);
=======
  bool eval_not_null_tables(uchar *opt_arg);
  Item *build_clone(THD *thd, MEM_ROOT *mem_root);
>>>>>>> eb2c1474
};

template <template<class> class LI, class T> class Item_equal_iterator;

/*
  The class Item_equal is used to represent conjunctions of equality
  predicates of the form field1 = field2, and field=const in where
  conditions and on expressions.

  All equality predicates of the form field1=field2 contained in a
  conjunction are substituted for a sequence of items of this class.
  An item of this class Item_equal(f1,f2,...fk) represents a
  multiple equality f1=f2=...=fk.l

  If a conjunction contains predicates f1=f2 and f2=f3, a new item of
  this class is created Item_equal(f1,f2,f3) representing the multiple
  equality f1=f2=f3 that substitutes the above equality predicates in
  the conjunction.
  A conjunction of the predicates f2=f1 and f3=f1 and f3=f2 will be
  substituted for the item representing the same multiple equality
  f1=f2=f3.
  An item Item_equal(f1,f2) can appear instead of a conjunction of 
  f2=f1 and f1=f2, or instead of just the predicate f1=f2.

  An item of the class Item_equal inherits equalities from outer 
  conjunctive levels.

  Suppose we have a where condition of the following form:
  WHERE f1=f2 AND f3=f4 AND f3=f5 AND ... AND (...OR (f1=f3 AND ...)).
  In this case:
    f1=f2 will be substituted for Item_equal(f1,f2);
    f3=f4 and f3=f5  will be substituted for Item_equal(f3,f4,f5);
    f1=f3 will be substituted for Item_equal(f1,f2,f3,f4,f5);

  An object of the class Item_equal can contain an optional constant
  item c. Then it represents a multiple equality of the form 
  c=f1=...=fk.

  Objects of the class Item_equal are used for the following:

  1. An object Item_equal(t1.f1,...,tk.fk) allows us to consider any
  pair of tables ti and tj as joined by an equi-condition.
  Thus it provide us with additional access paths from table to table.

  2. An object Item_equal(t1.f1,...,tk.fk) is applied to deduce new
  SARGable predicates:
    f1=...=fk AND P(fi) => f1=...=fk AND P(fi) AND P(fj).
  It also can give us additional index scans and can allow us to
  improve selectivity estimates.

  3. An object Item_equal(t1.f1,...,tk.fk) is used to optimize the 
  selected execution plan for the query: if table ti is accessed 
  before the table tj then in any predicate P in the where condition
  the occurrence of tj.fj is substituted for ti.fi. This can allow
  an evaluation of the predicate at an earlier step.

  When feature 1 is supported they say that join transitive closure 
  is employed.
  When feature 2 is supported they say that search argument transitive
  closure is employed.
  Both features are usually supported by preprocessing original query and
  adding additional predicates.
  We do not just add predicates, we rather dynamically replace some
  predicates that can not be used to access tables in the investigated
  plan for those, obtained by substitution of some fields for equal fields,
  that can be used.     

  Prepared Statements/Stored Procedures note: instances of class
  Item_equal are created only at the time a PS/SP is executed and
  are deleted in the end of execution. All changes made to these
  objects need not be registered in the list of changes of the parse
  tree and do not harm PS/SP re-execution.

  Item equal objects are employed only at the optimize phase. Usually they are
  not supposed to be evaluated.  Yet in some cases we call the method val_int()
  for them. We have to take care of restricting the predicate such an
  object represents f1=f2= ...=fn to the projection of known fields fi1=...=fik.
*/

class Item_equal: public Item_bool_func
{
  /*
    The list of equal items. Currently the list can contain:
     - Item_fields items for references to table columns
     - Item_direct_view_ref items for references to view columns
     - one const item

    If the list contains a constant item this item is always first in the list.
    The list contains at least two elements.
    Currently all Item_fields/Item_direct_view_ref items in the list should
    refer to table columns with equavalent type definitions. In particular
    if these are string columns they should have the same charset/collation.

    Use objects of the companion class Item_equal_fields_iterator to iterate
    over all items from the list of the Item_field/Item_direct_view_ref classes.
  */ 
  List<Item> equal_items; 
  /* 
     TRUE <-> one of the items is a const item.
     Such item is always first in in the equal_items list
  */
  bool with_const;        
  /* 
    The field eval_item is used when this item is evaluated
    with the method val_int()
  */  
  cmp_item *eval_item;
  /*
    This initially is set to FALSE. It becomes TRUE when this item is evaluated
    as being always false. If the flag is TRUE the contents of the list 
    the equal_items should be ignored.
  */
  bool cond_false;
  /*
    This initially is set to FALSE. It becomes TRUE when this item is evaluated
    as being always true. If the flag is TRUE the contents of the list 
    the equal_items should be ignored.
  */
  bool cond_true;
  /*
    For Item_equal objects inside an OR clause: one of the fields that were
    used in the original equality.
  */
  Item_field *context_field;

  bool link_equal_fields;

  Item_result m_compare_type;
  CHARSET_INFO *m_compare_collation;
  String cmp_value1, cmp_value2;
public:

  COND_EQUAL *upper_levels;       /* multiple equalities of upper and levels */

  Item_equal(THD *thd, Item *f1, Item *f2, bool with_const_item);
  Item_equal(THD *thd, Item_equal *item_equal);
  /* Currently the const item is always the first in the list of equal items */
  inline Item* get_const() { return with_const ? equal_items.head() : NULL; }
  void add_const(THD *thd, Item *c);
  /** Add a non-constant item to the multiple equality */
  void add(Item *f, MEM_ROOT *root) { equal_items.push_back(f, root); }
  bool contains(Field *field);
  Item* get_first(struct st_join_table *context, Item *field);
  /** Get number of field items / references to field items in this object */   
  uint n_field_items() { return equal_items.elements - MY_TEST(with_const); }
  void merge(THD *thd, Item_equal *item);
  bool merge_with_check(THD *thd, Item_equal *equal_item, bool save_merged);
  void merge_into_list(THD *thd, List<Item_equal> *list, bool save_merged,
                      bool only_intersected);
  void update_const(THD *thd);
  enum Functype functype() const { return MULT_EQUAL_FUNC; }
  longlong val_int(); 
  const char *func_name() const { return "multiple equal"; }
  void sort(Item_field_cmpfunc compare, void *arg);
  void fix_length_and_dec();
  bool fix_fields(THD *thd, Item **ref);
  void update_used_tables();
  COND *build_equal_items(THD *thd, COND_EQUAL *inherited,
                          bool link_item_fields,
                          COND_EQUAL **cond_equal_ref);
  void add_key_fields(JOIN *join, KEY_FIELD **key_fields,
                      uint *and_level, table_map usable_tables,
                      SARGABLE_PARAM **sargables);
  SEL_TREE *get_mm_tree(RANGE_OPT_PARAM *param, Item **cond_ptr);
  bool walk(Item_processor processor, bool walk_subquery, void *arg);
  Item *transform(THD *thd, Item_transformer transformer, uchar *arg);
  virtual void print(String *str, enum_query_type query_type);
  Item_result compare_type() const { return m_compare_type; }
  CHARSET_INFO *compare_collation() const { return m_compare_collation; }

  void set_context_field(Item_field *ctx_field) { context_field= ctx_field; }
  void set_link_equal_fields(bool flag) { link_equal_fields= flag; }
  Item* get_copy(THD *thd, MEM_ROOT *mem_root) { return 0; }
  friend class Item_equal_fields_iterator;
  bool count_sargable_conds(void *arg);
  friend class Item_equal_iterator<List_iterator_fast,Item>;
  friend class Item_equal_iterator<List_iterator,Item>;
  friend Item *eliminate_item_equal(THD *thd, COND *cond,
                                    COND_EQUAL *upper_levels,
                                    Item_equal *item_equal);
  friend bool setup_sj_materialization_part1(struct st_join_table *tab);
  friend bool setup_sj_materialization_part2(struct st_join_table *tab);
}; 

class COND_EQUAL: public Sql_alloc
{
public:
  uint max_members;               /* max number of members the current level
                                     list and all lower level lists */ 
  COND_EQUAL *upper_levels;       /* multiple equalities of upper and levels */
  List<Item_equal> current_level; /* list of multiple equalities of 
                                     the current and level           */
  COND_EQUAL()
  { 
    upper_levels= 0;
  }
  COND_EQUAL(Item_equal *item, MEM_ROOT *mem_root)
   :upper_levels(0)
  {
    current_level.push_back(item, mem_root);
  }
  void copy(COND_EQUAL &cond_equal)
  {
    max_members= cond_equal.max_members;
    upper_levels= cond_equal.upper_levels;
    if (cond_equal.current_level.is_empty())
      current_level.empty();
    else
      current_level= cond_equal.current_level;
  }
};


/* 
  The template Item_equal_iterator is used to define classes
  Item_equal_fields_iterator and Item_equal_fields_iterator_slow.
  These are helper classes for the class Item equal
  Both classes are used to iterate over references to table/view columns
  from the list of equal items that included in an Item_equal object. 
  The second class supports the operation of removal of the current member
  from the list when performing an iteration.
*/ 

template <template<class> class LI, typename T> class Item_equal_iterator
  : public LI<T>
{
protected:
  Item_equal *item_equal;
  Item *curr_item;
public:
  Item_equal_iterator<LI,T>(Item_equal &item_eq) 
    :LI<T> (item_eq.equal_items)
  {
    curr_item= NULL;
    item_equal= &item_eq;
    if (item_eq.with_const)
    {
      LI<T> *list_it= this;
      curr_item=  (*list_it)++;
    }
  }
  Item* operator++(int)
  { 
    LI<T> *list_it= this;
    curr_item= (*list_it)++;
    return curr_item;
  }
  void rewind(void) 
  { 
    LI<T> *list_it= this;
    list_it->rewind();
    if (item_equal->with_const)
      curr_item= (*list_it)++;
  }  
  Field *get_curr_field()
  {
    Item_field *item= (Item_field *) (curr_item->real_item());
     return item->field;
  }  
};

typedef  Item_equal_iterator<List_iterator_fast,Item >  Item_equal_iterator_fast;

class Item_equal_fields_iterator
  :public Item_equal_iterator_fast
{
public:
  Item_equal_fields_iterator(Item_equal &item_eq) 
    :Item_equal_iterator_fast(item_eq)
  { }
  Item ** ref()
  {
    return List_iterator_fast<Item>::ref();
  }
};

typedef Item_equal_iterator<List_iterator,Item > Item_equal_iterator_iterator_slow;

class Item_equal_fields_iterator_slow
  :public Item_equal_iterator_iterator_slow
{
public:
  Item_equal_fields_iterator_slow(Item_equal &item_eq) 
    :Item_equal_iterator_iterator_slow(item_eq)
  { }
  void remove()
  {
    List_iterator<Item>::remove();
  }
};


class Item_cond_and :public Item_cond
{
public:
  COND_EQUAL m_cond_equal;  /* contains list of Item_equal objects for 
                               the current and level and reference
                               to multiple equalities of upper and levels */  
  Item_cond_and(THD *thd): Item_cond(thd) {}
  Item_cond_and(THD *thd, Item *i1,Item *i2): Item_cond(thd, i1, i2) {}
  Item_cond_and(THD *thd, Item_cond_and *item): Item_cond(thd, item) {}
  Item_cond_and(THD *thd, List<Item> &list_arg): Item_cond(thd, list_arg) {}
  enum Functype functype() const { return COND_AND_FUNC; }
  longlong val_int();
  const char *func_name() const { return "and"; }
  table_map not_null_tables() const
  { return abort_on_null ? not_null_tables_cache: and_tables_cache; }
  Item *copy_andor_structure(THD *thd);
  Item *neg_transformer(THD *thd);
  void mark_as_condition_AND_part(TABLE_LIST *embedding);
  virtual uint exists2in_reserved_items() { return list.elements; };
  COND *build_equal_items(THD *thd, COND_EQUAL *inherited,
                          bool link_item_fields,
                          COND_EQUAL **cond_equal_ref);
  void add_key_fields(JOIN *join, KEY_FIELD **key_fields, uint *and_level,
                      table_map usable_tables, SARGABLE_PARAM **sargables);
  SEL_TREE *get_mm_tree(RANGE_OPT_PARAM *param, Item **cond_ptr);
  Item *get_copy(THD *thd, MEM_ROOT *mem_root)
  { return get_item_copy<Item_cond_and>(thd, mem_root, this); }
};

inline bool is_cond_and(Item *item)
{
  if (item->type() != Item::COND_ITEM)
    return FALSE;

  Item_cond *cond_item= (Item_cond*) item;
  return (cond_item->functype() == Item_func::COND_AND_FUNC);
}

class Item_cond_or :public Item_cond
{
public:
  Item_cond_or(THD *thd): Item_cond(thd) {}
  Item_cond_or(THD *thd, Item *i1,Item *i2): Item_cond(thd, i1, i2) {}
  Item_cond_or(THD *thd, Item_cond_or *item): Item_cond(thd, item) {}
  Item_cond_or(THD *thd, List<Item> &list_arg): Item_cond(thd, list_arg) {}
  enum Functype functype() const { return COND_OR_FUNC; }
  longlong val_int();
  const char *func_name() const { return "or"; }
  table_map not_null_tables() const { return and_tables_cache; }
  Item *copy_andor_structure(THD *thd);
  Item *neg_transformer(THD *thd);
  Item *get_copy(THD *thd, MEM_ROOT *mem_root)
  { return get_item_copy<Item_cond_or>(thd, mem_root, this); }
};

class Item_func_dyncol_check :public Item_bool_func
{
public:
  Item_func_dyncol_check(THD *thd, Item *str): Item_bool_func(thd, str) {}
  longlong val_int();
  const char *func_name() const { return "column_check"; }
<<<<<<< HEAD
  bool need_parentheses_in_default() { return false; }
=======
  Item *get_copy(THD *thd, MEM_ROOT *mem_root)
  { return get_item_copy<Item_func_dyncol_check>(thd, mem_root, this); }
>>>>>>> eb2c1474
};

class Item_func_dyncol_exists :public Item_bool_func
{
public:
  Item_func_dyncol_exists(THD *thd, Item *str, Item *num):
    Item_bool_func(thd, str, num) {}
  longlong val_int();
  const char *func_name() const { return "column_exists"; }
<<<<<<< HEAD
  bool need_parentheses_in_default() { return false; }
=======
  Item *get_copy(THD *thd, MEM_ROOT *mem_root)
  { return get_item_copy<Item_func_dyncol_exists>(thd, mem_root, this); }
>>>>>>> eb2c1474
};

inline bool is_cond_or(Item *item)
{
  if (item->type() != Item::COND_ITEM)
    return FALSE;

  Item_cond *cond_item= (Item_cond*) item;
  return (cond_item->functype() == Item_func::COND_OR_FUNC);
}

Item *and_expressions(Item *a, Item *b, Item **org_item);

longlong get_datetime_value(THD *thd, Item ***item_arg, Item **cache_arg,
                            enum_field_types f_type, bool *is_null);


class Comp_creator
{
public:
  Comp_creator() {}                           /* Remove gcc warning */
  virtual ~Comp_creator() {}                  /* Remove gcc warning */
  /**
    Create operation with given arguments.
  */
  virtual Item_bool_rowready_func2* create(THD *thd, Item *a, Item *b)
                                           const = 0;
  /**
    Create operation with given arguments in swap order.
  */
  virtual Item_bool_rowready_func2* create_swap(THD *thd, Item *a, Item *b)
                                                const = 0;
  virtual const char* symbol(bool invert) const = 0;
  virtual bool eqne_op() const = 0;
  virtual bool l_op() const = 0;
};

class Eq_creator :public Comp_creator
{
public:
  Eq_creator() {}                             /* Remove gcc warning */
  virtual ~Eq_creator() {}                    /* Remove gcc warning */
  Item_bool_rowready_func2* create(THD *thd, Item *a, Item *b) const;
  Item_bool_rowready_func2* create_swap(THD *thd, Item *a, Item *b) const;
  const char* symbol(bool invert) const { return invert? "<>" : "="; }
  bool eqne_op() const { return 1; }
  bool l_op() const { return 0; }
};

class Ne_creator :public Comp_creator
{
public:
  Ne_creator() {}                             /* Remove gcc warning */
  virtual ~Ne_creator() {}                    /* Remove gcc warning */
  Item_bool_rowready_func2* create(THD *thd, Item *a, Item *b) const;
  Item_bool_rowready_func2* create_swap(THD *thd, Item *a, Item *b) const;
  const char* symbol(bool invert) const { return invert? "=" : "<>"; }
  bool eqne_op() const { return 1; }
  bool l_op() const { return 0; }
};

class Gt_creator :public Comp_creator
{
public:
  Gt_creator() {}                             /* Remove gcc warning */
  virtual ~Gt_creator() {}                    /* Remove gcc warning */
  Item_bool_rowready_func2* create(THD *thd, Item *a, Item *b) const;
  Item_bool_rowready_func2* create_swap(THD *thd, Item *a, Item *b) const;
  const char* symbol(bool invert) const { return invert? "<=" : ">"; }
  bool eqne_op() const { return 0; }
  bool l_op() const { return 0; }
};

class Lt_creator :public Comp_creator
{
public:
  Lt_creator() {}                             /* Remove gcc warning */
  virtual ~Lt_creator() {}                    /* Remove gcc warning */
  Item_bool_rowready_func2* create(THD *thd, Item *a, Item *b) const;
  Item_bool_rowready_func2* create_swap(THD *thd, Item *a, Item *b) const;
  const char* symbol(bool invert) const { return invert? ">=" : "<"; }
  bool eqne_op() const { return 0; }
  bool l_op() const { return 1; }
};

class Ge_creator :public Comp_creator
{
public:
  Ge_creator() {}                             /* Remove gcc warning */
  virtual ~Ge_creator() {}                    /* Remove gcc warning */
  Item_bool_rowready_func2* create(THD *thd, Item *a, Item *b) const;
  Item_bool_rowready_func2* create_swap(THD *thd, Item *a, Item *b) const;
  const char* symbol(bool invert) const { return invert? "<" : ">="; }
  bool eqne_op() const { return 0; }
  bool l_op() const { return 0; }
};

class Le_creator :public Comp_creator
{
public:
  Le_creator() {}                             /* Remove gcc warning */
  virtual ~Le_creator() {}                    /* Remove gcc warning */
  Item_bool_rowready_func2* create(THD *thd, Item *a, Item *b) const;
  Item_bool_rowready_func2* create_swap(THD *thd, Item *a, Item *b) const;
  const char* symbol(bool invert) const { return invert? ">" : "<="; }
  bool eqne_op() const { return 0; }
  bool l_op() const { return 1; }
};

/*
  These need definitions from this file but the variables are defined
  in mysqld.h. The variables really belong in this component, but for
  the time being we leave them in mysqld.cc to avoid merge problems.
*/
extern Eq_creator eq_creator;
extern Ne_creator ne_creator;
extern Gt_creator gt_creator;
extern Lt_creator lt_creator;
extern Ge_creator ge_creator;
extern Le_creator le_creator;

#endif /* ITEM_CMPFUNC_INCLUDED */
<|MERGE_RESOLUTION|>--- conflicted
+++ resolved
@@ -1554,9 +1554,7 @@
   CHARSET_INFO *compare_collation() const { return cmp_collation.collation; }
   void cleanup();
   Item* propagate_equal_fields(THD *thd, const Context &ctx, COND_EQUAL *cond);
-<<<<<<< HEAD
   bool need_parentheses_in_default() { return true; }
-=======
   Item *get_copy(THD *thd, MEM_ROOT *mem_root)
   { return get_item_copy<Item_func_case>(thd, mem_root, this); }
   Item *build_clone(THD *thd, MEM_ROOT *mem_root)
@@ -1570,7 +1568,6 @@
     }
     return clone;
   } 
->>>>>>> eb2c1474
 };
 
 /*
@@ -1666,10 +1663,7 @@
   const char *func_name() const { return " IN "; }
   bool eval_not_null_tables(void *opt_arg);
   void fix_after_pullout(st_select_lex *new_parent, Item **ref);
-<<<<<<< HEAD
   bool count_sargable_conds(void *arg);
-=======
-  bool count_sargable_conds(uchar *arg);
   Item *get_copy(THD *thd, MEM_ROOT *mem_root)
   { return get_item_copy<Item_func_in>(thd, mem_root, this); }
   Item *build_clone(THD *thd, MEM_ROOT *mem_root)
@@ -1682,7 +1676,6 @@
     }
     return clone;
   }      
->>>>>>> eb2c1474
 };
 
 class cmp_item_row :public cmp_item
@@ -1964,14 +1957,10 @@
   }
   void cleanup();
 
-<<<<<<< HEAD
   bool find_selective_predicates_list_processor(void *arg);
-=======
-  bool find_selective_predicates_list_processor(uchar *arg);
   
   Item *get_copy(THD *thd, MEM_ROOT *mem_root)
   { return get_item_copy<Item_func_like>(thd, mem_root, this); }
->>>>>>> eb2c1474
 };
 
 
@@ -2184,12 +2173,8 @@
   Item* propagate_equal_fields(THD *, const Context &, COND_EQUAL *);
   Item *compile(THD *thd, Item_analyzer analyzer, uchar **arg_p,
                 Item_transformer transformer, uchar *arg_t);
-<<<<<<< HEAD
   bool eval_not_null_tables(void *opt_arg);
-=======
-  bool eval_not_null_tables(uchar *opt_arg);
   Item *build_clone(THD *thd, MEM_ROOT *mem_root);
->>>>>>> eb2c1474
 };
 
 template <template<class> class LI, class T> class Item_equal_iterator;
@@ -2543,12 +2528,9 @@
   Item_func_dyncol_check(THD *thd, Item *str): Item_bool_func(thd, str) {}
   longlong val_int();
   const char *func_name() const { return "column_check"; }
-<<<<<<< HEAD
   bool need_parentheses_in_default() { return false; }
-=======
   Item *get_copy(THD *thd, MEM_ROOT *mem_root)
   { return get_item_copy<Item_func_dyncol_check>(thd, mem_root, this); }
->>>>>>> eb2c1474
 };
 
 class Item_func_dyncol_exists :public Item_bool_func
@@ -2558,12 +2540,9 @@
     Item_bool_func(thd, str, num) {}
   longlong val_int();
   const char *func_name() const { return "column_exists"; }
-<<<<<<< HEAD
   bool need_parentheses_in_default() { return false; }
-=======
   Item *get_copy(THD *thd, MEM_ROOT *mem_root)
   { return get_item_copy<Item_func_dyncol_exists>(thd, mem_root, this); }
->>>>>>> eb2c1474
 };
 
 inline bool is_cond_or(Item *item)
