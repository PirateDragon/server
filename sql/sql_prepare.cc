/* Copyright (C) 1995-2002 MySQL AB

   This program is free software; you can redistribute it and/or modify
   it under the terms of the GNU General Public License as published by
   the Free Software Foundation; either version 2 of the License, or
   (at your option) any later version.

   This program is distributed in the hope that it will be useful,
   but WITHOUT ANY WARRANTY; without even the implied warranty of
   MERCHANTABILITY or FITNESS FOR A PARTICULAR PURPOSE.  See the
   GNU General Public License for more details.

   You should have received a copy of the GNU General Public License
   along with this program; if not, write to the Free Software
   Foundation, Inc., 59 Temple Place, Suite 330, Boston, MA  02111-1307 USA */

/**********************************************************************
This file contains the implementation of prepared statements.

When one prepares a statement:

  - Server gets the query from client with command 'COM_STMT_PREPARE';
    in the following format:
    [COM_STMT_PREPARE:1] [query]
  - Parse the query and recognize any parameter markers '?' and
    store its information list in lex->param_list
  - Allocate a new statement for this prepare; and keep this in
    'thd->stmt_map'.
  - Without executing the query, return back to client the total
    number of parameters along with result-set metadata information
    (if any) in the following format:
    [STMT_ID:4]
    [Column_count:2]
    [Param_count:2]
    [Params meta info (stubs only for now)]  (if Param_count > 0)
    [Columns meta info] (if Column_count > 0)

When one executes a statement:

  - Server gets the command 'COM_STMT_EXECUTE' to execute the
    previously prepared query. If there are any parameter markers, then the
    client will send the data in the following format:
    [COM_STMT_EXECUTE:1]
    [STMT_ID:4]
    [NULL_BITS:(param_count+7)/8)]
    [TYPES_SUPPLIED_BY_CLIENT(0/1):1]
    [[length]data]
    [[length]data] .. [[length]data].
    (Note: Except for string/binary types; all other types will not be
    supplied with length field)
  - If it is a first execute or types of parameters were altered by client,
    then setup the conversion routines.
  - Assign parameter items from the supplied data.
  - Execute the query without re-parsing and send back the results
    to client

When one supplies long data for a placeholder:

  - Server gets the long data in pieces with command type
    'COM_STMT_SEND_LONG_DATA'.
  - The packet recieved will have the format as:
    [COM_STMT_SEND_LONG_DATA:1][STMT_ID:4][parameter_number:2][data]
  - data from the packet is appended to the long data value buffer for this
    placeholder.
  - It's up to the client to stop supplying data chunks at any point. The
    server doesn't care; also, the server doesn't notify the client whether
    it got the data or not; if there is any error, then it will be returned
    at statement execute.

***********************************************************************/

#include "mysql_priv.h"
#include "sql_select.h" // for JOIN
#include "sp_head.h"
#include "sp.h"
#include "sp_cache.h"
#ifdef EMBEDDED_LIBRARY
/* include MYSQL_BIND headers */
#include <mysql.h>
#else
#include <mysql_com.h>
#endif

/******************************************************************************
  Prepared_statement: a statement that can contain placeholders
******************************************************************************/

class Prepared_statement: public Statement
{
public:
  THD *thd;
  Protocol *protocol;
  Item_param **param_array;
  uint param_count;
  uint last_errno;
  uint flags;
  char last_error[MYSQL_ERRMSG_SIZE];
#ifndef EMBEDDED_LIBRARY
  bool (*set_params)(Prepared_statement *st, uchar *data, uchar *data_end,
                     uchar *read_pos, String *expanded_query);
#else
  bool (*set_params_data)(Prepared_statement *st, String *expanded_query);
#endif
  bool (*set_params_from_vars)(Prepared_statement *stmt,
                               List<LEX_STRING>& varnames,
                               String *expanded_query);
public:
  Prepared_statement(THD *thd_arg, Protocol *protocol_arg);
  virtual ~Prepared_statement();
  void setup_set_params();
  virtual Query_arena::Type type() const;
  virtual void close_cursor();
  bool set_name(LEX_STRING *name);

  bool prepare(const char *packet, uint packet_length);
  bool execute(String *expanded_query, bool open_cursor);
  /* Destroy this statement */
  bool deallocate();

  /* Possible values of flags */
#if defined(_MSC_VER) && _MSC_VER < 1300
  static const int IS_IN_USE;
#else
  static const int IS_IN_USE= 1;
#endif
};

/* VC6 can't handle initializing in declaration */
#if defined(_MSC_VER) && _MSC_VER < 1300
const int Prepared_statement::IS_IN_USE= 1;
#endif

/******************************************************************************
  Implementation
******************************************************************************/


inline bool is_param_null(const uchar *pos, ulong param_no)
{
  return pos[param_no/8] & (1 << (param_no & 7));
}

enum { STMT_QUERY_LOG_LENGTH= 8192 };

/*
  Find a prepared statement in the statement map by id.

  SYNOPSIS
    find_prepared_statement()
      thd                thread handle
      id                 statement id
      where              the place from which this function is called (for
                         error reporting).

  DESCRIPTION
    Try to find a prepared statement and set THD error if it's not found.

  RETURN VALUE
    0 if the statement was not found, a pointer otherwise.
*/

static Prepared_statement *
find_prepared_statement(THD *thd, ulong id, const char *where)
{
  /*
    To strictly separate namespaces of SQL prepared statements and C API
    prepared statements find() will return 0 if there is a named prepared
    statement with such id.
  */
  Statement *stmt= thd->stmt_map.find(id);

  if (stmt == 0 || stmt->type() != Query_arena::PREPARED_STATEMENT)
  {
    char llbuf[22];
    my_error(ER_UNKNOWN_STMT_HANDLER, MYF(0), sizeof(llbuf), llstr(id, llbuf),
             where);
    return 0;
  }
  return (Prepared_statement *) stmt;
}


/*
  Send prepared statement id and metadata to the client after prepare.

  SYNOPSIS
    send_prep_stmt()

  RETURN VALUE
    0 in case of success, 1 otherwise
*/

#ifndef EMBEDDED_LIBRARY
static bool send_prep_stmt(Prepared_statement *stmt, uint columns)
{
  NET *net= &stmt->thd->net;
  char buff[12];
  uint tmp;
  DBUG_ENTER("send_prep_stmt");

  buff[0]= 0;                                   /* OK packet indicator */
  int4store(buff+1, stmt->id);
  int2store(buff+5, columns);
  int2store(buff+7, stmt->param_count);
  buff[9]= 0;                                   // Guard against a 4.1 client
  tmp= min(stmt->thd->total_warn_count, 65535);
  int2store(buff+10, tmp);

  /*
    Send types and names of placeholders to the client
    XXX: fix this nasty upcast from List<Item_param> to List<Item>
  */
  DBUG_RETURN(my_net_write(net, buff, sizeof(buff)) ||
              (stmt->param_count &&
               stmt->thd->protocol_simple.send_fields((List<Item> *)
                                                      &stmt->lex->param_list,
                                                      Protocol::SEND_EOF)));
}
#else
static bool send_prep_stmt(Prepared_statement *stmt,
                           uint columns __attribute__((unused)))
{
  THD *thd= stmt->thd;

  thd->client_stmt_id= stmt->id;
  thd->client_param_count= stmt->param_count;
  thd->clear_error();

  return 0;
}
#endif /*!EMBEDDED_LIBRARY*/


/*
  Read the length of the parameter data and return it back to
  the caller.

  SYNOPSIS
    get_param_length()
      packet             a pointer to the data
      len                remaining packet length

  DESCRIPTION
    Read data length, position the packet to the first byte after it,
    and return the length to the caller.

  RETURN VALUE
    Length of data piece.
*/

#ifndef EMBEDDED_LIBRARY
static ulong get_param_length(uchar **packet, ulong len)
{
  reg1 uchar *pos= *packet;
  if (len < 1)
    return 0;
  if (*pos < 251)
  {
    (*packet)++;
    return (ulong) *pos;
  }
  if (len < 3)
    return 0;
  if (*pos == 252)
  {
    (*packet)+=3;
    return (ulong) uint2korr(pos+1);
  }
  if (len < 4)
    return 0;
  if (*pos == 253)
  {
    (*packet)+=4;
    return (ulong) uint3korr(pos+1);
  }
  if (len < 5)
    return 0;
  (*packet)+=9; // Must be 254 when here
  /*
    In our client-server protocol all numbers bigger than 2^24
    stored as 8 bytes with uint8korr. Here we always know that
    parameter length is less than 2^4 so don't look at the second
    4 bytes. But still we need to obey the protocol hence 9 in the
    assignment above.
  */
  return (ulong) uint4korr(pos+1);
}
#else
#define get_param_length(packet, len) len
#endif /*!EMBEDDED_LIBRARY*/

 /*
   Data conversion routines.

   SYNOPSIS
     set_param_xx()
       param             parameter item
       pos               input data buffer
       len               length of data in the buffer

  DESCRIPTION
    All these functions read the data from pos, convert it to requested
    type and assign to param; pos is advanced to predefined length.

    Make a note that the NULL handling is examined at first execution
    (i.e. when input types altered) and for all subsequent executions
    we don't read any values for this.

  RETURN VALUE
    none
*/

static void set_param_tiny(Item_param *param, uchar **pos, ulong len)
{
#ifndef EMBEDDED_LIBRARY
  if (len < 1)
    return;
#endif
  int8 value= (int8) **pos;
  param->set_int(param->unsigned_flag ? (longlong) ((uint8) value) :
                                        (longlong) value, 4);
  *pos+= 1;
}

static void set_param_short(Item_param *param, uchar **pos, ulong len)
{
  int16 value;
#ifndef EMBEDDED_LIBRARY
  if (len < 2)
    return;
  value= sint2korr(*pos);
#else
  shortget(value, *pos);
#endif
  param->set_int(param->unsigned_flag ? (longlong) ((uint16) value) :
                                        (longlong) value, 6);
  *pos+= 2;
}

static void set_param_int32(Item_param *param, uchar **pos, ulong len)
{
  int32 value;
#ifndef EMBEDDED_LIBRARY
  if (len < 4)
    return;
  value= sint4korr(*pos);
#else
  longget(value, *pos);
#endif
  param->set_int(param->unsigned_flag ? (longlong) ((uint32) value) :
                                        (longlong) value, 11);
  *pos+= 4;
}

static void set_param_int64(Item_param *param, uchar **pos, ulong len)
{
  longlong value;
#ifndef EMBEDDED_LIBRARY
  if (len < 8)
    return;
  value= (longlong) sint8korr(*pos);
#else
  longlongget(value, *pos);
#endif
  param->set_int(value, 21);
  *pos+= 8;
}

static void set_param_float(Item_param *param, uchar **pos, ulong len)
{
  float data;
#ifndef EMBEDDED_LIBRARY
  if (len < 4)
    return;
  float4get(data,*pos);
#else
  floatget(data, *pos);
#endif
  param->set_double((double) data);
  *pos+= 4;
}

static void set_param_double(Item_param *param, uchar **pos, ulong len)
{
  double data;
#ifndef EMBEDDED_LIBRARY
  if (len < 8)
    return;
  float8get(data,*pos);
#else
  doubleget(data, *pos);
#endif
  param->set_double((double) data);
  *pos+= 8;
}

static void set_param_decimal(Item_param *param, uchar **pos, ulong len)
{
  ulong length= get_param_length(pos, len);
  param->set_decimal((char*)*pos, length);
  *pos+= len;
}

#ifndef EMBEDDED_LIBRARY

/*
  Read date/time/datetime parameter values from network (binary
  protocol). See writing counterparts of these functions in
  libmysql.c (store_param_{time,date,datetime}).
*/

static void set_param_time(Item_param *param, uchar **pos, ulong len)
{
  MYSQL_TIME tm;
  ulong length= get_param_length(pos, len);

  if (length >= 8)
  {
    uchar *to= *pos;
    uint day;

    tm.neg= (bool) to[0];
    day= (uint) sint4korr(to+1);
    tm.hour=   (uint) to[5] + day * 24;
    tm.minute= (uint) to[6];
    tm.second= (uint) to[7];
    tm.second_part= (length > 8) ? (ulong) sint4korr(to+8) : 0;
    if (tm.hour > 838)
    {
      /* TODO: add warning 'Data truncated' here */
      tm.hour= 838;
      tm.minute= 59;
      tm.second= 59;
    }
    tm.day= tm.year= tm.month= 0;
  }
  else
    set_zero_time(&tm, MYSQL_TIMESTAMP_TIME);
  param->set_time(&tm, MYSQL_TIMESTAMP_TIME,
                  MAX_TIME_WIDTH * MY_CHARSET_BIN_MB_MAXLEN);
  *pos+= length;
}

static void set_param_datetime(Item_param *param, uchar **pos, ulong len)
{
  MYSQL_TIME tm;
  ulong length= get_param_length(pos, len);

  if (length >= 4)
  {
    uchar *to= *pos;

    tm.neg=    0;
    tm.year=   (uint) sint2korr(to);
    tm.month=  (uint) to[2];
    tm.day=    (uint) to[3];
    if (length > 4)
    {
      tm.hour=   (uint) to[4];
      tm.minute= (uint) to[5];
      tm.second= (uint) to[6];
    }
    else
      tm.hour= tm.minute= tm.second= 0;

    tm.second_part= (length > 7) ? (ulong) sint4korr(to+7) : 0;
  }
  else
    set_zero_time(&tm, MYSQL_TIMESTAMP_DATETIME);
  param->set_time(&tm, MYSQL_TIMESTAMP_DATETIME,
                  MAX_DATETIME_WIDTH * MY_CHARSET_BIN_MB_MAXLEN);
  *pos+= length;
}


static void set_param_date(Item_param *param, uchar **pos, ulong len)
{
  MYSQL_TIME tm;
  ulong length= get_param_length(pos, len);

  if (length >= 4)
  {
    uchar *to= *pos;

    tm.year=  (uint) sint2korr(to);
    tm.month=  (uint) to[2];
    tm.day= (uint) to[3];

    tm.hour= tm.minute= tm.second= 0;
    tm.second_part= 0;
    tm.neg= 0;
  }
  else
    set_zero_time(&tm, MYSQL_TIMESTAMP_DATE);
  param->set_time(&tm, MYSQL_TIMESTAMP_DATE,
                  MAX_DATE_WIDTH * MY_CHARSET_BIN_MB_MAXLEN);
  *pos+= length;
}

#else/*!EMBEDDED_LIBRARY*/
void set_param_time(Item_param *param, uchar **pos, ulong len)
{
  MYSQL_TIME tm= *((MYSQL_TIME*)*pos);
  tm.hour+= tm.day * 24;
  tm.day= tm.year= tm.month= 0;
  if (tm.hour > 838)
  {
    /* TODO: add warning 'Data truncated' here */
    tm.hour= 838;
    tm.minute= 59;
    tm.second= 59;
  }
  param->set_time(&tm, MYSQL_TIMESTAMP_TIME,
                  MAX_TIME_WIDTH * MY_CHARSET_BIN_MB_MAXLEN);

}

void set_param_datetime(Item_param *param, uchar **pos, ulong len)
{
  MYSQL_TIME *to= (MYSQL_TIME*)*pos;

  param->set_time(to, MYSQL_TIMESTAMP_DATETIME,
                  MAX_DATETIME_WIDTH * MY_CHARSET_BIN_MB_MAXLEN);
}

void set_param_date(Item_param *param, uchar **pos, ulong len)
{
  MYSQL_TIME *to= (MYSQL_TIME*)*pos;

  param->set_time(to, MYSQL_TIMESTAMP_DATE,
                  MAX_DATE_WIDTH * MY_CHARSET_BIN_MB_MAXLEN);
}
#endif /*!EMBEDDED_LIBRARY*/


static void set_param_str(Item_param *param, uchar **pos, ulong len)
{
  ulong length= get_param_length(pos, len);
  param->set_str((const char *)*pos, length);
  *pos+= length;
}


#undef get_param_length

static void setup_one_conversion_function(THD *thd, Item_param *param,
                                          uchar param_type)
{
  switch (param_type) {
  case MYSQL_TYPE_TINY:
    param->set_param_func= set_param_tiny;
    param->item_type= Item::INT_ITEM;
    param->item_result_type= INT_RESULT;
    break;
  case MYSQL_TYPE_SHORT:
    param->set_param_func= set_param_short;
    param->item_type= Item::INT_ITEM;
    param->item_result_type= INT_RESULT;
    break;
  case MYSQL_TYPE_LONG:
    param->set_param_func= set_param_int32;
    param->item_type= Item::INT_ITEM;
    param->item_result_type= INT_RESULT;
    break;
  case MYSQL_TYPE_LONGLONG:
    param->set_param_func= set_param_int64;
    param->item_type= Item::INT_ITEM;
    param->item_result_type= INT_RESULT;
    break;
  case MYSQL_TYPE_FLOAT:
    param->set_param_func= set_param_float;
    param->item_type= Item::REAL_ITEM;
    param->item_result_type= REAL_RESULT;
    break;
  case MYSQL_TYPE_DOUBLE:
    param->set_param_func= set_param_double;
    param->item_type= Item::REAL_ITEM;
    param->item_result_type= REAL_RESULT;
    break;
  case MYSQL_TYPE_DECIMAL:
  case MYSQL_TYPE_NEWDECIMAL:
    param->set_param_func= set_param_decimal;
    param->item_type= Item::DECIMAL_ITEM;
    param->item_result_type= DECIMAL_RESULT;
    break;
  case MYSQL_TYPE_TIME:
    param->set_param_func= set_param_time;
    param->item_type= Item::STRING_ITEM;
    param->item_result_type= STRING_RESULT;
    break;
  case MYSQL_TYPE_DATE:
    param->set_param_func= set_param_date;
    param->item_type= Item::STRING_ITEM;
    param->item_result_type= STRING_RESULT;
    break;
  case MYSQL_TYPE_DATETIME:
  case MYSQL_TYPE_TIMESTAMP:
    param->set_param_func= set_param_datetime;
    param->item_type= Item::STRING_ITEM;
    param->item_result_type= STRING_RESULT;
    break;
  case MYSQL_TYPE_TINY_BLOB:
  case MYSQL_TYPE_MEDIUM_BLOB:
  case MYSQL_TYPE_LONG_BLOB:
  case MYSQL_TYPE_BLOB:
    param->set_param_func= set_param_str;
    param->value.cs_info.character_set_of_placeholder= &my_charset_bin;
    param->value.cs_info.character_set_client=
      thd->variables.character_set_client;
    param->value.cs_info.final_character_set_of_str_value= &my_charset_bin;
    param->item_type= Item::STRING_ITEM;
    param->item_result_type= STRING_RESULT;
    break;
  default:
    /*
      The client library ensures that we won't get any other typecodes
      except typecodes above and typecodes for string types. Marking
      label as 'default' lets us to handle malformed packets as well.
    */
    {
      CHARSET_INFO *fromcs= thd->variables.character_set_client;
      CHARSET_INFO *tocs= thd->variables.collation_connection;
      uint32 dummy_offset;

      param->value.cs_info.character_set_of_placeholder= fromcs;
      param->value.cs_info.character_set_client= fromcs;

      /*
        Setup source and destination character sets so that they
        are different only if conversion is necessary: this will
        make later checks easier.
      */
      param->value.cs_info.final_character_set_of_str_value=
        String::needs_conversion(0, fromcs, tocs, &dummy_offset) ?
        tocs : fromcs;
      param->set_param_func= set_param_str;
      /*
        Exact value of max_length is not known unless data is converted to
        charset of connection, so we have to set it later.
      */
      param->item_type= Item::STRING_ITEM;
      param->item_result_type= STRING_RESULT;
    }
  }
  param->param_type= (enum enum_field_types) param_type;
}

#ifndef EMBEDDED_LIBRARY
/*
  Routines to assign parameters from data supplied by the client.

  DESCRIPTION
    Update the parameter markers by reading data from the packet and
    and generate a valid query for logging.

  NOTES
    This function, along with other _withlog functions is called when one of
    binary, slow or general logs is open. Logging of prepared statements in
    all cases is performed by means of conventional queries: if parameter
    data was supplied from C API, each placeholder in the query is
    replaced with its actual value; if we're logging a [Dynamic] SQL
    prepared statement, parameter markers are replaced with variable names.
    Example:
     mysql_stmt_prepare("UPDATE t1 SET a=a*1.25 WHERE a=?")
       --> general logs gets [Prepare] UPDATE t1 SET a*1.25 WHERE a=?"
     mysql_stmt_execute(stmt);
       --> general and binary logs get
                             [Execute] UPDATE t1 SET a*1.25 WHERE a=1"
     If a statement has been prepared using SQL syntax:
     PREPARE stmt FROM "UPDATE t1 SET a=a*1.25 WHERE a=?"
       --> general log gets
                                 [Query]   PREPARE stmt FROM "UPDATE ..."
     EXECUTE stmt USING @a
       --> general log gets
                                 [Query]   EXECUTE stmt USING @a;

  RETURN VALUE
   0 if success, 1 otherwise
*/

static bool insert_params_withlog(Prepared_statement *stmt, uchar *null_array,
                                  uchar *read_pos, uchar *data_end,
                                  String *query)
{
  THD  *thd= stmt->thd;
  Item_param **begin= stmt->param_array;
  Item_param **end= begin + stmt->param_count;
  uint32 length= 0;
  String str;
  const String *res;
  DBUG_ENTER("insert_params_withlog");

  if (query->copy(stmt->query, stmt->query_length, default_charset_info))
    DBUG_RETURN(1);

  for (Item_param **it= begin; it < end; ++it)
  {
    Item_param *param= *it;
    if (param->state != Item_param::LONG_DATA_VALUE)
    {
      if (is_param_null(null_array, it - begin))
        param->set_null();
      else
      {
        if (read_pos >= data_end)
          DBUG_RETURN(1);
        param->set_param_func(param, &read_pos, data_end - read_pos);
      }
    }
    res= param->query_val_str(&str);
    if (param->convert_str_value(thd))
      DBUG_RETURN(1);                           /* out of memory */

    if (query->replace(param->pos_in_query+length, 1, *res))
      DBUG_RETURN(1);

    length+= res->length()-1;
  }
  DBUG_RETURN(0);
}


static bool insert_params(Prepared_statement *stmt, uchar *null_array,
                          uchar *read_pos, uchar *data_end,
                          String *expanded_query)
{
  Item_param **begin= stmt->param_array;
  Item_param **end= begin + stmt->param_count;

  DBUG_ENTER("insert_params");

  for (Item_param **it= begin; it < end; ++it)
  {
    Item_param *param= *it;
    if (param->state != Item_param::LONG_DATA_VALUE)
    {
      if (is_param_null(null_array, it - begin))
        param->set_null();
      else
      {
        if (read_pos >= data_end)
          DBUG_RETURN(1);
        param->set_param_func(param, &read_pos, data_end - read_pos);
      }
    }
    if (param->convert_str_value(stmt->thd))
      DBUG_RETURN(1);                           /* out of memory */
  }
  DBUG_RETURN(0);
}


static bool setup_conversion_functions(Prepared_statement *stmt,
                                       uchar **data, uchar *data_end)
{
  /* skip null bits */
  uchar *read_pos= *data + (stmt->param_count+7) / 8;

  DBUG_ENTER("setup_conversion_functions");

  if (*read_pos++) //types supplied / first execute
  {
    /*
      First execute or types altered by the client, setup the
      conversion routines for all parameters (one time)
    */
    Item_param **it= stmt->param_array;
    Item_param **end= it + stmt->param_count;
    THD *thd= stmt->thd;
    for (; it < end; ++it)
    {
      ushort typecode;
      const uint signed_bit= 1 << 15;

      if (read_pos >= data_end)
        DBUG_RETURN(1);

      typecode= sint2korr(read_pos);
      read_pos+= 2;
      (**it).unsigned_flag= test(typecode & signed_bit);
      setup_one_conversion_function(thd, *it, (uchar) (typecode & ~signed_bit));
    }
  }
  *data= read_pos;
  DBUG_RETURN(0);
}

#else

/*
  Embedded counterparts of parameter assignment routines.

  DESCRIPTION
    The main difference between the embedded library and the server is
    that in embedded case we don't serialize/deserialize parameters data.
    Additionally, for unknown reason, the client-side flag raised for
    changed types of placeholders is ignored and we simply setup conversion
    functions at each execute (TODO: fix).
*/

static bool emb_insert_params(Prepared_statement *stmt, String *expanded_query)
{
  THD *thd= stmt->thd;
  Item_param **it= stmt->param_array;
  Item_param **end= it + stmt->param_count;
  MYSQL_BIND *client_param= stmt->thd->client_params;

  DBUG_ENTER("emb_insert_params");

  for (; it < end; ++it, ++client_param)
  {
    Item_param *param= *it;
    setup_one_conversion_function(thd, param, client_param->buffer_type);
    if (param->state != Item_param::LONG_DATA_VALUE)
    {
      if (*client_param->is_null)
        param->set_null();
      else
      {
        uchar *buff= (uchar*) client_param->buffer;
        param->unsigned_flag= client_param->is_unsigned;
        param->set_param_func(param, &buff,
                              client_param->length ?
                              *client_param->length :
                              client_param->buffer_length);
      }
    }
    if (param->convert_str_value(thd))
      DBUG_RETURN(1);                           /* out of memory */
  }
  DBUG_RETURN(0);
}


static bool emb_insert_params_withlog(Prepared_statement *stmt, String *query)
{
  THD *thd= stmt->thd;
  Item_param **it= stmt->param_array;
  Item_param **end= it + stmt->param_count;
  MYSQL_BIND *client_param= thd->client_params;

  String str;
  const String *res;
  uint32 length= 0;

  DBUG_ENTER("emb_insert_params_withlog");

  if (query->copy(stmt->query, stmt->query_length, default_charset_info))
    DBUG_RETURN(1);

  for (; it < end; ++it, ++client_param)
  {
    Item_param *param= *it;
    setup_one_conversion_function(thd, param, client_param->buffer_type);
    if (param->state != Item_param::LONG_DATA_VALUE)
    {
      if (*client_param->is_null)
        param->set_null();
      else
      {
        uchar *buff= (uchar*)client_param->buffer;
        param->unsigned_flag= client_param->is_unsigned;
        param->set_param_func(param, &buff,
                              client_param->length ?
                              *client_param->length :
                              client_param->buffer_length);
      }
    }
    res= param->query_val_str(&str);
    if (param->convert_str_value(thd))
      DBUG_RETURN(1);                           /* out of memory */

    if (query->replace(param->pos_in_query+length, 1, *res))
      DBUG_RETURN(1);

    length+= res->length()-1;
  }
  DBUG_RETURN(0);
}

#endif /*!EMBEDDED_LIBRARY*/


/*
  Assign prepared statement parameters from user variables.

  SYNOPSIS
    insert_params_from_vars()
      stmt      Statement
      varnames  List of variables. Caller must ensure that number of variables
                in the list is equal to number of statement parameters
      query     Ignored
*/

static bool insert_params_from_vars(Prepared_statement *stmt,
                                    List<LEX_STRING>& varnames,
                                    String *query __attribute__((unused)))
{
  Item_param **begin= stmt->param_array;
  Item_param **end= begin + stmt->param_count;
  user_var_entry *entry;
  LEX_STRING *varname;
  List_iterator<LEX_STRING> var_it(varnames);
  DBUG_ENTER("insert_params_from_vars");

  for (Item_param **it= begin; it < end; ++it)
  {
    Item_param *param= *it;
    varname= var_it++;
    entry= (user_var_entry*)hash_search(&stmt->thd->user_vars,
                                        (byte*) varname->str,
                                         varname->length);
    if (param->set_from_user_var(stmt->thd, entry) ||
        param->convert_str_value(stmt->thd))
      DBUG_RETURN(1);
  }
  DBUG_RETURN(0);
}


/*
  Do the same as insert_params_from_vars but also construct query text for
  binary log.

  SYNOPSIS
    insert_params_from_vars()
      stmt      Prepared statement
      varnames  List of variables. Caller must ensure that number of variables
                in the list is equal to number of statement parameters
      query     The query with parameter markers replaced with corresponding
                user variables that were used to execute the query.
*/

static bool insert_params_from_vars_with_log(Prepared_statement *stmt,
                                             List<LEX_STRING>& varnames,
                                             String *query)
{
  Item_param **begin= stmt->param_array;
  Item_param **end= begin + stmt->param_count;
  user_var_entry *entry;
  LEX_STRING *varname;
  List_iterator<LEX_STRING> var_it(varnames);
  String buf;
  const String *val;
  uint32 length= 0;

  DBUG_ENTER("insert_params_from_vars");

  if (query->copy(stmt->query, stmt->query_length, default_charset_info))
    DBUG_RETURN(1);

  for (Item_param **it= begin; it < end; ++it)
  {
    Item_param *param= *it;
    varname= var_it++;
    if (get_var_with_binlog(stmt->thd, stmt->lex->sql_command,
                            *varname, &entry))
        DBUG_RETURN(1);

    if (param->set_from_user_var(stmt->thd, entry))
      DBUG_RETURN(1);
    /* Insert @'escaped-varname' instead of parameter in the query */
    if (entry)
    {
      char *begin, *ptr;
      buf.length(0);
      if (buf.reserve(entry->name.length*2+3))
        DBUG_RETURN(1);

      begin= ptr= buf.c_ptr_quick();
      *ptr++= '@';
      *ptr++= '\'';
      ptr+= escape_string_for_mysql(&my_charset_utf8_general_ci,
                                    ptr, 0, entry->name.str,
                                    entry->name.length);
      *ptr++= '\'';
      buf.length(ptr - begin);
      val= &buf;
    }
    else
      val= &my_null_string;

    if (param->convert_str_value(stmt->thd))
      DBUG_RETURN(1);                           /* out of memory */

    if (query->replace(param->pos_in_query+length, 1, *val))
      DBUG_RETURN(1);
    length+= val->length()-1;
  }
  DBUG_RETURN(0);
}

/*
  Validate INSERT statement.

  SYNOPSIS
    mysql_test_insert()
      stmt               prepared statement
      tables             global/local table list

  RETURN VALUE
    FALSE                success
    TRUE                 error, error message is set in THD
*/

static bool mysql_test_insert(Prepared_statement *stmt,
                              TABLE_LIST *table_list,
                              List<Item> &fields,
                              List<List_item> &values_list,
                              List<Item> &update_fields,
                              List<Item> &update_values,
                              enum_duplicates duplic)
{
  THD *thd= stmt->thd;
  LEX *lex= stmt->lex;
  List_iterator_fast<List_item> its(values_list);
  List_item *values;
  DBUG_ENTER("mysql_test_insert");

  if (insert_precheck(thd, table_list))
    goto error;

  /*
    open temporary memory pool for temporary data allocated by derived
    tables & preparation procedure
    Note that this is done without locks (should not be needed as we will not
    access any data here)
    If we would use locks, then we have to ensure we are not using
    TL_WRITE_DELAYED as having two such locks can cause table corruption.
  */
  if (open_normal_and_derived_tables(thd, table_list, 0))
    goto error;

  if ((values= its++))
  {
    uint value_count;
    ulong counter= 0;
    Item *unused_conds= 0;

    if (table_list->table)
    {
      // don't allocate insert_values
      table_list->table->insert_values=(byte *)1;
    }

    if (mysql_prepare_insert(thd, table_list, table_list->table,
                             fields, values, update_fields, update_values,
                             duplic, &unused_conds, FALSE))
      goto error;

    value_count= values->elements;
    its.rewind();

    if (table_list->lock_type == TL_WRITE_DELAYED &&
        !(table_list->table->file->table_flags() & HA_CAN_INSERT_DELAYED))
    {
      my_error(ER_ILLEGAL_HA, MYF(0), (table_list->view ?
                                       table_list->view_name.str :
                                       table_list->table_name));
      goto error;
    }
    while ((values= its++))
    {
      counter++;
      if (values->elements != value_count)
      {
        my_error(ER_WRONG_VALUE_COUNT_ON_ROW, MYF(0), counter);
        goto error;
      }
      if (setup_fields(thd, 0, *values, 0, 0, 0))
        goto error;
    }
  }
  DBUG_RETURN(FALSE);

error:
  /* insert_values is cleared in open_table */
  DBUG_RETURN(TRUE);
}


/*
  Validate UPDATE statement

  SYNOPSIS
    mysql_test_update()
      stmt               prepared statement
      tables             list of tables used in this query

  RETURN VALUE
    0                    success
    1                    error, error message is set in THD
    2                    convert to multi_update
*/

static int mysql_test_update(Prepared_statement *stmt,
                              TABLE_LIST *table_list)
{
  int res;
  THD *thd= stmt->thd;
  uint table_count= 0;
  SELECT_LEX *select= &stmt->lex->select_lex;
#ifndef NO_EMBEDDED_ACCESS_CHECKS
  uint          want_privilege;
#endif
  bool need_reopen;
  DBUG_ENTER("mysql_test_update");

  if (update_precheck(thd, table_list))
    goto error;

  for ( ; ; )
  {
    if (open_tables(thd, &table_list, &table_count, 0))
      goto error;

    if (table_list->multitable_view)
    {
      DBUG_ASSERT(table_list->view != 0);
      DBUG_PRINT("info", ("Switch to multi-update"));
      /* pass counter value */
      thd->lex->table_count= table_count;
      /* convert to multiupdate */
      DBUG_RETURN(2);
    }

    if (!lock_tables(thd, table_list, table_count, &need_reopen))
      break;
    if (!need_reopen)
      goto error;
    close_tables_for_reopen(thd, table_list);
  }

  /*
    thd->fill_derived_tables() is false here for sure (because it is
    preparation of PS, so we even do not check it).
  */
  if (mysql_handle_derived(thd->lex, &mysql_derived_prepare))
    goto error;

#ifndef NO_EMBEDDED_ACCESS_CHECKS
  /* TABLE_LIST contain right privilages request */
  want_privilege= table_list->grant.want_privilege;
#endif

  if (mysql_prepare_update(thd, table_list, &select->where,
                           select->order_list.elements,
                           (ORDER *) select->order_list.first))
    goto error;

#ifndef NO_EMBEDDED_ACCESS_CHECKS
  table_list->grant.want_privilege= want_privilege;
  table_list->table->grant.want_privilege= want_privilege;
#endif
  thd->lex->select_lex.no_wrap_view_item= TRUE;
  res= setup_fields(thd, 0, select->item_list, 1, 0, 0);
  thd->lex->select_lex.no_wrap_view_item= FALSE;
  if (res)
    goto error;
#ifndef NO_EMBEDDED_ACCESS_CHECKS
  /* Check values */
  table_list->grant.want_privilege=
  table_list->table->grant.want_privilege=
    (SELECT_ACL & ~table_list->table->grant.privilege);
#endif
  if (setup_fields(thd, 0, stmt->lex->value_list, 0, 0, 0))
    goto error;
  /* TODO: here we should send types of placeholders to the client. */
  DBUG_RETURN(0);
error:
  DBUG_RETURN(1);
}


/*
  Validate DELETE statement.

  SYNOPSIS
    mysql_test_delete()
      stmt               prepared statement
      tables             list of tables used in this query

  RETURN VALUE
    FALSE                success
    TRUE                 error, error message is set in THD
*/

static bool mysql_test_delete(Prepared_statement *stmt,
                              TABLE_LIST *table_list)
{
  THD *thd= stmt->thd;
  LEX *lex= stmt->lex;
  DBUG_ENTER("mysql_test_delete");

  if (delete_precheck(thd, table_list) ||
      open_and_lock_tables(thd, table_list))
    goto error;

  if (!table_list->table)
  {
    my_error(ER_VIEW_DELETE_MERGE_VIEW, MYF(0),
             table_list->view_db.str, table_list->view_name.str);
    goto error;
  }

  DBUG_RETURN(mysql_prepare_delete(thd, table_list, &lex->select_lex.where));
error:
  DBUG_RETURN(TRUE);
}


/*
  Validate SELECT statement.

  SYNOPSIS
    mysql_test_select()
      stmt               prepared statement
      tables             list of tables used in the query

  DESCRIPTION
    In case of success, if this query is not EXPLAIN, send column list info
    back to the client.

  RETURN VALUE
    0                    success
    1                    error, error message is set in THD
    2                    success, and statement metadata has been sent
*/

static int mysql_test_select(Prepared_statement *stmt,
                             TABLE_LIST *tables, bool text_protocol)
{
  THD *thd= stmt->thd;
  LEX *lex= stmt->lex;
  SELECT_LEX_UNIT *unit= &lex->unit;
  DBUG_ENTER("mysql_test_select");

  lex->select_lex.context.resolve_in_select_list= TRUE;

#ifndef NO_EMBEDDED_ACCESS_CHECKS
  ulong privilege= lex->exchange ? SELECT_ACL | FILE_ACL : SELECT_ACL;
  if (tables)
  {
    if (check_table_access(thd, privilege, tables,0))
      goto error;
  }
  else if (check_access(thd, privilege, any_db,0,0,0,0))
    goto error;
#endif

  if (!lex->result && !(lex->result= new (stmt->mem_root) select_send))
  {
    my_error(ER_OUTOFMEMORY, MYF(0), sizeof(select_send));
    goto error;
  }

  if (open_and_lock_tables(thd, tables))
    goto error;

  thd->used_tables= 0;                        // Updated by setup_fields

  /*
    JOIN::prepare calls
    It is not SELECT COMMAND for sure, so setup_tables will be called as
    usual, and we pass 0 as setup_tables_done_option
  */
  if (unit->prepare(thd, 0, 0, ""))
    goto error;
  if (!lex->describe && !text_protocol)
  {
    /* Make copy of item list, as change_columns may change it */
    List<Item> fields(lex->select_lex.item_list);

    /* Change columns if a procedure like analyse() */
    if (unit->last_procedure && unit->last_procedure->change_columns(fields))
      goto error;

    /*
      We can use lex->result as it should've been prepared in
      unit->prepare call above.
    */
    if (send_prep_stmt(stmt, lex->result->field_count(fields)) ||
        lex->result->send_fields(fields, Protocol::SEND_EOF) ||
        thd->protocol->flush())
      goto error;
    DBUG_RETURN(2);
  }
  DBUG_RETURN(0);
error:
  DBUG_RETURN(1);
}


/*
  Validate and prepare for execution DO statement expressions.

  SYNOPSIS
    mysql_test_do_fields()
      stmt               prepared statement
      tables             list of tables used in this query
      values             list of expressions

  RETURN VALUE
    FALSE                success
    TRUE                 error, error message is set in THD
*/

static bool mysql_test_do_fields(Prepared_statement *stmt,
                                TABLE_LIST *tables,
                                List<Item> *values)
{
  THD *thd= stmt->thd;

  DBUG_ENTER("mysql_test_do_fields");
  if (tables && check_table_access(thd, SELECT_ACL, tables, 0))
    DBUG_RETURN(TRUE);

  if (open_and_lock_tables(thd, tables))
    DBUG_RETURN(TRUE);
  DBUG_RETURN(setup_fields(thd, 0, *values, 0, 0, 0));
}


/*
  Validate and prepare for execution SET statement expressions

  SYNOPSIS
    mysql_test_set_fields()
      stmt               prepared statement
      tables             list of tables used in this query
      values             list of expressions

  RETURN VALUE
    FALSE                success
    TRUE                 error, error message is set in THD
*/

static bool mysql_test_set_fields(Prepared_statement *stmt,
                                  TABLE_LIST *tables,
                                  List<set_var_base> *var_list)
{
  DBUG_ENTER("mysql_test_set_fields");
  List_iterator_fast<set_var_base> it(*var_list);
  THD *thd= stmt->thd;
  set_var_base *var;

  if (tables && check_table_access(thd, SELECT_ACL, tables, 0) ||
      open_and_lock_tables(thd, tables))
    goto error;

  while ((var= it++))
  {
    if (var->light_check(thd))
      goto error;
  }
  DBUG_RETURN(FALSE);
error:
  DBUG_RETURN(TRUE);
}


/*
  Check internal SELECT of the prepared command

  SYNOPSIS
    select_like_stmt_test()
      stmt                      prepared statement
      specific_prepare          function of command specific prepare
      setup_tables_done_option  options to be passed to LEX::unit.prepare()

  NOTE
    This function won't directly open tables used in select. They should
    be opened either by calling function (and in this case you probably
    should use select_like_stmt_test_with_open_n_lock()) or by
    "specific_prepare" call (like this happens in case of multi-update).

  RETURN VALUE
    FALSE                success
    TRUE                 error, error message is set in THD
*/

static bool select_like_stmt_test(Prepared_statement *stmt,
                                  bool (*specific_prepare)(THD *thd),
                                  ulong setup_tables_done_option)
{
  DBUG_ENTER("select_like_stmt_test");
  THD *thd= stmt->thd;
  LEX *lex= stmt->lex;

  lex->select_lex.context.resolve_in_select_list= TRUE;

  if (specific_prepare && (*specific_prepare)(thd))
    DBUG_RETURN(TRUE);

  thd->used_tables= 0;                        // Updated by setup_fields

  /* Calls JOIN::prepare */
  DBUG_RETURN(lex->unit.prepare(thd, 0, setup_tables_done_option, ""));
}

/*
  Check internal SELECT of the prepared command (with opening and
  locking of used tables).

  SYNOPSIS
    select_like_stmt_test_with_open_n_lock()
      stmt                      prepared statement
      tables                    list of tables to be opened and locked
                                before calling specific_prepare function
      specific_prepare          function of command specific prepare
      setup_tables_done_option  options to be passed to LEX::unit.prepare()

  RETURN VALUE
    FALSE                success
    TRUE                 error
*/

static bool
select_like_stmt_test_with_open_n_lock(Prepared_statement *stmt,
                                       TABLE_LIST *tables,
                                       bool (*specific_prepare)(THD *thd),
                                       ulong setup_tables_done_option)
{
  DBUG_ENTER("select_like_stmt_test_with_open_n_lock");

  /*
    We should not call LEX::unit.cleanup() after this open_and_lock_tables()
    call because we don't allow prepared EXPLAIN yet so derived tables will
    clean up after themself.
  */
  if (open_and_lock_tables(stmt->thd, tables))
    DBUG_RETURN(TRUE);

  DBUG_RETURN(select_like_stmt_test(stmt, specific_prepare,
                                    setup_tables_done_option));
}


/*
  Validate and prepare for execution CREATE TABLE statement

  SYNOPSIS
    mysql_test_create_table()
      stmt               prepared statement
      tables             list of tables used in this query

  RETURN VALUE
    FALSE                success
    TRUE                 error, error message is set in THD
*/

static bool mysql_test_create_table(Prepared_statement *stmt)
{
  DBUG_ENTER("mysql_test_create_table");
  THD *thd= stmt->thd;
  LEX *lex= stmt->lex;
  SELECT_LEX *select_lex= &lex->select_lex;
  bool res= FALSE;
  /* Skip first table, which is the table we are creating */
  bool link_to_local;
  TABLE_LIST *create_table= lex->unlink_first_table(&link_to_local);
  TABLE_LIST *tables= lex->query_tables;

  if (create_table_precheck(thd, tables, create_table))
    DBUG_RETURN(TRUE);

  if (select_lex->item_list.elements)
  {
    select_lex->context.resolve_in_select_list= TRUE;
    res= select_like_stmt_test_with_open_n_lock(stmt, tables, 0, 0);
  }

  /* put tables back for PS rexecuting */
  lex->link_first_table_back(create_table, link_to_local);
  DBUG_RETURN(res);
}


/*
  Validate and prepare for execution a multi update statement.

  SYNOPSIS
    mysql_test_multiupdate()
      stmt               prepared statement
      tables             list of tables used in this query
      converted          converted to multi-update from usual update

  RETURN VALUE
    FALSE                success
    TRUE                 error, error message is set in THD
*/

static bool mysql_test_multiupdate(Prepared_statement *stmt,
                                  TABLE_LIST *tables,
                                  bool converted)
{
  /* if we switched from normal update, rights are checked */
  if (!converted && multi_update_precheck(stmt->thd, tables))
    return TRUE;

  return select_like_stmt_test(stmt, &mysql_multi_update_prepare,
                               OPTION_SETUP_TABLES_DONE);
}


/*
  Validate and prepare for execution a multi delete statement.

  SYNOPSIS
    mysql_test_multidelete()
      stmt               prepared statement
      tables             list of tables used in this query

  RETURN VALUE
    FALSE                success
    TRUE                 error, error message in THD is set.
*/

static bool mysql_test_multidelete(Prepared_statement *stmt,
                                  TABLE_LIST *tables)
{
  stmt->thd->lex->current_select= &stmt->thd->lex->select_lex;
  if (add_item_to_list(stmt->thd, new Item_null()))
  {
    my_error(ER_OUTOFMEMORY, MYF(0), 0);
    goto error;
  }

  if (multi_delete_precheck(stmt->thd, tables) ||
      select_like_stmt_test_with_open_n_lock(stmt, tables,
                                             &mysql_multi_delete_prepare,
                                             OPTION_SETUP_TABLES_DONE))
    goto error;
  if (!tables->table)
  {
    my_error(ER_VIEW_DELETE_MERGE_VIEW, MYF(0),
             tables->view_db.str, tables->view_name.str);
    goto error;
  }
  return FALSE;
error:
  return TRUE;
}


/*
  Wrapper for mysql_insert_select_prepare, to make change of local tables
  after open_and_lock_tables() call.

  SYNOPSIS
    mysql_insert_select_prepare_tester()
      thd                thread handle

  NOTE
    We need to remove the first local table after open_and_lock_tables,
    because mysql_handle_derived uses local tables lists.
*/

static bool mysql_insert_select_prepare_tester(THD *thd)
{
  TABLE_LIST *first;
  bool res;
  SELECT_LEX *first_select= &thd->lex->select_lex;
  /* Skip first table, which is the table we are inserting in */
  first_select->table_list.first= (byte*)(first=
                                          ((TABLE_LIST*)first_select->
                                           table_list.first)->next_local);
  res= mysql_insert_select_prepare(thd);
  /*
    insert/replace from SELECT give its SELECT_LEX for SELECT,
    and item_list belong to SELECT
  */
  thd->lex->select_lex.context.resolve_in_select_list= TRUE;
  thd->lex->select_lex.context.table_list= first;
  return res;
}


/*
  Validate and prepare for execution INSERT ... SELECT statement.

  SYNOPSIS
    mysql_test_insert_select()
      stmt               prepared statement
      tables             list of tables used in this query

  RETURN VALUE
    FALSE                success
    TRUE                 error, error message is set in THD
*/

static bool mysql_test_insert_select(Prepared_statement *stmt,
                                     TABLE_LIST *tables)
{
  int res;
  LEX *lex= stmt->lex;
  TABLE_LIST *first_local_table;

  if (tables->table)
  {
    // don't allocate insert_values
    tables->table->insert_values=(byte *)1;
  }

  if (insert_precheck(stmt->thd, tables))
    return 1;

  /* store it, because mysql_insert_select_prepare_tester change it */
  first_local_table= (TABLE_LIST *)lex->select_lex.table_list.first;
  DBUG_ASSERT(first_local_table != 0);

  res=
    select_like_stmt_test_with_open_n_lock(stmt, tables,
                                           &mysql_insert_select_prepare_tester,
                                           OPTION_SETUP_TABLES_DONE);
  /* revert changes  made by mysql_insert_select_prepare_tester */
  lex->select_lex.table_list.first= (byte*) first_local_table;
  return res;
}


/*
  Perform semantic analysis of the parsed tree and send a response packet
  to the client.

  SYNOPSIS
    check_prepared_statement()
      stmt               prepared statement

  DESCRIPTION
    This function
    - opens all tables and checks access rights
    - validates semantics of statement columns and SQL functions
      by calling fix_fields.

  RETURN VALUE
    FALSE                success, statement metadata is sent to client
    TRUE                 error, error message is set in THD (but not sent)
*/

static bool check_prepared_statement(Prepared_statement *stmt,
                                     bool text_protocol)
{
  THD *thd= stmt->thd;
  LEX *lex= stmt->lex;
  SELECT_LEX *select_lex= &lex->select_lex;
  TABLE_LIST *tables;
  enum enum_sql_command sql_command= lex->sql_command;
  int res= 0;
  DBUG_ENTER("check_prepared_statement");
  DBUG_PRINT("enter",("command: %d, param_count: %ld",
                      sql_command, stmt->param_count));

  lex->first_lists_tables_same();
  tables= lex->query_tables;

  /* set context for commands which do not use setup_tables */
  lex->select_lex.context.resolve_in_table_list_only(select_lex->
                                                     get_table_list());

  switch (sql_command) {
  case SQLCOM_REPLACE:
  case SQLCOM_INSERT:
    res= mysql_test_insert(stmt, tables, lex->field_list,
                           lex->many_values,
                           select_lex->item_list, lex->value_list,
                           lex->duplicates);
    break;

  case SQLCOM_UPDATE:
    res= mysql_test_update(stmt, tables);
    /* mysql_test_update returns 2 if we need to switch to multi-update */
    if (res != 2)
      break;

  case SQLCOM_UPDATE_MULTI:
    res= mysql_test_multiupdate(stmt, tables, res == 2);
    break;

  case SQLCOM_DELETE:
    res= mysql_test_delete(stmt, tables);
    break;

  case SQLCOM_SELECT:
    res= mysql_test_select(stmt, tables, text_protocol);
    if (res == 2)
    {
      /* Statement and field info has already been sent */
      DBUG_RETURN(FALSE);
    }
    break;
  case SQLCOM_CREATE_TABLE:
    res= mysql_test_create_table(stmt);
    break;

  case SQLCOM_DO:
    res= mysql_test_do_fields(stmt, tables, lex->insert_list);
    break;

  case SQLCOM_SET_OPTION:
    res= mysql_test_set_fields(stmt, tables, &lex->var_list);
    break;

  case SQLCOM_DELETE_MULTI:
    res= mysql_test_multidelete(stmt, tables);
    break;

  case SQLCOM_INSERT_SELECT:
  case SQLCOM_REPLACE_SELECT:
    res= mysql_test_insert_select(stmt, tables);
    break;

  case SQLCOM_SHOW_DATABASES:
  case SQLCOM_SHOW_PROCESSLIST:
  case SQLCOM_SHOW_STORAGE_ENGINES:
  case SQLCOM_SHOW_PRIVILEGES:
  case SQLCOM_SHOW_COLUMN_TYPES:
  case SQLCOM_SHOW_STATUS:
  case SQLCOM_SHOW_VARIABLES:
  case SQLCOM_SHOW_LOGS:
  case SQLCOM_SHOW_TABLES:
  case SQLCOM_SHOW_OPEN_TABLES:
  case SQLCOM_SHOW_CHARSETS:
  case SQLCOM_SHOW_COLLATIONS:
  case SQLCOM_SHOW_FIELDS:
  case SQLCOM_SHOW_KEYS:
  case SQLCOM_SHOW_CREATE_DB:
  case SQLCOM_SHOW_GRANTS:
  case SQLCOM_DROP_TABLE:
  case SQLCOM_RENAME_TABLE:
  case SQLCOM_ALTER_TABLE:
  case SQLCOM_COMMIT:
  case SQLCOM_CREATE_INDEX:
  case SQLCOM_DROP_INDEX:
  case SQLCOM_ROLLBACK:
  case SQLCOM_TRUNCATE:
  case SQLCOM_CALL:
    break;

  default:
    /* All other statements are not supported yet. */
    my_message(ER_UNSUPPORTED_PS, ER(ER_UNSUPPORTED_PS), MYF(0));
    goto error;
  }
  if (res == 0)
    DBUG_RETURN(text_protocol? FALSE : (send_prep_stmt(stmt, 0) ||
                                        thd->protocol->flush()));
error:
  DBUG_RETURN(TRUE);
}

/*
  Initialize array of parameters in statement from LEX.
  (We need to have quick access to items by number in mysql_stmt_get_longdata).
  This is to avoid using malloc/realloc in the parser.
*/

static bool init_param_array(Prepared_statement *stmt)
{
  LEX *lex= stmt->lex;
  if ((stmt->param_count= lex->param_list.elements))
  {
    if (stmt->param_count > (uint) UINT_MAX16)
    {
      /* Error code to be defined in 5.0 */
      my_message(ER_PS_MANY_PARAM, ER(ER_PS_MANY_PARAM), MYF(0));
      return TRUE;
    }
    Item_param **to;
    List_iterator<Item_param> param_iterator(lex->param_list);
    /* Use thd->mem_root as it points at statement mem_root */
    stmt->param_array= (Item_param **)
                       alloc_root(stmt->thd->mem_root,
                                  sizeof(Item_param*) * stmt->param_count);
    if (!stmt->param_array)
      return TRUE;
    for (to= stmt->param_array;
         to < stmt->param_array + stmt->param_count;
         ++to)
    {
      *to= param_iterator++;
    }
  }
  return FALSE;
}


/* Cleanup PS after execute/prepare and restore THD state */

static void cleanup_stmt_and_thd_after_use(Statement *stmt, THD *thd)
{
  DBUG_ENTER("cleanup_stmt_and_thd_after_use");
  stmt->lex->unit.cleanup();
  cleanup_items(stmt->free_list);
  thd->rollback_item_tree_changes();
  thd->cleanup_after_query();
  DBUG_VOID_RETURN;
}


/*
  COM_STMT_PREPARE handler.

  SYNOPSIS
    mysql_stmt_prepare()
      packet             query to be prepared
      packet_length      query string length, including ignored
                         trailing NULL or quote char.

  DESCRIPTION
    Given a query string with parameter markers, create a prepared
    statement from it and send PS info back to the client.

  NOTES
    This function parses the query and sends the total number of parameters
    and resultset metadata information back to client (if any), without
    executing the query i.e. without any log/disk writes. This allows the
    queries to be re-executed without re-parsing during execute.

    If parameter markers are found in the query, then store the information
    using Item_param along with maintaining a list in lex->param_array, so
    that a fast and direct retrieval can be made without going through all
    field items.

  RETURN VALUE
    none: in case of success a new statement id and metadata is sent
    to the client, otherwise an error message is set in THD.
*/

void mysql_stmt_prepare(THD *thd, const char *packet, uint packet_length)
{
  Prepared_statement *stmt= new Prepared_statement(thd, &thd->protocol_prep);
  bool rc;
  DBUG_ENTER("mysql_stmt_prepare");

  DBUG_PRINT("prep_query", ("%s", packet));

  if (stmt == 0)
    DBUG_VOID_RETURN; /* out of memory: error is set in Sql_alloc */

  if (thd->stmt_map.insert(stmt))
  {
    delete stmt;
    DBUG_VOID_RETURN;                           /* out of memory */
  }

  mysql_reset_thd_for_next_command(thd);
  /* Reset warnings from previous command */
  mysql_reset_errors(thd, 0);
  sp_cache_flush_obsolete(&thd->sp_proc_cache);
  sp_cache_flush_obsolete(&thd->sp_func_cache);

  if (!(specialflag & SPECIAL_NO_PRIOR))
    my_pthread_setprio(pthread_self(),QUERY_PRIOR);

  rc= stmt->prepare(packet, packet_length);

  if (!(specialflag & SPECIAL_NO_PRIOR))
    my_pthread_setprio(pthread_self(),WAIT_PRIOR);

  if (rc)
  {
    /* Statement map deletes statement on erase */
    thd->stmt_map.erase(stmt);
  }
  else
    mysql_log.write(thd, COM_STMT_PREPARE, "[%lu] %s", stmt->id, packet);

  /* check_prepared_statemnt sends the metadata packet in case of success */
  DBUG_VOID_RETURN;
}

/*
  SYNOPSIS
    get_dynamic_sql_string()
      lex       in      main lex
      query_len out     length of the SQL statement (is set only
                        in case of success)

  DESCRIPTION
    Get an SQL statement text from a user variable or from plain
    text. If the statement is plain text, just assign the
    pointers, otherwise allocate memory in thd->mem_root and copy
    the contents of the variable, possibly with character
    set conversion.

  RETURN VALUE
    non-zero success, 0 in case of error (out of memory)
*/

static const char *get_dynamic_sql_string(LEX *lex, uint *query_len)
{
  THD *thd= lex->thd;
  char *query_str= 0;

  if (lex->prepared_stmt_code_is_varref)
  {
    /* This is PREPARE stmt FROM or EXECUTE IMMEDIATE @var. */
    String str;
    CHARSET_INFO *to_cs= thd->variables.collation_connection;
    bool needs_conversion;
    user_var_entry *entry;
    String *pstr= &str;
    uint32 unused, len;
    /*
      Convert @var contents to string in connection character set. Although
      it is known that int/real/NULL value cannot be a valid query we still
      convert it for error messages to be uniform.
    */
    if ((entry=
         (user_var_entry*)hash_search(&thd->user_vars,
                                      (byte*)lex->prepared_stmt_code.str,
                                      lex->prepared_stmt_code.length))
        && entry->value)
    {
      my_bool is_var_null;
      pstr= entry->val_str(&is_var_null, &str, NOT_FIXED_DEC);
      /*
        NULL value of variable checked early as entry->value so here
        we can't get NULL in normal conditions
      */
      DBUG_ASSERT(!is_var_null);
      if (!pstr)
        goto end;
    }
    else
    {
      /*
        variable absent or equal to NULL, so we need to set variable to
        something reasonable to get a readable error message during parsing
      */
      str.set("NULL", 4, &my_charset_latin1);
    }

    needs_conversion= String::needs_conversion(pstr->length(),
                                              pstr->charset(), to_cs, &unused);

    len= needs_conversion ? pstr->length() * to_cs->mbmaxlen : pstr->length();
    if (!(query_str= alloc_root(thd->mem_root, len+1)))
      goto end;

    if (needs_conversion)
    {
      uint dummy_errors;
      len= copy_and_convert(query_str, len, to_cs, pstr->ptr(), pstr->length(),
                            pstr->charset(), &dummy_errors);
    }
    else
      memcpy(query_str, pstr->ptr(), pstr->length());
    query_str[len]= '\0';
    *query_len= len;
  }
  else
  {
    query_str= lex->prepared_stmt_code.str;
    *query_len= lex->prepared_stmt_code.length;
  }
end:
  return query_str;
}


/* Init PS/SP specific parse tree members.  */

static void init_stmt_after_parse(LEX *lex)
{
  SELECT_LEX *sl= lex->all_selects_list;
  /*
    Switch off a temporary flag that prevents evaluation of
    subqueries in statement prepare.
  */
  for (; sl; sl= sl->next_select_in_list())
   sl->uncacheable&= ~UNCACHEABLE_PREPARE;
}

/*
  SQLCOM_PREPARE implementation.

  SYNOPSIS
    mysql_sql_stmt_prepare()
      thd     thread handle

  DESCRIPTION
    Prepare an SQL prepared statement. This is called from
    mysql_execute_command and should therefore behave like an
    ordinary query (e.g. should not reset any global THD data).

  RETURN VALUE
    none: in case of success, OK packet is sent to the client,
    otherwise an error message is set in THD
*/

void mysql_sql_stmt_prepare(THD *thd)
{
  LEX *lex= thd->lex;
  LEX_STRING *name= &lex->prepared_stmt_name;
  Prepared_statement *stmt;
  const char *query;
  uint query_len;

  DBUG_ENTER("mysql_sql_stmt_prepare");

  DBUG_ASSERT(thd->protocol == &thd->protocol_simple);
  if ((stmt= (Prepared_statement*) thd->stmt_map.find_by_name(name)))
  {
    /*
      If there is a statement with the same name, remove it. It is ok to
      remove old and fail to insert a new one at the same time.
    */
    if (stmt->deallocate())
      DBUG_VOID_RETURN;
  }

  if (! (query= get_dynamic_sql_string(lex, &query_len)) ||
      ! (stmt= new Prepared_statement(thd, &thd->protocol_simple)))
  {
    DBUG_VOID_RETURN;                           /* out of memory */
  }

  if (stmt->set_name(name) || thd->stmt_map.insert(stmt))
  {
    delete stmt;
    DBUG_VOID_RETURN;
  }

  if (stmt->prepare(query, query_len+1))
  {
    /* Statement map deletes the statement on erase */
    thd->stmt_map.erase(stmt);
  }
  else
    send_ok(thd, 0L, 0L, "Statement prepared");

  DBUG_VOID_RETURN;
}

/* Reinit prepared statement/stored procedure before execution */

void reinit_stmt_before_use(THD *thd, LEX *lex)
{
  SELECT_LEX *sl= lex->all_selects_list;
  DBUG_ENTER("reinit_stmt_before_use");

  /*
    We have to update "thd" pointer in LEX, all its units and in LEX::result,
    since statements which belong to trigger body are associated with TABLE
    object and because of this can be used in different threads.
  */
  lex->thd= thd;

  if (lex->empty_field_list_on_rset)
  {
    lex->empty_field_list_on_rset= 0;
    lex->field_list.empty();
  }
  for (; sl; sl= sl->next_select_in_list())
  {
    if (!sl->first_execution)
    {
      /* remove option which was put by mysql_explain_union() */
      sl->options&= ~SELECT_DESCRIBE;

      /* see unique_table() */
      sl->exclude_from_table_unique_test= FALSE;

      /*
        Copy WHERE clause pointers to avoid damaging they by optimisation
      */
      if (sl->prep_where)
      {
        sl->where= sl->prep_where->copy_andor_structure(thd);
        sl->where->cleanup();
      }
      DBUG_ASSERT(sl->join == 0);
      ORDER *order;
      /* Fix GROUP list */
      for (order= (ORDER *)sl->group_list.first; order; order= order->next)
        order->item= &order->item_ptr;
      /* Fix ORDER list */
      for (order= (ORDER *)sl->order_list.first; order; order= order->next)
        order->item= &order->item_ptr;
    }
    {
      SELECT_LEX_UNIT *unit= sl->master_unit();
      unit->unclean();
      unit->types.empty();
      /* for derived tables & PS (which can't be reset by Item_subquery) */
      unit->reinit_exec_mechanism();
      unit->set_thd(thd);
    }
  }

  /*
    TODO: When the new table structure is ready, then have a status bit
    to indicate the table is altered, and re-do the setup_*
    and open the tables back.
  */
  /*
    NOTE: We should reset whole table list here including all tables added
    by prelocking algorithm (it is not a problem for substatements since
    they have their own table list).
  */
  for (TABLE_LIST *tables= lex->query_tables;
         tables;
         tables= tables->next_global)
  {
    /*
      Reset old pointers to TABLEs: they are not valid since the tables
      were closed in the end of previous prepare or execute call.
    */
    tables->table= 0;
    if (tables->nested_join)
      tables->nested_join->counter= 0;

    if (tables->prep_on_expr)
    {
      tables->on_expr= tables->prep_on_expr->copy_andor_structure(thd);
      tables->on_expr->cleanup();
    }
  }
  lex->current_select= &lex->select_lex;

  /* restore original list used in INSERT ... SELECT */
  if (lex->leaf_tables_insert)
    lex->select_lex.leaf_tables= lex->leaf_tables_insert;

  if (lex->result)
  {
    lex->result->cleanup();
<<<<<<< HEAD
    lex->result->set_thd(thd);
  }

  DBUG_VOID_RETURN;
=======
  thd->allow_sum_func= 0;
>>>>>>> b7e8c8b1
}


/*
  Clears parameters from data left from previous execution or long data

  SYNOPSIS
    reset_stmt_params()
      stmt               prepared statement for which parameters should
                         be reset
*/

static void reset_stmt_params(Prepared_statement *stmt)
{
  Item_param **item= stmt->param_array;
  Item_param **end= item + stmt->param_count;
  for (;item < end ; ++item)
    (**item).reset();
}


/*
  COM_STMT_EXECUTE handler: execute a previously prepared statement.

  SYNOPSIS
    mysql_stmt_execute()
      thd                current thread
      packet             parameter types and data, if any
      packet_length      packet length, including the terminator character.

  DESCRIPTION
    If there are any parameters, then replace parameter markers with the
    data supplied from the client, and then execute the statement.
    This function uses binary protocol to send a possible result set
    to the client.

  RETURN VALUE
    none: in case of success OK packet or a result set is sent to the
    client, otherwise an error message is set in THD.
*/

void mysql_stmt_execute(THD *thd, char *packet, uint packet_length)
{
  ulong stmt_id= uint4korr(packet);
  ulong flags= (ulong) ((uchar) packet[4]);
  /* Query text for binary, general or slow log, if any of them is open */
  String expanded_query;
#ifndef EMBEDDED_LIBRARY
  uchar *packet_end= (uchar *) packet + packet_length - 1;
#endif
  Prepared_statement *stmt;
  bool rc;
  DBUG_ENTER("mysql_stmt_execute");

  packet+= 9;                               /* stmt_id + 5 bytes of flags */

  if (!(stmt= find_prepared_statement(thd, stmt_id, "mysql_stmt_execute")))
    DBUG_VOID_RETURN;

  DBUG_PRINT("exec_query", ("%s", stmt->query));
  DBUG_PRINT("info",("stmt: %p", stmt));

  mysql_reset_thd_for_next_command(thd);
  sp_cache_flush_obsolete(&thd->sp_proc_cache);
  sp_cache_flush_obsolete(&thd->sp_func_cache);

#ifndef EMBEDDED_LIBRARY
  if (stmt->param_count)
  {
    uchar *null_array= (uchar *) packet;
    if (setup_conversion_functions(stmt, (uchar **) &packet, packet_end) ||
        stmt->set_params(stmt, null_array, (uchar *) packet, packet_end,
                         &expanded_query))
      goto set_params_data_err;
  }
#else
  /*
    In embedded library we re-install conversion routines each time
    we set params, and also we don't need to parse packet.
    So we do it in one function.
  */
  if (stmt->param_count && stmt->set_params_data(stmt, &expanded_query))
    goto set_params_data_err;
#endif
  if (!(specialflag & SPECIAL_NO_PRIOR))
    my_pthread_setprio(pthread_self(),QUERY_PRIOR);
  rc= stmt->execute(&expanded_query,
                    test(flags & (ulong) CURSOR_TYPE_READ_ONLY));
  if (!(specialflag & SPECIAL_NO_PRIOR))
    my_pthread_setprio(pthread_self(), WAIT_PRIOR);
  if (rc)
    goto err;

  mysql_log.write(thd, COM_STMT_EXECUTE, "[%lu] %s", stmt->id, thd->query);

  DBUG_VOID_RETURN;

set_params_data_err:
  my_error(ER_WRONG_ARGUMENTS, MYF(0), "mysql_stmt_execute");
err:
  reset_stmt_params(stmt);
  DBUG_VOID_RETURN;
}


/*
  SQLCOM_EXECUTE implementation.

  SYNOPSIS
    mysql_sql_stmt_execute()
      thd                thread handle

  DESCRIPTION
    Execute prepared statement using parameter values from
    lex->prepared_stmt_params and send result to the client using
    text protocol. This is called from mysql_execute_command and
    therefore should behave like an ordinary query (e.g. not change
    global THD data, such as warning count, server status, etc).
    This function uses text protocol to send a possible result set.

  RETURN
    none: in case of success, OK (or result set) packet is sent to the
    client, otherwise an error is set in THD
*/

void mysql_sql_stmt_execute(THD *thd)
{
  LEX *lex= thd->lex;
  Prepared_statement *stmt;
  LEX_STRING *name= &lex->prepared_stmt_name;
  /* Query text for binary, general or slow log, if any of them is open */
  String expanded_query;

  DBUG_ENTER("mysql_sql_stmt_execute");

  DBUG_PRINT("info", ("EXECUTE: %.*s\n", name->length, name->str));

  if (!(stmt= (Prepared_statement*) thd->stmt_map.find_by_name(name)))
  {
    my_error(ER_UNKNOWN_STMT_HANDLER, MYF(0),
             name->length, name->str, "EXECUTE");
    DBUG_VOID_RETURN;
  }

  if (stmt->param_count != lex->prepared_stmt_params.elements)
  {
    my_error(ER_WRONG_ARGUMENTS, MYF(0), "EXECUTE");
    DBUG_VOID_RETURN;
  }

  DBUG_PRINT("info",("stmt: %p", stmt));

  if (stmt->set_params_from_vars(stmt, lex->prepared_stmt_params,
                                 &expanded_query))
  {
    my_error(ER_WRONG_ARGUMENTS, MYF(0), "EXECUTE");
    DBUG_VOID_RETURN;
  }

  (void) stmt->execute(&expanded_query, FALSE);

  DBUG_VOID_RETURN;
}


/*
  COM_STMT_FETCH handler: fetches requested amount of rows from cursor

  SYNOPSIS
    mysql_stmt_fetch()
      thd                Thread handle
      packet             Packet from client (with stmt_id & num_rows)
      packet_length      Length of packet
*/

void mysql_stmt_fetch(THD *thd, char *packet, uint packet_length)
{
  /* assume there is always place for 8-16 bytes */
  ulong stmt_id= uint4korr(packet);
  ulong num_rows= uint4korr(packet+4);
  Prepared_statement *stmt;
  Statement stmt_backup;
  Cursor *cursor;
  DBUG_ENTER("mysql_stmt_fetch");

  statistic_increment(thd->status_var.com_stmt_fetch, &LOCK_status);
  if (!(stmt= find_prepared_statement(thd, stmt_id, "mysql_stmt_fetch")))
    DBUG_VOID_RETURN;

  cursor= stmt->cursor;
  if (!cursor || !cursor->is_open())
  {
    my_error(ER_STMT_HAS_NO_OPEN_CURSOR, MYF(0), stmt_id);
    DBUG_VOID_RETURN;
  }

  thd->stmt_arena= stmt;
  thd->set_n_backup_statement(stmt, &stmt_backup);

  if (!(specialflag & SPECIAL_NO_PRIOR))
    my_pthread_setprio(pthread_self(), QUERY_PRIOR);

  thd->protocol= stmt->protocol;                // Switch to binary protocol
  cursor->fetch(num_rows);
  thd->protocol= &thd->protocol_simple;         // Use normal protocol

  if (!(specialflag & SPECIAL_NO_PRIOR))
    my_pthread_setprio(pthread_self(), WAIT_PRIOR);

  if (!cursor->is_open())
  {
    /* We're done with the fetch: reset PS for next execution */
    cleanup_stmt_and_thd_after_use(stmt, thd);
    reset_stmt_params(stmt);
    /*
      Must be the last, as some memory is still needed for
      the previous calls.
    */
    free_root(cursor->mem_root, MYF(0));
    if (cursor->close_at_commit)
      thd->stmt_map.erase_transient_cursor(stmt);
  }

  thd->restore_backup_statement(stmt, &stmt_backup);
  thd->stmt_arena= thd;

  DBUG_VOID_RETURN;
}


/*
  Reset a prepared statement in case there was a recoverable error.
  SYNOPSIS
    mysql_stmt_reset()
      thd                Thread handle
      packet             Packet with stmt id

  DESCRIPTION
    This function resets statement to the state it was right after prepare.
    It can be used to:
     - clear an error happened during mysql_stmt_send_long_data
     - cancel long data stream for all placeholders without
       having to call mysql_stmt_execute.
     - close an open cursor
    Sends 'OK' packet in case of success (statement was reset)
    or 'ERROR' packet (unrecoverable error/statement not found/etc).
*/

void mysql_stmt_reset(THD *thd, char *packet)
{
  /* There is always space for 4 bytes in buffer */
  ulong stmt_id= uint4korr(packet);
  Prepared_statement *stmt;
  Cursor *cursor;
  DBUG_ENTER("mysql_stmt_reset");

  statistic_increment(thd->status_var.com_stmt_reset, &LOCK_status);
  if (!(stmt= find_prepared_statement(thd, stmt_id, "mysql_stmt_reset")))
    DBUG_VOID_RETURN;

  stmt->close_cursor();                    /* will reset statement params */

  stmt->state= Query_arena::PREPARED;

  mysql_reset_thd_for_next_command(thd);
  send_ok(thd);

  DBUG_VOID_RETURN;
}


/*
  Delete a prepared statement from memory.
  Note: we don't send any reply to this command.
*/

void mysql_stmt_close(THD *thd, char *packet)
{
  /* There is always space for 4 bytes in packet buffer */
  ulong stmt_id= uint4korr(packet);
  Prepared_statement *stmt;

  DBUG_ENTER("mysql_stmt_close");

  if (!(stmt= find_prepared_statement(thd, stmt_id, "mysql_stmt_close")))
    DBUG_VOID_RETURN;

  /*
    The only way currently a statement can be deallocated when it's
    in use is from within Dynamic SQL.
  */
  DBUG_ASSERT(! (stmt->flags & Prepared_statement::IS_IN_USE));
  (void) stmt->deallocate();

  DBUG_VOID_RETURN;
}


/*
  SQLCOM_DEALLOCATE implementation.

  DESCRIPTION
    Close an SQL prepared statement. As this can be called from Dynamic
    SQL, we should be careful to not close a statement that is currently
    being executed.

  RETURN VALUE
    none: OK packet is sent in case of success, otherwise an error
    message is set in THD
*/

void mysql_sql_stmt_close(THD *thd)
{
  Prepared_statement* stmt;
  LEX_STRING *name= &thd->lex->prepared_stmt_name;
  DBUG_PRINT("info", ("DEALLOCATE PREPARE: %.*s\n", name->length, name->str));

  if (! (stmt= (Prepared_statement*) thd->stmt_map.find_by_name(name)))
  {
    my_error(ER_UNKNOWN_STMT_HANDLER, MYF(0),
             name->length, name->str, "DEALLOCATE PREPARE");
    return;
  }

  if (stmt->deallocate() == 0)
    send_ok(thd);
}

/*
  Handle long data in pieces from client.

  SYNOPSIS
    mysql_stmt_get_longdata()
      thd                Thread handle
      packet             String to append
      packet_length      Length of string

  DESCRIPTION
    Get a part of a long data. To make the protocol efficient, we are
    not sending any return packets here. If something goes wrong, then
    we will send the error on 'execute' We assume that the client takes
    care of checking that all parts are sent to the server. (No checking
    that we get a 'end of column' in the server is performed).
*/

void mysql_stmt_get_longdata(THD *thd, char *packet, ulong packet_length)
{
  ulong stmt_id;
  uint param_number;
  Prepared_statement *stmt;
  Item_param *param;
  char *packet_end= packet + packet_length - 1;

  DBUG_ENTER("mysql_stmt_get_longdata");

  statistic_increment(thd->status_var.com_stmt_send_long_data, &LOCK_status);
#ifndef EMBEDDED_LIBRARY
  /* Minimal size of long data packet is 6 bytes */
  if ((ulong) (packet_end - packet) < MYSQL_LONG_DATA_HEADER)
  {
    my_error(ER_WRONG_ARGUMENTS, MYF(0), "mysql_stmt_send_long_data");
    DBUG_VOID_RETURN;
  }
#endif

  stmt_id= uint4korr(packet);
  packet+= 4;

  if (!(stmt=find_prepared_statement(thd, stmt_id,
                                     "mysql_stmt_send_long_data")))
    DBUG_VOID_RETURN;

  param_number= uint2korr(packet);
  packet+= 2;
#ifndef EMBEDDED_LIBRARY
  if (param_number >= stmt->param_count)
  {
    /* Error will be sent in execute call */
    stmt->state= Query_arena::ERROR;
    stmt->last_errno= ER_WRONG_ARGUMENTS;
    sprintf(stmt->last_error, ER(ER_WRONG_ARGUMENTS),
            "mysql_stmt_send_long_data");
    DBUG_VOID_RETURN;
  }
#endif

  param= stmt->param_array[param_number];

#ifndef EMBEDDED_LIBRARY
  if (param->set_longdata(packet, (ulong) (packet_end - packet)))
#else
  if (param->set_longdata(thd->extra_data, thd->extra_length))
#endif
  {
    stmt->state= Query_arena::ERROR;
    stmt->last_errno= ER_OUTOFMEMORY;
    sprintf(stmt->last_error, ER(ER_OUTOFMEMORY), 0);
  }
  DBUG_VOID_RETURN;
}


Prepared_statement::Prepared_statement(THD *thd_arg, Protocol *protocol_arg)
  :Statement(INITIALIZED, ++thd_arg->statement_id_counter,
             thd_arg->variables.query_alloc_block_size,
             thd_arg->variables.query_prealloc_size),
  thd(thd_arg),
  protocol(protocol_arg),
  param_array(0),
  param_count(0),
  last_errno(0),
  flags(IS_IN_USE)
{
  *last_error= '\0';
}


void Prepared_statement::setup_set_params()
{
  /* Setup binary logging */
  if (mysql_bin_log.is_open() && is_update_query(lex->sql_command) ||
      mysql_log.is_open() || mysql_slow_log.is_open())
  {
    set_params_from_vars= insert_params_from_vars_with_log;
#ifndef EMBEDDED_LIBRARY
    set_params= insert_params_withlog;
#else
    set_params_data= emb_insert_params_withlog;
#endif
  }
  else
  {
    set_params_from_vars= insert_params_from_vars;
#ifndef EMBEDDED_LIBRARY
    set_params= insert_params;
#else
    set_params_data= emb_insert_params;
#endif
  }
}


/*
  DESCRIPTION
    Destroy this prepared statement, cleaning up all used memory
    and resources. This is called from ::deallocate() to
    handle COM_STMT_CLOSE and DEALLOCATE PREPARE or when
    THD ends and all prepared statements are freed.
*/

Prepared_statement::~Prepared_statement()
{
  DBUG_ENTER("Prepared_statement::~Prepared_statement");
  DBUG_PRINT("enter",("stmt: %p  cursor: %p", this, cursor));
  if (cursor)
  {
    if (cursor->is_open())
    {
      cursor->close(FALSE);
      cleanup_items(free_list);
      thd->rollback_item_tree_changes();
      free_root(cursor->mem_root, MYF(0));
    }
    cursor->Cursor::~Cursor();
  }
  /*
    We have to call free on the items even if cleanup is called as some items,
    like Item_param, don't free everything until free_items()
  */
  free_items();
  delete lex->result;
  DBUG_VOID_RETURN;
}


Query_arena::Type Prepared_statement::type() const
{
  return PREPARED_STATEMENT;
}


void Prepared_statement::close_cursor()
{
  DBUG_ENTER("Prepared_statement::close_cursor");
  DBUG_PRINT("enter",("stmt: %p", this));

  if (cursor && cursor->is_open())
  {
    thd->change_list= cursor->change_list;
    cursor->close(FALSE);
    cleanup_stmt_and_thd_after_use(this, thd);
    free_root(cursor->mem_root, MYF(0));
    if (cursor->close_at_commit)
      thd->stmt_map.erase_transient_cursor(this);
  }
  /*
    Clear parameters from data which could be set by
    mysql_stmt_send_long_data() call.
  */
  reset_stmt_params(this);
  DBUG_VOID_RETURN;
}


bool Prepared_statement::set_name(LEX_STRING *name_arg)
{
  name.length= name_arg->length;
  name.str= memdup_root(mem_root, (char*) name_arg->str, name_arg->length);
  return name.str == 0;
}

/**************************************************************************
  Common parts of mysql_[sql]_stmt_prepare, mysql_[sql]_stmt_execute.
  Essentially, these functions do all the magic of preparing/executing
  a statement, leaving network communication, input data handling and
  global THD state management to the caller.
***************************************************************************/

/*
  Parse statement text, validate the statement, and prepare it for execution.

  SYNOPSIS
    Prepared_statement::prepare()
      packet             statement text
      packet_len

  DESCRIPTION
    You should not change global THD state in this function, if at all
    possible: it may be called from any context, e.g. when executing
    a COM_* command, and SQLCOM_* command, or a stored procedure.

  NOTES
      Precondition.
      -------------
    The caller must ensure that thd->change_list and thd->free_list
    is empty: this function will not back them up but will free
    in the end of its execution.

      Postcondition.
      --------------
    thd->mem_root contains unused memory allocated during validation.
*/

bool Prepared_statement::prepare(const char *packet, uint packet_len)
{
  bool rc;
  Statement stmt_backup;
  Query_arena *old_stmt_arena;
  DBUG_ENTER("Prepared_statement::prepare");
  /*
    If this is an SQLCOM_PREPARE, we also increase Com_prepare_sql.
    However, it seems handy if com_stmt_prepare is increased always,
    no matter what kind of prepare is processed.
  */
  statistic_increment(thd->status_var.com_stmt_prepare, &LOCK_status);

  /*
    alloc_query() uses thd->memroot && thd->query, so we should call
    both of backup_statement() and backup_query_arena() here.
  */
  thd->set_n_backup_statement(this, &stmt_backup);
  thd->set_n_backup_active_arena(this, &stmt_backup);

  if (alloc_query(thd, packet, packet_len))
  {
    thd->restore_backup_statement(this, &stmt_backup);
    thd->restore_active_arena(this, &stmt_backup);
    DBUG_RETURN(TRUE);
  }

  old_stmt_arena= thd->stmt_arena;
  thd->stmt_arena= this;
  lex_start(thd, (uchar*) thd->query, thd->query_length);
  lex->safe_to_cache_query= FALSE;
  lex->stmt_prepare_mode= TRUE;

  rc= yyparse((void *)thd) || thd->is_fatal_error ||
      thd->net.report_error || init_param_array(this);
  /*
    While doing context analysis of the query (in check_prepared_statement)
    we allocate a lot of additional memory: for open tables, JOINs, derived
    tables, etc.  Let's save a snapshot of current parse tree to the
    statement and restore original THD. In cases when some tree
    transformation can be reused on execute, we set again thd->mem_root from
    stmt->mem_root (see setup_wild for one place where we do that).
  */
  thd->restore_active_arena(this, &stmt_backup);

  /*
    If called from a stored procedure, ensure that we won't rollback
    external changes when cleaning up after validation.
  */
  DBUG_ASSERT(thd->change_list.is_empty());
  /*
    If the free_list is not empty, we'll wrongly free some externally
    allocated items when cleaning up after validation of the prepared
    statement.
  */
  DBUG_ASSERT(thd->free_list == NULL);

  if (rc == 0)
    rc= check_prepared_statement(this, name.str != 0);

  if (rc && thd->lex->sphead)
  {
    delete thd->lex->sphead;
    thd->lex->sphead= NULL;
  }
  lex_end(lex);
  close_thread_tables(thd);
  cleanup_stmt_and_thd_after_use(this, thd);
  thd->restore_backup_statement(this, &stmt_backup);
  thd->stmt_arena= old_stmt_arena;

  if (rc == 0)
  {
    setup_set_params();
    init_stmt_after_parse(lex);
    state= Query_arena::PREPARED;
    flags&= ~IS_IN_USE;
  }
  DBUG_RETURN(rc);
}

/*
  Execute a prepared statement.

  SYNOPSIS
    Prepared_statement::execute()
      expanded_query     A query for binlogging which has all parameter
                         markers ('?') replaced with their actual values.
      open_cursor        True if an attempt to open a cursor should be made.
                         Currenlty used only in the binary protocol.

  DESCRIPTION
    You should not change global THD state in this function, if at all
    possible: it may be called from any context, e.g. when executing
    a COM_* command, and SQLCOM_* command, or a stored procedure.

  NOTES
      Preconditions, postconditions.
      ------------------------------
      See the comment for Prepared_statement::prepare().
*/

bool Prepared_statement::execute(String *expanded_query, bool open_cursor)
{
  Statement stmt_backup;
  Query_arena *old_stmt_arena;
  Item *old_free_list;
  bool rc= 1;

  statistic_increment(thd->status_var.com_stmt_execute, &LOCK_status);

  /* Check if we got an error when sending long data */
  if (state == Query_arena::ERROR)
  {
    my_message(last_errno, last_error, MYF(0));
    return 1;
  }
  if (flags & IS_IN_USE)
  {
    my_error(ER_PS_NO_RECURSION, MYF(0));
    return 1;
  }
  /* In case the command has a call to SP which re-uses this statement name */
  flags|= IS_IN_USE;

  if (cursor && cursor->is_open())
    close_cursor();

  /*
    If the free_list is not empty, we'll wrongly free some externally
    allocated items when cleaning up after execution of this statement.
  */
  DBUG_ASSERT(thd->change_list.is_empty());
  DBUG_ASSERT(thd->free_list == NULL);
  if (open_cursor)
  {
    if (!lex->result || !lex->result->simple_select())
    {
      DBUG_PRINT("info",("Cursor asked for not SELECT stmt"));
      /*
        If lex->result is set in the parser, this is not a SELECT
        statement: we can't open a cursor for it.
      */
      my_error(ER_SP_BAD_CURSOR_QUERY, MYF(0));
      goto error;
    }

    DBUG_PRINT("info",("Using READ_ONLY cursor"));
    if (!cursor && !(cursor= new (mem_root) Cursor(thd)))
      goto error;
    /* If lex->result is set, mysql_execute_command will use it */
    lex->result= &cursor->result;
    protocol= &cursor->protocol;
    thd->lock_id= &cursor->lock_id;
    /*
      Currently cursors can be used only from C API, so
      we don't have to create an own memory root for them:
      the one in THD is clean and can be used.
    */
  }
  thd->set_n_backup_statement(this, &stmt_backup);
  if (expanded_query->length() &&
      alloc_query(thd, (char*) expanded_query->ptr(),
                  expanded_query->length()+1))
  {
    my_error(ER_OUTOFMEMORY, 0, expanded_query->length());
    goto error;
  }
  /*
    Expanded query is needed for slow logging, so we want thd->query
    to point at it even after we restore from backup. This is ok, as
    expanded query was allocated in thd->mem_root.
  */
  stmt_backup.query= thd->query;
  stmt_backup.query_length= thd->query_length;

  /*
    At first execution of prepared statement we may perform logical
    transformations of the query tree. Such changes should be performed
    on the parse tree of current prepared statement and new items should
    be allocated in its memory root. Set the appropriate pointer in THD
    to the arena of the statement.
  */
  old_stmt_arena= thd->stmt_arena;
  thd->stmt_arena= this;
  reinit_stmt_before_use(thd, lex);

  thd->protocol= protocol;                      /* activate stmt protocol */
  mysql_execute_command(thd);
  thd->protocol= &thd->protocol_simple;         /* use normal protocol */

  if (cursor && cursor->is_open())
  {
    /*
      It's safer if we grab THD state after mysql_execute_command is
      finished and not in Cursor::open(), because currently the call to
      Cursor::open is buried deep in JOIN::exec of the top level join.
    */
    cursor->init_from_thd(thd);

    if (cursor->close_at_commit)
      thd->stmt_map.add_transient_cursor(this);
  }
  else
  {
    close_thread_tables(thd);
    cleanup_stmt_and_thd_after_use(this, thd);
    reset_stmt_params(this);
  }

  thd->set_statement(&stmt_backup);
  thd->lock_id= &thd->main_lock_id;
  thd->stmt_arena= old_stmt_arena;

  if (state == Query_arena::PREPARED)
    state= Query_arena::EXECUTED;

  rc= 0;
error:
  thd->lock_id= &thd->main_lock_id;
  flags&= ~IS_IN_USE;
  return rc;
}


/* Common part of DEALLOCATE PREPARE and mysql_stmt_close */

bool Prepared_statement::deallocate()
{
  /* We account deallocate in the same manner as mysql_stmt_close */
  statistic_increment(thd->status_var.com_stmt_close, &LOCK_status);
  if (flags & IS_IN_USE)
  {
    my_error(ER_PS_NO_RECURSION, MYF(0));
    return TRUE;
  }
  /* Statement map calls delete stmt on erase */
  thd->stmt_map.erase(this);
  return FALSE;
}<|MERGE_RESOLUTION|>--- conflicted
+++ resolved
@@ -2127,14 +2127,10 @@
   if (lex->result)
   {
     lex->result->cleanup();
-<<<<<<< HEAD
     lex->result->set_thd(thd);
   }
-
-  DBUG_VOID_RETURN;
-=======
   thd->allow_sum_func= 0;
->>>>>>> b7e8c8b1
+  DBUG_VOID_RETURN;  
 }
 
 
