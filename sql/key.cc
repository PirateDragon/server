/* Copyright (C) 2000-2006 MySQL AB

   This program is free software; you can redistribute it and/or modify
   it under the terms of the GNU General Public License as published by
   the Free Software Foundation; version 2 of the License.

   This program is distributed in the hope that it will be useful,
   but WITHOUT ANY WARRANTY; without even the implied warranty of
   MERCHANTABILITY or FITNESS FOR A PARTICULAR PURPOSE.  See the
   GNU General Public License for more details.

   You should have received a copy of the GNU General Public License
   along with this program; if not, write to the Free Software
   Foundation, Inc., 59 Temple Place, Suite 330, Boston, MA  02111-1307  USA */


/* Functions to handle keys and fields in forms */

#include "mysql_priv.h"

/*
  Search after a key that starts with 'field'

  SYNOPSIS
    find_ref_key()
    key			First key to check
    key_count		How many keys to check
    record		Start of record
    field		Field to search after
    key_length		On partial match, contains length of fields before
			field
    keypart             key part # of a field

  NOTES
   Used when calculating key for NEXT_NUMBER

  IMPLEMENTATION
    If no key starts with field test if field is part of some key. If we find
    one, then return first key and set key_length to the number of bytes
    preceding 'field'.

  RETURN
   -1  field is not part of the key
   #   Key part for key matching key.
       key_length is set to length of key before (not including) field
*/

int find_ref_key(KEY *key, uint key_count, uchar *record, Field *field,
                 uint *key_length, uint *keypart)
{
  reg2 int i;
  reg3 KEY *key_info;
  uint fieldpos;

  fieldpos= field->offset(record);

  /* Test if some key starts as fieldpos */
  for (i= 0, key_info= key ;
       i < (int) key_count ;
       i++, key_info++)
  {
    if (key_info->key_part[0].offset == fieldpos)
    {                                  		/* Found key. Calc keylength */
      *key_length= *keypart= 0;
      return i;                                 /* Use this key */
    }
  }

  /* Test if some key contains fieldpos */
  for (i= 0, key_info= key;
       i < (int) key_count ;
       i++, key_info++)
  {
    uint j;
    KEY_PART_INFO *key_part;
    *key_length=0;
    for (j=0, key_part=key_info->key_part ;
	 j < key_info->key_parts ;
	 j++, key_part++)
    {
      if (key_part->offset == fieldpos)
      {
        *keypart= j;
        return i;                               /* Use this key */
      }
      *key_length+= key_part->store_length;
    }
  }
  return(-1);					/* No key is ok */
}


/**
  Copy part of a record that forms a key or key prefix to a buffer.

    The function takes a complete table record (as e.g. retrieved by
    handler::index_read()), and a description of an index on the same table,
    and extracts the first key_length bytes of the record which are part of a
    key into to_key. If length == 0 then copy all bytes from the record that
    form a key.

  @param to_key      buffer that will be used as a key
  @param from_record full record to be copied from
  @param key_info    descriptor of the index
  @param key_length  specifies length of all keyparts that will be copied
*/

void key_copy(uchar *to_key, uchar *from_record, KEY *key_info,
              uint key_length)
{
  uint length;
  KEY_PART_INFO *key_part;

  if (key_length == 0)
    key_length= key_info->key_length;
  for (key_part= key_info->key_part;
       (int) key_length > 0;
       key_part++, to_key+= length, key_length-= length)
  {
    if (key_part->null_bit)
    {
      *to_key++= test(from_record[key_part->null_offset] &
		   key_part->null_bit);
      key_length--;
      if (to_key[-1])
      {
        /*
          Don't copy data for null values
          The -1 below is to subtract the null byte which is already handled
        */
        length= min(key_length, (uint) key_part->store_length-1);
        continue;
      }
    }
    if (key_part->key_part_flag & HA_BLOB_PART ||
        key_part->key_part_flag & HA_VAR_LENGTH_PART)
    {
      key_length-= HA_KEY_BLOB_LENGTH;
      length= min(key_length, key_part->length);
      key_part->field->get_key_image(to_key, length, Field::itRAW);
      to_key+= HA_KEY_BLOB_LENGTH;
    }
    else
    {
      length= min(key_length, key_part->length);
      Field *field= key_part->field;
      CHARSET_INFO *cs= field->charset();
      uint bytes= field->get_key_image(to_key, length, Field::itRAW);
      if (bytes < length)
        cs->cset->fill(cs, (char*) to_key + bytes, length - bytes, ' ');
    }
  }
}


/**
  Restore a key from some buffer to record.

    This function converts a key into record format. It can be used in cases
    when we want to return a key as a result row.

  @param to_record   record buffer where the key will be restored to
  @param from_key    buffer that contains a key
  @param key_info    descriptor of the index
  @param key_length  specifies length of all keyparts that will be restored
*/

void key_restore(uchar *to_record, uchar *from_key, KEY *key_info,
                 uint key_length)
{
  uint length;
  KEY_PART_INFO *key_part;

  if (key_length == 0)
  {
    key_length= key_info->key_length;
  }
  for (key_part= key_info->key_part ;
       (int) key_length > 0 ;
       key_part++, from_key+= length, key_length-= length)
  {
    uchar used_uneven_bits= 0;
    if (key_part->null_bit)
    {
      bool null_value; 
      if ((null_value= *from_key++))
	to_record[key_part->null_offset]|= key_part->null_bit;
      else
	to_record[key_part->null_offset]&= ~key_part->null_bit;
      key_length--;
      if (null_value)
      {
        /*
          Don't copy data for null bytes
          The -1 below is to subtract the null byte which is already handled
        */
        length= min(key_length, (uint) key_part->store_length-1);
        continue;
      }
    }
    if (key_part->type == HA_KEYTYPE_BIT)
    {
      Field_bit *field= (Field_bit *) (key_part->field);
      if (field->bit_len)
      {
        uchar bits= *(from_key + key_part->length -
                      field->pack_length_in_rec() - 1);
        set_rec_bits(bits, to_record + key_part->null_offset +
                     (key_part->null_bit == 128),
                     field->bit_ofs, field->bit_len);
        /* we have now used the byte with 'uneven' bits */
        used_uneven_bits= 1;
      }
    }
    if (key_part->key_part_flag & HA_BLOB_PART)
    {
      /*
        This in fact never happens, as we have only partial BLOB
        keys yet anyway, so it's difficult to find any sence to
        restore the part of a record.
        Maybe this branch is to be removed, but now we
        have to ignore GCov compaining.
      */
      uint blob_length= uint2korr(from_key);
      Field_blob *field= (Field_blob*) key_part->field;
      from_key+= HA_KEY_BLOB_LENGTH;
      key_length-= HA_KEY_BLOB_LENGTH;
      field->set_ptr_offset(to_record - field->table->record[0],
                            (ulong) blob_length, from_key);
      length= key_part->length;
    }
    else if (key_part->key_part_flag & HA_VAR_LENGTH_PART)
    {
      Field *field= key_part->field;
      my_bitmap_map *old_map;
      my_ptrdiff_t ptrdiff= to_record - field->table->record[0];
      field->move_field_offset(ptrdiff);
      key_length-= HA_KEY_BLOB_LENGTH;
      length= min(key_length, key_part->length);
      old_map= dbug_tmp_use_all_columns(field->table, field->table->write_set);
      field->set_key_image(from_key, length);
      dbug_tmp_restore_column_map(field->table->write_set, old_map);
      from_key+= HA_KEY_BLOB_LENGTH;
      field->move_field_offset(-ptrdiff);
    }
    else
    {
      length= min(key_length, key_part->length);
      /* skip the byte with 'uneven' bits, if used */
      memcpy(to_record + key_part->offset, from_key + used_uneven_bits
             , (size_t) length - used_uneven_bits);
    }
  }
}


/**
  Compare if a key has changed.

  @param table		TABLE
  @param key		key to compare to row
  @param idx		Index used
  @param key_length	Length of key

  @note
    In theory we could just call field->cmp() for all field types,
    but as we are only interested if a key has changed (not if the key is
    larger or smaller than the previous value) we can do things a bit
    faster by using memcmp() instead.

  @retval
    0	If key is equal
  @retval
    1	Key has changed
*/

bool key_cmp_if_same(TABLE *table,const uchar *key,uint idx,uint key_length)
{
  uint store_length;
  KEY_PART_INFO *key_part;
  const uchar *key_end= key + key_length;;

  for (key_part=table->key_info[idx].key_part;
       key < key_end ; 
       key_part++, key+= store_length)
  {
    uint length;
    store_length= key_part->store_length;

    if (key_part->null_bit)
    {
      if (*key != test(table->record[0][key_part->null_offset] & 
		       key_part->null_bit))
	return 1;
      if (*key)
	continue;
      key++;
      store_length--;
    }
    if (!(key_part->key_part_flag & HA_CAN_MEMCMP))
    {
      if (key_part->field->key_cmp(key, key_part->length))
	return 1;
      continue;
    }
    length= min((uint) (key_end-key), store_length);
    if (!(key_part->key_type & (FIELDFLAG_NUMBER+FIELDFLAG_BINARY+
                                FIELDFLAG_PACK)))
    {
      CHARSET_INFO *cs= key_part->field->charset();
      uint char_length= key_part->length / cs->mbmaxlen;
      const uchar *pos= table->record[0] + key_part->offset;
      if (length > char_length)
      {
        char_length= my_charpos(cs, pos, pos + length, char_length);
        set_if_smaller(char_length, length);
      }
      if (cs->coll->strnncollsp(cs,
                                (const uchar*) key, length,
                                (const uchar*) pos, char_length, 0))
        return 1;
      continue;
    }
    if (memcmp(key,table->record[0]+key_part->offset,length))
      return 1;
  }
  return 0;
}

/*
  unpack key-fields from record to some buffer.

  This is used mainly to get a good error message.  We temporary 
  change the column bitmap so that all columns are readable.

  @param
     to		Store value here in an easy to read form
  @param
     table	Table to use
  @param
     idx	Key number
*/

void key_unpack(String *to,TABLE *table,uint idx)
{
  KEY_PART_INFO *key_part,*key_part_end;
  Field *field;
  String tmp;
  my_bitmap_map *old_map= dbug_tmp_use_all_columns(table, table->read_set);
  DBUG_ENTER("key_unpack");

  to->length(0);
  for (key_part=table->key_info[idx].key_part,key_part_end=key_part+
	 table->key_info[idx].key_parts ;
       key_part < key_part_end;
       key_part++)
  {
    if (to->length())
      to->append('-');
    if (key_part->null_bit)
    {
      if (table->record[0][key_part->null_offset] & key_part->null_bit)
      {
	to->append(STRING_WITH_LEN("NULL"));
	continue;
      }
    }
    if ((field=key_part->field))
    {
      field->val_str(&tmp);
      if (key_part->length < field->pack_length())
	tmp.length(min(tmp.length(),key_part->length));
      to->append(tmp);
    }
    else
      to->append(STRING_WITH_LEN("???"));
  }
  dbug_tmp_restore_column_map(table->read_set, old_map);
  DBUG_VOID_RETURN;
}


/*
  Check if key uses field that is marked in passed field bitmap.

  SYNOPSIS
    is_key_used()
      table   TABLE object with which keys and fields are associated.
      idx     Key to be checked.
      fields  Bitmap of fields to be checked.

  NOTE
    This function uses TABLE::tmp_set bitmap so the caller should care
    about saving/restoring its state if it also uses this bitmap.

  RETURN VALUE
    TRUE   Key uses field from bitmap
    FALSE  Otherwise
*/

bool is_key_used(TABLE *table, uint idx, const MY_BITMAP *fields)
{
  bitmap_clear_all(&table->tmp_set);
  table->mark_columns_used_by_index_no_reset(idx, &table->tmp_set);
  if (bitmap_is_overlapping(&table->tmp_set, fields))
    return 1;

  /*
    If table handler has primary key as part of the index, check that primary
    key is not updated
  */
  if (idx != table->s->primary_key && table->s->primary_key < MAX_KEY &&
      (table->file->ha_table_flags() & HA_PRIMARY_KEY_IN_READ_INDEX))
    return is_key_used(table, table->s->primary_key, fields);
  return 0;
}


/**
  Compare key in row to a given key.

  @param key_part		Key part handler
  @param key			Key to compare to value in table->record[0]
  @param key_length		length of 'key'

  @return
    The return value is SIGN(key_in_row - range_key):
    -   0		Key is equal to range or 'range' == 0 (no range)
    -  -1		Key is less than range
    -   1		Key is larger than range
*/

int key_cmp(KEY_PART_INFO *key_part, const uchar *key, uint key_length)
{
  uint store_length;

  for (const uchar *end=key + key_length;
       key < end;
       key+= store_length, key_part++)
  {
    int cmp;
    store_length= key_part->store_length;
    if (key_part->null_bit)
    {
      /* This key part allows null values; NULL is lower than everything */
      register bool field_is_null= key_part->field->is_null();
      if (*key)                                 // If range key is null
      {
	/* the range is expecting a null value */
	if (!field_is_null)
	  return 1;                             // Found key is > range
        /* null -- exact match, go to next key part */
	continue;
      }
      else if (field_is_null)
	return -1;                              // NULL is less than any value
      key++;					// Skip null byte
      store_length--;
    }
    if ((cmp=key_part->field->key_cmp(key, key_part->length)) < 0)
      return -1;
    if (cmp > 0)
      return 1;
  }
  return 0;                                     // Keys are equal
}


/**
  Compare two records in index order.

  This method is set-up such that it can be called directly from the
  priority queue and it is attempted to be optimised as much as possible
  since this will be called O(N * log N) times while performing a merge
  sort in various places in the code.

  We retrieve the pointer to table->record[0] using the fact that key_parts
  have an offset making it possible to calculate the start of the record.
  We need to get the diff to the compared record since none of the records
  being compared are stored in table->record[0].

  We first check for NULL values, if there are no NULL values we use
  a compare method that gets two field pointers and a max length
  and return the result of the comparison.

  key is a null terminated array, since in some cases (clustered
  primary key) it must compare more than one index.

  @param key                    Null terminated array of index information
  @param first_rec              Pointer to record compare with
  @param second_rec             Pointer to record compare against first_rec

  @return Return value is SIGN(first_rec - second_rec)
    @retval  0                  Keys are equal
    @retval -1                  second_rec is greater than first_rec
    @retval +1                  first_rec is greater than second_rec
*/

int key_rec_cmp(void *key_p, uchar *first_rec, uchar *second_rec)
{
  KEY **key= (KEY**) key_p;
  KEY *key_info= *(key++);                     // Start with first key
  uint key_parts, key_part_num;
  KEY_PART_INFO *key_part= key_info->key_part;
  uchar *rec0= key_part->field->ptr - key_part->offset;
  my_ptrdiff_t first_diff= first_rec - rec0, sec_diff= second_rec - rec0;
  int result= 0;
  Field *field;
  DBUG_ENTER("key_rec_cmp");

  /* loop over all given keys */
  do
  {
    key_parts= key_info->key_parts;
    key_part= key_info->key_part;
    key_part_num= 0;

    /* loop over every key part */
    do
    {
      field= key_part->field;

      if (key_part->null_bit)
      {
        /* The key_part can contain NULL values */
        bool first_is_null= field->is_null_in_record_with_offset(first_diff);
        bool sec_is_null= field->is_null_in_record_with_offset(sec_diff);
        /*
          NULL is smaller then everything so if first is NULL and the other
          not then we know that we should return -1 and for the opposite
          we should return +1. If both are NULL then we call it equality
          although it is a strange form of equality, we have equally little
          information of the real value.
        */
        if (!first_is_null)
        {
          if (!sec_is_null)
            ; /* Fall through, no NULL fields */
          else
          {
            DBUG_RETURN(+1);
          }
        }
        else if (!sec_is_null)
        {
          DBUG_RETURN(-1);
        }
        else
          goto next_loop; /* Both were NULL */
      }
      /*
        No null values in the fields
        We use the virtual method cmp_max with a max length parameter.
        For most field types this translates into a cmp without
        max length. The exceptions are the BLOB and VARCHAR field types
        that take the max length into account.
      */
      if ((result= field->cmp_max(field->ptr+first_diff, field->ptr+sec_diff,
                             key_part->length)))
        DBUG_RETURN(result);
next_loop:
      key_part++;
      key_part_num++;
    } while (key_part_num < key_parts); /* this key is done */

    key_info= *(key++);
  } while (key_info); /* no more keys to test */
  DBUG_RETURN(0);
}


<<<<<<< HEAD
/*
  Compare two key tuples.

  @brief
    Compare two key tuples, i.e. two key values in KeyTupleFormat.

  @param part          KEY_PART_INFO with key description
  @param key1          First key to compare
  @param key2          Second key to compare 
  @param tuple_length  Length of key1 (and key2, they are the same) in bytes.

  @return
    @retval  0  key1 == key2
    @retval -1  key1 < key2
    @retval +1  key1 > key2 
*/

int key_tuple_cmp(KEY_PART_INFO *part, uchar *key1, uchar *key2, 
                  uint tuple_length)
{
  uchar *key1_end= key1 + tuple_length;
  int len;
  int res;
  LINT_INIT(len);
  for (;key1 < key1_end; key1 += len, key2 += len, part++)
  {
    len= part->store_length;
    if (part->null_bit)
    {
      if (*key1) // key1 == NULL
      {
        if (!*key2) // key1(NULL) < key2(notNULL)
          return -1;
        continue;
      }
      else if (*key2) // key1(notNULL) > key2 (NULL)
        return 1;
      /* Step over the NULL bytes for key_cmp() call */
      key1++;
      key2++;
      len--;
    }
    if ((res= part->field->key_cmp(key1, key2)))
      return res;
  }
  return 0;
}

=======
/**
  Get hash value for the key from a key buffer 

  @param  key_info       the key descriptor
  @param  used_key_part  number of key parts used for the key
  @param  key            pointer to the buffer with the key value

  @datails
  When hashing we should take special care only of:
  1. NULLs (and keyparts which can be null so one byte reserved for it);
  2. Strings for which we have to take into account their collations
  and the values of their lengths in the prefixes.

  @return  hash value calculated for the key
*/

ulong key_hashnr(KEY *key_info, uint used_key_parts, const uchar *key)
{
  ulong nr=1, nr2=4;
  KEY_PART_INFO *key_part= key_info->key_part;
  KEY_PART_INFO *end_key_part= key_part + used_key_parts;

  for (; key_part < end_key_part; key_part++)
  {
    uchar *pos= (uchar*)key;
    CHARSET_INFO *cs;
    uint length, pack_length;
    bool is_string= TRUE;
    LINT_INIT(cs);
    key+= key_part->length;
    if (key_part->null_bit)
    {
      key++;                       /* Skip null byte */
      if (*pos)                    /* Found null */
      {
        nr^= (nr << 1) | 1;
        /* Add key pack length to key for VARCHAR segments */
        switch (key_part->type) {
        case HA_KEYTYPE_VARTEXT1:
        case HA_KEYTYPE_VARBINARY1:
          key++;
          break;
        case HA_KEYTYPE_VARTEXT2:
        case HA_KEYTYPE_VARBINARY2:
          key+= 2;
          break;
        default:
          ;
        }
    continue;
      }
      pos++;                       /* Skip null byte */
    }
    /* If it is string set parameters of the string */
    switch (key_part->type) {
    case HA_KEYTYPE_TEXT:
      cs= key_part->field->charset();
      length= key_part->length;
      pack_length= 0;
      break;
    case HA_KEYTYPE_BINARY :
      cs= &my_charset_bin;
      length= key_part->length;
      pack_length= 0;
      break;
    case HA_KEYTYPE_VARTEXT1:
      cs= key_part->field->charset();
      length= (uint)(pos[0]);
      pack_length= 1;
      break;
    case HA_KEYTYPE_VARBINARY1:
      cs= &my_charset_bin;
      length= (uint)(pos[0]);
      pack_length= 1;
      break;
    case HA_KEYTYPE_VARTEXT2:
      cs= key_part->field->charset();
      length= uint2korr(pos);
      pack_length= 2;
      break;
    case HA_KEYTYPE_VARBINARY2:
      cs= &my_charset_bin;
      length= uint2korr(pos);
      pack_length= 2;
      break;
    default:
      is_string= FALSE;
    }

    if (is_string)
    {
      if (cs->mbmaxlen > 1)
      {
        uint char_length= my_charpos(cs, pos + pack_length,
                                     pos + pack_length + length,
                                     length / cs->mbmaxlen);
        set_if_smaller(length, char_length);
      }
      cs->coll->hash_sort(cs, pos+pack_length, length, &nr, &nr2);
      key+= pack_length;
    }
    else
    {
      for (; pos < (uchar*)key ; pos++)
      {
        nr^=(ulong) ((((uint) nr & 63)+nr2)*((uint) *pos)) + (nr << 8);
        nr2+=3;
      }
    }
  }
  DBUG_PRINT("exit", ("hash: %lx", nr));
  return(nr);
}


/**
  Check whether two keys in the key buffers are equal

  @param key_info        the key descriptor
  @param  used_key_part  number of key parts used for the keys
  @param key1            pointer to the buffer with the first key 
  @param key2            pointer to the buffer with the second key 

  @detail See details of key_hashnr().

  @retval TRUE  keys in the buffers are NOT equal
  @retval FALSE keys in the buffers are equal
*/

bool key_buf_cmp(KEY *key_info, uint used_key_parts,
                 const uchar *key1, const uchar *key2)
{
  KEY_PART_INFO *key_part= key_info->key_part;
  KEY_PART_INFO *end_key_part= key_part + used_key_parts;

  for (; key_part < end_key_part; key_part++)
  {
    uchar *pos1= (uchar*)key1;
    uchar *pos2= (uchar*)key2;
    CHARSET_INFO *cs;
    uint length1, length2, pack_length;
    bool is_string= TRUE;
    LINT_INIT(cs);
    key1+= key_part->length;
    key2+= key_part->length;
    if (key_part->null_bit)
    {
      key1++; key2++;                           /* Skip null byte */
      if (*pos1 && *pos2)                       /* Both are null */
      {
        /* Add key pack length to key for VARCHAR segments */
        switch (key_part->type) {
        case HA_KEYTYPE_VARTEXT1:
        case HA_KEYTYPE_VARBINARY1:
          key1++; key2++;
          break;
        case HA_KEYTYPE_VARTEXT2:
        case HA_KEYTYPE_VARBINARY2:
          key1+= 2; key2+= 2;
          break;
        default:
          ;
        }
    continue;
      }
      if (*pos1 != *pos2)
        return FALSE;
      pos1++; pos2++;
    }

    /* If it is string set parameters of the string */
    switch (key_part->type) {
    case HA_KEYTYPE_TEXT:
      cs= key_part->field->charset();
      length1= length2= key_part->length;
      pack_length= 0;
      break;
    case HA_KEYTYPE_BINARY :
      cs= &my_charset_bin;
      length1= length2= key_part->length;
      pack_length= 0;
      break;
    case HA_KEYTYPE_VARTEXT1:
      cs= key_part->field->charset();
      length1= (uint)(pos1[0]);
      length2= (uint)(pos2[0]);
      pack_length= 1;
      break;
    case HA_KEYTYPE_VARBINARY1:
      cs= &my_charset_bin;
      length1= (uint)(pos1[0]);
      length2= (uint)(pos2[0]);
      pack_length= 1;
      break;
    case HA_KEYTYPE_VARTEXT2:
      cs= key_part->field->charset();
      length1= uint2korr(pos1);
      length2= uint2korr(pos2);
      pack_length= 2;
      break;
    case HA_KEYTYPE_VARBINARY2:
      cs= &my_charset_bin;
      length1= uint2korr(pos1);
      length2= uint2korr(pos2);
      pack_length= 2;
      break;
    default:
      is_string= FALSE;
    }

    if (is_string)
    {
      /*
        Compare the strings taking into account length in characters
        and collation
      */
      uint byte_len1= length1, byte_len2= length2;
      if (cs->mbmaxlen > 1)
      {
        uint char_length1= my_charpos(cs, pos1 + pack_length,
                                      pos1 + pack_length + length1,
                                      length1 / cs->mbmaxlen);
        uint char_length2= my_charpos(cs, pos2 + pack_length,
                                      pos2 + pack_length + length2,
                                      length2 / cs->mbmaxlen);
        set_if_smaller(length1, char_length1);
        set_if_smaller(length2, char_length2);
      }
      if (length1 != length2 ||
          cs->coll->strnncollsp(cs,
                                pos1 + pack_length, byte_len1,
                                pos2 + pack_length, byte_len2,
                                1))
        return TRUE;
      key1+= pack_length; key2+= pack_length;
    }
    else
    {
      /* it is OK to compare non-string byte per byte */
      for (; pos1 < (uchar*)key1 ; pos1++, pos2++)
      {
        if (pos1[0] != pos2[0])
          return TRUE;
      }
    }
  }
  return FALSE;
}
>>>>>>> a095346a
<|MERGE_RESOLUTION|>--- conflicted
+++ resolved
@@ -569,7 +569,6 @@
 }
 
 
-<<<<<<< HEAD
 /*
   Compare two key tuples.
 
@@ -618,7 +617,7 @@
   return 0;
 }
 
-=======
+
 /**
   Get hash value for the key from a key buffer 
 
@@ -866,5 +865,4 @@
     }
   }
   return FALSE;
-}
->>>>>>> a095346a
+}