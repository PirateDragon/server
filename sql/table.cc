--- conflicted
+++ resolved
@@ -661,13 +661,10 @@
 	    if (!(field->flags & BINARY_FLAG))
 	      keyinfo->flags|= HA_END_SPACE_KEY;
 	  }
-<<<<<<< HEAD
+          set_if_bigger(outparam->max_key_length, keyinfo->key_length);
 	  if (field->type() == MYSQL_TYPE_BIT)
             key_part->key_part_flag|= HA_BIT_PART;
 
-=======
-          set_if_bigger(outparam->max_key_length, keyinfo->key_length);
->>>>>>> c98f2bfc
 	  if (i == 0 && key != primary_key)
 	    field->flags |=
 	      ((keyinfo->flags & HA_NOSAME) &&
