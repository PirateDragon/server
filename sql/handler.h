/* Copyright (C) 2000 MySQL AB & MySQL Finland AB & TCX DataKonsult AB

   This program is free software; you can redistribute it and/or modify
   it under the terms of the GNU General Public License as published by
   the Free Software Foundation; either version 2 of the License, or
   (at your option) any later version.

   This program is distributed in the hope that it will be useful,
   but WITHOUT ANY WARRANTY; without even the implied warranty of
   MERCHANTABILITY or FITNESS FOR A PARTICULAR PURPOSE.  See the
   GNU General Public License for more details.

   You should have received a copy of the GNU General Public License
   along with this program; if not, write to the Free Software
   Foundation, Inc., 59 Temple Place, Suite 330, Boston, MA  02111-1307  USA */


/* Definitions for parameters to do with handler-routines */

#ifdef __GNUC__
#pragma interface			/* gcc class implementation */
#endif

#include <ft_global.h>
#include <keycache.h>

#ifndef NO_HASH
#define NO_HASH				/* Not yet implemented */
#endif

#if defined(HAVE_BERKELEY_DB) || defined(HAVE_INNOBASE_DB) || \
    defined(HAVE_NDBCLUSTER_DB)
#define USING_TRANSACTIONS
#endif

// the following is for checking tables

#define HA_ADMIN_ALREADY_DONE	  1
#define HA_ADMIN_OK               0
#define HA_ADMIN_NOT_IMPLEMENTED -1
#define HA_ADMIN_FAILED		 -2
#define HA_ADMIN_CORRUPT         -3
#define HA_ADMIN_INTERNAL_ERROR  -4
#define HA_ADMIN_INVALID         -5
#define HA_ADMIN_REJECT          -6

/* Bits in table_flags() to show what database can do */
#define HA_READ_RND_SAME        1       /* Read RND-record to KEY-record
                                           (To update with RND-read)       */
#define HA_KEYPOS_TO_RNDPOS     2       /* ha_info gives pos to record */
#define HA_TABLE_SCAN_ON_INDEX  4       /* No separate data/index file */
#define HA_REC_NOT_IN_SEQ       8       /* ha_info don't return recnumber;
                                           It returns a position to ha_r_rnd */
#define HA_HAS_GEOMETRY        (1 << 4)
#define HA_FAST_KEY_READ       (1 << 5) /* no need for a record cache in filesort */
#define HA_KEY_READ_WRONG_STR  (1 << 6) /* keyread returns converted strings */
#define HA_NULL_KEY            (1 << 7) /* One can have keys with NULL */
#define HA_DUPP_POS            (1 << 8) /* ha_position() gives dupp row */
#define HA_NO_BLOBS            (1 << 9) /* Doesn't support blobs */
#define HA_BLOB_KEY            (1 << 10) /* key on blob */
#define HA_AUTO_PART_KEY       (1 << 11)
#define HA_REQUIRE_PRIMARY_KEY (1 << 12)
#define HA_NOT_EXACT_COUNT     (1 << 13)
#define HA_NO_WRITE_DELAYED    (1 << 14)
#define HA_PRIMARY_KEY_IN_READ_INDEX (1 << 15)
#define HA_DROP_BEFORE_CREATE  (1 << 16)
#define HA_NOT_READ_AFTER_KEY  (1 << 17)
#define HA_NOT_DELETE_WITH_CACHE (1 << 18)
#define HA_NO_TEMP_TABLES      (1 << 19)
#define HA_NO_PREFIX_CHAR_KEYS (1 << 20)
#define HA_CAN_FULLTEXT        (1 << 21)
#define HA_CAN_SQL_HANDLER     (1 << 22)
#define HA_NO_AUTO_INCREMENT   (1 << 23)
#define HA_HAS_CHECKSUM        (1 << 24)
/*
  Next record gives next record according last record read (even
  if database is updated after read).  Not used at this point.
*/
#define HA_LASTKEY_ORDER       (1 << 25)
/* Table data are stored in separate files */
#define HA_FILE_BASED	       (1 << 26)


/* bits in index_flags(index_number) for what you can do with index */
#define HA_WRONG_ASCII_ORDER	1	/* Can't use sorting through key */
#define HA_READ_NEXT		2	/* Read next record with same key */
#define HA_READ_PREV		4	/* Read prev. record with same key */
#define HA_READ_ORDER		8	/* Read through record-keys in order */
#define HA_ONLY_WHOLE_INDEX	16	/* Can't use part key searches */
#define HA_NOT_READ_PREFIX_LAST	32	/* No support for index_read_last() */
#define HA_KEY_READ_ONLY	64	/* Support HA_EXTRA_KEYREAD */


/*
  Bits in index_ddl_flags(KEY *wanted_index)
  for what ddl you can do with index
  If none is set, the wanted type of index is not supported
  by the handler at all. See WorkLog 1563.
*/
#define HA_DDL_SUPPORT   1 /* Supported by handler */
#define HA_DDL_WITH_LOCK 2 /* Can create/drop with locked table */
#define HA_DDL_ONLINE    4 /* Can create/drop without lock */

/* Return value for ddl methods */
#define HA_DDL_NOT_IMPLEMENTED -1

/*
  Parameters for open() (in register form->filestat)
  HA_GET_INFO does an implicit HA_ABORT_IF_LOCKED
*/

#define HA_OPEN_KEYFILE		1
#define HA_OPEN_RNDFILE		2
#define HA_GET_INDEX		4
#define HA_GET_INFO		8	/* do a ha_info() after open */
#define HA_READ_ONLY		16	/* File opened as readonly */
/* Try readonly if can't open with read and write */
#define HA_TRY_READ_ONLY	32
#define HA_WAIT_IF_LOCKED	64	/* Wait if locked on open */
#define HA_ABORT_IF_LOCKED	128	/* skip if locked on open.*/
#define HA_BLOCK_LOCK		256	/* unlock when reading some records */
#define HA_OPEN_TEMPORARY	512

	/* Errors on write which is recoverable  (Key exist) */
#define HA_WRITE_SKIP 121		/* Duplicate key on write */
#define HA_READ_CHECK 123		/* Update with is recoverable */
#define HA_CANT_DO_THAT 131		/* Databasehandler can't do it */

	/* Some key definitions */
#define HA_KEY_NULL_LENGTH	1
#define HA_KEY_BLOB_LENGTH	2

#define HA_LEX_CREATE_TMP_TABLE	1
#define HA_LEX_CREATE_IF_NOT_EXISTS 2
#define HA_OPTION_NO_CHECKSUM	(1L << 17)
#define HA_OPTION_NO_DELAY_KEY_WRITE (1L << 18)
#define HA_MAX_REC_LENGTH	65535

/* Table caching type */
#define HA_CACHE_TBL_NONTRANSACT 0
#define HA_CACHE_TBL_ASKTRANSACT 1
#define HA_CACHE_TBL_TRANSACT    2

<<<<<<< HEAD
enum db_type { DB_TYPE_UNKNOWN=0,DB_TYPE_DIAB_ISAM=1,
	       DB_TYPE_HASH,DB_TYPE_MISAM,DB_TYPE_PISAM,
	       DB_TYPE_RMS_ISAM, DB_TYPE_HEAP, DB_TYPE_ISAM,
	       DB_TYPE_MRG_ISAM, DB_TYPE_MYISAM, DB_TYPE_MRG_MYISAM,
	       DB_TYPE_BERKELEY_DB, DB_TYPE_INNODB, DB_TYPE_GEMINI,
	       DB_TYPE_EXAMPLE_DB, DB_TYPE_DEFAULT };
=======
enum db_type 
{ 
  DB_TYPE_UNKNOWN=0,DB_TYPE_DIAB_ISAM=1,
  DB_TYPE_HASH,DB_TYPE_MISAM,DB_TYPE_PISAM,
  DB_TYPE_RMS_ISAM, DB_TYPE_HEAP, DB_TYPE_ISAM,
  DB_TYPE_MRG_ISAM, DB_TYPE_MYISAM, DB_TYPE_MRG_MYISAM,
  DB_TYPE_BERKELEY_DB, DB_TYPE_INNODB, 
  DB_TYPE_GEMINI, DB_TYPE_NDBCLUSTER,
	       
  DB_TYPE_DEFAULT // Must be last
};
>>>>>>> 50ff8ea3

struct show_table_type_st {
  const char *type;
  SHOW_COMP_OPTION *value;
  const char *comment;
  enum db_type db_type;
};

enum row_type { ROW_TYPE_NOT_USED=-1, ROW_TYPE_DEFAULT, ROW_TYPE_FIXED,
		ROW_TYPE_DYNAMIC, ROW_TYPE_COMPRESSED};

/* struct to hold information about the table that should be created */

/* Bits in used_fields */
#define HA_CREATE_USED_AUTO		1
#define HA_CREATE_USED_RAID		2
#define HA_CREATE_USED_UNION		4
#define HA_CREATE_USED_INSERT_METHOD	8
#define HA_CREATE_USED_MIN_ROWS		16
#define HA_CREATE_USED_MAX_ROWS		32
#define HA_CREATE_USED_AVG_ROW_LENGTH	64
#define HA_CREATE_USED_PACK_KEYS	128
#define HA_CREATE_USED_CHARSET		256
#define HA_CREATE_USED_DEFAULT_CHARSET	512

typedef struct st_thd_trans {
  void *bdb_tid;
  void *innobase_tid;
  bool innodb_active_trans;
  void *ndb_tid;
} THD_TRANS;

enum enum_tx_isolation { ISO_READ_UNCOMMITTED, ISO_READ_COMMITTED,
			 ISO_REPEATABLE_READ, ISO_SERIALIZABLE};

typedef struct st_ha_create_information
{
  CHARSET_INFO *table_charset, *default_table_charset;
  const char *comment,*password;
  const char *data_file_name, *index_file_name;
  const char *alias;
  ulonglong max_rows,min_rows;
  ulonglong auto_increment_value;
  ulong table_options;
  ulong avg_row_length;
  ulong raid_chunksize;
  ulong used_fields;
  SQL_LIST merge_list;
  enum db_type db_type;
  enum row_type row_type;
  uint options;				/* OR of HA_CREATE_ options */
  uint raid_type,raid_chunks;
  uint merge_insert_method;
  bool table_existed;			/* 1 in create if table existed */
} HA_CREATE_INFO;


/* The handler for a table type.  Will be included in the TABLE structure */

struct st_table;
typedef struct st_table TABLE;

typedef struct st_ha_check_opt
{
  ulong sort_buffer_size;
  uint flags;       /* isam layer flags (e.g. for myisamchk) */
  uint sql_flags;   /* sql layer flags - for something myisamchk cannot do */
  KEY_CACHE *key_cache;	/* new key cache when changing key cache */
  void init();
} HA_CHECK_OPT;


typedef struct st_key_range
{
  const byte *key;
  uint length;
  enum ha_rkey_function flag;
} key_range;


class handler :public Sql_alloc
{
 protected:
  struct st_table *table;		/* The table definition */

public:
  byte *ref;				/* Pointer to current row */
  byte *dupp_ref;			/* Pointer to dupp row */
  ulonglong data_file_length;		/* Length off data file */
  ulonglong max_data_file_length;	/* Length off data file */
  ulonglong index_file_length;
  ulonglong max_index_file_length;
  ulonglong delete_length;		/* Free bytes */
  ulonglong auto_increment_value;
  ha_rows records;			/* Records in table */
  ha_rows deleted;			/* Deleted records */
  ulong raid_chunksize;
  ulong mean_rec_length;		/* physical reclength */
  time_t create_time;			/* When table was created */
  time_t check_time;
  time_t update_time;

  /* The following are for read_range() */
  key_range save_end_range, *end_range;
  KEY_PART_INFO *range_key_part;
  int key_compare_result_on_equal;

  uint errkey;				/* Last dup key */
  uint sortkey, key_used_on_scan;
  uint active_index;
  /* Length of ref (1-8 or the clustered key length) */
  uint ref_length;
  uint block_size;			/* index block size */
  uint raid_type,raid_chunks;
  FT_INFO *ft_handler;
  bool  auto_increment_column_changed;
  bool implicit_emptied;                /* Can be !=0 only if HEAP */


  handler(TABLE *table_arg) :table(table_arg),
    ref(0), data_file_length(0), max_data_file_length(0), index_file_length(0),
    delete_length(0), auto_increment_value(0),
    records(0), deleted(0), mean_rec_length(0),
    create_time(0), check_time(0), update_time(0),
    key_used_on_scan(MAX_KEY), active_index(MAX_REF_PARTS),
    ref_length(sizeof(my_off_t)), block_size(0),
    raid_type(0), ft_handler(0), implicit_emptied(0)
    {}
  virtual ~handler(void) {}
  int ha_open(const char *name, int mode, int test_if_locked);
  void update_timestamp(byte *record);
  void update_auto_increment();
  virtual void print_error(int error, myf errflag);
  uint get_dup_key(int error);
  void change_table_ptr(TABLE *table_arg) { table=table_arg; }
  virtual double scan_time()
    { return ulonglong2double(data_file_length) / IO_SIZE + 2; }
  virtual double read_time(uint index, uint ranges, ha_rows rows)
 { return rows2double(ranges+rows); }
  virtual const key_map *keys_to_use_for_scanning() { return &key_map_empty; }
  virtual bool has_transactions(){ return 0;}
  virtual uint extra_rec_buf_length() { return 0; }
  virtual ha_rows estimate_number_of_rows() { return records+EXTRA_RECORDS; }
  virtual const char *index_type(uint key_number) { return "";}

  virtual int index_init(uint idx) { active_index=idx; return 0;}
  virtual int index_end() {return 0; }
  uint get_index(void) const { return active_index; }
  virtual int open(const char *name, int mode, uint test_if_locked)=0;
  virtual void initialize(void) {}
  virtual int close(void)=0;
  virtual int write_row(byte * buf)=0;
  virtual int update_row(const byte * old_data, byte * new_data)=0;
  virtual int delete_row(const byte * buf)=0;
  virtual int index_read(byte * buf, const byte * key,
			 uint key_len, enum ha_rkey_function find_flag)=0;
  virtual int index_read_idx(byte * buf, uint index, const byte * key,
			     uint key_len, enum ha_rkey_function find_flag)=0;
  virtual int index_next(byte * buf)=0;
  virtual int index_prev(byte * buf)=0;
  virtual int index_first(byte * buf)=0;
  virtual int index_last(byte * buf)=0;
  virtual int index_next_same(byte *buf, const byte *key, uint keylen);
  virtual int index_read_last(byte * buf, const byte * key, uint key_len)
  {
    return (my_errno=HA_ERR_WRONG_COMMAND);
  }
  virtual int handler::read_range_first(const key_range *start_key,
					const key_range *end_key,
					bool sorted);
  virtual int handler::read_range_next(bool eq_range);
  int handler::compare_key(key_range *range);
  virtual int ft_init()
    { return -1; }
  virtual FT_INFO *ft_init_ext(uint flags,uint inx,const byte *key, uint keylen)
    { return NULL; }
  virtual int ft_read(byte *buf) { return -1; }
  virtual int rnd_init(bool scan=1)=0;
  virtual int rnd_end() { return 0; }
  virtual int rnd_next(byte *buf)=0;
  virtual int rnd_pos(byte * buf, byte *pos)=0;
  virtual int read_first_row(byte *buf, uint primary_key);
  virtual int restart_rnd_next(byte *buf, byte *pos);
  virtual ha_rows records_in_range(int inx,
			           const byte *start_key,uint start_key_len,
			           enum ha_rkey_function start_search_flag,
			           const byte *end_key,uint end_key_len,
			           enum ha_rkey_function end_search_flag)
    { return (ha_rows) 10; }
  virtual void position(const byte *record)=0;
  virtual my_off_t row_position() { return HA_OFFSET_ERROR; }
  virtual void info(uint)=0;
  virtual int extra(enum ha_extra_function operation)=0;
  virtual int extra_opt(enum ha_extra_function operation, ulong cache_size)
  {
    return extra(operation);
  }
  virtual int reset() { return extra(HA_EXTRA_RESET); }
  virtual int external_lock(THD *thd, int lock_type)=0;
  virtual void unlock_row() {}
  virtual int start_stmt(THD *thd) {return 0;}
  virtual int delete_all_rows();
  virtual longlong get_auto_increment();
  virtual void update_create_info(HA_CREATE_INFO *create_info) {}
  virtual int check(THD* thd,   HA_CHECK_OPT* check_opt );
  virtual int repair(THD* thd,  HA_CHECK_OPT* check_opt);
  virtual bool check_and_repair(THD *thd) {return 1;}
  virtual int optimize(THD* thd,HA_CHECK_OPT* check_opt);
  virtual int analyze(THD* thd, HA_CHECK_OPT* check_opt);
  virtual int assign_to_keycache(THD* thd, HA_CHECK_OPT* check_opt);
  virtual int preload_keys(THD* thd, HA_CHECK_OPT* check_opt);
  virtual int backup(THD* thd, HA_CHECK_OPT* check_opt);
  /*
    restore assumes .frm file must exist, and that generate_table() has been
    called; It will just copy the data file and run repair.
  */
  virtual int restore(THD* thd, HA_CHECK_OPT* check_opt);
  virtual int dump(THD* thd, int fd = -1) { return ER_DUMP_NOT_IMPLEMENTED; }
  virtual int disable_indexes(bool all, bool save) { return HA_ERR_WRONG_COMMAND; }
  virtual int enable_indexes() { return HA_ERR_WRONG_COMMAND; }
  virtual void start_bulk_insert(ha_rows rows) {}
  virtual int end_bulk_insert() {return 0; }
  virtual int discard_or_import_tablespace(my_bool discard) {return -1;}
  // not implemented by default
  virtual int net_read_dump(NET* net)
  { return ER_DUMP_NOT_IMPLEMENTED; }
  virtual char *update_table_comment(const char * comment)
  { return (char*) comment;}
  virtual void append_create_info(String *packet) {}
  virtual char* get_foreign_key_create_info()
  { return(NULL);}  /* gets foreign key create string from InnoDB */
  /* used in REPLACE; is > 0 if table is referred by a FOREIGN KEY */
  virtual uint referenced_by_foreign_key() { return 0;}
  virtual void init_table_handle_for_HANDLER()
  { return; }       /* prepare InnoDB for HANDLER */
  virtual void free_foreign_key_create_info(char* str) {}
  /* The following can be called without an open handler */
  virtual const char *table_type() const =0;
  virtual const char **bas_ext() const =0;
  virtual ulong table_flags(void) const =0;
  virtual ulong index_flags(uint idx) const
  {
    return (HA_READ_NEXT | HA_READ_PREV | HA_READ_ORDER | HA_KEY_READ_ONLY);
  }
  virtual ulong index_ddl_flags(KEY *wanted_index) const
  {
    return (HA_DDL_SUPPORT);
  }
  virtual int add_index(TABLE *table, KEY *key_info, uint num_of_keys)
  {
    my_error(ER_NOT_SUPPORTED_YET, MYF(0), "online add index");
    return (HA_DDL_NOT_IMPLEMENTED);
  }
  virtual int drop_index(TABLE *table, uint *key_num, uint num_of_keys)
  {
    my_error(ER_NOT_SUPPORTED_YET, MYF(0), "online drop index");
    return (HA_DDL_NOT_IMPLEMENTED);
  }
  virtual uint max_record_length() const =0;
  virtual uint max_keys() const =0;
  virtual uint max_key_parts() const =0;
  virtual uint max_key_length()const =0;
  virtual uint max_key_part_length() { return 255; }
  virtual uint min_record_length(uint options) const { return 1; }
  virtual bool low_byte_first() const { return 1; }
  virtual uint checksum() const { return 0; }
  virtual bool is_crashed() const  { return 0; }
  virtual bool auto_repair() const { return 0; }

  virtual int rename_table(const char *from, const char *to);
  virtual int delete_table(const char *name);
  virtual int create(const char *name, TABLE *form, HA_CREATE_INFO *info)=0;
  virtual uint lock_count(void) const { return 1; }
  virtual THR_LOCK_DATA **store_lock(THD *thd,
				     THR_LOCK_DATA **to,
				     enum thr_lock_type lock_type)=0;

  /* Type of table for caching query */
  virtual uint8 table_cache_type() { return HA_CACHE_TBL_NONTRANSACT; }
  /*
    Is query with this table cachable (have sense only for ASKTRANSACT
    tables)
  */
  static bool caching_allowed(THD* thd, char* table_key,
			      uint key_length, uint8 cahe_type);
};

	/* Some extern variables used with handlers */

extern struct show_table_type_st sys_table_types[];
extern const char *ha_row_type[];
extern TYPELIB tx_isolation_typelib;

	/* Wrapper functions */
#define ha_commit_stmt(thd) (ha_commit_trans((thd), &((thd)->transaction.stmt)))
#define ha_rollback_stmt(thd) (ha_rollback_trans((thd), &((thd)->transaction.stmt)))
#define ha_commit(thd) (ha_commit_trans((thd), &((thd)->transaction.all)))
#define ha_rollback(thd) (ha_rollback_trans((thd), &((thd)->transaction.all)))

#define ha_supports_generate(T) (T != DB_TYPE_INNODB)

enum db_type ha_resolve_by_name(const char *name, uint namelen);
const char *ha_get_storage_engine(enum db_type db_type);
handler *get_new_handler(TABLE *table, enum db_type db_type);
my_off_t ha_get_ptr(byte *ptr, uint pack_length);
void ha_store_ptr(byte *buff, uint pack_length, my_off_t pos);
int ha_init(void);
int ha_panic(enum ha_panic_function flag);
void ha_close_connection(THD* thd);
enum db_type ha_checktype(enum db_type database_type);
int ha_create_table(const char *name, HA_CREATE_INFO *create_info,
		    bool update_create_info);
int ha_delete_table(enum db_type db_type, const char *path);
void ha_drop_database(char* path);
int ha_init_key_cache(const char *name, KEY_CACHE *key_cache);
int ha_resize_key_cache(KEY_CACHE *key_cache);
int ha_change_key_cache_param(KEY_CACHE *key_cache);
int ha_end_key_cache(KEY_CACHE *key_cache);
int ha_start_stmt(THD *thd);
int ha_report_binlog_offset_and_commit(THD *thd, char *log_file_name,
				       my_off_t end_offset);
int ha_commit_complete(THD *thd);
int ha_release_temporary_latches(THD *thd);
int ha_commit_trans(THD *thd, THD_TRANS *trans);
int ha_rollback_trans(THD *thd, THD_TRANS *trans);
int ha_rollback_to_savepoint(THD *thd, char *savepoint_name);
int ha_savepoint(THD *thd, char *savepoint_name);
int ha_autocommit_or_rollback(THD *thd, int error);
void ha_set_spin_retries(uint retries);
bool ha_flush_logs(void);
int ha_recovery_logging(THD *thd, bool on);
int ha_change_key_cache(KEY_CACHE *old_key_cache,
			KEY_CACHE *new_key_cache);
int ha_discover(const char* dbname, const char* name,
		const void** frmblob, uint* frmlen);<|MERGE_RESOLUTION|>--- conflicted
+++ resolved
@@ -141,14 +141,6 @@
 #define HA_CACHE_TBL_ASKTRANSACT 1
 #define HA_CACHE_TBL_TRANSACT    2
 
-<<<<<<< HEAD
-enum db_type { DB_TYPE_UNKNOWN=0,DB_TYPE_DIAB_ISAM=1,
-	       DB_TYPE_HASH,DB_TYPE_MISAM,DB_TYPE_PISAM,
-	       DB_TYPE_RMS_ISAM, DB_TYPE_HEAP, DB_TYPE_ISAM,
-	       DB_TYPE_MRG_ISAM, DB_TYPE_MYISAM, DB_TYPE_MRG_MYISAM,
-	       DB_TYPE_BERKELEY_DB, DB_TYPE_INNODB, DB_TYPE_GEMINI,
-	       DB_TYPE_EXAMPLE_DB, DB_TYPE_DEFAULT };
-=======
 enum db_type 
 { 
   DB_TYPE_UNKNOWN=0,DB_TYPE_DIAB_ISAM=1,
@@ -157,10 +149,10 @@
   DB_TYPE_MRG_ISAM, DB_TYPE_MYISAM, DB_TYPE_MRG_MYISAM,
   DB_TYPE_BERKELEY_DB, DB_TYPE_INNODB, 
   DB_TYPE_GEMINI, DB_TYPE_NDBCLUSTER,
+  DB_TYPE_EXAMPLE_DB,
 	       
   DB_TYPE_DEFAULT // Must be last
 };
->>>>>>> 50ff8ea3
 
 struct show_table_type_st {
   const char *type;
