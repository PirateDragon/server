--- conflicted
+++ resolved
@@ -1886,14 +1886,9 @@
 
   Item *fix_dec(Item *item);
 
-<<<<<<< HEAD
-  void init( vers_range_type_t t, vers_range_unit_t u_start,
-    Item * s, vers_range_unit_t u_end, Item * e);
-=======
   void init(vers_range_type_t t, vers_range_unit_t u_start= UNIT_AUTO,
             Item * s= NULL, vers_range_unit_t u_end= UNIT_AUTO,
             Item * e= NULL);
->>>>>>> 84e14bff
 
   bool init_from_sysvar(THD *thd);
 
