/* Copyright (C) 2000-2003 MySQL AB, 2008-2009 Sun Microsystems, Inc

   This program is free software; you can redistribute it and/or modify
   it under the terms of the GNU General Public License as published by
   the Free Software Foundation; version 2 of the License.

   This program is distributed in the hope that it will be useful,
   but WITHOUT ANY WARRANTY; without even the implied warranty of
   MERCHANTABILITY or FITNESS FOR A PARTICULAR PURPOSE.  See the
   GNU General Public License for more details.

   You should have received a copy of the GNU General Public License
   along with this program; if not, write to the Free Software
   Foundation, Inc., 59 Temple Place, Suite 330, Boston, MA  02111-1307  USA */


/*
  The privileges are saved in the following tables:
  mysql/user	 ; super user who are allowed to do almost anything
  mysql/host	 ; host privileges. This is used if host is empty in mysql/db.
  mysql/db	 ; database privileges / user

  data in tables is sorted according to how many not-wild-cards there is
  in the relevant fields. Empty strings comes last.
*/

#include "mysql_priv.h"
#include "hash_filo.h"
#include <m_ctype.h>
#include <stdarg.h>
#include "sp_head.h"
#include "sp.h"
#include "transaction.h"

bool mysql_user_table_is_in_short_password_format= false;

static const
TABLE_FIELD_TYPE mysql_db_table_fields[MYSQL_DB_FIELD_COUNT] = {
  {
    { C_STRING_WITH_LEN("Host") },            
    { C_STRING_WITH_LEN("char(60)") },
    {NULL, 0}
  }, 
  {
    { C_STRING_WITH_LEN("Db") },            
    { C_STRING_WITH_LEN("char(64)") },
    {NULL, 0}
  }, 
  {
    { C_STRING_WITH_LEN("User") },
    { C_STRING_WITH_LEN("char(16)") },
    {NULL, 0}
  },
  {
    { C_STRING_WITH_LEN("Select_priv") },
    { C_STRING_WITH_LEN("enum('N','Y')") },
    { C_STRING_WITH_LEN("utf8") }
  },
  {
    { C_STRING_WITH_LEN("Insert_priv") },
    { C_STRING_WITH_LEN("enum('N','Y')") },
    { C_STRING_WITH_LEN("utf8") }
  },
  {
    { C_STRING_WITH_LEN("Update_priv") },
    { C_STRING_WITH_LEN("enum('N','Y')") },
    { C_STRING_WITH_LEN("utf8") }
  },
  {
    { C_STRING_WITH_LEN("Delete_priv") },
    { C_STRING_WITH_LEN("enum('N','Y')") },
    { C_STRING_WITH_LEN("utf8") }
  },
  {
    { C_STRING_WITH_LEN("Create_priv") },
    { C_STRING_WITH_LEN("enum('N','Y')") },
    { C_STRING_WITH_LEN("utf8") }
  },
  {
    { C_STRING_WITH_LEN("Drop_priv") },
    { C_STRING_WITH_LEN("enum('N','Y')") },
    { C_STRING_WITH_LEN("utf8") }
  },
  {
    { C_STRING_WITH_LEN("Grant_priv") },
    { C_STRING_WITH_LEN("enum('N','Y')") },
    { C_STRING_WITH_LEN("utf8") }
  },
  {
    { C_STRING_WITH_LEN("References_priv") },
    { C_STRING_WITH_LEN("enum('N','Y')") },
    { C_STRING_WITH_LEN("utf8") }
  },
  {
    { C_STRING_WITH_LEN("Index_priv") },
    { C_STRING_WITH_LEN("enum('N','Y')") },
    { C_STRING_WITH_LEN("utf8") }
  },
  {
    { C_STRING_WITH_LEN("Alter_priv") },
    { C_STRING_WITH_LEN("enum('N','Y')") },
    { C_STRING_WITH_LEN("utf8") }
  },
  {
    { C_STRING_WITH_LEN("Create_tmp_table_priv") },
    { C_STRING_WITH_LEN("enum('N','Y')") },
    { C_STRING_WITH_LEN("utf8") }
  },
  {
    { C_STRING_WITH_LEN("Lock_tables_priv") },
    { C_STRING_WITH_LEN("enum('N','Y')") },
    { C_STRING_WITH_LEN("utf8") }
  },
  {
    { C_STRING_WITH_LEN("Create_view_priv") },
    { C_STRING_WITH_LEN("enum('N','Y')") },
    { C_STRING_WITH_LEN("utf8") }
  },
  {
    { C_STRING_WITH_LEN("Show_view_priv") },
    { C_STRING_WITH_LEN("enum('N','Y')") },
    { C_STRING_WITH_LEN("utf8") }
  },
  {
    { C_STRING_WITH_LEN("Create_routine_priv") },
    { C_STRING_WITH_LEN("enum('N','Y')") },
    { C_STRING_WITH_LEN("utf8") }
  },
  {
    { C_STRING_WITH_LEN("Alter_routine_priv") },
    { C_STRING_WITH_LEN("enum('N','Y')") },
    { C_STRING_WITH_LEN("utf8") }
  },
  {
    { C_STRING_WITH_LEN("Execute_priv") },
    { C_STRING_WITH_LEN("enum('N','Y')") },
    { C_STRING_WITH_LEN("utf8") }
  },
  {
    { C_STRING_WITH_LEN("Event_priv") },
    { C_STRING_WITH_LEN("enum('N','Y')") },
    { C_STRING_WITH_LEN("utf8") }
  },
  {
    { C_STRING_WITH_LEN("Trigger_priv") },
    { C_STRING_WITH_LEN("enum('N','Y')") },
    { C_STRING_WITH_LEN("utf8") }
  }
};

const TABLE_FIELD_DEF
  mysql_db_table_def= {MYSQL_DB_FIELD_COUNT, mysql_db_table_fields};

#ifndef NO_EMBEDDED_ACCESS_CHECKS

#define FIRST_NON_YN_FIELD 26

class acl_entry :public hash_filo_element
{
public:
  ulong access;
  uint16 length;
  char key[1];					// Key will be stored here
};


static uchar* acl_entry_get_key(acl_entry *entry, size_t *length,
                                my_bool not_used __attribute__((unused)))
{
  *length=(uint) entry->length;
  return (uchar*) entry->key;
}

#define IP_ADDR_STRLEN (3+1+3+1+3+1+3)
#define ACL_KEY_LENGTH (IP_ADDR_STRLEN+1+NAME_LEN+1+USERNAME_LENGTH+1)

static DYNAMIC_ARRAY acl_hosts,acl_users,acl_dbs;
static MEM_ROOT mem, memex;
static bool initialized=0;
static bool allow_all_hosts=1;
static HASH acl_check_hosts, column_priv_hash, proc_priv_hash, func_priv_hash;
static DYNAMIC_ARRAY acl_wild_hosts;
static hash_filo *acl_cache;
static uint grant_version=0; /* Version of priv tables. incremented by acl_load */
static ulong get_access(TABLE *form,uint fieldnr, uint *next_field=0);
static int acl_compare(ACL_ACCESS *a,ACL_ACCESS *b);
static ulong get_sort(uint count,...);
static void init_check_host(void);
static void rebuild_check_host(void);
static ACL_USER *find_acl_user(const char *host, const char *user,
                               my_bool exact);
static bool update_user_table(THD *thd, TABLE *table,
                              const char *host, const char *user,
			      const char *new_password, uint new_password_len);
static void update_hostname(acl_host_and_ip *host, const char *hostname);
static bool compare_hostname(const acl_host_and_ip *host,const char *hostname,
			     const char *ip);
static my_bool acl_load(THD *thd, TABLE_LIST *tables);
static my_bool grant_load(THD *thd, TABLE_LIST *tables);

/*
  Convert scrambled password to binary form, according to scramble type, 
  Binary form is stored in user.salt.
*/

static
void
set_user_salt(ACL_USER *acl_user, const char *password, uint password_len)
{
  if (password_len == SCRAMBLED_PASSWORD_CHAR_LENGTH)
  {
    get_salt_from_password(acl_user->salt, password);
    acl_user->salt_len= SCRAMBLE_LENGTH;
  }
  else if (password_len == SCRAMBLED_PASSWORD_CHAR_LENGTH_323)
  {
    get_salt_from_password_323((ulong *) acl_user->salt, password);
    acl_user->salt_len= SCRAMBLE_LENGTH_323;
  }
  else
    acl_user->salt_len= 0;
}

/*
  Initialize structures responsible for user/db-level privilege checking and
  load privilege information for them from tables in the 'mysql' database.

  SYNOPSIS
    acl_init()
      dont_read_acl_tables  TRUE if we want to skip loading data from
                            privilege tables and disable privilege checking.

  NOTES
    This function is mostly responsible for preparatory steps, main work
    on initialization and grants loading is done in acl_reload().

  RETURN VALUES
    0	ok
    1	Could not initialize grant's
*/

my_bool acl_init(bool dont_read_acl_tables)
{
  THD  *thd;
  my_bool return_val;
  DBUG_ENTER("acl_init");

  acl_cache= new hash_filo(ACL_CACHE_SIZE, 0, 0,
                           (my_hash_get_key) acl_entry_get_key,
                           (my_hash_free_key) free,
                           &my_charset_utf8_bin);
  if (dont_read_acl_tables)
  {
    DBUG_RETURN(0); /* purecov: tested */
  }

  /*
    To be able to run this from boot, we allocate a temporary THD
  */
  if (!(thd=new THD))
    DBUG_RETURN(1); /* purecov: inspected */
  thd->thread_stack= (char*) &thd;
  thd->store_globals();
  /*
    It is safe to call acl_reload() since acl_* arrays and hashes which
    will be freed there are global static objects and thus are initialized
    by zeros at startup.
  */
  return_val= acl_reload(thd);
  delete thd;
  /* Remember that we don't have a THD */
  my_pthread_setspecific_ptr(THR_THD,  0);
  DBUG_RETURN(return_val);
}


/*
  Initialize structures responsible for user/db-level privilege checking
  and load information about grants from open privilege tables.

  SYNOPSIS
    acl_load()
      thd     Current thread
      tables  List containing open "mysql.host", "mysql.user" and
              "mysql.db" tables.

  RETURN VALUES
    FALSE  Success
    TRUE   Error
*/

static my_bool acl_load(THD *thd, TABLE_LIST *tables)
{
  TABLE *table;
  READ_RECORD read_record_info;
  my_bool return_val= 1;
  bool check_no_resolve= specialflag & SPECIAL_NO_RESOLVE;
  char tmp_name[NAME_LEN+1];
  int password_length;
  ulong old_sql_mode= thd->variables.sql_mode;
  DBUG_ENTER("acl_load");

  thd->variables.sql_mode&= ~MODE_PAD_CHAR_TO_FULL_LENGTH;

  grant_version++; /* Privileges updated */

  acl_cache->clear(1);				// Clear locked hostname cache

  init_sql_alloc(&mem, ACL_ALLOC_BLOCK_SIZE, 0);
  init_read_record(&read_record_info,thd,table= tables[0].table,NULL,1,0, 
                   FALSE);
  table->use_all_columns();
  (void) my_init_dynamic_array(&acl_hosts,sizeof(ACL_HOST),20,50);
  while (!(read_record_info.read_record(&read_record_info)))
  {
    ACL_HOST host;
    update_hostname(&host.host,get_field(&mem, table->field[0]));
    host.db=	 get_field(&mem, table->field[1]);
    if (lower_case_table_names && host.db)
    {
      /*
        convert db to lower case and give a warning if the db wasn't
        already in lower case
      */
      (void) strmov(tmp_name, host.db);
      my_casedn_str(files_charset_info, host.db);
      if (strcmp(host.db, tmp_name) != 0)
        sql_print_warning("'host' entry '%s|%s' had database in mixed "
                          "case that has been forced to lowercase because "
                          "lower_case_table_names is set. It will not be "
                          "possible to remove this privilege using REVOKE.",
                          host.host.hostname ? host.host.hostname : "",
                          host.db ? host.db : "");
    }
    host.access= get_access(table,2);
    host.access= fix_rights_for_db(host.access);
    host.sort=	 get_sort(2,host.host.hostname,host.db);
    if (check_no_resolve && hostname_requires_resolving(host.host.hostname))
    {
      sql_print_warning("'host' entry '%s|%s' "
		      "ignored in --skip-name-resolve mode.",
			host.host.hostname ? host.host.hostname : "",
			host.db ? host.db : "");
      continue;
    }
#ifndef TO_BE_REMOVED
    if (table->s->fields == 8)
    {						// Without grant
      if (host.access & CREATE_ACL)
	host.access|=REFERENCES_ACL | INDEX_ACL | ALTER_ACL | CREATE_TMP_ACL;
    }
#endif
    (void) push_dynamic(&acl_hosts,(uchar*) &host);
  }
  my_qsort((uchar*) dynamic_element(&acl_hosts,0,ACL_HOST*),acl_hosts.elements,
	   sizeof(ACL_HOST),(qsort_cmp) acl_compare);
  end_read_record(&read_record_info);
  freeze_size(&acl_hosts);

  init_read_record(&read_record_info,thd,table=tables[1].table,NULL,1,0,FALSE);
  table->use_all_columns();
  (void) my_init_dynamic_array(&acl_users,sizeof(ACL_USER),50,100);
  password_length= table->field[2]->field_length /
    table->field[2]->charset()->mbmaxlen;
  if (password_length < SCRAMBLED_PASSWORD_CHAR_LENGTH_323)
  {
    sql_print_error("Fatal error: mysql.user table is damaged or in "
                    "unsupported 3.20 format.");
    goto end;
  }

  DBUG_PRINT("info",("user table fields: %d, password length: %d",
		     table->s->fields, password_length));

  mysql_mutex_lock(&LOCK_global_system_variables);
  if (password_length < SCRAMBLED_PASSWORD_CHAR_LENGTH)
  {
    if (opt_secure_auth)
    {
      mysql_mutex_unlock(&LOCK_global_system_variables);
      sql_print_error("Fatal error: mysql.user table is in old format, "
                      "but server started with --secure-auth option.");
      goto end;
    }
    mysql_user_table_is_in_short_password_format= true;
    if (global_system_variables.old_passwords)
      mysql_mutex_unlock(&LOCK_global_system_variables);
    else
    {
      global_system_variables.old_passwords= 1;
      mysql_mutex_unlock(&LOCK_global_system_variables);
      sql_print_warning("mysql.user table is not updated to new password format; "
                        "Disabling new password usage until "
                        "mysql_fix_privilege_tables is run");
    }
    thd->variables.old_passwords= 1;
  }
  else
  {
    mysql_user_table_is_in_short_password_format= false;
    mysql_mutex_unlock(&LOCK_global_system_variables);
  }

  allow_all_hosts=0;
  while (!(read_record_info.read_record(&read_record_info)))
  {
    ACL_USER user;
    update_hostname(&user.host, get_field(&mem, table->field[0]));
    user.user= get_field(&mem, table->field[1]);
    if (check_no_resolve && hostname_requires_resolving(user.host.hostname))
    {
      sql_print_warning("'user' entry '%s@%s' "
                        "ignored in --skip-name-resolve mode.",
			user.user ? user.user : "",
			user.host.hostname ? user.host.hostname : "");
      continue;
    }

    const char *password= get_field(thd->mem_root, table->field[2]);
    uint password_len= password ? strlen(password) : 0;
    set_user_salt(&user, password, password_len);
    if (user.salt_len == 0 && password_len != 0)
    {
      switch (password_len) {
      case 45: /* 4.1: to be removed */
        sql_print_warning("Found 4.1 style password for user '%s@%s'. "
                          "Ignoring user. "
                          "You should change password for this user.",
                          user.user ? user.user : "",
                          user.host.hostname ? user.host.hostname : "");
        break;
      default:
        sql_print_warning("Found invalid password for user: '%s@%s'; "
                          "Ignoring user", user.user ? user.user : "",
                           user.host.hostname ? user.host.hostname : "");
        break;
      }
    }
    else                                        // password is correct
    {
      uint next_field;
      user.access= get_access(table,3,&next_field) & GLOBAL_ACLS;
      /*
        if it is pre 5.0.1 privilege table then map CREATE privilege on
        CREATE VIEW & SHOW VIEW privileges
      */
      if (table->s->fields <= 31 && (user.access & CREATE_ACL))
        user.access|= (CREATE_VIEW_ACL | SHOW_VIEW_ACL);

      /*
        if it is pre 5.0.2 privilege table then map CREATE/ALTER privilege on
        CREATE PROCEDURE & ALTER PROCEDURE privileges
      */
      if (table->s->fields <= 33 && (user.access & CREATE_ACL))
        user.access|= CREATE_PROC_ACL;
      if (table->s->fields <= 33 && (user.access & ALTER_ACL))
        user.access|= ALTER_PROC_ACL;

      /*
        pre 5.0.3 did not have CREATE_USER_ACL
      */
      if (table->s->fields <= 36 && (user.access & GRANT_ACL))
        user.access|= CREATE_USER_ACL;


      /*
        if it is pre 5.1.6 privilege table then map CREATE privilege on
        CREATE|ALTER|DROP|EXECUTE EVENT
      */
      if (table->s->fields <= 37 && (user.access & SUPER_ACL))
        user.access|= EVENT_ACL;

      /*
        if it is pre 5.1.6 privilege then map TRIGGER privilege on CREATE.
      */
      if (table->s->fields <= 38 && (user.access & SUPER_ACL))
        user.access|= TRIGGER_ACL;

      user.sort= get_sort(2,user.host.hostname,user.user);
      user.hostname_length= (user.host.hostname ?
                             (uint) strlen(user.host.hostname) : 0);

      /* Starting from 4.0.2 we have more fields */
      if (table->s->fields >= 31)
      {
        char *ssl_type=get_field(thd->mem_root, table->field[next_field++]);
        if (!ssl_type)
          user.ssl_type=SSL_TYPE_NONE;
        else if (!strcmp(ssl_type, "ANY"))
          user.ssl_type=SSL_TYPE_ANY;
        else if (!strcmp(ssl_type, "X509"))
          user.ssl_type=SSL_TYPE_X509;
        else  /* !strcmp(ssl_type, "SPECIFIED") */
          user.ssl_type=SSL_TYPE_SPECIFIED;

        user.ssl_cipher=   get_field(&mem, table->field[next_field++]);
        user.x509_issuer=  get_field(&mem, table->field[next_field++]);
        user.x509_subject= get_field(&mem, table->field[next_field++]);

        char *ptr = get_field(thd->mem_root, table->field[next_field++]);
        user.user_resource.questions=ptr ? atoi(ptr) : 0;
        ptr = get_field(thd->mem_root, table->field[next_field++]);
        user.user_resource.updates=ptr ? atoi(ptr) : 0;
        ptr = get_field(thd->mem_root, table->field[next_field++]);
        user.user_resource.conn_per_hour= ptr ? atoi(ptr) : 0;
        if (user.user_resource.questions || user.user_resource.updates ||
            user.user_resource.conn_per_hour)
          mqh_used=1;

        if (table->s->fields >= 36)
        {
          /* Starting from 5.0.3 we have max_user_connections field */
          ptr= get_field(thd->mem_root, table->field[next_field++]);
          user.user_resource.user_conn= ptr ? atoi(ptr) : 0;
        }
        else
          user.user_resource.user_conn= 0;
      }
      else
      {
        user.ssl_type=SSL_TYPE_NONE;
        bzero((char *)&(user.user_resource),sizeof(user.user_resource));
#ifndef TO_BE_REMOVED
        if (table->s->fields <= 13)
        {						// Without grant
          if (user.access & CREATE_ACL)
            user.access|=REFERENCES_ACL | INDEX_ACL | ALTER_ACL;
        }
        /* Convert old privileges */
        user.access|= LOCK_TABLES_ACL | CREATE_TMP_ACL | SHOW_DB_ACL;
        if (user.access & FILE_ACL)
          user.access|= REPL_CLIENT_ACL | REPL_SLAVE_ACL;
        if (user.access & PROCESS_ACL)
          user.access|= SUPER_ACL | EXECUTE_ACL;
#endif
      }
      (void) push_dynamic(&acl_users,(uchar*) &user);
      if (!user.host.hostname ||
	  (user.host.hostname[0] == wild_many && !user.host.hostname[1]))
        allow_all_hosts=1;			// Anyone can connect
    }
  }
  my_qsort((uchar*) dynamic_element(&acl_users,0,ACL_USER*),acl_users.elements,
	   sizeof(ACL_USER),(qsort_cmp) acl_compare);
  end_read_record(&read_record_info);
  freeze_size(&acl_users);

  init_read_record(&read_record_info,thd,table=tables[2].table,NULL,1,0,FALSE);
  table->use_all_columns();
  (void) my_init_dynamic_array(&acl_dbs,sizeof(ACL_DB),50,100);
  while (!(read_record_info.read_record(&read_record_info)))
  {
    ACL_DB db;
    update_hostname(&db.host,get_field(&mem, table->field[MYSQL_DB_FIELD_HOST]));
    db.db=get_field(&mem, table->field[MYSQL_DB_FIELD_DB]);
    if (!db.db)
    {
      sql_print_warning("Found an entry in the 'db' table with empty database name; Skipped");
      continue;
    }
    db.user=get_field(&mem, table->field[MYSQL_DB_FIELD_USER]);
    if (check_no_resolve && hostname_requires_resolving(db.host.hostname))
    {
      sql_print_warning("'db' entry '%s %s@%s' "
		        "ignored in --skip-name-resolve mode.",
		        db.db,
			db.user ? db.user : "",
			db.host.hostname ? db.host.hostname : "");
      continue;
    }
    db.access=get_access(table,3);
    db.access=fix_rights_for_db(db.access);
    if (lower_case_table_names)
    {
      /*
        convert db to lower case and give a warning if the db wasn't
        already in lower case
      */
      (void)strmov(tmp_name, db.db);
      my_casedn_str(files_charset_info, db.db);
      if (strcmp(db.db, tmp_name) != 0)
      {
        sql_print_warning("'db' entry '%s %s@%s' had database in mixed "
                          "case that has been forced to lowercase because "
                          "lower_case_table_names is set. It will not be "
                          "possible to remove this privilege using REVOKE.",
		          db.db,
			  db.user ? db.user : "",
			  db.host.hostname ? db.host.hostname : "");
      }
    }
    db.sort=get_sort(3,db.host.hostname,db.db,db.user);
#ifndef TO_BE_REMOVED
    if (table->s->fields <=  9)
    {						// Without grant
      if (db.access & CREATE_ACL)
	db.access|=REFERENCES_ACL | INDEX_ACL | ALTER_ACL;
    }
#endif
    (void) push_dynamic(&acl_dbs,(uchar*) &db);
  }
  my_qsort((uchar*) dynamic_element(&acl_dbs,0,ACL_DB*),acl_dbs.elements,
	   sizeof(ACL_DB),(qsort_cmp) acl_compare);
  end_read_record(&read_record_info);
  freeze_size(&acl_dbs);
  init_check_host();

  initialized=1;
  return_val=0;

end:
  thd->variables.sql_mode= old_sql_mode;
  DBUG_RETURN(return_val);
}


void acl_free(bool end)
{
  free_root(&mem,MYF(0));
  delete_dynamic(&acl_hosts);
  delete_dynamic(&acl_users);
  delete_dynamic(&acl_dbs);
  delete_dynamic(&acl_wild_hosts);
  my_hash_free(&acl_check_hosts);
  if (!end)
    acl_cache->clear(1); /* purecov: inspected */
  else
  {
    delete acl_cache;
    acl_cache=0;
  }
}


/*
  Forget current user/db-level privileges and read new privileges
  from the privilege tables.

  SYNOPSIS
    acl_reload()
      thd  Current thread

  NOTE
    All tables of calling thread which were open and locked by LOCK TABLES
    statement will be unlocked and closed.
    This function is also used for initialization of structures responsible
    for user/db-level privilege checking.

  RETURN VALUE
    FALSE  Success
    TRUE   Failure
*/

my_bool acl_reload(THD *thd)
{
  TABLE_LIST tables[3];
  DYNAMIC_ARRAY old_acl_hosts,old_acl_users,old_acl_dbs;
  MEM_ROOT old_mem;
  bool old_initialized;
  my_bool return_val= 1;
  DBUG_ENTER("acl_reload");

  /*
    To avoid deadlocks we should obtain table locks before
    obtaining acl_cache->lock mutex.
  */
  bzero((char*) tables, sizeof(tables));
  tables[0].alias= tables[0].table_name= (char*) "host";
  tables[1].alias= tables[1].table_name= (char*) "user";
  tables[2].alias= tables[2].table_name= (char*) "db";
  tables[0].db=tables[1].db=tables[2].db=(char*) "mysql";
  tables[0].next_local= tables[0].next_global= tables+1;
  tables[1].next_local= tables[1].next_global= tables+2;
  tables[0].lock_type=tables[1].lock_type=tables[2].lock_type=TL_READ;
  tables[0].open_type= tables[1].open_type= tables[2].open_type= OT_BASE_ONLY;
  init_mdl_requests(tables);

  if (simple_open_n_lock_tables(thd, tables))
  {
    sql_print_error("Fatal error: Can't open and lock privilege tables: %s",
		    thd->stmt_da->message());
    goto end;
  }

  if ((old_initialized=initialized))
    mysql_mutex_lock(&acl_cache->lock);

  old_acl_hosts=acl_hosts;
  old_acl_users=acl_users;
  old_acl_dbs=acl_dbs;
  old_mem=mem;
  delete_dynamic(&acl_wild_hosts);
  my_hash_free(&acl_check_hosts);

  if ((return_val= acl_load(thd, tables)))
  {					// Error. Revert to old list
    DBUG_PRINT("error",("Reverting to old privileges"));
    acl_free();				/* purecov: inspected */
    acl_hosts=old_acl_hosts;
    acl_users=old_acl_users;
    acl_dbs=old_acl_dbs;
    mem=old_mem;
    init_check_host();
  }
  else
  {
    free_root(&old_mem,MYF(0));
    delete_dynamic(&old_acl_hosts);
    delete_dynamic(&old_acl_users);
    delete_dynamic(&old_acl_dbs);
  }
  if (old_initialized)
    mysql_mutex_unlock(&acl_cache->lock);
end:
  trans_commit_implicit(thd);
  close_thread_tables(thd);
  thd->mdl_context.release_transactional_locks();
  DBUG_RETURN(return_val);
}


/*
  Get all access bits from table after fieldnr

  IMPLEMENTATION
  We know that the access privileges ends when there is no more fields
  or the field is not an enum with two elements.

  SYNOPSIS
    get_access()
    form        an open table to read privileges from.
                The record should be already read in table->record[0]
    fieldnr     number of the first privilege (that is ENUM('N','Y') field
    next_field  on return - number of the field next to the last ENUM
                (unless next_field == 0)

  RETURN VALUE
    privilege mask
*/

static ulong get_access(TABLE *form, uint fieldnr, uint *next_field)
{
  ulong access_bits=0,bit;
  char buff[2];
  String res(buff,sizeof(buff),&my_charset_latin1);
  Field **pos;

  for (pos=form->field+fieldnr, bit=1;
       *pos && (*pos)->real_type() == MYSQL_TYPE_ENUM &&
	 ((Field_enum*) (*pos))->typelib->count == 2 ;
       pos++, fieldnr++, bit<<=1)
  {
    (*pos)->val_str(&res);
    if (my_toupper(&my_charset_latin1, res[0]) == 'Y')
      access_bits|= bit;
  }
  if (next_field)
    *next_field=fieldnr;
  return access_bits;
}


/*
  Return a number which, if sorted 'desc', puts strings in this order:
    no wildcards
    wildcards
    empty string
*/

static ulong get_sort(uint count,...)
{
  va_list args;
  va_start(args,count);
  ulong sort=0;

  /* Should not use this function with more than 4 arguments for compare. */
  DBUG_ASSERT(count <= 4);

  while (count--)
  {
    char *start, *str= va_arg(args,char*);
    uint chars= 0;
    uint wild_pos= 0;           /* first wildcard position */

    if ((start= str))
    {
      for (; *str ; str++)
      {
        if (*str == wild_prefix && str[1])
          str++;
        else if (*str == wild_many || *str == wild_one)
        {
          wild_pos= (uint) (str - start) + 1;
          break;
        }
        chars= 128;                             // Marker that chars existed
      }
    }
    sort= (sort << 8) + (wild_pos ? min(wild_pos, 127) : chars);
  }
  va_end(args);
  return sort;
}


static int acl_compare(ACL_ACCESS *a,ACL_ACCESS *b)
{
  if (a->sort > b->sort)
    return -1;
  if (a->sort < b->sort)
    return 1;
  return 0;
}


/*
  Seek ACL entry for a user, check password, SSL cypher, and if
  everything is OK, update THD user data and USER_RESOURCES struct.

  IMPLEMENTATION
   This function does not check if the user has any sensible privileges:
   only user's existence and  validity is checked.
   Note, that entire operation is protected by acl_cache_lock.

  SYNOPSIS
    acl_getroot()
    thd         thread handle. If all checks are OK,
                thd->security_ctx->priv_user/master_access are updated.
                thd->security_ctx->host/ip/user are used for checks.
    mqh         user resources; on success mqh is reset, else
                unchanged
    passwd      scrambled & crypted password, received from client
                (to check): thd->scramble or thd->scramble_323 is
                used to decrypt passwd, so they must contain
                original random string,
    passwd_len  length of passwd, must be one of 0, 8,
                SCRAMBLE_LENGTH_323, SCRAMBLE_LENGTH
    'thd' and 'mqh' are updated on success; other params are IN.
  
  RETURN VALUE
    0  success: thd->priv_user, thd->priv_host, thd->master_access, mqh are
       updated
    1  user not found or authentication failure
    2  user found, has long (4.1.1) salt, but passwd is in old (3.23) format.
   -1  user found, has short (3.23) salt, but passwd is in new (4.1.1) format.
*/

int acl_getroot(THD *thd, USER_RESOURCES  *mqh,
                const char *passwd, uint passwd_len)
{
  ulong user_access= NO_ACCESS;
  int res= 1;
  ACL_USER *acl_user= 0;
  Security_context *sctx= thd->security_ctx;
  DBUG_ENTER("acl_getroot");

  if (!initialized)
  {
    /* 
      here if mysqld's been started with --skip-grant-tables option.
    */
    sctx->skip_grants();
    bzero((char*) mqh, sizeof(*mqh));
    DBUG_RETURN(0);
  }

  mysql_mutex_lock(&acl_cache->lock);

  /*
    Find acl entry in user database. Note, that find_acl_user is not the same,
    because it doesn't take into account the case when user is not empty,
    but acl_user->user is empty
  */

  for (uint i=0 ; i < acl_users.elements ; i++)
  {
    ACL_USER *acl_user_tmp= dynamic_element(&acl_users,i,ACL_USER*);
    if (!acl_user_tmp->user || !strcmp(sctx->user, acl_user_tmp->user))
    {
      if (compare_hostname(&acl_user_tmp->host, sctx->host, sctx->ip))
      {
        /* check password: it should be empty or valid */
        if (passwd_len == acl_user_tmp->salt_len)
        {
          if (acl_user_tmp->salt_len == 0 ||
              (acl_user_tmp->salt_len == SCRAMBLE_LENGTH ?
              check_scramble(passwd, thd->scramble, acl_user_tmp->salt) :
              check_scramble_323(passwd, thd->scramble,
                                 (ulong *) acl_user_tmp->salt)) == 0)
          {
            acl_user= acl_user_tmp;
            res= 0;
          }
        }
        else if (passwd_len == SCRAMBLE_LENGTH &&
                 acl_user_tmp->salt_len == SCRAMBLE_LENGTH_323)
          res= -1;
        else if (passwd_len == SCRAMBLE_LENGTH_323 &&
                 acl_user_tmp->salt_len == SCRAMBLE_LENGTH)
          res= 2;
        /* linear search complete: */
        break;
      }
    }
  }
  /*
    This was moved to separate tree because of heavy HAVE_OPENSSL case.
    If acl_user is not null, res is 0.
  */

  if (acl_user)
  {
    /* OK. User found and password checked continue validation */
#ifdef HAVE_OPENSSL
    Vio *vio=thd->net.vio;
    SSL *ssl= (SSL*) vio->ssl_arg;
    X509 *cert;
#endif

    /*
      At this point we know that user is allowed to connect
      from given host by given username/password pair. Now
      we check if SSL is required, if user is using SSL and
      if X509 certificate attributes are OK
    */
    switch (acl_user->ssl_type) {
    case SSL_TYPE_NOT_SPECIFIED:		// Impossible
    case SSL_TYPE_NONE:				// SSL is not required
      user_access= acl_user->access;
      break;
#ifdef HAVE_OPENSSL
    case SSL_TYPE_ANY:				// Any kind of SSL is ok
      if (vio_type(vio) == VIO_TYPE_SSL)
	user_access= acl_user->access;
      break;
    case SSL_TYPE_X509: /* Client should have any valid certificate. */
      /*
	Connections with non-valid certificates are dropped already
	in sslaccept() anyway, so we do not check validity here.

	We need to check for absence of SSL because without SSL
	we should reject connection.
      */
      if (vio_type(vio) == VIO_TYPE_SSL &&
	  SSL_get_verify_result(ssl) == X509_V_OK &&
	  (cert= SSL_get_peer_certificate(ssl)))
      {
	user_access= acl_user->access;
        X509_free(cert);
      }
      break;
    case SSL_TYPE_SPECIFIED: /* Client should have specified attrib */
      /*
	We do not check for absence of SSL because without SSL it does
	not pass all checks here anyway.
	If cipher name is specified, we compare it to actual cipher in
	use.
      */
      if (vio_type(vio) != VIO_TYPE_SSL ||
	  SSL_get_verify_result(ssl) != X509_V_OK)
	break;
      if (acl_user->ssl_cipher)
      {
	DBUG_PRINT("info",("comparing ciphers: '%s' and '%s'",
			   acl_user->ssl_cipher,SSL_get_cipher(ssl)));
	if (!strcmp(acl_user->ssl_cipher,SSL_get_cipher(ssl)))
	  user_access= acl_user->access;
	else
	{
	  if (global_system_variables.log_warnings)
	    sql_print_information("X509 ciphers mismatch: should be '%s' but is '%s'",
			      acl_user->ssl_cipher,
			      SSL_get_cipher(ssl));
	  break;
	}
      }
      /* Prepare certificate (if exists) */
      DBUG_PRINT("info",("checkpoint 1"));
      if (!(cert= SSL_get_peer_certificate(ssl)))
      {
	user_access=NO_ACCESS;
	break;
      }
      DBUG_PRINT("info",("checkpoint 2"));
      /* If X509 issuer is specified, we check it... */
      if (acl_user->x509_issuer)
      {
        DBUG_PRINT("info",("checkpoint 3"));
        char *ptr = X509_NAME_oneline(X509_get_issuer_name(cert), 0, 0);
        DBUG_PRINT("info",("comparing issuers: '%s' and '%s'",
			   acl_user->x509_issuer, ptr));
        if (strcmp(acl_user->x509_issuer, ptr))
        {
          if (global_system_variables.log_warnings)
            sql_print_information("X509 issuer mismatch: should be '%s' "
			      "but is '%s'", acl_user->x509_issuer, ptr);
          free(ptr);
          X509_free(cert);
          user_access=NO_ACCESS;
          break;
        }
        user_access= acl_user->access;
        free(ptr);
      }
      DBUG_PRINT("info",("checkpoint 4"));
      /* X509 subject is specified, we check it .. */
      if (acl_user->x509_subject)
      {
        char *ptr= X509_NAME_oneline(X509_get_subject_name(cert), 0, 0);
        DBUG_PRINT("info",("comparing subjects: '%s' and '%s'",
                           acl_user->x509_subject, ptr));
        if (strcmp(acl_user->x509_subject,ptr))
        {
          if (global_system_variables.log_warnings)
            sql_print_information("X509 subject mismatch: should be '%s' but is '%s'",
                            acl_user->x509_subject, ptr);
          free(ptr);
          X509_free(cert);
          user_access=NO_ACCESS;
          break;
        }
        user_access= acl_user->access;
        free(ptr);
      }
      /* Deallocate the X509 certificate. */
      X509_free(cert);
      break;
#else  /* HAVE_OPENSSL */
    default:
      /*
        If we don't have SSL but SSL is required for this user the 
        authentication should fail.
      */
      break;
#endif /* HAVE_OPENSSL */
    }
    sctx->master_access= user_access;
    sctx->priv_user= acl_user->user ? sctx->user : (char *) "";
    *mqh= acl_user->user_resource;

    if (acl_user->host.hostname)
      strmake(sctx->priv_host, acl_user->host.hostname, MAX_HOSTNAME);
    else
      *sctx->priv_host= 0;
  }
  mysql_mutex_unlock(&acl_cache->lock);
  DBUG_RETURN(res);
}


/*
  This is like acl_getroot() above, but it doesn't check password,
  and we don't care about the user resources.

  SYNOPSIS
    acl_getroot_no_password()
      sctx               Context which should be initialized
      user               user name
      host               host name
      ip                 IP
      db                 current data base name

  RETURN
    FALSE  OK
    TRUE   Error
*/

bool acl_getroot_no_password(Security_context *sctx, char *user, char *host,
                             char *ip, char *db)
{
  int res= 1;
  uint i;
  ACL_USER *acl_user= 0;
  DBUG_ENTER("acl_getroot_no_password");

  DBUG_PRINT("enter", ("Host: '%s', Ip: '%s', User: '%s', db: '%s'",
                       (host ? host : "(NULL)"), (ip ? ip : "(NULL)"),
                       user, (db ? db : "(NULL)")));
  sctx->user= user;
  sctx->host= host;
  sctx->ip= ip;
  sctx->host_or_ip= host ? host : (ip ? ip : "");

  if (!initialized)
  {
    /*
      here if mysqld's been started with --skip-grant-tables option.
    */
    sctx->skip_grants();
    DBUG_RETURN(FALSE);
  }

  mysql_mutex_lock(&acl_cache->lock);

  sctx->master_access= 0;
  sctx->db_access= 0;
  sctx->priv_user= (char *) "";
  *sctx->priv_host= 0;

  /*
     Find acl entry in user database.
     This is specially tailored to suit the check we do for CALL of
     a stored procedure; user is set to what is actually a
     priv_user, which can be ''.
  */
  for (i=0 ; i < acl_users.elements ; i++)
  {
    ACL_USER *acl_user_tmp= dynamic_element(&acl_users,i,ACL_USER*);
    if ((!acl_user_tmp->user && !user[0]) ||
        (acl_user_tmp->user && strcmp(user, acl_user_tmp->user) == 0))
    {
      if (compare_hostname(&acl_user_tmp->host, host, ip))
      {
        acl_user= acl_user_tmp;
        res= 0;
        break;
      }
    }
  }

  if (acl_user)
  {
    for (i=0 ; i < acl_dbs.elements ; i++)
    {
      ACL_DB *acl_db= dynamic_element(&acl_dbs, i, ACL_DB*);
      if (!acl_db->user ||
	  (user && user[0] && !strcmp(user, acl_db->user)))
      {
	if (compare_hostname(&acl_db->host, host, ip))
	{
	  if (!acl_db->db || (db && !wild_compare(db, acl_db->db, 0)))
	  {
	    sctx->db_access= acl_db->access;
	    break;
	  }
	}
      }
    }
    sctx->master_access= acl_user->access;
    sctx->priv_user= acl_user->user ? user : (char *) "";

    if (acl_user->host.hostname)
      strmake(sctx->priv_host, acl_user->host.hostname, MAX_HOSTNAME);
    else
      *sctx->priv_host= 0;
  }
  mysql_mutex_unlock(&acl_cache->lock);
  DBUG_RETURN(res);
}

static uchar* check_get_key(ACL_USER *buff, size_t *length,
                            my_bool not_used __attribute__((unused)))
{
  *length=buff->hostname_length;
  return (uchar*) buff->host.hostname;
}


static void acl_update_user(const char *user, const char *host,
			    const char *password, uint password_len,
			    enum SSL_type ssl_type,
			    const char *ssl_cipher,
			    const char *x509_issuer,
			    const char *x509_subject,
			    USER_RESOURCES  *mqh,
			    ulong privileges)
{
  mysql_mutex_assert_owner(&acl_cache->lock);

  for (uint i=0 ; i < acl_users.elements ; i++)
  {
    ACL_USER *acl_user=dynamic_element(&acl_users,i,ACL_USER*);
    if ((!acl_user->user && !user[0]) ||
	(acl_user->user && !strcmp(user,acl_user->user)))
    {
      if ((!acl_user->host.hostname && !host[0]) ||
	  (acl_user->host.hostname &&
	  !my_strcasecmp(system_charset_info, host, acl_user->host.hostname)))
      {
	acl_user->access=privileges;
	if (mqh->specified_limits & USER_RESOURCES::QUERIES_PER_HOUR)
	  acl_user->user_resource.questions=mqh->questions;
	if (mqh->specified_limits & USER_RESOURCES::UPDATES_PER_HOUR)
	  acl_user->user_resource.updates=mqh->updates;
	if (mqh->specified_limits & USER_RESOURCES::CONNECTIONS_PER_HOUR)
	  acl_user->user_resource.conn_per_hour= mqh->conn_per_hour;
	if (mqh->specified_limits & USER_RESOURCES::USER_CONNECTIONS)
	  acl_user->user_resource.user_conn= mqh->user_conn;
	if (ssl_type != SSL_TYPE_NOT_SPECIFIED)
	{
	  acl_user->ssl_type= ssl_type;
	  acl_user->ssl_cipher= (ssl_cipher ? strdup_root(&mem,ssl_cipher) :
				 0);
	  acl_user->x509_issuer= (x509_issuer ? strdup_root(&mem,x509_issuer) :
				  0);
	  acl_user->x509_subject= (x509_subject ?
				   strdup_root(&mem,x509_subject) : 0);
	}
	if (password)
	  set_user_salt(acl_user, password, password_len);
        /* search complete: */
	break;
      }
    }
  }
}


static void acl_insert_user(const char *user, const char *host,
			    const char *password, uint password_len,
			    enum SSL_type ssl_type,
			    const char *ssl_cipher,
			    const char *x509_issuer,
			    const char *x509_subject,
			    USER_RESOURCES *mqh,
			    ulong privileges)
{
  ACL_USER acl_user;

  mysql_mutex_assert_owner(&acl_cache->lock);

  acl_user.user=*user ? strdup_root(&mem,user) : 0;
  update_hostname(&acl_user.host, *host ? strdup_root(&mem, host): 0);
  acl_user.access=privileges;
  acl_user.user_resource = *mqh;
  acl_user.sort=get_sort(2,acl_user.host.hostname,acl_user.user);
  acl_user.hostname_length=(uint) strlen(host);
  acl_user.ssl_type= (ssl_type != SSL_TYPE_NOT_SPECIFIED ?
		      ssl_type : SSL_TYPE_NONE);
  acl_user.ssl_cipher=	ssl_cipher   ? strdup_root(&mem,ssl_cipher) : 0;
  acl_user.x509_issuer= x509_issuer  ? strdup_root(&mem,x509_issuer) : 0;
  acl_user.x509_subject=x509_subject ? strdup_root(&mem,x509_subject) : 0;

  set_user_salt(&acl_user, password, password_len);

  (void) push_dynamic(&acl_users,(uchar*) &acl_user);
  if (!acl_user.host.hostname ||
      (acl_user.host.hostname[0] == wild_many && !acl_user.host.hostname[1]))
    allow_all_hosts=1;		// Anyone can connect /* purecov: tested */
  my_qsort((uchar*) dynamic_element(&acl_users,0,ACL_USER*),acl_users.elements,
	   sizeof(ACL_USER),(qsort_cmp) acl_compare);

  /* Rebuild 'acl_check_hosts' since 'acl_users' has been modified */
  rebuild_check_host();
}


static void acl_update_db(const char *user, const char *host, const char *db,
			  ulong privileges)
{
  mysql_mutex_assert_owner(&acl_cache->lock);

  for (uint i=0 ; i < acl_dbs.elements ; i++)
  {
    ACL_DB *acl_db=dynamic_element(&acl_dbs,i,ACL_DB*);
    if ((!acl_db->user && !user[0]) ||
	(acl_db->user &&
	!strcmp(user,acl_db->user)))
    {
      if ((!acl_db->host.hostname && !host[0]) ||
	  (acl_db->host.hostname &&
          !strcmp(host, acl_db->host.hostname)))
      {
	if ((!acl_db->db && !db[0]) ||
	    (acl_db->db && !strcmp(db,acl_db->db)))
	{
	  if (privileges)
	    acl_db->access=privileges;
	  else
	    delete_dynamic_element(&acl_dbs,i);
	}
      }
    }
  }
}


/*
  Insert a user/db/host combination into the global acl_cache

  SYNOPSIS
    acl_insert_db()
    user		User name
    host		Host name
    db			Database name
    privileges		Bitmap of privileges

  NOTES
    acl_cache->lock must be locked when calling this
*/

static void acl_insert_db(const char *user, const char *host, const char *db,
			  ulong privileges)
{
  ACL_DB acl_db;
  mysql_mutex_assert_owner(&acl_cache->lock);
  acl_db.user=strdup_root(&mem,user);
  update_hostname(&acl_db.host, *host ? strdup_root(&mem,host) : 0);
  acl_db.db=strdup_root(&mem,db);
  acl_db.access=privileges;
  acl_db.sort=get_sort(3,acl_db.host.hostname,acl_db.db,acl_db.user);
  (void) push_dynamic(&acl_dbs,(uchar*) &acl_db);
  my_qsort((uchar*) dynamic_element(&acl_dbs,0,ACL_DB*),acl_dbs.elements,
	   sizeof(ACL_DB),(qsort_cmp) acl_compare);
}



/*
  Get privilege for a host, user and db combination

  as db_is_pattern changes the semantics of comparison,
  acl_cache is not used if db_is_pattern is set.
*/

ulong acl_get(const char *host, const char *ip,
              const char *user, const char *db, my_bool db_is_pattern)
{
  ulong host_access= ~(ulong)0, db_access= 0;
  uint i;
  size_t key_length;
  char key[ACL_KEY_LENGTH],*tmp_db,*end;
  acl_entry *entry;
  DBUG_ENTER("acl_get");

  mysql_mutex_lock(&acl_cache->lock);
  end=strmov((tmp_db=strmov(strmov(key, ip ? ip : "")+1,user)+1),db);
  if (lower_case_table_names)
  {
    my_casedn_str(files_charset_info, tmp_db);
    db=tmp_db;
  }
  key_length= (size_t) (end-key);
  if (!db_is_pattern && (entry=(acl_entry*) acl_cache->search((uchar*) key,
                                                              key_length)))
  {
    db_access=entry->access;
    mysql_mutex_unlock(&acl_cache->lock);
    DBUG_PRINT("exit", ("access: 0x%lx", db_access));
    DBUG_RETURN(db_access);
  }

  /*
    Check if there are some access rights for database and user
  */
  for (i=0 ; i < acl_dbs.elements ; i++)
  {
    ACL_DB *acl_db=dynamic_element(&acl_dbs,i,ACL_DB*);
    if (!acl_db->user || !strcmp(user,acl_db->user))
    {
      if (compare_hostname(&acl_db->host,host,ip))
      {
	if (!acl_db->db || !wild_compare(db,acl_db->db,db_is_pattern))
	{
	  db_access=acl_db->access;
	  if (acl_db->host.hostname)
	    goto exit;				// Fully specified. Take it
	  break; /* purecov: tested */
	}
      }
    }
  }
  if (!db_access)
    goto exit;					// Can't be better

  /*
    No host specified for user. Get hostdata from host table
  */
  host_access=0;				// Host must be found
  for (i=0 ; i < acl_hosts.elements ; i++)
  {
    ACL_HOST *acl_host=dynamic_element(&acl_hosts,i,ACL_HOST*);
    if (compare_hostname(&acl_host->host,host,ip))
    {
      if (!acl_host->db || !wild_compare(db,acl_host->db,db_is_pattern))
      {
	host_access=acl_host->access;		// Fully specified. Take it
	break;
      }
    }
  }
exit:
  /* Save entry in cache for quick retrieval */
  if (!db_is_pattern &&
      (entry= (acl_entry*) malloc(sizeof(acl_entry)+key_length)))
  {
    entry->access=(db_access & host_access);
    entry->length=key_length;
    memcpy((uchar*) entry->key,key,key_length);
    acl_cache->add(entry);
  }
  mysql_mutex_unlock(&acl_cache->lock);
  DBUG_PRINT("exit", ("access: 0x%lx", db_access & host_access));
  DBUG_RETURN(db_access & host_access);
}

/*
  Check if there are any possible matching entries for this host

  NOTES
    All host names without wild cards are stored in a hash table,
    entries with wildcards are stored in a dynamic array
*/

static void init_check_host(void)
{
  DBUG_ENTER("init_check_host");
  (void) my_init_dynamic_array(&acl_wild_hosts,sizeof(struct acl_host_and_ip),
			  acl_users.elements,1);
  (void) my_hash_init(&acl_check_hosts,system_charset_info,
                      acl_users.elements, 0, 0,
                      (my_hash_get_key) check_get_key, 0, 0);
  if (!allow_all_hosts)
  {
    for (uint i=0 ; i < acl_users.elements ; i++)
    {
      ACL_USER *acl_user=dynamic_element(&acl_users,i,ACL_USER*);
      if (strchr(acl_user->host.hostname,wild_many) ||
	  strchr(acl_user->host.hostname,wild_one) ||
	  acl_user->host.ip_mask)
      {						// Has wildcard
	uint j;
	for (j=0 ; j < acl_wild_hosts.elements ; j++)
	{					// Check if host already exists
	  acl_host_and_ip *acl=dynamic_element(&acl_wild_hosts,j,
					       acl_host_and_ip *);
	  if (!my_strcasecmp(system_charset_info,
                             acl_user->host.hostname, acl->hostname))
	    break;				// already stored
	}
	if (j == acl_wild_hosts.elements)	// If new
	  (void) push_dynamic(&acl_wild_hosts,(uchar*) &acl_user->host);
      }
      else if (!my_hash_search(&acl_check_hosts,(uchar*)
                               acl_user->host.hostname,
                               strlen(acl_user->host.hostname)))
      {
	if (my_hash_insert(&acl_check_hosts,(uchar*) acl_user))
	{					// End of memory
	  allow_all_hosts=1;			// Should never happen
	  DBUG_VOID_RETURN;
	}
      }
    }
  }
  freeze_size(&acl_wild_hosts);
  freeze_size(&acl_check_hosts.array);
  DBUG_VOID_RETURN;
}


/*
  Rebuild lists used for checking of allowed hosts

  We need to rebuild 'acl_check_hosts' and 'acl_wild_hosts' after adding,
  dropping or renaming user, since they contain pointers to elements of
  'acl_user' array, which are invalidated by drop operation, and use
  ACL_USER::host::hostname as a key, which is changed by rename.
*/
void rebuild_check_host(void)
{
  delete_dynamic(&acl_wild_hosts);
  my_hash_free(&acl_check_hosts);
  init_check_host();
}


/* Return true if there is no users that can match the given host */

bool acl_check_host(const char *host, const char *ip)
{
  if (allow_all_hosts)
    return 0;
  mysql_mutex_lock(&acl_cache->lock);

  if ((host && my_hash_search(&acl_check_hosts,(uchar*) host,strlen(host))) ||
      (ip && my_hash_search(&acl_check_hosts,(uchar*) ip, strlen(ip))))
  {
    mysql_mutex_unlock(&acl_cache->lock);
    return 0;					// Found host
  }
  for (uint i=0 ; i < acl_wild_hosts.elements ; i++)
  {
    acl_host_and_ip *acl=dynamic_element(&acl_wild_hosts,i,acl_host_and_ip*);
    if (compare_hostname(acl, host, ip))
    {
      mysql_mutex_unlock(&acl_cache->lock);
      return 0;					// Host ok
    }
  }
  mysql_mutex_unlock(&acl_cache->lock);
  return 1;					// Host is not allowed
}


/*
  Check if the user is allowed to change password

  SYNOPSIS:
    check_change_password()
    thd		THD
    host	hostname for the user
    user	user name
    new_password new password

  NOTE:
    new_password cannot be NULL

    RETURN VALUE
      0		OK
      1		ERROR  ; In this case the error is sent to the client.
*/

int check_change_password(THD *thd, const char *host, const char *user,
                           char *new_password, uint new_password_len)
{
  if (!initialized)
  {
    my_error(ER_OPTION_PREVENTS_STATEMENT, MYF(0), "--skip-grant-tables");
    return(1);
  }
  if (!thd->slave_thread &&
      (strcmp(thd->security_ctx->user, user) ||
       my_strcasecmp(system_charset_info, host,
                     thd->security_ctx->priv_host)))
  {
    if (check_access(thd, UPDATE_ACL, "mysql", NULL, NULL, 1, 0))
      return(1);
  }
  if (!thd->slave_thread && !thd->security_ctx->user[0])
  {
    my_message(ER_PASSWORD_ANONYMOUS_USER, ER(ER_PASSWORD_ANONYMOUS_USER),
               MYF(0));
    return(1);
  }
  size_t len= strlen(new_password);
  if (len && len != SCRAMBLED_PASSWORD_CHAR_LENGTH &&
      len != SCRAMBLED_PASSWORD_CHAR_LENGTH_323)
  {
    my_error(ER_PASSWD_LENGTH, MYF(0), SCRAMBLED_PASSWORD_CHAR_LENGTH);
    return -1;
  }
  return(0);
}


/*
  Change a password for a user

  SYNOPSIS
    change_password()
    thd			Thread handle
    host		Hostname
    user		User name
    new_password	New password for host@user

  RETURN VALUES
    0	ok
    1	ERROR; In this case the error is sent to the client.
*/

bool change_password(THD *thd, const char *host, const char *user,
		     char *new_password)
{
  TABLE_LIST tables;
  TABLE *table;
  /* Buffer should be extended when password length is extended. */
  char buff[512];
  ulong query_length;
  uint new_password_len= (uint) strlen(new_password);
  bool result= 1;
  DBUG_ENTER("change_password");
  DBUG_PRINT("enter",("host: '%s'  user: '%s'  new_password: '%s'",
		      host,user,new_password));
  DBUG_ASSERT(host != 0);			// Ensured by parent

  if (check_change_password(thd, host, user, new_password, new_password_len))
    DBUG_RETURN(1);

  tables.init_one_table("mysql", 5, "user", 4, "user", TL_WRITE);

#ifdef HAVE_REPLICATION
  /*
    GRANT and REVOKE are applied the slave in/exclusion rules as they are
    some kind of updates to the mysql.% tables.
  */
  if (thd->slave_thread && rpl_filter->is_on())
  {
    /*
      The tables must be marked "updating" so that tables_ok() takes them into
      account in tests.  It's ok to leave 'updating' set after tables_ok.
    */
    tables.updating= 1;
    /* Thanks to bzero, tables.next==0 */
    if (!(thd->spcont || rpl_filter->tables_ok(0, &tables)))
      DBUG_RETURN(0);
  }
#endif

  if (!(table= open_ltable(thd, &tables, TL_WRITE, 0)))
    DBUG_RETURN(1);

  mysql_mutex_lock(&acl_cache->lock);
  ACL_USER *acl_user;
  if (!(acl_user= find_acl_user(host, user, TRUE)))
  {
    mysql_mutex_unlock(&acl_cache->lock);
    my_message(ER_PASSWORD_NO_MATCH, ER(ER_PASSWORD_NO_MATCH), MYF(0));
    goto end;
  }
  /* update loaded acl entry: */
  set_user_salt(acl_user, new_password, new_password_len);

  if (update_user_table(thd, table,
			acl_user->host.hostname ? acl_user->host.hostname : "",
			acl_user->user ? acl_user->user : "",
			new_password, new_password_len))
  {
    mysql_mutex_unlock(&acl_cache->lock); /* purecov: deadcode */
    goto end;
  }

  acl_cache->clear(1);				// Clear locked hostname cache
  mysql_mutex_unlock(&acl_cache->lock);
  result= 0;
  if (mysql_bin_log.is_open())
  {
    query_length=
      my_sprintf(buff,
                 (buff,"SET PASSWORD FOR '%-.120s'@'%-.120s'='%-.120s'",
                  acl_user->user ? acl_user->user : "",
                  acl_user->host.hostname ? acl_user->host.hostname : "",
                  new_password));
    thd->clear_error();
    thd->binlog_query(THD::MYSQL_QUERY_TYPE, buff, query_length,
                      FALSE, FALSE, 0);
  }
end:
  close_thread_tables(thd);
  DBUG_RETURN(result);
}


/*
  Find user in ACL

  SYNOPSIS
    is_acl_user()
    host                 host name
    user                 user name

  RETURN
   FALSE  user not fond
   TRUE   there are such user
*/

bool is_acl_user(const char *host, const char *user)
{
  bool res;

  /* --skip-grants */
  if (!initialized)
    return TRUE;

  mysql_mutex_lock(&acl_cache->lock);
  res= find_acl_user(host, user, TRUE) != NULL;
  mysql_mutex_unlock(&acl_cache->lock);
  return res;
}


/*
  Find first entry that matches the current user
*/

static ACL_USER *
find_acl_user(const char *host, const char *user, my_bool exact)
{
  DBUG_ENTER("find_acl_user");
  DBUG_PRINT("enter",("host: '%s'  user: '%s'",host,user));

  mysql_mutex_assert_owner(&acl_cache->lock);

  for (uint i=0 ; i < acl_users.elements ; i++)
  {
    ACL_USER *acl_user=dynamic_element(&acl_users,i,ACL_USER*);
    DBUG_PRINT("info",("strcmp('%s','%s'), compare_hostname('%s','%s'),",
                       user, acl_user->user ? acl_user->user : "",
                       host,
                       acl_user->host.hostname ? acl_user->host.hostname :
                       ""));
    if ((!acl_user->user && !user[0]) ||
	(acl_user->user && !strcmp(user,acl_user->user)))
    {
      if (exact ? !my_strcasecmp(system_charset_info, host,
                                 acl_user->host.hostname ?
				 acl_user->host.hostname : "") :
          compare_hostname(&acl_user->host,host,host))
      {
	DBUG_RETURN(acl_user);
      }
    }
  }
  DBUG_RETURN(0);
}


/*
  Comparing of hostnames

  NOTES
  A hostname may be of type:
  hostname   (May include wildcards);   monty.pp.sci.fi
  ip	   (May include wildcards);   192.168.0.0
  ip/netmask			      192.168.0.0/255.255.255.0

  A net mask of 0.0.0.0 is not allowed.
*/

static const char *calc_ip(const char *ip, long *val, char end)
{
  long ip_val,tmp;
  if (!(ip=str2int(ip,10,0,255,&ip_val)) || *ip != '.')
    return 0;
  ip_val<<=24;
  if (!(ip=str2int(ip+1,10,0,255,&tmp)) || *ip != '.')
    return 0;
  ip_val+=tmp<<16;
  if (!(ip=str2int(ip+1,10,0,255,&tmp)) || *ip != '.')
    return 0;
  ip_val+=tmp<<8;
  if (!(ip=str2int(ip+1,10,0,255,&tmp)) || *ip != end)
    return 0;
  *val=ip_val+tmp;
  return ip;
}


static void update_hostname(acl_host_and_ip *host, const char *hostname)
{
  host->hostname=(char*) hostname;             // This will not be modified!
  if (!hostname ||
      (!(hostname=calc_ip(hostname,&host->ip,'/')) ||
       !(hostname=calc_ip(hostname+1,&host->ip_mask,'\0'))))
  {
    host->ip= host->ip_mask=0;			// Not a masked ip
  }
}


static bool compare_hostname(const acl_host_and_ip *host, const char *hostname,
			     const char *ip)
{
  long tmp;
  if (host->ip_mask && ip && calc_ip(ip,&tmp,'\0'))
  {
    return (tmp & host->ip_mask) == host->ip;
  }
  return (!host->hostname ||
	  (hostname && !wild_case_compare(system_charset_info,
                                          hostname, host->hostname)) ||
	  (ip && !wild_compare(ip, host->hostname, 0)));
}

/**
  Check if the given host name needs to be resolved or not.
  Host name has to be resolved if it actually contains *name*.

  For example:
    192.168.1.1               --> FALSE
    192.168.1.0/255.255.255.0 --> FALSE
    %                         --> FALSE
    192.168.1.%               --> FALSE
    AB%                       --> FALSE

    AAAAFFFF                  --> TRUE (Hostname)
    AAAA:FFFF:1234:5678       --> FALSE
    ::1                       --> FALSE

  This function does not check if the given string is a valid host name or
  not. It assumes that the argument is a valid host name.

  @param hostname   the string to check.

  @return a flag telling if the argument needs to be resolved or not.
  @retval TRUE the argument is a host name and needs to be resolved.
  @retval FALSE the argument is either an IP address, or a patter and
          should not be resolved.
*/

bool hostname_requires_resolving(const char *hostname)
{
  if (!hostname)
    return FALSE;

  /* Check if hostname is the localhost. */

  size_t hostname_len= strlen(hostname);
  size_t localhost_len= strlen(my_localhost);

  if (hostname == my_localhost ||
      (hostname_len == localhost_len &&
       !my_strnncoll(system_charset_info,
                     (const uchar *) hostname,  hostname_len,
                     (const uchar *) my_localhost, strlen(my_localhost))))
  {
    return FALSE;
  }

  /*
    If the string contains any of {':', '%', '_', '/'}, it is definitely
    not a host name:
      - ':' means that the string is an IPv6 address;
      - '%' or '_' means that the string is a pattern;
      - '/' means that the string is an IPv4 network address;
  */

  for (const char *p= hostname; *p; ++p)
  {
    switch (*p) {
      case ':':
      case '%':
      case '_':
      case '/':
        return FALSE;
    }
  }

  /*
    Now we have to tell a host name (ab.cd, 12.ab) from an IPv4 address
    (12.34.56.78). The assumption is that if the string contains only
    digits and dots, it is an IPv4 address. Otherwise -- a host name.
  */

  for (const char *p= hostname; *p; ++p)
  {
    if (*p != '.' && !my_isdigit(&my_charset_latin1, *p))
      return TRUE; /* a "letter" has been found. */
  }

  return FALSE; /* all characters are either dots or digits. */
}


/*
  Update record for user in mysql.user privilege table with new password.

  SYNOPSIS
    update_user_table()
      thd               Thread handle
      table             Pointer to TABLE object for open mysql.user table
      host/user         Hostname/username pair identifying user for which
                        new password should be set
      new_password      New password
      new_password_len  Length of new password
*/

static bool update_user_table(THD *thd, TABLE *table,
                              const char *host, const char *user,
			      const char *new_password, uint new_password_len)
{
  char user_key[MAX_KEY_LENGTH];
  int error;
  DBUG_ENTER("update_user_table");
  DBUG_PRINT("enter",("user: %s  host: %s",user,host));

  table->use_all_columns();
  table->field[0]->store(host,(uint) strlen(host), system_charset_info);
  table->field[1]->store(user,(uint) strlen(user), system_charset_info);
  key_copy((uchar *) user_key, table->record[0], table->key_info,
           table->key_info->key_length);

  if (table->file->index_read_idx_map(table->record[0], 0,
                                      (uchar *) user_key, HA_WHOLE_KEY,
                                      HA_READ_KEY_EXACT))
  {
    my_message(ER_PASSWORD_NO_MATCH, ER(ER_PASSWORD_NO_MATCH),
               MYF(0));	/* purecov: deadcode */
    DBUG_RETURN(1);				/* purecov: deadcode */
  }
  store_record(table,record[1]);
  table->field[2]->store(new_password, new_password_len, system_charset_info);
  if ((error=table->file->ha_update_row(table->record[1],table->record[0])) &&
      error != HA_ERR_RECORD_IS_THE_SAME)
  {
    table->file->print_error(error,MYF(0));	/* purecov: deadcode */
    DBUG_RETURN(1);
  }
  DBUG_RETURN(0);
}


/*
  Return 1 if we are allowed to create new users
  the logic here is: INSERT_ACL is sufficient.
  It's also a requirement in opt_safe_user_create,
  otherwise CREATE_USER_ACL is enough.
*/

static bool test_if_create_new_users(THD *thd)
{
  Security_context *sctx= thd->security_ctx;
  bool create_new_users= test(sctx->master_access & INSERT_ACL) ||
                         (!opt_safe_user_create &&
                          test(sctx->master_access & CREATE_USER_ACL));
  if (!create_new_users)
  {
    TABLE_LIST tl;
    ulong db_access;
    bzero((char*) &tl,sizeof(tl));
    tl.db=	   (char*) "mysql";
    tl.table_name=  (char*) "user";
    create_new_users= 1;

    db_access=acl_get(sctx->host, sctx->ip,
		      sctx->priv_user, tl.db, 0);
    if (!(db_access & INSERT_ACL))
    {
      if (check_grant(thd, INSERT_ACL, &tl, FALSE, UINT_MAX, TRUE))
	create_new_users=0;
    }
  }
  return create_new_users;
}


/****************************************************************************
  Handle GRANT commands
****************************************************************************/

static int replace_user_table(THD *thd, TABLE *table, const LEX_USER &combo,
			      ulong rights, bool revoke_grant,
			      bool can_create_user, bool no_auto_create)
{
  int error = -1;
  bool old_row_exists=0;
  const char *password= "";
  uint password_len= 0;
  char what= (revoke_grant) ? 'N' : 'Y';
  uchar user_key[MAX_KEY_LENGTH];
  LEX *lex= thd->lex;
  DBUG_ENTER("replace_user_table");

  mysql_mutex_assert_owner(&acl_cache->lock);

  if (combo.password.str && combo.password.str[0])
  {
    if (combo.password.length != SCRAMBLED_PASSWORD_CHAR_LENGTH &&
        combo.password.length != SCRAMBLED_PASSWORD_CHAR_LENGTH_323)
    {
      my_error(ER_PASSWD_LENGTH, MYF(0), SCRAMBLED_PASSWORD_CHAR_LENGTH);
      DBUG_RETURN(-1);
    }
    password_len= combo.password.length;
    password=combo.password.str;
  }

  table->use_all_columns();
  table->field[0]->store(combo.host.str,combo.host.length,
                         system_charset_info);
  table->field[1]->store(combo.user.str,combo.user.length,
                         system_charset_info);
  key_copy(user_key, table->record[0], table->key_info,
           table->key_info->key_length);

  if (table->file->index_read_idx_map(table->record[0], 0, user_key,
                                      HA_WHOLE_KEY,
                                      HA_READ_KEY_EXACT))
  {
    /* what == 'N' means revoke */
    if (what == 'N')
    {
      my_error(ER_NONEXISTING_GRANT, MYF(0), combo.user.str, combo.host.str);
      goto end;
    }
    /*
      There are four options which affect the process of creation of
      a new user (mysqld option --safe-create-user, 'insert' privilege
      on 'mysql.user' table, using 'GRANT' with 'IDENTIFIED BY' and
      SQL_MODE flag NO_AUTO_CREATE_USER). Below is the simplified rule
      how it should work.
      if (safe-user-create && ! INSERT_priv) => reject
      else if (identified_by) => create
      else if (no_auto_create_user) => reject
      else create

      see also test_if_create_new_users()
    */
    else if (!password_len && no_auto_create)
    {
      my_error(ER_PASSWORD_NO_MATCH, MYF(0), combo.user.str, combo.host.str);
      goto end;
    }
    else if (!can_create_user)
    {
      my_error(ER_CANT_CREATE_USER_WITH_GRANT, MYF(0),
               thd->security_ctx->user, thd->security_ctx->host_or_ip);
      goto end;
    }
    old_row_exists = 0;
    restore_record(table,s->default_values);
    table->field[0]->store(combo.host.str,combo.host.length,
                           system_charset_info);
    table->field[1]->store(combo.user.str,combo.user.length,
                           system_charset_info);
    table->field[2]->store(password, password_len,
                           system_charset_info);
  }
  else
  {
    old_row_exists = 1;
    store_record(table,record[1]);			// Save copy for update
    if (combo.password.str)			// If password given
      table->field[2]->store(password, password_len, system_charset_info);
    else if (!rights && !revoke_grant &&
             lex->ssl_type == SSL_TYPE_NOT_SPECIFIED &&
             !lex->mqh.specified_limits)
    {
      DBUG_RETURN(0);
    }
  }

  /* Update table columns with new privileges */

  Field **tmp_field;
  ulong priv;
  uint next_field;
  for (tmp_field= table->field+3, priv = SELECT_ACL;
       *tmp_field && (*tmp_field)->real_type() == MYSQL_TYPE_ENUM &&
	 ((Field_enum*) (*tmp_field))->typelib->count == 2 ;
       tmp_field++, priv <<= 1)
  {
    if (priv & rights)				 // set requested privileges
      (*tmp_field)->store(&what, 1, &my_charset_latin1);
  }
  rights= get_access(table, 3, &next_field);
  DBUG_PRINT("info",("table fields: %d",table->s->fields));
  if (table->s->fields >= 31)		/* From 4.0.0 we have more fields */
  {
    /* We write down SSL related ACL stuff */
    switch (lex->ssl_type) {
    case SSL_TYPE_ANY:
      table->field[next_field]->store(STRING_WITH_LEN("ANY"),
                                      &my_charset_latin1);
      table->field[next_field+1]->store("", 0, &my_charset_latin1);
      table->field[next_field+2]->store("", 0, &my_charset_latin1);
      table->field[next_field+3]->store("", 0, &my_charset_latin1);
      break;
    case SSL_TYPE_X509:
      table->field[next_field]->store(STRING_WITH_LEN("X509"),
                                      &my_charset_latin1);
      table->field[next_field+1]->store("", 0, &my_charset_latin1);
      table->field[next_field+2]->store("", 0, &my_charset_latin1);
      table->field[next_field+3]->store("", 0, &my_charset_latin1);
      break;
    case SSL_TYPE_SPECIFIED:
      table->field[next_field]->store(STRING_WITH_LEN("SPECIFIED"),
                                      &my_charset_latin1);
      table->field[next_field+1]->store("", 0, &my_charset_latin1);
      table->field[next_field+2]->store("", 0, &my_charset_latin1);
      table->field[next_field+3]->store("", 0, &my_charset_latin1);
      if (lex->ssl_cipher)
        table->field[next_field+1]->store(lex->ssl_cipher,
                                strlen(lex->ssl_cipher), system_charset_info);
      if (lex->x509_issuer)
        table->field[next_field+2]->store(lex->x509_issuer,
                                strlen(lex->x509_issuer), system_charset_info);
      if (lex->x509_subject)
        table->field[next_field+3]->store(lex->x509_subject,
                                strlen(lex->x509_subject), system_charset_info);
      break;
    case SSL_TYPE_NOT_SPECIFIED:
      break;
    case SSL_TYPE_NONE:
      table->field[next_field]->store("", 0, &my_charset_latin1);
      table->field[next_field+1]->store("", 0, &my_charset_latin1);
      table->field[next_field+2]->store("", 0, &my_charset_latin1);
      table->field[next_field+3]->store("", 0, &my_charset_latin1);
      break;
    }
    next_field+=4;

    USER_RESOURCES mqh= lex->mqh;
    if (mqh.specified_limits & USER_RESOURCES::QUERIES_PER_HOUR)
      table->field[next_field]->store((longlong) mqh.questions, TRUE);
    if (mqh.specified_limits & USER_RESOURCES::UPDATES_PER_HOUR)
      table->field[next_field+1]->store((longlong) mqh.updates, TRUE);
    if (mqh.specified_limits & USER_RESOURCES::CONNECTIONS_PER_HOUR)
      table->field[next_field+2]->store((longlong) mqh.conn_per_hour, TRUE);
    if (table->s->fields >= 36 &&
        (mqh.specified_limits & USER_RESOURCES::USER_CONNECTIONS))
      table->field[next_field+3]->store((longlong) mqh.user_conn, TRUE);
    mqh_used= mqh_used || mqh.questions || mqh.updates || mqh.conn_per_hour;
  }
  if (old_row_exists)
  {
    /*
      We should NEVER delete from the user table, as a uses can still
      use mysqld even if he doesn't have any privileges in the user table!
    */
    if (cmp_record(table,record[1]))
    {
      if ((error=
           table->file->ha_update_row(table->record[1],table->record[0])) &&
          error != HA_ERR_RECORD_IS_THE_SAME)
      {						// This should never happen
        table->file->print_error(error,MYF(0));	/* purecov: deadcode */
        error= -1;				/* purecov: deadcode */
        goto end;				/* purecov: deadcode */
      }
      else
        error= 0;
    }
  }
  else if ((error=table->file->ha_write_row(table->record[0]))) // insert
  {						// This should never happen
    if (table->file->is_fatal_error(error, HA_CHECK_DUP))
    {
      table->file->print_error(error,MYF(0));	/* purecov: deadcode */
      error= -1;				/* purecov: deadcode */
      goto end;					/* purecov: deadcode */
    }
  }
  error=0;					// Privileges granted / revoked

end:
  if (!error)
  {
    acl_cache->clear(1);			// Clear privilege cache
    if (old_row_exists)
      acl_update_user(combo.user.str, combo.host.str,
                      combo.password.str, password_len,
		      lex->ssl_type,
		      lex->ssl_cipher,
		      lex->x509_issuer,
		      lex->x509_subject,
		      &lex->mqh,
		      rights);
    else
      acl_insert_user(combo.user.str, combo.host.str, password, password_len,
		      lex->ssl_type,
		      lex->ssl_cipher,
		      lex->x509_issuer,
		      lex->x509_subject,
		      &lex->mqh,
		      rights);
  }
  DBUG_RETURN(error);
}


/*
  change grants in the mysql.db table
*/

static int replace_db_table(TABLE *table, const char *db,
			    const LEX_USER &combo,
			    ulong rights, bool revoke_grant)
{
  uint i;
  ulong priv,store_rights;
  bool old_row_exists=0;
  int error;
  char what= (revoke_grant) ? 'N' : 'Y';
  uchar user_key[MAX_KEY_LENGTH];
  DBUG_ENTER("replace_db_table");

  if (!initialized)
  {
    my_error(ER_OPTION_PREVENTS_STATEMENT, MYF(0), "--skip-grant-tables");
    DBUG_RETURN(-1);
  }

  /* Check if there is such a user in user table in memory? */
  if (!find_acl_user(combo.host.str,combo.user.str, FALSE))
  {
    my_message(ER_PASSWORD_NO_MATCH, ER(ER_PASSWORD_NO_MATCH), MYF(0));
    DBUG_RETURN(-1);
  }

  table->use_all_columns();
  table->field[0]->store(combo.host.str,combo.host.length,
                         system_charset_info);
  table->field[1]->store(db,(uint) strlen(db), system_charset_info);
  table->field[2]->store(combo.user.str,combo.user.length,
                         system_charset_info);
  key_copy(user_key, table->record[0], table->key_info,
           table->key_info->key_length);

  if (table->file->index_read_idx_map(table->record[0],0, user_key,
                                      HA_WHOLE_KEY,
                                      HA_READ_KEY_EXACT))
  {
    if (what == 'N')
    { // no row, no revoke
      my_error(ER_NONEXISTING_GRANT, MYF(0), combo.user.str, combo.host.str);
      goto abort;
    }
    old_row_exists = 0;
    restore_record(table, s->default_values);
    table->field[0]->store(combo.host.str,combo.host.length,
                           system_charset_info);
    table->field[1]->store(db,(uint) strlen(db), system_charset_info);
    table->field[2]->store(combo.user.str,combo.user.length,
                           system_charset_info);
  }
  else
  {
    old_row_exists = 1;
    store_record(table,record[1]);
  }

  store_rights=get_rights_for_db(rights);
  for (i= 3, priv= 1; i < table->s->fields; i++, priv <<= 1)
  {
    if (priv & store_rights)			// do it if priv is chosen
      table->field [i]->store(&what,1, &my_charset_latin1);// set requested privileges
  }
  rights=get_access(table,3);
  rights=fix_rights_for_db(rights);

  if (old_row_exists)
  {
    /* update old existing row */
    if (rights)
    {
      if ((error= table->file->ha_update_row(table->record[1],
                                             table->record[0])) &&
          error != HA_ERR_RECORD_IS_THE_SAME)
	goto table_error;			/* purecov: deadcode */
    }
    else	/* must have been a revoke of all privileges */
    {
      if ((error= table->file->ha_delete_row(table->record[1])))
	goto table_error;			/* purecov: deadcode */
    }
  }
  else if (rights && (error= table->file->ha_write_row(table->record[0])))
  {
    if (table->file->is_fatal_error(error, HA_CHECK_DUP_KEY))
      goto table_error; /* purecov: deadcode */
  }

  acl_cache->clear(1);				// Clear privilege cache
  if (old_row_exists)
    acl_update_db(combo.user.str,combo.host.str,db,rights);
  else
  if (rights)
    acl_insert_db(combo.user.str,combo.host.str,db,rights);
  DBUG_RETURN(0);

  /* This could only happen if the grant tables got corrupted */
table_error:
  table->file->print_error(error,MYF(0));	/* purecov: deadcode */

abort:
  DBUG_RETURN(-1);
}


class GRANT_COLUMN :public Sql_alloc
{
public:
  char *column;
  ulong rights;
  uint key_length;
  GRANT_COLUMN(String &c,  ulong y) :rights (y)
  {
    column= (char*) memdup_root(&memex,c.ptr(), key_length=c.length());
  }
};


static uchar* get_key_column(GRANT_COLUMN *buff, size_t *length,
			    my_bool not_used __attribute__((unused)))
{
  *length=buff->key_length;
  return (uchar*) buff->column;
}


class GRANT_NAME :public Sql_alloc
{
public:
  acl_host_and_ip host;
  char *db, *user, *tname, *hash_key;
  ulong privs;
  ulong sort;
  size_t key_length;
  GRANT_NAME(const char *h, const char *d,const char *u,
             const char *t, ulong p, bool is_routine);
  GRANT_NAME (TABLE *form, bool is_routine);
  virtual ~GRANT_NAME() {};
  virtual bool ok() { return privs != 0; }
  void set_user_details(const char *h, const char *d,
                        const char *u, const char *t,
                        bool is_routine);
};


class GRANT_TABLE :public GRANT_NAME
{
public:
  ulong cols;
  HASH hash_columns;

  GRANT_TABLE(const char *h, const char *d,const char *u,
              const char *t, ulong p, ulong c);
  GRANT_TABLE (TABLE *form, TABLE *col_privs);
  ~GRANT_TABLE();
  bool ok() { return privs != 0 || cols != 0; }
};


void GRANT_NAME::set_user_details(const char *h, const char *d,
                                  const char *u, const char *t,
                                  bool is_routine)
{
  /* Host given by user */
  update_hostname(&host, strdup_root(&memex, h));
  if (db != d)
  {
    db= strdup_root(&memex, d);
    if (lower_case_table_names)
      my_casedn_str(files_charset_info, db);
  }
  user = strdup_root(&memex,u);
  sort=  get_sort(3,host.hostname,db,user);
  if (tname != t)
  {
    tname= strdup_root(&memex, t);
    if (lower_case_table_names || is_routine)
      my_casedn_str(files_charset_info, tname);
  }
  key_length= strlen(d) + strlen(u)+ strlen(t)+3;
  hash_key=   (char*) alloc_root(&memex,key_length);
  strmov(strmov(strmov(hash_key,user)+1,db)+1,tname);
}

GRANT_NAME::GRANT_NAME(const char *h, const char *d,const char *u,
                       const char *t, ulong p, bool is_routine)
  :db(0), tname(0), privs(p)
{
  set_user_details(h, d, u, t, is_routine);
}

GRANT_TABLE::GRANT_TABLE(const char *h, const char *d,const char *u,
                	 const char *t, ulong p, ulong c)
  :GRANT_NAME(h,d,u,t,p, FALSE), cols(c)
{
  (void) my_hash_init2(&hash_columns,4,system_charset_info,
                   0,0,0, (my_hash_get_key) get_key_column,0,0);
}


GRANT_NAME::GRANT_NAME(TABLE *form, bool is_routine)
{
  update_hostname(&host, get_field(&memex, form->field[0]));
  db=    get_field(&memex,form->field[1]);
  user=  get_field(&memex,form->field[2]);
  if (!user)
    user= (char*) "";
  sort=  get_sort(3, host.hostname, db, user);
  tname= get_field(&memex,form->field[3]);
  if (!db || !tname)
  {
    /* Wrong table row; Ignore it */
    privs= 0;
    return;					/* purecov: inspected */
  }
  if (lower_case_table_names)
  {
    my_casedn_str(files_charset_info, db);
  }
  if (lower_case_table_names || is_routine)
  {
    my_casedn_str(files_charset_info, tname);
  }
  key_length= (strlen(db) + strlen(user) + strlen(tname) + 3);
  hash_key=   (char*) alloc_root(&memex, key_length);
  strmov(strmov(strmov(hash_key,user)+1,db)+1,tname);
  privs = (ulong) form->field[6]->val_int();
  privs = fix_rights_for_table(privs);
}


GRANT_TABLE::GRANT_TABLE(TABLE *form, TABLE *col_privs)
  :GRANT_NAME(form, FALSE)
{
  uchar key[MAX_KEY_LENGTH];

  if (!db || !tname)
  {
    /* Wrong table row; Ignore it */
    my_hash_clear(&hash_columns);               /* allow for destruction */
    cols= 0;
    return;
  }
  cols= (ulong) form->field[7]->val_int();
  cols =  fix_rights_for_column(cols);

  (void) my_hash_init2(&hash_columns,4,system_charset_info,
                   0,0,0, (my_hash_get_key) get_key_column,0,0);
  if (cols)
  {
    uint key_prefix_len;
    KEY_PART_INFO *key_part= col_privs->key_info->key_part;
    col_privs->field[0]->store(host.hostname,
                               host.hostname ? (uint) strlen(host.hostname) :
                               0,
                               system_charset_info);
    col_privs->field[1]->store(db,(uint) strlen(db), system_charset_info);
    col_privs->field[2]->store(user,(uint) strlen(user), system_charset_info);
    col_privs->field[3]->store(tname,(uint) strlen(tname), system_charset_info);

    key_prefix_len= (key_part[0].store_length +
                     key_part[1].store_length +
                     key_part[2].store_length +
                     key_part[3].store_length);
    key_copy(key, col_privs->record[0], col_privs->key_info, key_prefix_len);
    col_privs->field[4]->store("",0, &my_charset_latin1);

    col_privs->file->ha_index_init(0, 1);
    if (col_privs->file->index_read_map(col_privs->record[0], (uchar*) key,
                                        (key_part_map)15, HA_READ_KEY_EXACT))
    {
      cols = 0; /* purecov: deadcode */
      col_privs->file->ha_index_end();
      return;
    }
    do
    {
      String *res,column_name;
      GRANT_COLUMN *mem_check;
      /* As column name is a string, we don't have to supply a buffer */
      res=col_privs->field[4]->val_str(&column_name);
      ulong priv= (ulong) col_privs->field[6]->val_int();
      if (!(mem_check = new GRANT_COLUMN(*res,
                                         fix_rights_for_column(priv))))
      {
        /* Don't use this entry */
        privs = cols = 0;			/* purecov: deadcode */
        return;				/* purecov: deadcode */
      }
      if (my_hash_insert(&hash_columns, (uchar *) mem_check))
      {
        /* Invalidate this entry */
        privs= cols= 0;
        return;
      }
    } while (!col_privs->file->index_next(col_privs->record[0]) &&
             !key_cmp_if_same(col_privs,key,0,key_prefix_len));
    col_privs->file->ha_index_end();
  }
}


GRANT_TABLE::~GRANT_TABLE()
{
  my_hash_free(&hash_columns);
}


static uchar* get_grant_table(GRANT_NAME *buff, size_t *length,
			     my_bool not_used __attribute__((unused)))
{
  *length=buff->key_length;
  return (uchar*) buff->hash_key;
}


void free_grant_table(GRANT_TABLE *grant_table)
{
  my_hash_free(&grant_table->hash_columns);
}


/* Search after a matching grant. Prefer exact grants before not exact ones */

static GRANT_NAME *name_hash_search(HASH *name_hash,
                                    const char *host,const char* ip,
                                    const char *db,
                                    const char *user, const char *tname,
                                    bool exact, bool name_tolower)
{
  char helping [NAME_LEN*2+USERNAME_LENGTH+3], *name_ptr;
  uint len;
  GRANT_NAME *grant_name,*found=0;
  HASH_SEARCH_STATE state;

  name_ptr= strmov(strmov(helping, user) + 1, db) + 1;
  len  = (uint) (strmov(name_ptr, tname) - helping) + 1;
  if (name_tolower)
    my_casedn_str(files_charset_info, name_ptr);
  for (grant_name= (GRANT_NAME*) my_hash_first(name_hash, (uchar*) helping,
                                               len, &state);
       grant_name ;
       grant_name= (GRANT_NAME*) my_hash_next(name_hash,(uchar*) helping,
                                              len, &state))
  {
    if (exact)
    {
      if (!grant_name->host.hostname ||
          (host &&
	   !my_strcasecmp(system_charset_info, host,
                          grant_name->host.hostname)) ||
	  (ip && !strcmp(ip, grant_name->host.hostname)))
	return grant_name;
    }
    else
    {
      if (compare_hostname(&grant_name->host, host, ip) &&
          (!found || found->sort < grant_name->sort))
	found=grant_name;					// Host ok
    }
  }
  return found;
}


inline GRANT_NAME *
routine_hash_search(const char *host, const char *ip, const char *db,
                 const char *user, const char *tname, bool proc, bool exact)
{
  return (GRANT_TABLE*)
    name_hash_search(proc ? &proc_priv_hash : &func_priv_hash,
		     host, ip, db, user, tname, exact, TRUE);
}


inline GRANT_TABLE *
table_hash_search(const char *host, const char *ip, const char *db,
		  const char *user, const char *tname, bool exact)
{
  return (GRANT_TABLE*) name_hash_search(&column_priv_hash, host, ip, db,
					 user, tname, exact, FALSE);
}


inline GRANT_COLUMN *
column_hash_search(GRANT_TABLE *t, const char *cname, uint length)
{
  return (GRANT_COLUMN*) my_hash_search(&t->hash_columns,
                                        (uchar*) cname, length);
}


static int replace_column_table(GRANT_TABLE *g_t,
				TABLE *table, const LEX_USER &combo,
				List <LEX_COLUMN> &columns,
				const char *db, const char *table_name,
				ulong rights, bool revoke_grant)
{
  int error=0,result=0;
  uchar key[MAX_KEY_LENGTH];
  uint key_prefix_length;
  KEY_PART_INFO *key_part= table->key_info->key_part;
  DBUG_ENTER("replace_column_table");

  table->use_all_columns();
  table->field[0]->store(combo.host.str,combo.host.length,
                         system_charset_info);
  table->field[1]->store(db,(uint) strlen(db),
                         system_charset_info);
  table->field[2]->store(combo.user.str,combo.user.length,
                         system_charset_info);
  table->field[3]->store(table_name,(uint) strlen(table_name),
                         system_charset_info);

  /* Get length of 4 first key parts */
  key_prefix_length= (key_part[0].store_length + key_part[1].store_length +
                      key_part[2].store_length + key_part[3].store_length);
  key_copy(key, table->record[0], table->key_info, key_prefix_length);

  rights&= COL_ACLS;				// Only ACL for columns

  /* first fix privileges for all columns in column list */

  List_iterator <LEX_COLUMN> iter(columns);
  class LEX_COLUMN *column;
  table->file->ha_index_init(0, 1);
  while ((column= iter++))
  {
    ulong privileges= column->rights;
    bool old_row_exists=0;
    uchar user_key[MAX_KEY_LENGTH];

    key_restore(table->record[0],key,table->key_info,
                key_prefix_length);
    table->field[4]->store(column->column.ptr(), column->column.length(),
                           system_charset_info);
    /* Get key for the first 4 columns */
    key_copy(user_key, table->record[0], table->key_info,
             table->key_info->key_length);

    if (table->file->index_read_map(table->record[0], user_key, HA_WHOLE_KEY,
                                    HA_READ_KEY_EXACT))
    {
      if (revoke_grant)
      {
	my_error(ER_NONEXISTING_TABLE_GRANT, MYF(0),
                 combo.user.str, combo.host.str,
                 table_name);                   /* purecov: inspected */
	result= -1;                             /* purecov: inspected */
	continue;                               /* purecov: inspected */
      }
      old_row_exists = 0;
      restore_record(table, s->default_values);		// Get empty record
      key_restore(table->record[0],key,table->key_info,
                  key_prefix_length);
      table->field[4]->store(column->column.ptr(),column->column.length(),
                             system_charset_info);
    }
    else
    {
      ulong tmp= (ulong) table->field[6]->val_int();
      tmp=fix_rights_for_column(tmp);

      if (revoke_grant)
	privileges = tmp & ~(privileges | rights);
      else
	privileges |= tmp;
      old_row_exists = 1;
      store_record(table,record[1]);			// copy original row
    }

    table->field[6]->store((longlong) get_rights_for_column(privileges), TRUE);

    if (old_row_exists)
    {
      GRANT_COLUMN *grant_column;
      if (privileges)
	error=table->file->ha_update_row(table->record[1],table->record[0]);
      else
	error=table->file->ha_delete_row(table->record[1]);
      if (error && error != HA_ERR_RECORD_IS_THE_SAME)
      {
	table->file->print_error(error,MYF(0)); /* purecov: inspected */
	result= -1;				/* purecov: inspected */
	goto end;				/* purecov: inspected */
      }
      else
        error= 0;
      grant_column= column_hash_search(g_t, column->column.ptr(),
                                       column->column.length());
      if (grant_column)				// Should always be true
	grant_column->rights= privileges;	// Update hash
    }
    else					// new grant
    {
      GRANT_COLUMN *grant_column;
      if ((error=table->file->ha_write_row(table->record[0])))
      {
	table->file->print_error(error,MYF(0)); /* purecov: inspected */
	result= -1;				/* purecov: inspected */
	goto end;				/* purecov: inspected */
      }
      grant_column= new GRANT_COLUMN(column->column,privileges);
      if (my_hash_insert(&g_t->hash_columns,(uchar*) grant_column))
      {
        result= -1;
        goto end;
      }
    }
  }

  /*
    If revoke of privileges on the table level, remove all such privileges
    for all columns
  */

  if (revoke_grant)
  {
    uchar user_key[MAX_KEY_LENGTH];
    key_copy(user_key, table->record[0], table->key_info,
             key_prefix_length);

    if (table->file->index_read_map(table->record[0], user_key,
                                    (key_part_map)15,
                                    HA_READ_KEY_EXACT))
      goto end;

    /* Scan through all rows with the same host,db,user and table */
    do
    {
      ulong privileges = (ulong) table->field[6]->val_int();
      privileges=fix_rights_for_column(privileges);
      store_record(table,record[1]);

      if (privileges & rights)	// is in this record the priv to be revoked ??
      {
	GRANT_COLUMN *grant_column = NULL;
	char  colum_name_buf[HOSTNAME_LENGTH+1];
	String column_name(colum_name_buf,sizeof(colum_name_buf),
                           system_charset_info);

	privileges&= ~rights;
	table->field[6]->store((longlong)
			       get_rights_for_column(privileges), TRUE);
	table->field[4]->val_str(&column_name);
	grant_column = column_hash_search(g_t,
					  column_name.ptr(),
					  column_name.length());
	if (privileges)
	{
	  int tmp_error;
	  if ((tmp_error=table->file->ha_update_row(table->record[1],
						    table->record[0])) &&
              tmp_error != HA_ERR_RECORD_IS_THE_SAME)
	  {					/* purecov: deadcode */
	    table->file->print_error(tmp_error,MYF(0)); /* purecov: deadcode */
	    result= -1;				/* purecov: deadcode */
	    goto end;				/* purecov: deadcode */
	  }
	  if (grant_column)
	    grant_column->rights  = privileges; // Update hash
	}
	else
	{
	  int tmp_error;
	  if ((tmp_error = table->file->ha_delete_row(table->record[1])))
	  {					/* purecov: deadcode */
	    table->file->print_error(tmp_error,MYF(0)); /* purecov: deadcode */
	    result= -1;				/* purecov: deadcode */
	    goto end;				/* purecov: deadcode */
	  }
	  if (grant_column)
	    my_hash_delete(&g_t->hash_columns,(uchar*) grant_column);
	}
      }
    } while (!table->file->index_next(table->record[0]) &&
	     !key_cmp_if_same(table, key, 0, key_prefix_length));
  }

end:
  table->file->ha_index_end();
  DBUG_RETURN(result);
}


static int replace_table_table(THD *thd, GRANT_TABLE *grant_table,
			       TABLE *table, const LEX_USER &combo,
			       const char *db, const char *table_name,
			       ulong rights, ulong col_rights,
			       bool revoke_grant)
{
  char grantor[USER_HOST_BUFF_SIZE];
  int old_row_exists = 1;
  int error=0;
  ulong store_table_rights, store_col_rights;
  uchar user_key[MAX_KEY_LENGTH];
  DBUG_ENTER("replace_table_table");

  strxmov(grantor, thd->security_ctx->user, "@",
          thd->security_ctx->host_or_ip, NullS);

  /*
    The following should always succeed as new users are created before
    this function is called!
  */
  if (!find_acl_user(combo.host.str,combo.user.str, FALSE))
  {
    my_message(ER_PASSWORD_NO_MATCH, ER(ER_PASSWORD_NO_MATCH),
               MYF(0));	/* purecov: deadcode */
    DBUG_RETURN(-1);				/* purecov: deadcode */
  }

  table->use_all_columns();
  restore_record(table, s->default_values);     // Get empty record
  table->field[0]->store(combo.host.str,combo.host.length,
                         system_charset_info);
  table->field[1]->store(db,(uint) strlen(db), system_charset_info);
  table->field[2]->store(combo.user.str,combo.user.length,
                         system_charset_info);
  table->field[3]->store(table_name,(uint) strlen(table_name),
                         system_charset_info);
  store_record(table,record[1]);			// store at pos 1
  key_copy(user_key, table->record[0], table->key_info,
           table->key_info->key_length);

  if (table->file->index_read_idx_map(table->record[0], 0, user_key,
                                      HA_WHOLE_KEY,
                                      HA_READ_KEY_EXACT))
  {
    /*
      The following should never happen as we first check the in memory
      grant tables for the user.  There is however always a small change that
      the user has modified the grant tables directly.
    */
    if (revoke_grant)
    { // no row, no revoke
      my_error(ER_NONEXISTING_TABLE_GRANT, MYF(0),
               combo.user.str, combo.host.str,
               table_name);		        /* purecov: deadcode */
      DBUG_RETURN(-1);				/* purecov: deadcode */
    }
    old_row_exists = 0;
    restore_record(table,record[1]);			// Get saved record
  }

  store_table_rights= get_rights_for_table(rights);
  store_col_rights=   get_rights_for_column(col_rights);
  if (old_row_exists)
  {
    ulong j,k;
    store_record(table,record[1]);
    j = (ulong) table->field[6]->val_int();
    k = (ulong) table->field[7]->val_int();

    if (revoke_grant)
    {
      /* column rights are already fixed in mysql_table_grant */
      store_table_rights=j & ~store_table_rights;
    }
    else
    {
      store_table_rights|= j;
      store_col_rights|=   k;
    }
  }

  table->field[4]->store(grantor,(uint) strlen(grantor), system_charset_info);
  table->field[6]->store((longlong) store_table_rights, TRUE);
  table->field[7]->store((longlong) store_col_rights, TRUE);
  rights=fix_rights_for_table(store_table_rights);
  col_rights=fix_rights_for_column(store_col_rights);

  if (old_row_exists)
  {
    if (store_table_rights || store_col_rights)
    {
      if ((error=table->file->ha_update_row(table->record[1],
                                            table->record[0])) &&
          error != HA_ERR_RECORD_IS_THE_SAME)
	goto table_error;			/* purecov: deadcode */
    }
    else if ((error = table->file->ha_delete_row(table->record[1])))
      goto table_error;				/* purecov: deadcode */
  }
  else
  {
    error=table->file->ha_write_row(table->record[0]);
    if (table->file->is_fatal_error(error, HA_CHECK_DUP_KEY))
      goto table_error;				/* purecov: deadcode */
  }

  if (rights | col_rights)
  {
    grant_table->privs= rights;
    grant_table->cols=	col_rights;
  }
  else
  {
    my_hash_delete(&column_priv_hash,(uchar*) grant_table);
  }
  DBUG_RETURN(0);

  /* This should never happen */
table_error:
  table->file->print_error(error,MYF(0)); /* purecov: deadcode */
  DBUG_RETURN(-1); /* purecov: deadcode */
}


/**
  @retval       0  success
  @retval      -1  error
*/
static int replace_routine_table(THD *thd, GRANT_NAME *grant_name,
			      TABLE *table, const LEX_USER &combo,
			      const char *db, const char *routine_name,
			      bool is_proc, ulong rights, bool revoke_grant)
{
  char grantor[USER_HOST_BUFF_SIZE];
  int old_row_exists= 1;
  int error=0;
  ulong store_proc_rights;
  DBUG_ENTER("replace_routine_table");

  if (!initialized)
  {
    my_error(ER_OPTION_PREVENTS_STATEMENT, MYF(0), "--skip-grant-tables");
    DBUG_RETURN(-1);
  }

  strxmov(grantor, thd->security_ctx->user, "@",
          thd->security_ctx->host_or_ip, NullS);

  /*
    New users are created before this function is called.

    There may be some cases where a routine's definer is removed but the
    routine remains.
  */

  table->use_all_columns();
  restore_record(table, s->default_values);		// Get empty record
  table->field[0]->store(combo.host.str,combo.host.length, &my_charset_latin1);
  table->field[1]->store(db,(uint) strlen(db), &my_charset_latin1);
  table->field[2]->store(combo.user.str,combo.user.length, &my_charset_latin1);
  table->field[3]->store(routine_name,(uint) strlen(routine_name),
                         &my_charset_latin1);
  table->field[4]->store((longlong)(is_proc ?
                                    TYPE_ENUM_PROCEDURE : TYPE_ENUM_FUNCTION),
                         TRUE);
  store_record(table,record[1]);			// store at pos 1

  if (table->file->index_read_idx_map(table->record[0], 0,
                                      (uchar*) table->field[0]->ptr,
                                      HA_WHOLE_KEY,
                                      HA_READ_KEY_EXACT))
  {
    /*
      The following should never happen as we first check the in memory
      grant tables for the user.  There is however always a small change that
      the user has modified the grant tables directly.
    */
    if (revoke_grant)
    { // no row, no revoke
      my_error(ER_NONEXISTING_PROC_GRANT, MYF(0),
               combo.user.str, combo.host.str, routine_name);
      DBUG_RETURN(-1);
    }
    old_row_exists= 0;
    restore_record(table,record[1]);			// Get saved record
  }

  store_proc_rights= get_rights_for_procedure(rights);
  if (old_row_exists)
  {
    ulong j;
    store_record(table,record[1]);
    j= (ulong) table->field[6]->val_int();

    if (revoke_grant)
    {
      /* column rights are already fixed in mysql_table_grant */
      store_proc_rights=j & ~store_proc_rights;
    }
    else
    {
      store_proc_rights|= j;
    }
  }

  table->field[5]->store(grantor,(uint) strlen(grantor), &my_charset_latin1);
  table->field[6]->store((longlong) store_proc_rights, TRUE);
  rights=fix_rights_for_procedure(store_proc_rights);

  if (old_row_exists)
  {
    if (store_proc_rights)
    {
      if ((error=table->file->ha_update_row(table->record[1],
                                            table->record[0])) &&
          error != HA_ERR_RECORD_IS_THE_SAME)
	goto table_error;
    }
    else if ((error= table->file->ha_delete_row(table->record[1])))
      goto table_error;
  }
  else
  {
    error=table->file->ha_write_row(table->record[0]);
    if (table->file->is_fatal_error(error, HA_CHECK_DUP_KEY))
      goto table_error;
  }

  if (rights)
  {
    grant_name->privs= rights;
  }
  else
  {
    my_hash_delete(is_proc ? &proc_priv_hash : &func_priv_hash,(uchar*)
                   grant_name);
  }
  DBUG_RETURN(0);

  /* This should never happen */
table_error:
  table->file->print_error(error,MYF(0));
  DBUG_RETURN(-1);
}


/*
  Store table level and column level grants in the privilege tables

  SYNOPSIS
    mysql_table_grant()
    thd			Thread handle
    table_list		List of tables to give grant
    user_list		List of users to give grant
    columns		List of columns to give grant
    rights		Table level grant
    revoke_grant	Set to 1 if this is a REVOKE command

  RETURN
    FALSE ok
    TRUE  error
*/

int mysql_table_grant(THD *thd, TABLE_LIST *table_list,
		      List <LEX_USER> &user_list,
		      List <LEX_COLUMN> &columns, ulong rights,
		      bool revoke_grant)
{
  ulong column_priv= 0;
  List_iterator <LEX_USER> str_list (user_list);
  LEX_USER *Str, *tmp_Str;
  TABLE_LIST tables[3];
  bool create_new_users=0;
  char *db_name, *table_name;
  DBUG_ENTER("mysql_table_grant");

  if (!initialized)
  {
    my_error(ER_OPTION_PREVENTS_STATEMENT, MYF(0),
             "--skip-grant-tables");	/* purecov: inspected */
    DBUG_RETURN(TRUE);				/* purecov: inspected */
  }
  if (rights & ~TABLE_ACLS)
  {
    my_message(ER_ILLEGAL_GRANT_FOR_TABLE, ER(ER_ILLEGAL_GRANT_FOR_TABLE),
               MYF(0));
    DBUG_RETURN(TRUE);
  }

  if (!revoke_grant)
  {
    if (columns.elements)
    {
      class LEX_COLUMN *column;
      List_iterator <LEX_COLUMN> column_iter(columns);

      if (open_and_lock_tables(thd, table_list))
        DBUG_RETURN(TRUE);

      while ((column = column_iter++))
      {
        uint unused_field_idx= NO_CACHED_FIELD_INDEX;
        TABLE_LIST *dummy;
        Field *f=find_field_in_table_ref(thd, table_list, column->column.ptr(),
                                         column->column.length(),
                                         column->column.ptr(), NULL, NULL,
                                         NULL, TRUE, FALSE,
                                         &unused_field_idx, FALSE, &dummy);
        if (f == (Field*)0)
        {
          my_error(ER_BAD_FIELD_ERROR, MYF(0),
                   column->column.c_ptr(), table_list->alias);
          DBUG_RETURN(TRUE);
        }
        if (f == (Field *)-1)
          DBUG_RETURN(TRUE);
        column_priv|= column->rights;
      }
      close_thread_tables(thd);
    }
    else
    {
      if (!(rights & CREATE_ACL))
      {
        char buf[FN_REFLEN + 1];
        build_table_filename(buf, sizeof(buf) - 1, table_list->db,
                             table_list->table_name, reg_ext, 0);
        fn_format(buf, buf, "", "", MY_UNPACK_FILENAME  | MY_RESOLVE_SYMLINKS |
                                    MY_RETURN_REAL_PATH | MY_APPEND_EXT);
        if (access(buf,F_OK))
        {
          my_error(ER_NO_SUCH_TABLE, MYF(0), table_list->db, table_list->alias);
          DBUG_RETURN(TRUE);
        }
      }
      if (table_list->grant.want_privilege)
      {
        char command[128];
        get_privilege_desc(command, sizeof(command),
                           table_list->grant.want_privilege);
        my_error(ER_TABLEACCESS_DENIED_ERROR, MYF(0),
                 command, thd->security_ctx->priv_user,
                 thd->security_ctx->host_or_ip, table_list->alias);
        DBUG_RETURN(-1);
      }
    }
  }

  /* open the mysql.tables_priv and mysql.columns_priv tables */

  bzero((char*) &tables,sizeof(tables));
  tables[0].alias=tables[0].table_name= (char*) "user";
  tables[1].alias=tables[1].table_name= (char*) "tables_priv";
  tables[2].alias=tables[2].table_name= (char*) "columns_priv";
  tables[0].next_local= tables[0].next_global= tables+1;
  /* Don't open column table if we don't need it ! */
  tables[1].next_local=
    tables[1].next_global= ((column_priv ||
			     (revoke_grant &&
			      ((rights & COL_ACLS) || columns.elements)))
			    ? tables+2 : 0);
  tables[0].lock_type=tables[1].lock_type=tables[2].lock_type=TL_WRITE;
  tables[0].db=tables[1].db=tables[2].db=(char*) "mysql";
  init_mdl_requests(tables);

  /*
    This statement will be replicated as a statement, even when using
    row-based replication.  The flag will be reset at the end of the
    statement.
  */
  thd->clear_current_stmt_binlog_row_based();

#ifdef HAVE_REPLICATION
  /*
    GRANT and REVOKE are applied the slave in/exclusion rules as they are
    some kind of updates to the mysql.% tables.
  */
  if (thd->slave_thread && rpl_filter->is_on())
  {
    /*
      The tables must be marked "updating" so that tables_ok() takes them into
      account in tests.
    */
    tables[0].updating= tables[1].updating= tables[2].updating= 1;
    if (!(thd->spcont || rpl_filter->tables_ok(0, tables)))
      DBUG_RETURN(FALSE);
  }
#endif

  /* 
    The lock api is depending on the thd->lex variable which needs to be
    re-initialized.
  */
  Query_tables_list backup;
  thd->lex->reset_n_backup_query_tables_list(&backup);
  if (simple_open_n_lock_tables(thd,tables))
  {						// Should never happen
    close_thread_tables(thd);			/* purecov: deadcode */
    DBUG_RETURN(TRUE);				/* purecov: deadcode */
  }

  if (!revoke_grant)
    create_new_users= test_if_create_new_users(thd);
  bool result= FALSE;
  mysql_rwlock_wrlock(&LOCK_grant);
  mysql_mutex_lock(&acl_cache->lock);
  MEM_ROOT *old_root= thd->mem_root;
  thd->mem_root= &memex;
  grant_version++;

  while ((tmp_Str = str_list++))
  {
    int error;
    GRANT_TABLE *grant_table;
    if (!(Str= get_current_user(thd, tmp_Str)))
    {
      result= TRUE;
      continue;
    }  
    /* Create user if needed */
    error=replace_user_table(thd, tables[0].table, *Str,
			     0, revoke_grant, create_new_users,
                             test(thd->variables.sql_mode &
                                  MODE_NO_AUTO_CREATE_USER));
    if (error)
    {
      result= TRUE;				// Remember error
      continue;					// Add next user
    }

    db_name= table_list->get_db_name();
    table_name= table_list->get_table_name();

    /* Find/create cached table grant */
    grant_table= table_hash_search(Str->host.str, NullS, db_name,
				   Str->user.str, table_name, 1);
    if (!grant_table)
    {
      if (revoke_grant)
      {
	my_error(ER_NONEXISTING_TABLE_GRANT, MYF(0),
                 Str->user.str, Str->host.str, table_list->table_name);
	result= TRUE;
	continue;
      }
      grant_table = new GRANT_TABLE (Str->host.str, db_name,
				     Str->user.str, table_name,
				     rights,
				     column_priv);
      if (!grant_table ||
        my_hash_insert(&column_priv_hash,(uchar*) grant_table))
      {
	result= TRUE;				/* purecov: deadcode */
	continue;				/* purecov: deadcode */
      }
    }

    /* If revoke_grant, calculate the new column privilege for tables_priv */
    if (revoke_grant)
    {
      class LEX_COLUMN *column;
      List_iterator <LEX_COLUMN> column_iter(columns);
      GRANT_COLUMN *grant_column;

      /* Fix old grants */
      while ((column = column_iter++))
      {
	grant_column = column_hash_search(grant_table,
					  column->column.ptr(),
					  column->column.length());
	if (grant_column)
	  grant_column->rights&= ~(column->rights | rights);
      }
      /* scan trough all columns to get new column grant */
      column_priv= 0;
      for (uint idx=0 ; idx < grant_table->hash_columns.records ; idx++)
      {
        grant_column= (GRANT_COLUMN*)
          my_hash_element(&grant_table->hash_columns, idx);
	grant_column->rights&= ~rights;		// Fix other columns
	column_priv|= grant_column->rights;
      }
    }
    else
    {
      column_priv|= grant_table->cols;
    }


    /* update table and columns */

    if (replace_table_table(thd, grant_table, tables[1].table, *Str,
			    db_name, table_name,
			    rights, column_priv, revoke_grant))
    {
      /* Should only happen if table is crashed */
      result= TRUE;			       /* purecov: deadcode */
    }
    else if (tables[2].table)
    {
      if ((replace_column_table(grant_table, tables[2].table, *Str,
				columns,
				db_name, table_name,
				rights, revoke_grant)))
      {
	result= TRUE;
      }
    }
  }
  thd->mem_root= old_root;
  mysql_mutex_unlock(&acl_cache->lock);

  if (!result) /* success */
  {
    write_bin_log(thd, TRUE, thd->query(), thd->query_length());
  }

  mysql_rwlock_unlock(&LOCK_grant);

  if (!result) /* success */
    my_ok(thd);

  /* Tables are automatically closed */
  thd->lex->restore_backup_query_tables_list(&backup);
  DBUG_RETURN(result);
}


/**
  Store routine level grants in the privilege tables

  @param thd Thread handle
  @param table_list List of routines to give grant
  @param is_proc Is this a list of procedures?
  @param user_list List of users to give grant
  @param rights Table level grant
  @param revoke_grant Is this is a REVOKE command?

  @return
    @retval FALSE Success.
    @retval TRUE An error occurred.
*/

bool mysql_routine_grant(THD *thd, TABLE_LIST *table_list, bool is_proc,
			 List <LEX_USER> &user_list, ulong rights,
			 bool revoke_grant, bool write_to_binlog)
{
  List_iterator <LEX_USER> str_list (user_list);
  LEX_USER *Str, *tmp_Str;
  TABLE_LIST tables[2];
  bool create_new_users=0, result=0;
  char *db_name, *table_name;
  DBUG_ENTER("mysql_routine_grant");

  if (!initialized)
  {
    my_error(ER_OPTION_PREVENTS_STATEMENT, MYF(0),
             "--skip-grant-tables");
    DBUG_RETURN(TRUE);
  }
  if (rights & ~PROC_ACLS)
  {
    my_message(ER_ILLEGAL_GRANT_FOR_TABLE, ER(ER_ILLEGAL_GRANT_FOR_TABLE),
               MYF(0));
    DBUG_RETURN(TRUE);
  }

  if (!revoke_grant)
  {
    if (sp_exist_routines(thd, table_list, is_proc))
      DBUG_RETURN(TRUE);
  }

  /* open the mysql.user and mysql.procs_priv tables */

  bzero((char*) &tables,sizeof(tables));
  tables[0].alias=tables[0].table_name= (char*) "user";
  tables[1].alias=tables[1].table_name= (char*) "procs_priv";
  tables[0].next_local= tables[0].next_global= tables+1;
  tables[0].lock_type=tables[1].lock_type=TL_WRITE;
  tables[0].db=tables[1].db=(char*) "mysql";
  init_mdl_requests(tables);

  /*
    This statement will be replicated as a statement, even when using
    row-based replication.  The flag will be reset at the end of the
    statement.
  */
  thd->clear_current_stmt_binlog_row_based();

#ifdef HAVE_REPLICATION
  /*
    GRANT and REVOKE are applied the slave in/exclusion rules as they are
    some kind of updates to the mysql.% tables.
  */
  if (thd->slave_thread && rpl_filter->is_on())
  {
    /*
      The tables must be marked "updating" so that tables_ok() takes them into
      account in tests.
    */
    tables[0].updating= tables[1].updating= 1;
    if (!(thd->spcont || rpl_filter->tables_ok(0, tables)))
      DBUG_RETURN(FALSE);
  }
#endif

  if (simple_open_n_lock_tables(thd,tables))
  {						// Should never happen
    close_thread_tables(thd);
    DBUG_RETURN(TRUE);
  }

  if (!revoke_grant)
    create_new_users= test_if_create_new_users(thd);
  mysql_rwlock_wrlock(&LOCK_grant);
  mysql_mutex_lock(&acl_cache->lock);
  MEM_ROOT *old_root= thd->mem_root;
  thd->mem_root= &memex;

  DBUG_PRINT("info",("now time to iterate and add users"));

  while ((tmp_Str= str_list++))
  {
    int error;
    GRANT_NAME *grant_name;
    if (!(Str= get_current_user(thd, tmp_Str)))
    {
      result= TRUE;
      continue;
    }  
    /* Create user if needed */
    error=replace_user_table(thd, tables[0].table, *Str,
			     0, revoke_grant, create_new_users,
                             test(thd->variables.sql_mode &
                                  MODE_NO_AUTO_CREATE_USER));
    if (error)
    {
      result= TRUE;				// Remember error
      continue;					// Add next user
    }

    db_name= table_list->db;
    table_name= table_list->table_name;

    grant_name= routine_hash_search(Str->host.str, NullS, db_name,
                                    Str->user.str, table_name, is_proc, 1);
    if (!grant_name)
    {
      if (revoke_grant)
      {
        my_error(ER_NONEXISTING_PROC_GRANT, MYF(0),
	         Str->user.str, Str->host.str, table_name);
	result= TRUE;
	continue;
      }
      grant_name= new GRANT_NAME(Str->host.str, db_name,
				 Str->user.str, table_name,
				 rights, TRUE);
      if (!grant_name ||
        my_hash_insert(is_proc ?
                       &proc_priv_hash : &func_priv_hash,(uchar*) grant_name))
      {
        result= TRUE;
	continue;
      }
    }

    if (replace_routine_table(thd, grant_name, tables[1].table, *Str,
                              db_name, table_name, is_proc, rights, 
                              revoke_grant) != 0)
    {
      result= TRUE;
      continue;
    }
  }
  thd->mem_root= old_root;
  mysql_mutex_unlock(&acl_cache->lock);

  if (write_to_binlog)
  {
    write_bin_log(thd, FALSE, thd->query(), thd->query_length());
  }

  mysql_rwlock_unlock(&LOCK_grant);

  /* Tables are automatically closed */
  DBUG_RETURN(result);
}


bool mysql_grant(THD *thd, const char *db, List <LEX_USER> &list,
                 ulong rights, bool revoke_grant)
{
  List_iterator <LEX_USER> str_list (list);
  LEX_USER *Str, *tmp_Str;
  char tmp_db[NAME_LEN+1];
  bool create_new_users=0;
  TABLE_LIST tables[2];
  DBUG_ENTER("mysql_grant");
  if (!initialized)
  {
    my_error(ER_OPTION_PREVENTS_STATEMENT, MYF(0),
             "--skip-grant-tables");	/* purecov: tested */
    DBUG_RETURN(TRUE);				/* purecov: tested */
  }

  if (lower_case_table_names && db)
  {
    strmov(tmp_db,db);
    my_casedn_str(files_charset_info, tmp_db);
    db=tmp_db;
  }

  /* open the mysql.user and mysql.db tables */
  bzero((char*) &tables,sizeof(tables));
  tables[0].alias=tables[0].table_name=(char*) "user";
  tables[1].alias=tables[1].table_name=(char*) "db";
  tables[0].next_local= tables[0].next_global= tables+1;
  tables[0].lock_type=tables[1].lock_type=TL_WRITE;
  tables[0].db=tables[1].db=(char*) "mysql";
  init_mdl_requests(tables);

  /*
    This statement will be replicated as a statement, even when using
    row-based replication.  The flag will be reset at the end of the
    statement.
  */
  thd->clear_current_stmt_binlog_row_based();

#ifdef HAVE_REPLICATION
  /*
    GRANT and REVOKE are applied the slave in/exclusion rules as they are
    some kind of updates to the mysql.% tables.
  */
  if (thd->slave_thread && rpl_filter->is_on())
  {
    /*
      The tables must be marked "updating" so that tables_ok() takes them into
      account in tests.
    */
    tables[0].updating= tables[1].updating= 1;
    if (!(thd->spcont || rpl_filter->tables_ok(0, tables)))
      DBUG_RETURN(FALSE);
  }
#endif

  if (simple_open_n_lock_tables(thd,tables))
  {						// This should never happen
    close_thread_tables(thd);			/* purecov: deadcode */
    DBUG_RETURN(TRUE);				/* purecov: deadcode */
  }

  if (!revoke_grant)
    create_new_users= test_if_create_new_users(thd);

  /* go through users in user_list */
  mysql_rwlock_wrlock(&LOCK_grant);
  mysql_mutex_lock(&acl_cache->lock);
  grant_version++;

  int result=0;
  while ((tmp_Str = str_list++))
  {
    if (!(Str= get_current_user(thd, tmp_Str)))
    {
      result= TRUE;
      continue;
    }
    /*
      No User, but a password?
      They did GRANT ... TO CURRENT_USER() IDENTIFIED BY ... !
      Get the current user, and shallow-copy the new password to them!
    */
    if (!tmp_Str->user.str && tmp_Str->password.str)
      Str->password= tmp_Str->password;
    if (replace_user_table(thd, tables[0].table, *Str,
                           (!db ? rights : 0), revoke_grant, create_new_users,
                           test(thd->variables.sql_mode &
                                MODE_NO_AUTO_CREATE_USER)))
      result= -1;
    else if (db)
    {
      ulong db_rights= rights & DB_ACLS;
      if (db_rights  == rights)
      {
	if (replace_db_table(tables[1].table, db, *Str, db_rights,
			     revoke_grant))
	  result= -1;
      }
      else
      {
	my_error(ER_WRONG_USAGE, MYF(0), "DB GRANT", "GLOBAL PRIVILEGES");
	result= -1;
      }
    }
  }
  mysql_mutex_unlock(&acl_cache->lock);

  if (!result)
  {
    write_bin_log(thd, TRUE, thd->query(), thd->query_length());
  }

  mysql_rwlock_unlock(&LOCK_grant);
  close_thread_tables(thd);

  if (!result)
    my_ok(thd);

  DBUG_RETURN(result);
}


/* Free grant array if possible */

void  grant_free(void)
{
  DBUG_ENTER("grant_free");
  my_hash_free(&column_priv_hash);
  my_hash_free(&proc_priv_hash);
  my_hash_free(&func_priv_hash);
  free_root(&memex,MYF(0));
  DBUG_VOID_RETURN;
}


/**
  @brief Initialize structures responsible for table/column-level privilege
   checking and load information for them from tables in the 'mysql' database.

  @return Error status
    @retval 0 OK
    @retval 1 Could not initialize grant subsystem.
*/

my_bool grant_init()
{
  THD  *thd;
  my_bool return_val;
  DBUG_ENTER("grant_init");

  if (!(thd= new THD))
    DBUG_RETURN(1);				/* purecov: deadcode */
  thd->thread_stack= (char*) &thd;
  thd->store_globals();
  return_val=  grant_reload(thd);
  delete thd;
  /* Remember that we don't have a THD */
  my_pthread_setspecific_ptr(THR_THD,  0);
  DBUG_RETURN(return_val);
}


/**
  @brief Helper function to grant_reload_procs_priv

  Reads the procs_priv table into memory hash.

  @param table A pointer to the procs_priv table structure.

  @see grant_reload
  @see grant_reload_procs_priv

  @return Error state
    @retval TRUE An error occurred
    @retval FALSE Success
*/

static my_bool grant_load_procs_priv(TABLE *p_table)
{
  MEM_ROOT *memex_ptr;
  my_bool return_val= 1;
  bool check_no_resolve= specialflag & SPECIAL_NO_RESOLVE;
  MEM_ROOT **save_mem_root_ptr= my_pthread_getspecific_ptr(MEM_ROOT**,
                                                           THR_MALLOC);
  DBUG_ENTER("grant_load_procs_priv");
  (void) my_hash_init(&proc_priv_hash, &my_charset_utf8_bin,
                      0,0,0, (my_hash_get_key) get_grant_table,
                      0,0);
  (void) my_hash_init(&func_priv_hash, &my_charset_utf8_bin,
                      0,0,0, (my_hash_get_key) get_grant_table,
                      0,0);
  p_table->file->ha_index_init(0, 1);
  p_table->use_all_columns();

  if (!p_table->file->index_first(p_table->record[0]))
  {
    memex_ptr= &memex;
    my_pthread_setspecific_ptr(THR_MALLOC, &memex_ptr);
    do
    {
      GRANT_NAME *mem_check;
      HASH *hash;
      if (!(mem_check=new (memex_ptr) GRANT_NAME(p_table, TRUE)))
      {
        /* This could only happen if we are out memory */
        goto end_unlock;
      }

      if (check_no_resolve)
      {
	if (hostname_requires_resolving(mem_check->host.hostname))
	{
          sql_print_warning("'procs_priv' entry '%s %s@%s' "
                            "ignored in --skip-name-resolve mode.",
                            mem_check->tname, mem_check->user,
                            mem_check->host.hostname ?
                            mem_check->host.hostname : "");
          continue;
        }
      }
      if (p_table->field[4]->val_int() == TYPE_ENUM_PROCEDURE)
      {
        hash= &proc_priv_hash;
      }
      else
      if (p_table->field[4]->val_int() == TYPE_ENUM_FUNCTION)
      {
        hash= &func_priv_hash;
      }
      else
      {
        sql_print_warning("'procs_priv' entry '%s' "
                          "ignored, bad routine type",
                          mem_check->tname);
        continue;
      }

      mem_check->privs= fix_rights_for_procedure(mem_check->privs);
      if (! mem_check->ok())
        delete mem_check;
      else if (my_hash_insert(hash, (uchar*) mem_check))
      {
        delete mem_check;
        goto end_unlock;
      }
    }
    while (!p_table->file->index_next(p_table->record[0]));
  }
  /* Return ok */
  return_val= 0;

end_unlock:
  p_table->file->ha_index_end();
  my_pthread_setspecific_ptr(THR_MALLOC, save_mem_root_ptr);
  DBUG_RETURN(return_val);
}


/**
  @brief Initialize structures responsible for table/column-level privilege
    checking and load information about grants from open privilege tables.

  @param thd Current thread
  @param tables List containing open "mysql.tables_priv" and
    "mysql.columns_priv" tables.

  @see grant_reload

  @return Error state
    @retval FALSE Success
    @retval TRUE Error
*/

static my_bool grant_load(THD *thd, TABLE_LIST *tables)
{
  MEM_ROOT *memex_ptr;
  my_bool return_val= 1;
  TABLE *t_table= 0, *c_table= 0;
  bool check_no_resolve= specialflag & SPECIAL_NO_RESOLVE;
  MEM_ROOT **save_mem_root_ptr= my_pthread_getspecific_ptr(MEM_ROOT**,
                                                           THR_MALLOC);
  ulong old_sql_mode= thd->variables.sql_mode;
  DBUG_ENTER("grant_load");

  thd->variables.sql_mode&= ~MODE_PAD_CHAR_TO_FULL_LENGTH;

  (void) my_hash_init(&column_priv_hash, &my_charset_utf8_bin,
                      0,0,0, (my_hash_get_key) get_grant_table,
                      (my_hash_free_key) free_grant_table,0);

  t_table = tables[0].table;
  c_table = tables[1].table;
  t_table->file->ha_index_init(0, 1);
  t_table->use_all_columns();
  c_table->use_all_columns();

  if (!t_table->file->index_first(t_table->record[0]))
  {
    memex_ptr= &memex;
    my_pthread_setspecific_ptr(THR_MALLOC, &memex_ptr);
    do
    {
      GRANT_TABLE *mem_check;
      if (!(mem_check=new (memex_ptr) GRANT_TABLE(t_table,c_table)))
      {
	/* This could only happen if we are out memory */
	goto end_unlock;
      }

      if (check_no_resolve)
      {
	if (hostname_requires_resolving(mem_check->host.hostname))
	{
          sql_print_warning("'tables_priv' entry '%s %s@%s' "
                            "ignored in --skip-name-resolve mode.",
                            mem_check->tname,
                            mem_check->user ? mem_check->user : "",
                            mem_check->host.hostname ?
                            mem_check->host.hostname : "");
	  continue;
	}
      }

      if (! mem_check->ok())
	delete mem_check;
      else if (my_hash_insert(&column_priv_hash,(uchar*) mem_check))
      {
	delete mem_check;
	goto end_unlock;
      }
    }
    while (!t_table->file->index_next(t_table->record[0]));
  }

  return_val=0;					// Return ok

end_unlock:
  thd->variables.sql_mode= old_sql_mode;
  t_table->file->ha_index_end();
  my_pthread_setspecific_ptr(THR_MALLOC, save_mem_root_ptr);
  DBUG_RETURN(return_val);
}


/**
  @brief Helper function to grant_reload. Reloads procs_priv table is it
    exists.

  @param thd A pointer to the thread handler object.

  @see grant_reload

  @return Error state
    @retval FALSE Success
    @retval TRUE An error has occurred.
*/

static my_bool grant_reload_procs_priv(THD *thd)
{
  HASH old_proc_priv_hash, old_func_priv_hash;
  TABLE_LIST table;
  my_bool return_val= FALSE;
  DBUG_ENTER("grant_reload_procs_priv");

  table.init_one_table("mysql", 5, "procs_priv",
                       strlen("procs_priv"), "procs_priv",
                       TL_READ);
  table.open_type= OT_BASE_ONLY;

  if (simple_open_n_lock_tables(thd, &table))
  {
    close_thread_tables(thd);
    DBUG_RETURN(TRUE);
  }

  mysql_rwlock_wrlock(&LOCK_grant);
  /* Save a copy of the current hash if we need to undo the grant load */
  old_proc_priv_hash= proc_priv_hash;
  old_func_priv_hash= func_priv_hash;

  if ((return_val= grant_load_procs_priv(table.table)))
  {
    /* Error; Reverting to old hash */
    DBUG_PRINT("error",("Reverting to old privileges"));
    grant_free();
    proc_priv_hash= old_proc_priv_hash;
    func_priv_hash= old_func_priv_hash;
  }
  else
  {
    my_hash_free(&old_proc_priv_hash);
    my_hash_free(&old_func_priv_hash);
  }
  mysql_rwlock_unlock(&LOCK_grant);

  close_thread_tables(thd);
  DBUG_RETURN(return_val);
}


/**
  @brief Reload information about table and column level privileges if possible

  @param thd Current thread

  Locked tables are checked by acl_reload() and doesn't have to be checked
  in this call.
  This function is also used for initialization of structures responsible
  for table/column-level privilege checking.

  @return Error state
    @retval FALSE Success
    @retval TRUE  Error
*/

my_bool grant_reload(THD *thd)
{
  TABLE_LIST tables[2];
  HASH old_column_priv_hash;
  MEM_ROOT old_mem;
  my_bool return_val= 1;
  DBUG_ENTER("grant_reload");

  /* Don't do anything if running with --skip-grant-tables */
  if (!initialized)
    DBUG_RETURN(0);

  bzero((char*) tables, sizeof(tables));
  tables[0].alias= tables[0].table_name= (char*) "tables_priv";
  tables[1].alias= tables[1].table_name= (char*) "columns_priv";
  tables[0].db= tables[1].db= (char *) "mysql";
  tables[0].next_local= tables[0].next_global= tables+1;
  tables[0].lock_type= tables[1].lock_type= TL_READ;
  tables[0].open_type= tables[1].open_type= OT_BASE_ONLY;
  init_mdl_requests(tables);

  /*
    To avoid deadlocks we should obtain table locks before
    obtaining LOCK_grant rwlock.
  */
  if (simple_open_n_lock_tables(thd, tables))
    goto end;

  mysql_rwlock_wrlock(&LOCK_grant);
  old_column_priv_hash= column_priv_hash;

  /*
    Create a new memory pool but save the current memory pool to make an undo
    opertion possible in case of failure.
  */
  old_mem= memex;
  init_sql_alloc(&memex, ACL_ALLOC_BLOCK_SIZE, 0);

  if ((return_val= grant_load(thd, tables)))
  {						// Error. Revert to old hash
    DBUG_PRINT("error",("Reverting to old privileges"));
    grant_free();				/* purecov: deadcode */
    column_priv_hash= old_column_priv_hash;	/* purecov: deadcode */
    memex= old_mem;				/* purecov: deadcode */
  }
  else
  {
    my_hash_free(&old_column_priv_hash);
    free_root(&old_mem,MYF(0));
  }
<<<<<<< HEAD
  rw_unlock(&LOCK_grant);
  trans_commit_implicit(thd);
=======
  mysql_rwlock_unlock(&LOCK_grant);
>>>>>>> a4c3bc61
  close_thread_tables(thd);
  thd->mdl_context.release_transactional_locks();

  /*
    It is OK failing to load procs_priv table because we may be
    working with 4.1 privilege tables.
  */
  if (grant_reload_procs_priv(thd))
    return_val= 1;

  mysql_rwlock_wrlock(&LOCK_grant);
  grant_version++;
  mysql_rwlock_unlock(&LOCK_grant);

end:
  DBUG_RETURN(return_val);
}


/**
  @brief Check table level grants

  @param thd          Thread handler
  @param want_access  Bits of privileges user needs to have.
  @param tables       List of tables to check. The user should have
                      'want_access' to all tables in list.
  @param any_combination_will_do TRUE if it's enough to have any privilege for
    any combination of the table columns.
  @param number       Check at most this number of tables.
  @param no_errors    TRUE if no error should be sent directly to the client.

  If table->grant.want_privilege != 0 then the requested privileges where
  in the set of COL_ACLS but access was not granted on the table level. As
  a consequence an extra check of column privileges is required.

  Specifically if this function returns FALSE the user has some kind of
  privilege on a combination of columns in each table.

  This function is usually preceeded by check_access which establish the
  User-, Db- and Host access rights.

  @see check_access
  @see check_table_access

  @note This functions assumes that either number of tables to be inspected
     by it is limited explicitly (i.e. is is not UINT_MAX) or table list
     used and thd->lex->query_tables_own_last value correspond to each
     other (the latter should be either 0 or point to next_global member
     of one of elements of this table list).

   @return Access status
     @retval FALSE Access granted; But column privileges might need to be
      checked.
     @retval TRUE The user did not have the requested privileges on any of the
      tables.

*/

bool check_grant(THD *thd, ulong want_access, TABLE_LIST *tables,
                 bool any_combination_will_do, uint number, bool no_errors)
{
  TABLE_LIST *table, *first_not_own_table= thd->lex->first_not_own_table();
  Security_context *sctx= thd->security_ctx;
  uint i;
  ulong orig_want_access= want_access;
  DBUG_ENTER("check_grant");
  DBUG_ASSERT(number > 0);

  /*
    Walk through the list of tables that belong to the query and save the
    requested access (orig_want_privilege) to be able to use it when
    checking access rights to the underlying tables of a view. Our grant
    system gradually eliminates checked bits from want_privilege and thus
    after all checks are done we can no longer use it.
    The check that first_not_own_table is not reached is for the case when
    the given table list refers to the list for prelocking (contains tables
    of other queries). For simple queries first_not_own_table is 0.
  */
  for (i= 0, table= tables;
       i < number  && table != first_not_own_table;
       table= table->next_global, i++)
  {
    /*
      Save a copy of the privileges without the SHOW_VIEW_ACL attribute.
      It will be checked during making view.
    */
    table->grant.orig_want_privilege= (want_access & ~SHOW_VIEW_ACL);
  }

  mysql_rwlock_rdlock(&LOCK_grant);
  for (table= tables;
       table && number-- && table != first_not_own_table;
       table= table->next_global)
  {
    GRANT_TABLE *grant_table;
    sctx = test(table->security_ctx) ?
      table->security_ctx : thd->security_ctx;

    const ACL_internal_table_access *access;
    access= get_cached_table_access(&table->grant.m_internal,
                                    table->get_db_name(),
                                    table->get_table_name());

    if (access)
    {
      switch(access->check(orig_want_access, &table->grant.privilege))
      {
      case ACL_INTERNAL_ACCESS_GRANTED:
        /*
          Currently,
          -  the information_schema does not subclass ACL_internal_table_access,
          there are no per table privilege checks for I_S,
          - the performance schema does use per tables checks, but at most
          returns 'CHECK_GRANT', and never 'ACCESS_GRANTED'.
          so this branch is not used.
        */
        DBUG_ASSERT(0);
      case ACL_INTERNAL_ACCESS_DENIED:
        goto err;
      case ACL_INTERNAL_ACCESS_CHECK_GRANT:
        break;
      }
    }

    want_access= orig_want_access;
    want_access&= ~sctx->master_access;
    if (!want_access)
      continue;                                 // ok

    if (!(~table->grant.privilege & want_access) ||
        table->is_anonymous_derived_table() || table->schema_table)
    {
      /*
        It is subquery in the FROM clause. VIEW set table->derived after
        table opening, but this function always called before table opening.
      */
      if (!table->referencing_view)
      {
        /*
          If it's a temporary table created for a subquery in the FROM
          clause, or an INFORMATION_SCHEMA table, drop the request for
          a privilege.
        */
        table->grant.want_privilege= 0;
      }
      continue;
    }
    if (!(grant_table= table_hash_search(sctx->host, sctx->ip,
                                         table->get_db_name(), sctx->priv_user,
                                         table->get_table_name(), FALSE)))
    {
      want_access &= ~table->grant.privilege;
      goto err;					// No grants
    }

    /*
      For SHOW COLUMNS, SHOW INDEX it is enough to have some
      privileges on any column combination on the table.
    */
    if (any_combination_will_do)
      continue;

    table->grant.grant_table=grant_table;	// Remember for column test
    table->grant.version=grant_version;
    table->grant.privilege|= grant_table->privs;
    table->grant.want_privilege= ((want_access & COL_ACLS)
				  & ~table->grant.privilege);

    if (!(~table->grant.privilege & want_access))
      continue;

    if (want_access & ~(grant_table->cols | table->grant.privilege))
    {
      want_access &= ~(grant_table->cols | table->grant.privilege);
      goto err;					// impossible
    }
  }
  mysql_rwlock_unlock(&LOCK_grant);
  DBUG_RETURN(FALSE);

err:
  mysql_rwlock_unlock(&LOCK_grant);
  if (!no_errors)				// Not a silent skip of table
  {
    char command[128];
    get_privilege_desc(command, sizeof(command), want_access);
    my_error(ER_TABLEACCESS_DENIED_ERROR, MYF(0),
             command,
             sctx->priv_user,
             sctx->host_or_ip,
             table ? table->get_table_name() : "unknown");
  }
  DBUG_RETURN(TRUE);
}


/*
  Check column rights in given security context

  SYNOPSIS
    check_grant_column()
    thd                  thread handler
    grant                grant information structure
    db_name              db name
    table_name           table  name
    name                 column name
    length               column name length
    sctx                 security context

  RETURN
    FALSE OK
    TRUE  access denied
*/

bool check_grant_column(THD *thd, GRANT_INFO *grant,
			const char *db_name, const char *table_name,
			const char *name, uint length,  Security_context *sctx)
{
  GRANT_TABLE *grant_table;
  GRANT_COLUMN *grant_column;
  ulong want_access= grant->want_privilege & ~grant->privilege;
  DBUG_ENTER("check_grant_column");
  DBUG_PRINT("enter", ("table: %s  want_access: %lu", table_name, want_access));

  if (!want_access)
    DBUG_RETURN(0);				// Already checked

  mysql_rwlock_rdlock(&LOCK_grant);

  /* reload table if someone has modified any grants */

  if (grant->version != grant_version)
  {
    grant->grant_table=
      table_hash_search(sctx->host, sctx->ip, db_name,
			sctx->priv_user,
			table_name, 0);         /* purecov: inspected */
    grant->version= grant_version;		/* purecov: inspected */
  }
  if (!(grant_table= grant->grant_table))
    goto err;					/* purecov: deadcode */

  grant_column=column_hash_search(grant_table, name, length);
  if (grant_column && !(~grant_column->rights & want_access))
  {
    mysql_rwlock_unlock(&LOCK_grant);
    DBUG_RETURN(0);
  }

err:
  mysql_rwlock_unlock(&LOCK_grant);
  char command[128];
  get_privilege_desc(command, sizeof(command), want_access);
  my_error(ER_COLUMNACCESS_DENIED_ERROR, MYF(0),
           command,
           sctx->priv_user,
           sctx->host_or_ip,
           name,
           table_name);
  DBUG_RETURN(1);
}


/*
  Check the access right to a column depending on the type of table.

  SYNOPSIS
    check_column_grant_in_table_ref()
    thd              thread handler
    table_ref        table reference where to check the field
    name             name of field to check
    length           length of name

  DESCRIPTION
    Check the access rights to a column depending on the type of table
    reference where the column is checked. The function provides a
    generic interface to check column access rights that hides the
    heterogeneity of the column representation - whether it is a view
    or a stored table colum.

  RETURN
    FALSE OK
    TRUE  access denied
*/

bool check_column_grant_in_table_ref(THD *thd, TABLE_LIST * table_ref,
                                     const char *name, uint length)
{
  GRANT_INFO *grant;
  const char *db_name;
  const char *table_name;
  Security_context *sctx= test(table_ref->security_ctx) ?
                          table_ref->security_ctx : thd->security_ctx;

  if (table_ref->view || table_ref->field_translation)
  {
    /* View or derived information schema table. */
    ulong view_privs;
    grant= &(table_ref->grant);
    db_name= table_ref->view_db.str;
    table_name= table_ref->view_name.str;
    if (table_ref->belong_to_view && 
        thd->lex->sql_command == SQLCOM_SHOW_FIELDS)
    {
      view_privs= get_column_grant(thd, grant, db_name, table_name, name);
      if (view_privs & VIEW_ANY_ACL)
      {
        table_ref->belong_to_view->allowed_show= TRUE;
        return FALSE;
      }
      table_ref->belong_to_view->allowed_show= FALSE;
      my_message(ER_VIEW_NO_EXPLAIN, ER(ER_VIEW_NO_EXPLAIN), MYF(0));
      return TRUE;
    }
  }
  else
  {
    /* Normal or temporary table. */
    TABLE *table= table_ref->table;
    grant= &(table->grant);
    db_name= table->s->db.str;
    table_name= table->s->table_name.str;
  }

  if (grant->want_privilege)
    return check_grant_column(thd, grant, db_name, table_name, name,
                              length, sctx);
  else
    return FALSE;

}


/** 
  @brief check if a query can access a set of columns

  @param  thd  the current thread
  @param  want_access_arg  the privileges requested
  @param  fields an iterator over the fields of a table reference.
  @return Operation status
    @retval 0 Success
    @retval 1 Falure
  @details This function walks over the columns of a table reference 
   The columns may originate from different tables, depending on the kind of
   table reference, e.g. join, view.
   For each table it will retrieve the grant information and will use it
   to check the required access privileges for the fields requested from it.
*/    
bool check_grant_all_columns(THD *thd, ulong want_access_arg, 
                             Field_iterator_table_ref *fields)
{
  Security_context *sctx= thd->security_ctx;
  ulong want_access= want_access_arg;
  const char *table_name= NULL;

  const char* db_name; 
  GRANT_INFO *grant;
  /* Initialized only to make gcc happy */
  GRANT_TABLE *grant_table= NULL;
  /* 
     Flag that gets set if privilege checking has to be performed on column
     level.
  */
  bool using_column_privileges= FALSE;

  mysql_rwlock_rdlock(&LOCK_grant);

  for (; !fields->end_of_fields(); fields->next())
  {
    const char *field_name= fields->name();

    if (table_name != fields->get_table_name())
    {
      table_name= fields->get_table_name();
      db_name= fields->get_db_name();
      grant= fields->grant();
      /* get a fresh one for each table */
      want_access= want_access_arg & ~grant->privilege;
      if (want_access)
      {
        /* reload table if someone has modified any grants */
        if (grant->version != grant_version)
        {
          grant->grant_table=
            table_hash_search(sctx->host, sctx->ip, db_name,
                              sctx->priv_user,
                              table_name, 0);	/* purecov: inspected */
          grant->version= grant_version;	/* purecov: inspected */
        }

        grant_table= grant->grant_table;
        DBUG_ASSERT (grant_table);
      }
    }

    if (want_access)
    {
      GRANT_COLUMN *grant_column= 
        column_hash_search(grant_table, field_name,
                           (uint) strlen(field_name));
      if (grant_column)
        using_column_privileges= TRUE;
      if (!grant_column || (~grant_column->rights & want_access))
        goto err;
    }
  }
  mysql_rwlock_unlock(&LOCK_grant);
  return 0;

err:
  mysql_rwlock_unlock(&LOCK_grant);

  char command[128];
  get_privilege_desc(command, sizeof(command), want_access);
  /*
    Do not give an error message listing a column name unless the user has
    privilege to see all columns.
  */
  if (using_column_privileges)
    my_error(ER_TABLEACCESS_DENIED_ERROR, MYF(0),
             command, sctx->priv_user,
             sctx->host_or_ip, table_name); 
  else
    my_error(ER_COLUMNACCESS_DENIED_ERROR, MYF(0),
             command,
             sctx->priv_user,
             sctx->host_or_ip,
             fields->name(),
             table_name);
  return 1;
}


static bool check_grant_db_routine(THD *thd, const char *db, HASH *hash)
{
  Security_context *sctx= thd->security_ctx;

  for (uint idx= 0; idx < hash->records; ++idx)
  {
    GRANT_NAME *item= (GRANT_NAME*) my_hash_element(hash, idx);

    if (strcmp(item->user, sctx->priv_user) == 0 &&
        strcmp(item->db, db) == 0 &&
        compare_hostname(&item->host, sctx->host, sctx->ip))
    {
      return FALSE;
    }
  }

  return TRUE;
}


/*
  Check if a user has the right to access a database
  Access is accepted if he has a grant for any table/routine in the database
  Return 1 if access is denied
*/

bool check_grant_db(THD *thd,const char *db)
{
  Security_context *sctx= thd->security_ctx;
  char helping [NAME_LEN+USERNAME_LENGTH+2];
  uint len;
  bool error= TRUE;

  len= (uint) (strmov(strmov(helping, sctx->priv_user) + 1, db) - helping) + 1;

  mysql_rwlock_rdlock(&LOCK_grant);

  for (uint idx=0 ; idx < column_priv_hash.records ; idx++)
  {
    GRANT_TABLE *grant_table= (GRANT_TABLE*)
      my_hash_element(&column_priv_hash,
                      idx);
    if (len < grant_table->key_length &&
	!memcmp(grant_table->hash_key,helping,len) &&
        compare_hostname(&grant_table->host, sctx->host, sctx->ip))
    {
      error= FALSE; /* Found match. */
      break;
    }
  }

  if (error)
    error= check_grant_db_routine(thd, db, &proc_priv_hash) &&
           check_grant_db_routine(thd, db, &func_priv_hash);

  mysql_rwlock_unlock(&LOCK_grant);

  return error;
}


/****************************************************************************
  Check routine level grants

  SYNPOSIS
   bool check_grant_routine()
   thd		Thread handler
   want_access  Bits of privileges user needs to have
   procs	List of routines to check. The user should have 'want_access'
   is_proc	True if the list is all procedures, else functions
   no_errors	If 0 then we write an error. The error is sent directly to
		the client

   RETURN
     0  ok
     1  Error: User did not have the requested privielges
****************************************************************************/

bool check_grant_routine(THD *thd, ulong want_access,
			 TABLE_LIST *procs, bool is_proc, bool no_errors)
{
  TABLE_LIST *table;
  Security_context *sctx= thd->security_ctx;
  char *user= sctx->priv_user;
  char *host= sctx->priv_host;
  DBUG_ENTER("check_grant_routine");

  want_access&= ~sctx->master_access;
  if (!want_access)
    DBUG_RETURN(0);                             // ok

  mysql_rwlock_rdlock(&LOCK_grant);
  for (table= procs; table; table= table->next_global)
  {
    GRANT_NAME *grant_proc;
    if ((grant_proc= routine_hash_search(host, sctx->ip, table->db, user,
					 table->table_name, is_proc, 0)))
      table->grant.privilege|= grant_proc->privs;

    if (want_access & ~table->grant.privilege)
    {
      want_access &= ~table->grant.privilege;
      goto err;
    }
  }
  mysql_rwlock_unlock(&LOCK_grant);
  DBUG_RETURN(0);
err:
  mysql_rwlock_unlock(&LOCK_grant);
  if (!no_errors)
  {
    char buff[1024];
    const char *command="";
    if (table)
      strxmov(buff, table->db, ".", table->table_name, NullS);
    if (want_access & EXECUTE_ACL)
      command= "execute";
    else if (want_access & ALTER_PROC_ACL)
      command= "alter routine";
    else if (want_access & GRANT_ACL)
      command= "grant";
    my_error(ER_PROCACCESS_DENIED_ERROR, MYF(0),
             command, user, host, table ? buff : "unknown");
  }
  DBUG_RETURN(1);
}


/*
  Check if routine has any of the 
  routine level grants
  
  SYNPOSIS
   bool    check_routine_level_acl()
   thd	        Thread handler
   db           Database name
   name         Routine name

  RETURN
   0            Ok 
   1            error
*/

bool check_routine_level_acl(THD *thd, const char *db, const char *name, 
                             bool is_proc)
{
  bool no_routine_acl= 1;
  GRANT_NAME *grant_proc;
  Security_context *sctx= thd->security_ctx;
  mysql_rwlock_rdlock(&LOCK_grant);
  if ((grant_proc= routine_hash_search(sctx->priv_host,
                                       sctx->ip, db,
                                       sctx->priv_user,
                                       name, is_proc, 0)))
    no_routine_acl= !(grant_proc->privs & SHOW_PROC_ACLS);
  mysql_rwlock_unlock(&LOCK_grant);
  return no_routine_acl;
}


/*****************************************************************************
  Functions to retrieve the grant for a table/column  (for SHOW functions)
*****************************************************************************/

ulong get_table_grant(THD *thd, TABLE_LIST *table)
{
  ulong privilege;
  Security_context *sctx= thd->security_ctx;
  const char *db = table->db ? table->db : thd->db;
  GRANT_TABLE *grant_table;

  mysql_rwlock_rdlock(&LOCK_grant);
#ifdef EMBEDDED_LIBRARY
  grant_table= NULL;
#else
  grant_table= table_hash_search(sctx->host, sctx->ip, db, sctx->priv_user,
				 table->table_name, 0);
#endif
  table->grant.grant_table=grant_table; // Remember for column test
  table->grant.version=grant_version;
  if (grant_table)
    table->grant.privilege|= grant_table->privs;
  privilege= table->grant.privilege;
  mysql_rwlock_unlock(&LOCK_grant);
  return privilege;
}


/*
  Determine the access priviliges for a field.

  SYNOPSIS
    get_column_grant()
    thd         thread handler
    grant       grants table descriptor
    db_name     name of database that the field belongs to
    table_name  name of table that the field belongs to
    field_name  name of field

  DESCRIPTION
    The procedure may also modify: grant->grant_table and grant->version.

  RETURN
    The access priviliges for the field db_name.table_name.field_name
*/

ulong get_column_grant(THD *thd, GRANT_INFO *grant,
                       const char *db_name, const char *table_name,
                       const char *field_name)
{
  GRANT_TABLE *grant_table;
  GRANT_COLUMN *grant_column;
  ulong priv;

  mysql_rwlock_rdlock(&LOCK_grant);
  /* reload table if someone has modified any grants */
  if (grant->version != grant_version)
  {
    Security_context *sctx= thd->security_ctx;
    grant->grant_table=
      table_hash_search(sctx->host, sctx->ip,
                        db_name, sctx->priv_user,
			table_name, 0);	        /* purecov: inspected */
    grant->version= grant_version;              /* purecov: inspected */
  }

  if (!(grant_table= grant->grant_table))
    priv= grant->privilege;
  else
  {
    grant_column= column_hash_search(grant_table, field_name,
                                     (uint) strlen(field_name));
    if (!grant_column)
      priv= (grant->privilege | grant_table->privs);
    else
      priv= (grant->privilege | grant_table->privs | grant_column->rights);
  }
  mysql_rwlock_unlock(&LOCK_grant);
  return priv;
}


/* Help function for mysql_show_grants */

static void add_user_option(String *grant, ulong value, const char *name)
{
  if (value)
  {
    char buff[22], *p; // just as in int2str
    grant->append(' ');
    grant->append(name, strlen(name));
    grant->append(' ');
    p=int10_to_str(value, buff, 10);
    grant->append(buff,p-buff);
  }
}

static const char *command_array[]=
{
  "SELECT", "INSERT", "UPDATE", "DELETE", "CREATE", "DROP", "RELOAD",
  "SHUTDOWN", "PROCESS","FILE", "GRANT", "REFERENCES", "INDEX",
  "ALTER", "SHOW DATABASES", "SUPER", "CREATE TEMPORARY TABLES",
  "LOCK TABLES", "EXECUTE", "REPLICATION SLAVE", "REPLICATION CLIENT",
  "CREATE VIEW", "SHOW VIEW", "CREATE ROUTINE", "ALTER ROUTINE",
  "CREATE USER", "EVENT", "TRIGGER", "CREATE TABLESPACE"
};

static uint command_lengths[]=
{
  6, 6, 6, 6, 6, 4, 6, 8, 7, 4, 5, 10, 5, 5, 14, 5, 23, 11, 7, 17, 18, 11, 9,
  14, 13, 11, 5, 7, 17
};


static int show_routine_grants(THD *thd, LEX_USER *lex_user, HASH *hash,
                               const char *type, int typelen,
                               char *buff, int buffsize);


/*
  SHOW GRANTS;  Send grants for a user to the client

  IMPLEMENTATION
   Send to client grant-like strings depicting user@host privileges
*/

bool mysql_show_grants(THD *thd,LEX_USER *lex_user)
{
  ulong want_access;
  uint counter,index;
  int  error = 0;
  ACL_USER *acl_user;
  ACL_DB *acl_db;
  char buff[1024];
  Protocol *protocol= thd->protocol;
  DBUG_ENTER("mysql_show_grants");

  LINT_INIT(acl_user);
  if (!initialized)
  {
    my_error(ER_OPTION_PREVENTS_STATEMENT, MYF(0), "--skip-grant-tables");
    DBUG_RETURN(TRUE);
  }

  mysql_rwlock_rdlock(&LOCK_grant);
  mysql_mutex_lock(&acl_cache->lock);

  acl_user= find_acl_user(lex_user->host.str, lex_user->user.str, TRUE);
  if (!acl_user)
  {
    mysql_mutex_unlock(&acl_cache->lock);
    mysql_rwlock_unlock(&LOCK_grant);

    my_error(ER_NONEXISTING_GRANT, MYF(0),
             lex_user->user.str, lex_user->host.str);
    DBUG_RETURN(TRUE);
  }

  Item_string *field=new Item_string("",0,&my_charset_latin1);
  List<Item> field_list;
  field->name=buff;
  field->max_length=1024;
  strxmov(buff,"Grants for ",lex_user->user.str,"@",
	  lex_user->host.str,NullS);
  field_list.push_back(field);
  if (protocol->send_result_set_metadata(&field_list,
                            Protocol::SEND_NUM_ROWS | Protocol::SEND_EOF))
  {
    mysql_mutex_unlock(&acl_cache->lock);
    mysql_rwlock_unlock(&LOCK_grant);

    DBUG_RETURN(TRUE);
  }

  /* Add first global access grants */
  {
    String global(buff,sizeof(buff),system_charset_info);
    global.length(0);
    global.append(STRING_WITH_LEN("GRANT "));

    want_access= acl_user->access;
    if (test_all_bits(want_access, (GLOBAL_ACLS & ~ GRANT_ACL)))
      global.append(STRING_WITH_LEN("ALL PRIVILEGES"));
    else if (!(want_access & ~GRANT_ACL))
      global.append(STRING_WITH_LEN("USAGE"));
    else
    {
      bool found=0;
      ulong j,test_access= want_access & ~GRANT_ACL;
      for (counter=0, j = SELECT_ACL;j <= GLOBAL_ACLS;counter++,j <<= 1)
      {
	if (test_access & j)
	{
	  if (found)
	    global.append(STRING_WITH_LEN(", "));
	  found=1;
	  global.append(command_array[counter],command_lengths[counter]);
	}
      }
    }
    global.append (STRING_WITH_LEN(" ON *.* TO '"));
    global.append(lex_user->user.str, lex_user->user.length,
		  system_charset_info);
    global.append (STRING_WITH_LEN("'@'"));
    global.append(lex_user->host.str,lex_user->host.length,
		  system_charset_info);
    global.append ('\'');
    if (acl_user->salt_len)
    {
      char passwd_buff[SCRAMBLED_PASSWORD_CHAR_LENGTH+1];
      if (acl_user->salt_len == SCRAMBLE_LENGTH)
        make_password_from_salt(passwd_buff, acl_user->salt);
      else
        make_password_from_salt_323(passwd_buff, (ulong *) acl_user->salt);
      global.append(STRING_WITH_LEN(" IDENTIFIED BY PASSWORD '"));
      global.append(passwd_buff);
      global.append('\'');
    }
    /* "show grants" SSL related stuff */
    if (acl_user->ssl_type == SSL_TYPE_ANY)
      global.append(STRING_WITH_LEN(" REQUIRE SSL"));
    else if (acl_user->ssl_type == SSL_TYPE_X509)
      global.append(STRING_WITH_LEN(" REQUIRE X509"));
    else if (acl_user->ssl_type == SSL_TYPE_SPECIFIED)
    {
      int ssl_options = 0;
      global.append(STRING_WITH_LEN(" REQUIRE "));
      if (acl_user->x509_issuer)
      {
	ssl_options++;
	global.append(STRING_WITH_LEN("ISSUER \'"));
	global.append(acl_user->x509_issuer,strlen(acl_user->x509_issuer));
	global.append('\'');
      }
      if (acl_user->x509_subject)
      {
	if (ssl_options++)
	  global.append(' ');
	global.append(STRING_WITH_LEN("SUBJECT \'"));
	global.append(acl_user->x509_subject,strlen(acl_user->x509_subject),
                      system_charset_info);
	global.append('\'');
      }
      if (acl_user->ssl_cipher)
      {
	if (ssl_options++)
	  global.append(' ');
	global.append(STRING_WITH_LEN("CIPHER '"));
	global.append(acl_user->ssl_cipher,strlen(acl_user->ssl_cipher),
                      system_charset_info);
	global.append('\'');
      }
    }
    if ((want_access & GRANT_ACL) ||
	(acl_user->user_resource.questions ||
         acl_user->user_resource.updates ||
         acl_user->user_resource.conn_per_hour ||
         acl_user->user_resource.user_conn))
    {
      global.append(STRING_WITH_LEN(" WITH"));
      if (want_access & GRANT_ACL)
	global.append(STRING_WITH_LEN(" GRANT OPTION"));
      add_user_option(&global, acl_user->user_resource.questions,
		      "MAX_QUERIES_PER_HOUR");
      add_user_option(&global, acl_user->user_resource.updates,
		      "MAX_UPDATES_PER_HOUR");
      add_user_option(&global, acl_user->user_resource.conn_per_hour,
		      "MAX_CONNECTIONS_PER_HOUR");
      add_user_option(&global, acl_user->user_resource.user_conn,
		      "MAX_USER_CONNECTIONS");
    }
    protocol->prepare_for_resend();
    protocol->store(global.ptr(),global.length(),global.charset());
    if (protocol->write())
    {
      error= -1;
      goto end;
    }
  }

  /* Add database access */
  for (counter=0 ; counter < acl_dbs.elements ; counter++)
  {
    const char *user, *host;

    acl_db=dynamic_element(&acl_dbs,counter,ACL_DB*);
    if (!(user=acl_db->user))
      user= "";
    if (!(host=acl_db->host.hostname))
      host= "";

    /*
      We do not make SHOW GRANTS case-sensitive here (like REVOKE),
      but make it case-insensitive because that's the way they are
      actually applied, and showing fewer privileges than are applied
      would be wrong from a security point of view.
    */

    if (!strcmp(lex_user->user.str,user) &&
	!my_strcasecmp(system_charset_info, lex_user->host.str, host))
    {
      want_access=acl_db->access;
      if (want_access)
      {
	String db(buff,sizeof(buff),system_charset_info);
	db.length(0);
	db.append(STRING_WITH_LEN("GRANT "));

	if (test_all_bits(want_access,(DB_ACLS & ~GRANT_ACL)))
	  db.append(STRING_WITH_LEN("ALL PRIVILEGES"));
	else if (!(want_access & ~GRANT_ACL))
	  db.append(STRING_WITH_LEN("USAGE"));
	else
	{
	  int found=0, cnt;
	  ulong j,test_access= want_access & ~GRANT_ACL;
	  for (cnt=0, j = SELECT_ACL; j <= DB_ACLS; cnt++,j <<= 1)
	  {
	    if (test_access & j)
	    {
	      if (found)
		db.append(STRING_WITH_LEN(", "));
	      found = 1;
	      db.append(command_array[cnt],command_lengths[cnt]);
	    }
	  }
	}
	db.append (STRING_WITH_LEN(" ON "));
	append_identifier(thd, &db, acl_db->db, strlen(acl_db->db));
	db.append (STRING_WITH_LEN(".* TO '"));
	db.append(lex_user->user.str, lex_user->user.length,
		  system_charset_info);
	db.append (STRING_WITH_LEN("'@'"));
	// host and lex_user->host are equal except for case
	db.append(host, strlen(host), system_charset_info);
	db.append ('\'');
	if (want_access & GRANT_ACL)
	  db.append(STRING_WITH_LEN(" WITH GRANT OPTION"));
	protocol->prepare_for_resend();
	protocol->store(db.ptr(),db.length(),db.charset());
	if (protocol->write())
	{
	  error= -1;
	  goto end;
	}
      }
    }
  }

  /* Add table & column access */
  for (index=0 ; index < column_priv_hash.records ; index++)
  {
    const char *user, *host;
    GRANT_TABLE *grant_table= (GRANT_TABLE*)
      my_hash_element(&column_priv_hash, index);

    if (!(user=grant_table->user))
      user= "";
    if (!(host= grant_table->host.hostname))
      host= "";

    /*
      We do not make SHOW GRANTS case-sensitive here (like REVOKE),
      but make it case-insensitive because that's the way they are
      actually applied, and showing fewer privileges than are applied
      would be wrong from a security point of view.
    */

    if (!strcmp(lex_user->user.str,user) &&
	!my_strcasecmp(system_charset_info, lex_user->host.str, host))
    {
      ulong table_access= grant_table->privs;
      if ((table_access | grant_table->cols) != 0)
      {
	String global(buff, sizeof(buff), system_charset_info);
	ulong test_access= (table_access | grant_table->cols) & ~GRANT_ACL;

	global.length(0);
	global.append(STRING_WITH_LEN("GRANT "));

	if (test_all_bits(table_access, (TABLE_ACLS & ~GRANT_ACL)))
	  global.append(STRING_WITH_LEN("ALL PRIVILEGES"));
	else if (!test_access)
	  global.append(STRING_WITH_LEN("USAGE"));
	else
	{
          /* Add specific column access */
	  int found= 0;
	  ulong j;

	  for (counter= 0, j= SELECT_ACL; j <= TABLE_ACLS; counter++, j<<= 1)
	  {
	    if (test_access & j)
	    {
	      if (found)
		global.append(STRING_WITH_LEN(", "));
	      found= 1;
	      global.append(command_array[counter],command_lengths[counter]);

	      if (grant_table->cols)
	      {
		uint found_col= 0;
		for (uint col_index=0 ;
		     col_index < grant_table->hash_columns.records ;
		     col_index++)
		{
		  GRANT_COLUMN *grant_column = (GRANT_COLUMN*)
                    my_hash_element(&grant_table->hash_columns,col_index);
		  if (grant_column->rights & j)
		  {
		    if (!found_col)
		    {
		      found_col= 1;
		      /*
			If we have a duplicated table level privilege, we
			must write the access privilege name again.
		      */
		      if (table_access & j)
		      {
			global.append(STRING_WITH_LEN(", "));
			global.append(command_array[counter],
				      command_lengths[counter]);
		      }
		      global.append(STRING_WITH_LEN(" ("));
		    }
		    else
		      global.append(STRING_WITH_LEN(", "));
		    global.append(grant_column->column,
				  grant_column->key_length,
				  system_charset_info);
		  }
		}
		if (found_col)
		  global.append(')');
	      }
	    }
	  }
	}
	global.append(STRING_WITH_LEN(" ON "));
	append_identifier(thd, &global, grant_table->db,
			  strlen(grant_table->db));
	global.append('.');
	append_identifier(thd, &global, grant_table->tname,
			  strlen(grant_table->tname));
	global.append(STRING_WITH_LEN(" TO '"));
	global.append(lex_user->user.str, lex_user->user.length,
		      system_charset_info);
	global.append(STRING_WITH_LEN("'@'"));
	// host and lex_user->host are equal except for case
	global.append(host, strlen(host), system_charset_info);
	global.append('\'');
	if (table_access & GRANT_ACL)
	  global.append(STRING_WITH_LEN(" WITH GRANT OPTION"));
	protocol->prepare_for_resend();
	protocol->store(global.ptr(),global.length(),global.charset());
	if (protocol->write())
	{
	  error= -1;
	  break;
	}
      }
    }
  }

  if (show_routine_grants(thd, lex_user, &proc_priv_hash, 
                          STRING_WITH_LEN("PROCEDURE"), buff, sizeof(buff)))
  {
    error= -1;
    goto end;
  }

  if (show_routine_grants(thd, lex_user, &func_priv_hash,
                          STRING_WITH_LEN("FUNCTION"), buff, sizeof(buff)))
  {
    error= -1;
    goto end;
  }

end:
  mysql_mutex_unlock(&acl_cache->lock);
  mysql_rwlock_unlock(&LOCK_grant);

  my_eof(thd);
  DBUG_RETURN(error);
}

static int show_routine_grants(THD* thd, LEX_USER *lex_user, HASH *hash,
                               const char *type, int typelen,
                               char *buff, int buffsize)
{
  uint counter, index;
  int error= 0;
  Protocol *protocol= thd->protocol;
  /* Add routine access */
  for (index=0 ; index < hash->records ; index++)
  {
    const char *user, *host;
    GRANT_NAME *grant_proc= (GRANT_NAME*) my_hash_element(hash, index);

    if (!(user=grant_proc->user))
      user= "";
    if (!(host= grant_proc->host.hostname))
      host= "";

    /*
      We do not make SHOW GRANTS case-sensitive here (like REVOKE),
      but make it case-insensitive because that's the way they are
      actually applied, and showing fewer privileges than are applied
      would be wrong from a security point of view.
    */

    if (!strcmp(lex_user->user.str,user) &&
	!my_strcasecmp(system_charset_info, lex_user->host.str, host))
    {
      ulong proc_access= grant_proc->privs;
      if (proc_access != 0)
      {
	String global(buff, buffsize, system_charset_info);
	ulong test_access= proc_access & ~GRANT_ACL;

	global.length(0);
	global.append(STRING_WITH_LEN("GRANT "));

	if (!test_access)
 	  global.append(STRING_WITH_LEN("USAGE"));
	else
	{
          /* Add specific procedure access */
	  int found= 0;
	  ulong j;

	  for (counter= 0, j= SELECT_ACL; j <= PROC_ACLS; counter++, j<<= 1)
	  {
	    if (test_access & j)
	    {
	      if (found)
		global.append(STRING_WITH_LEN(", "));
	      found= 1;
	      global.append(command_array[counter],command_lengths[counter]);
	    }
	  }
	}
	global.append(STRING_WITH_LEN(" ON "));
        global.append(type,typelen);
        global.append(' ');
	append_identifier(thd, &global, grant_proc->db,
			  strlen(grant_proc->db));
	global.append('.');
	append_identifier(thd, &global, grant_proc->tname,
			  strlen(grant_proc->tname));
	global.append(STRING_WITH_LEN(" TO '"));
	global.append(lex_user->user.str, lex_user->user.length,
		      system_charset_info);
	global.append(STRING_WITH_LEN("'@'"));
	// host and lex_user->host are equal except for case
	global.append(host, strlen(host), system_charset_info);
	global.append('\'');
	if (proc_access & GRANT_ACL)
	  global.append(STRING_WITH_LEN(" WITH GRANT OPTION"));
	protocol->prepare_for_resend();
	protocol->store(global.ptr(),global.length(),global.charset());
	if (protocol->write())
	{
	  error= -1;
	  break;
	}
      }
    }
  }
  return error;
}

/*
  Make a clear-text version of the requested privilege.
*/

void get_privilege_desc(char *to, uint max_length, ulong access)
{
  uint pos;
  char *start=to;
  DBUG_ASSERT(max_length >= 30);		// For end ',' removal

  if (access)
  {
    max_length--;				// Reserve place for end-zero
    for (pos=0 ; access ; pos++, access>>=1)
    {
      if ((access & 1) &&
	  command_lengths[pos] + (uint) (to-start) < max_length)
      {
	to= strmov(to, command_array[pos]);
	*to++=',';
      }
    }
    to--;					// Remove end ','
  }
  *to=0;
}


void get_mqh(const char *user, const char *host, USER_CONN *uc)
{
  ACL_USER *acl_user;

  mysql_mutex_lock(&acl_cache->lock);

  if (initialized && (acl_user= find_acl_user(host,user, FALSE)))
    uc->user_resources= acl_user->user_resource;
  else
    bzero((char*) &uc->user_resources, sizeof(uc->user_resources));

  mysql_mutex_unlock(&acl_cache->lock);
}

/*
  Open the grant tables.

  SYNOPSIS
    open_grant_tables()
    thd                         The current thread.
    tables (out)                The 4 elements array for the opened tables.

  DESCRIPTION
    Tables are numbered as follows:
    0 user
    1 db
    2 tables_priv
    3 columns_priv

  RETURN
    1           Skip GRANT handling during replication.
    0           OK.
    < 0         Error.
*/

#define GRANT_TABLES 5
int open_grant_tables(THD *thd, TABLE_LIST *tables)
{
  DBUG_ENTER("open_grant_tables");

  if (!initialized)
  {
    my_error(ER_OPTION_PREVENTS_STATEMENT, MYF(0), "--skip-grant-tables");
    DBUG_RETURN(-1);
  }

  bzero((char*) tables, GRANT_TABLES*sizeof(*tables));
  tables->alias= tables->table_name= (char*) "user";
  (tables+1)->alias= (tables+1)->table_name= (char*) "db";
  (tables+2)->alias= (tables+2)->table_name= (char*) "tables_priv";
  (tables+3)->alias= (tables+3)->table_name= (char*) "columns_priv";
  (tables+4)->alias= (tables+4)->table_name= (char*) "procs_priv";
  tables->next_local= tables->next_global= tables+1;
  (tables+1)->next_local= (tables+1)->next_global= tables+2;
  (tables+2)->next_local= (tables+2)->next_global= tables+3;
  (tables+3)->next_local= (tables+3)->next_global= tables+4;
  tables->lock_type= (tables+1)->lock_type=
    (tables+2)->lock_type= (tables+3)->lock_type= 
    (tables+4)->lock_type= TL_WRITE;
  tables->db= (tables+1)->db= (tables+2)->db= 
    (tables+3)->db= (tables+4)->db= (char*) "mysql";
  init_mdl_requests(tables);

#ifdef HAVE_REPLICATION
  /*
    GRANT and REVOKE are applied the slave in/exclusion rules as they are
    some kind of updates to the mysql.% tables.
  */
  if (thd->slave_thread && rpl_filter->is_on())
  {
    /*
      The tables must be marked "updating" so that tables_ok() takes them into
      account in tests.
    */
    tables[0].updating=tables[1].updating=tables[2].updating=
      tables[3].updating=tables[4].updating=1;
    if (!(thd->spcont || rpl_filter->tables_ok(0, tables)))
      DBUG_RETURN(1);
    tables[0].updating=tables[1].updating=tables[2].updating=
      tables[3].updating=tables[4].updating=0;;
  }
#endif

  if (simple_open_n_lock_tables(thd, tables))
  {						// This should never happen
    close_thread_tables(thd);
    DBUG_RETURN(-1);
  }

  DBUG_RETURN(0);
}

ACL_USER *check_acl_user(LEX_USER *user_name,
			 uint *acl_acl_userdx)
{
  ACL_USER *acl_user= 0;
  uint counter;

  mysql_mutex_assert_owner(&acl_cache->lock);

  for (counter= 0 ; counter < acl_users.elements ; counter++)
  {
    const char *user,*host;
    acl_user= dynamic_element(&acl_users, counter, ACL_USER*);
    if (!(user=acl_user->user))
      user= "";
    if (!(host=acl_user->host.hostname))
      host= "";
    if (!strcmp(user_name->user.str,user) &&
	!my_strcasecmp(system_charset_info, user_name->host.str, host))
      break;
  }
  if (counter == acl_users.elements)
    return 0;

  *acl_acl_userdx= counter;
  return acl_user;
}

/*
  Modify a privilege table.

  SYNOPSIS
    modify_grant_table()
    table                       The table to modify.
    host_field                  The host name field.
    user_field                  The user name field.
    user_to                     The new name for the user if to be renamed,
                                NULL otherwise.

  DESCRIPTION
  Update user/host in the current record if user_to is not NULL.
  Delete the current record if user_to is NULL.

  RETURN
    0           OK.
    != 0        Error.
*/

static int modify_grant_table(TABLE *table, Field *host_field,
                              Field *user_field, LEX_USER *user_to)
{
  int error;
  DBUG_ENTER("modify_grant_table");

  if (user_to)
  {
    /* rename */
    store_record(table, record[1]);
    host_field->store(user_to->host.str, user_to->host.length,
                      system_charset_info);
    user_field->store(user_to->user.str, user_to->user.length,
                      system_charset_info);
    if ((error= table->file->ha_update_row(table->record[1], 
                                           table->record[0])) &&
        error != HA_ERR_RECORD_IS_THE_SAME)
      table->file->print_error(error, MYF(0));
    else
      error= 0;
  }
  else
  {
    /* delete */
    if ((error=table->file->ha_delete_row(table->record[0])))
      table->file->print_error(error, MYF(0));
  }

  DBUG_RETURN(error);
}

/*
  Handle a privilege table.

  SYNOPSIS
    handle_grant_table()
    tables                      The array with the four open tables.
    table_no                    The number of the table to handle (0..4).
    drop                        If user_from is to be dropped.
    user_from                   The the user to be searched/dropped/renamed.
    user_to                     The new name for the user if to be renamed,
                                NULL otherwise.

  DESCRIPTION
    Scan through all records in a grant table and apply the requested
    operation. For the "user" table, a single index access is sufficient,
    since there is an unique index on (host, user).
    Delete from grant table if drop is true.
    Update in grant table if drop is false and user_to is not NULL.
    Search in grant table if drop is false and user_to is NULL.
    Tables are numbered as follows:
    0 user
    1 db
    2 tables_priv
    3 columns_priv
    4 procs_priv

  RETURN
    > 0         At least one record matched.
    0           OK, but no record matched.
    < 0         Error.
*/

static int handle_grant_table(TABLE_LIST *tables, uint table_no, bool drop,
                              LEX_USER *user_from, LEX_USER *user_to)
{
  int result= 0;
  int error;
  TABLE *table= tables[table_no].table;
  Field *host_field= table->field[0];
  Field *user_field= table->field[table_no ? 2 : 1];
  char *host_str= user_from->host.str;
  char *user_str= user_from->user.str;
  const char *host;
  const char *user;
  uchar user_key[MAX_KEY_LENGTH];
  uint key_prefix_length;
  DBUG_ENTER("handle_grant_table");
  THD *thd= current_thd;

  table->use_all_columns();
  if (! table_no) // mysql.user table
  {
    /*
      The 'user' table has an unique index on (host, user).
      Thus, we can handle everything with a single index access.
      The host- and user fields are consecutive in the user table records.
      So we set host- and user fields of table->record[0] and use the
      pointer to the host field as key.
      index_read_idx() will replace table->record[0] (its first argument)
      by the searched record, if it exists.
    */
    DBUG_PRINT("info",("read table: '%s'  search: '%s'@'%s'",
                       table->s->table_name.str, user_str, host_str));
    host_field->store(host_str, user_from->host.length, system_charset_info);
    user_field->store(user_str, user_from->user.length, system_charset_info);

    key_prefix_length= (table->key_info->key_part[0].store_length +
                        table->key_info->key_part[1].store_length);
    key_copy(user_key, table->record[0], table->key_info, key_prefix_length);

    if ((error= table->file->index_read_idx_map(table->record[0], 0,
                                                user_key, (key_part_map)3,
                                                HA_READ_KEY_EXACT)))
    {
      if (error != HA_ERR_KEY_NOT_FOUND && error != HA_ERR_END_OF_FILE)
      {
        table->file->print_error(error, MYF(0));
        result= -1;
      }
    }
    else
    {
      /* If requested, delete or update the record. */
      result= ((drop || user_to) &&
               modify_grant_table(table, host_field, user_field, user_to)) ?
        -1 : 1; /* Error or found. */
    }
    DBUG_PRINT("info",("read result: %d", result));
  }
  else
  {
    /*
      The non-'user' table do not have indexes on (host, user).
      And their host- and user fields are not consecutive.
      Thus, we need to do a table scan to find all matching records.
    */
    if ((error= table->file->ha_rnd_init(1)))
    {
      table->file->print_error(error, MYF(0));
      result= -1;
    }
    else
    {
#ifdef EXTRA_DEBUG
      DBUG_PRINT("info",("scan table: '%s'  search: '%s'@'%s'",
                         table->s->table_name.str, user_str, host_str));
#endif
      while ((error= table->file->rnd_next(table->record[0])) != 
             HA_ERR_END_OF_FILE)
      {
        if (error)
        {
          /* Most probable 'deleted record'. */
          DBUG_PRINT("info",("scan error: %d", error));
          continue;
        }
        if (! (host= get_field(thd->mem_root, host_field)))
          host= "";
        if (! (user= get_field(thd->mem_root, user_field)))
          user= "";

#ifdef EXTRA_DEBUG
        DBUG_PRINT("loop",("scan fields: '%s'@'%s' '%s' '%s' '%s'",
                           user, host,
                           get_field(thd->mem_root, table->field[1]) /*db*/,
                           get_field(thd->mem_root, table->field[3]) /*table*/,
                           get_field(thd->mem_root,
                                     table->field[4]) /*column*/));
#endif
        if (strcmp(user_str, user) ||
            my_strcasecmp(system_charset_info, host_str, host))
          continue;

        /* If requested, delete or update the record. */
        result= ((drop || user_to) &&
                 modify_grant_table(table, host_field, user_field, user_to)) ?
          -1 : result ? result : 1; /* Error or keep result or found. */
        /* If search is requested, we do not need to search further. */
        if (! drop && ! user_to)
          break ;
      }
      (void) table->file->ha_rnd_end();
      DBUG_PRINT("info",("scan result: %d", result));
    }
  }

  DBUG_RETURN(result);
}


/*
  Handle an in-memory privilege structure.

  SYNOPSIS
    handle_grant_struct()
    struct_no                   The number of the structure to handle (0..3).
    drop                        If user_from is to be dropped.
    user_from                   The the user to be searched/dropped/renamed.
    user_to                     The new name for the user if to be renamed,
                                NULL otherwise.

  DESCRIPTION
    Scan through all elements in an in-memory grant structure and apply
    the requested operation.
    Delete from grant structure if drop is true.
    Update in grant structure if drop is false and user_to is not NULL.
    Search in grant structure if drop is false and user_to is NULL.
    Structures are numbered as follows:
    0 acl_users
    1 acl_dbs
    2 column_priv_hash
    3 procs_priv_hash

  RETURN
    > 0         At least one element matched.
    0           OK, but no element matched.
    -1		Wrong arguments to function
*/

static int handle_grant_struct(uint struct_no, bool drop,
                               LEX_USER *user_from, LEX_USER *user_to)
{
  int result= 0;
  uint idx;
  uint elements;
  const char *user;
  const char *host;
  ACL_USER *acl_user= NULL;
  ACL_DB *acl_db= NULL;
  GRANT_NAME *grant_name= NULL;
  DBUG_ENTER("handle_grant_struct");
  DBUG_PRINT("info",("scan struct: %u  search: '%s'@'%s'",
                     struct_no, user_from->user.str, user_from->host.str));

  LINT_INIT(user);
  LINT_INIT(host);

  mysql_mutex_assert_owner(&acl_cache->lock);

  /* Get the number of elements in the in-memory structure. */
  switch (struct_no) {
  case 0:
    elements= acl_users.elements;
    break;
  case 1:
    elements= acl_dbs.elements;
    break;
  case 2:
    elements= column_priv_hash.records;
    break;
  case 3:
    elements= proc_priv_hash.records;
    break;
  default:
    return -1;
  }

#ifdef EXTRA_DEBUG
    DBUG_PRINT("loop",("scan struct: %u  search    user: '%s'  host: '%s'",
                       struct_no, user_from->user.str, user_from->host.str));
#endif
  /* Loop over all elements. */
  for (idx= 0; idx < elements; idx++)
  {
    /*
      Get a pointer to the element.
    */
    switch (struct_no) {
    case 0:
      acl_user= dynamic_element(&acl_users, idx, ACL_USER*);
      user= acl_user->user;
      host= acl_user->host.hostname;
    break;

    case 1:
      acl_db= dynamic_element(&acl_dbs, idx, ACL_DB*);
      user= acl_db->user;
      host= acl_db->host.hostname;
      break;

    case 2:
      grant_name= (GRANT_NAME*) my_hash_element(&column_priv_hash, idx);
      user= grant_name->user;
      host= grant_name->host.hostname;
      break;

    case 3:
      grant_name= (GRANT_NAME*) my_hash_element(&proc_priv_hash, idx);
      user= grant_name->user;
      host= grant_name->host.hostname;
      break;
    default:
      assert(0);
    }
    if (! user)
      user= "";
    if (! host)
      host= "";

#ifdef EXTRA_DEBUG
    DBUG_PRINT("loop",("scan struct: %u  index: %u  user: '%s'  host: '%s'",
                       struct_no, idx, user, host));
#endif
    if (strcmp(user_from->user.str, user) ||
        my_strcasecmp(system_charset_info, user_from->host.str, host))
      continue;

    result= 1; /* At least one element found. */
    if ( drop )
    {
      switch ( struct_no ) {
      case 0:
        delete_dynamic_element(&acl_users, idx);
        break;

      case 1:
        delete_dynamic_element(&acl_dbs, idx);
        break;

      case 2:
        my_hash_delete(&column_priv_hash, (uchar*) grant_name);
	break;

      case 3:
        my_hash_delete(&proc_priv_hash, (uchar*) grant_name);
	break;
      }
      elements--;
      idx--;
    }
    else if ( user_to )
    {
      switch ( struct_no ) {
      case 0:
        acl_user->user= strdup_root(&mem, user_to->user.str);
        acl_user->host.hostname= strdup_root(&mem, user_to->host.str);
        break;

      case 1:
        acl_db->user= strdup_root(&mem, user_to->user.str);
        acl_db->host.hostname= strdup_root(&mem, user_to->host.str);
        break;

      case 2:
      case 3:
        /* 
          Update the grant structure with the new user name and
          host name
        */
        grant_name->set_user_details(user_to->host.str, grant_name->db,
                                     user_to->user.str, grant_name->tname,
                                     TRUE);

        /*
          Since username is part of the hash key, when the user name
          is renamed, the hash key is changed. Update the hash to
          ensure that the position matches the new hash key value
        */
        my_hash_update(&column_priv_hash, (uchar*) grant_name,
                       (uchar*) grant_name->hash_key, grant_name->key_length);
	break;
      }
    }
    else
    {
      /* If search is requested, we do not need to search further. */
      break;
    }
  }
#ifdef EXTRA_DEBUG
  DBUG_PRINT("loop",("scan struct: %u  result %d", struct_no, result));
#endif

  DBUG_RETURN(result);
}


/*
  Handle all privilege tables and in-memory privilege structures.

  SYNOPSIS
    handle_grant_data()
    tables                      The array with the four open tables.
    drop                        If user_from is to be dropped.
    user_from                   The the user to be searched/dropped/renamed.
    user_to                     The new name for the user if to be renamed,
                                NULL otherwise.

  DESCRIPTION
    Go through all grant tables and in-memory grant structures and apply
    the requested operation.
    Delete from grant data if drop is true.
    Update in grant data if drop is false and user_to is not NULL.
    Search in grant data if drop is false and user_to is NULL.

  RETURN
    > 0         At least one element matched.
    0           OK, but no element matched.
    < 0         Error.
*/

static int handle_grant_data(TABLE_LIST *tables, bool drop,
                             LEX_USER *user_from, LEX_USER *user_to)
{
  int result= 0;
  int found;
  DBUG_ENTER("handle_grant_data");

  /* Handle user table. */
  if ((found= handle_grant_table(tables, 0, drop, user_from, user_to)) < 0)
  {
    /* Handle of table failed, don't touch the in-memory array. */
    result= -1;
  }
  else
  {
    /* Handle user array. */
    if ((handle_grant_struct(0, drop, user_from, user_to) && ! result) ||
        found)
    {
      result= 1; /* At least one record/element found. */
      /* If search is requested, we do not need to search further. */
      if (! drop && ! user_to)
        goto end;
    }
  }

  /* Handle db table. */
  if ((found= handle_grant_table(tables, 1, drop, user_from, user_to)) < 0)
  {
    /* Handle of table failed, don't touch the in-memory array. */
    result= -1;
  }
  else
  {
    /* Handle db array. */
    if (((handle_grant_struct(1, drop, user_from, user_to) && ! result) ||
         found) && ! result)
    {
      result= 1; /* At least one record/element found. */
      /* If search is requested, we do not need to search further. */
      if (! drop && ! user_to)
        goto end;
    }
  }

  /* Handle procedures table. */
  if ((found= handle_grant_table(tables, 4, drop, user_from, user_to)) < 0)
  {
    /* Handle of table failed, don't touch in-memory array. */
    result= -1;
  }
  else
  {
    /* Handle procs array. */
    if (((handle_grant_struct(3, drop, user_from, user_to) && ! result) ||
         found) && ! result)
    {
      result= 1; /* At least one record/element found. */
      /* If search is requested, we do not need to search further. */
      if (! drop && ! user_to)
        goto end;
    }
  }

  /* Handle tables table. */
  if ((found= handle_grant_table(tables, 2, drop, user_from, user_to)) < 0)
  {
    /* Handle of table failed, don't touch columns and in-memory array. */
    result= -1;
  }
  else
  {
    if (found && ! result)
    {
      result= 1; /* At least one record found. */
      /* If search is requested, we do not need to search further. */
      if (! drop && ! user_to)
        goto end;
    }

    /* Handle columns table. */
    if ((found= handle_grant_table(tables, 3, drop, user_from, user_to)) < 0)
    {
      /* Handle of table failed, don't touch the in-memory array. */
      result= -1;
    }
    else
    {
      /* Handle columns hash. */
      if (((handle_grant_struct(2, drop, user_from, user_to) && ! result) ||
           found) && ! result)
        result= 1; /* At least one record/element found. */
    }
  }
 end:
  DBUG_RETURN(result);
}


static void append_user(String *str, LEX_USER *user)
{
  if (str->length())
    str->append(',');
  str->append('\'');
  str->append(user->user.str);
  str->append(STRING_WITH_LEN("'@'"));
  str->append(user->host.str);
  str->append('\'');
}


/*
  Create a list of users.

  SYNOPSIS
    mysql_create_user()
    thd                         The current thread.
    list                        The users to create.

  RETURN
    FALSE       OK.
    TRUE        Error.
*/

bool mysql_create_user(THD *thd, List <LEX_USER> &list)
{
  int result;
  String wrong_users;
  ulong sql_mode;
  LEX_USER *user_name, *tmp_user_name;
  List_iterator <LEX_USER> user_list(list);
  TABLE_LIST tables[GRANT_TABLES];
  bool some_users_created= FALSE;
  DBUG_ENTER("mysql_create_user");

  /*
    This statement will be replicated as a statement, even when using
    row-based replication.  The flag will be reset at the end of the
    statement.
  */
  thd->clear_current_stmt_binlog_row_based();

  /* CREATE USER may be skipped on replication client. */
  if ((result= open_grant_tables(thd, tables)))
    DBUG_RETURN(result != 1);

  mysql_rwlock_wrlock(&LOCK_grant);
  mysql_mutex_lock(&acl_cache->lock);

  while ((tmp_user_name= user_list++))
  {
    if (!(user_name= get_current_user(thd, tmp_user_name)))
    {
      result= TRUE;
      continue;
    }

    /*
      Search all in-memory structures and grant tables
      for a mention of the new user name.
    */
    if (handle_grant_data(tables, 0, user_name, NULL))
    {
      append_user(&wrong_users, user_name);
      result= TRUE;
      continue;
    }

    some_users_created= TRUE;
    sql_mode= thd->variables.sql_mode;
    if (replace_user_table(thd, tables[0].table, *user_name, 0, 0, 1, 0))
    {
      append_user(&wrong_users, user_name);
      result= TRUE;
    }
  }

  mysql_mutex_unlock(&acl_cache->lock);

  if (result)
    my_error(ER_CANNOT_USER, MYF(0), "CREATE USER", wrong_users.c_ptr_safe());

  if (some_users_created)
    write_bin_log(thd, FALSE, thd->query(), thd->query_length());

  mysql_rwlock_unlock(&LOCK_grant);
  close_thread_tables(thd);
  DBUG_RETURN(result);
}


/*
  Drop a list of users and all their privileges.

  SYNOPSIS
    mysql_drop_user()
    thd                         The current thread.
    list                        The users to drop.

  RETURN
    FALSE       OK.
    TRUE        Error.
*/

bool mysql_drop_user(THD *thd, List <LEX_USER> &list)
{
  int result;
  String wrong_users;
  LEX_USER *user_name, *tmp_user_name;
  List_iterator <LEX_USER> user_list(list);
  TABLE_LIST tables[GRANT_TABLES];
  bool some_users_deleted= FALSE;
  ulong old_sql_mode= thd->variables.sql_mode;
  DBUG_ENTER("mysql_drop_user");

  /*
    This statement will be replicated as a statement, even when using
    row-based replication.  The flag will be reset at the end of the
    statement.
  */
  thd->clear_current_stmt_binlog_row_based();

  /* DROP USER may be skipped on replication client. */
  if ((result= open_grant_tables(thd, tables)))
    DBUG_RETURN(result != 1);

  thd->variables.sql_mode&= ~MODE_PAD_CHAR_TO_FULL_LENGTH;

  mysql_rwlock_wrlock(&LOCK_grant);
  mysql_mutex_lock(&acl_cache->lock);

  while ((tmp_user_name= user_list++))
  {
    if (!(user_name= get_current_user(thd, tmp_user_name)))
    {
      result= TRUE;
      continue;
    }  
    if (handle_grant_data(tables, 1, user_name, NULL) <= 0)
    {
      append_user(&wrong_users, user_name);
      result= TRUE;
      continue;
    }
    some_users_deleted= TRUE;
  }

  /* Rebuild 'acl_check_hosts' since 'acl_users' has been modified */
  rebuild_check_host();

  mysql_mutex_unlock(&acl_cache->lock);

  if (result)
    my_error(ER_CANNOT_USER, MYF(0), "DROP USER", wrong_users.c_ptr_safe());

  if (some_users_deleted)
    write_bin_log(thd, FALSE, thd->query(), thd->query_length());

  mysql_rwlock_unlock(&LOCK_grant);
  close_thread_tables(thd);
  thd->variables.sql_mode= old_sql_mode;
  DBUG_RETURN(result);
}


/*
  Rename a user.

  SYNOPSIS
    mysql_rename_user()
    thd                         The current thread.
    list                        The user name pairs: (from, to).

  RETURN
    FALSE       OK.
    TRUE        Error.
*/

bool mysql_rename_user(THD *thd, List <LEX_USER> &list)
{
  int result;
  String wrong_users;
  LEX_USER *user_from, *tmp_user_from;
  LEX_USER *user_to, *tmp_user_to;
  List_iterator <LEX_USER> user_list(list);
  TABLE_LIST tables[GRANT_TABLES];
  bool some_users_renamed= FALSE;
  DBUG_ENTER("mysql_rename_user");

  /*
    This statement will be replicated as a statement, even when using
    row-based replication.  The flag will be reset at the end of the
    statement.
  */
  thd->clear_current_stmt_binlog_row_based();

  /* RENAME USER may be skipped on replication client. */
  if ((result= open_grant_tables(thd, tables)))
    DBUG_RETURN(result != 1);

  mysql_rwlock_wrlock(&LOCK_grant);
  mysql_mutex_lock(&acl_cache->lock);

  while ((tmp_user_from= user_list++))
  {
    if (!(user_from= get_current_user(thd, tmp_user_from)))
    {
      result= TRUE;
      continue;
    }  
    tmp_user_to= user_list++;
    if (!(user_to= get_current_user(thd, tmp_user_to)))
    {
      result= TRUE;
      continue;
    }  
    DBUG_ASSERT(user_to != 0); /* Syntax enforces pairs of users. */

    /*
      Search all in-memory structures and grant tables
      for a mention of the new user name.
    */
    if (handle_grant_data(tables, 0, user_to, NULL) ||
        handle_grant_data(tables, 0, user_from, user_to) <= 0)
    {
      append_user(&wrong_users, user_from);
      result= TRUE;
      continue;
    }
    some_users_renamed= TRUE;
  }
  
  /* Rebuild 'acl_check_hosts' since 'acl_users' has been modified */
  rebuild_check_host();

  mysql_mutex_unlock(&acl_cache->lock);

  if (result)
    my_error(ER_CANNOT_USER, MYF(0), "RENAME USER", wrong_users.c_ptr_safe());
  
  if (some_users_renamed && mysql_bin_log.is_open())
    write_bin_log(thd, FALSE, thd->query(), thd->query_length());

  mysql_rwlock_unlock(&LOCK_grant);
  close_thread_tables(thd);
  DBUG_RETURN(result);
}


/*
  Revoke all privileges from a list of users.

  SYNOPSIS
    mysql_revoke_all()
    thd                         The current thread.
    list                        The users to revoke all privileges from.

  RETURN
    > 0         Error. Error message already sent.
    0           OK.
    < 0         Error. Error message not yet sent.
*/

bool mysql_revoke_all(THD *thd,  List <LEX_USER> &list)
{
  uint counter, revoked, is_proc;
  int result;
  ACL_DB *acl_db;
  TABLE_LIST tables[GRANT_TABLES];
  DBUG_ENTER("mysql_revoke_all");

  /*
    This statement will be replicated as a statement, even when using
    row-based replication.  The flag will be reset at the end of the
    statement.
  */
  thd->clear_current_stmt_binlog_row_based();

  if ((result= open_grant_tables(thd, tables)))
    DBUG_RETURN(result != 1);

  mysql_rwlock_wrlock(&LOCK_grant);
  mysql_mutex_lock(&acl_cache->lock);

  LEX_USER *lex_user, *tmp_lex_user;
  List_iterator <LEX_USER> user_list(list);
  while ((tmp_lex_user= user_list++))
  {
    if (!(lex_user= get_current_user(thd, tmp_lex_user)))
    {
      result= -1;
      continue;
    }  
    if (!find_acl_user(lex_user->host.str, lex_user->user.str, TRUE))
    {
      result= -1;
      continue;
    }

    if (replace_user_table(thd, tables[0].table,
			   *lex_user, ~(ulong)0, 1, 0, 0))
    {
      result= -1;
      continue;
    }

    /* Remove db access privileges */
    /*
      Because acl_dbs and column_priv_hash shrink and may re-order
      as privileges are removed, removal occurs in a repeated loop
      until no more privileges are revoked.
     */
    do
    {
      for (counter= 0, revoked= 0 ; counter < acl_dbs.elements ; )
      {
	const char *user,*host;

	acl_db=dynamic_element(&acl_dbs,counter,ACL_DB*);
	if (!(user=acl_db->user))
	  user= "";
	if (!(host=acl_db->host.hostname))
	  host= "";

	if (!strcmp(lex_user->user.str,user) &&
            !strcmp(lex_user->host.str, host))
	{
	  if (!replace_db_table(tables[1].table, acl_db->db, *lex_user,
                                ~(ulong)0, 1))
	  {
	    /*
	      Don't increment counter as replace_db_table deleted the
	      current element in acl_dbs.
	     */
	    revoked= 1;
	    continue;
	  }
	  result= -1; // Something went wrong
	}
	counter++;
      }
    } while (revoked);

    /* Remove column access */
    do
    {
      for (counter= 0, revoked= 0 ; counter < column_priv_hash.records ; )
      {
	const char *user,*host;
        GRANT_TABLE *grant_table=
          (GRANT_TABLE*) my_hash_element(&column_priv_hash, counter);
	if (!(user=grant_table->user))
	  user= "";
	if (!(host=grant_table->host.hostname))
	  host= "";

	if (!strcmp(lex_user->user.str,user) &&
            !strcmp(lex_user->host.str, host))
	{
	  if (replace_table_table(thd,grant_table,tables[2].table,*lex_user,
				  grant_table->db,
				  grant_table->tname,
				  ~(ulong)0, 0, 1))
	  {
	    result= -1;
	  }
	  else
	  {
	    if (!grant_table->cols)
	    {
	      revoked= 1;
	      continue;
	    }
	    List<LEX_COLUMN> columns;
	    if (!replace_column_table(grant_table,tables[3].table, *lex_user,
				      columns,
				      grant_table->db,
				      grant_table->tname,
				      ~(ulong)0, 1))
	    {
	      revoked= 1;
	      continue;
	    }
	    result= -1;
	  }
	}
	counter++;
      }
    } while (revoked);

    /* Remove procedure access */
    for (is_proc=0; is_proc<2; is_proc++) do {
      HASH *hash= is_proc ? &proc_priv_hash : &func_priv_hash;
      for (counter= 0, revoked= 0 ; counter < hash->records ; )
      {
	const char *user,*host;
        GRANT_NAME *grant_proc= (GRANT_NAME*) my_hash_element(hash, counter);
	if (!(user=grant_proc->user))
	  user= "";
	if (!(host=grant_proc->host.hostname))
	  host= "";

	if (!strcmp(lex_user->user.str,user) &&
            !strcmp(lex_user->host.str, host))
	{
	  if (replace_routine_table(thd,grant_proc,tables[4].table,*lex_user,
				  grant_proc->db,
				  grant_proc->tname,
                                  is_proc,
				  ~(ulong)0, 1) == 0)
	  {
	    revoked= 1;
	    continue;
	  }
	  result= -1;	// Something went wrong
	}
	counter++;
      }
    } while (revoked);
  }

  mysql_mutex_unlock(&acl_cache->lock);

  write_bin_log(thd, FALSE, thd->query(), thd->query_length());

  mysql_rwlock_unlock(&LOCK_grant);
  close_thread_tables(thd);

  if (result)
    my_message(ER_REVOKE_GRANTS, ER(ER_REVOKE_GRANTS), MYF(0));

  DBUG_RETURN(result);
}




/**
  If the defining user for a routine does not exist, then the ACL lookup
  code should raise two errors which we should intercept.  We convert the more
  descriptive error into a warning, and consume the other.

  If any other errors are raised, then we set a flag that should indicate
  that there was some failure we should complain at a higher level.
*/
class Silence_routine_definer_errors : public Internal_error_handler
{
public:
  Silence_routine_definer_errors()
    : is_grave(FALSE)
  {}

  virtual ~Silence_routine_definer_errors()
  {}

  virtual bool handle_condition(THD *thd,
                                uint sql_errno,
                                const char* sqlstate,
                                MYSQL_ERROR::enum_warning_level level,
                                const char* msg,
                                MYSQL_ERROR ** cond_hdl);

  bool has_errors() { return is_grave; }

private:
  bool is_grave;
};

bool
Silence_routine_definer_errors::handle_condition(
  THD *thd,
  uint sql_errno,
  const char*,
  MYSQL_ERROR::enum_warning_level level,
  const char* msg,
  MYSQL_ERROR ** cond_hdl)
{
  *cond_hdl= NULL;
  if (level == MYSQL_ERROR::WARN_LEVEL_ERROR)
  {
    switch (sql_errno)
    {
      case ER_NONEXISTING_PROC_GRANT:
        /* Convert the error into a warning. */
        push_warning(thd, MYSQL_ERROR::WARN_LEVEL_WARN,
                     sql_errno, msg);
        return TRUE;
      default:
        is_grave= TRUE;
    }
  }

  return FALSE;
}


/**
  Revoke privileges for all users on a stored procedure.  Use an error handler
  that converts errors about missing grants into warnings.

  @param
    thd                         The current thread.
  @param
    db				DB of the stored procedure
  @param
    name			Name of the stored procedure

  @retval
    0           OK.
  @retval
    < 0         Error. Error message not yet sent.
*/

bool sp_revoke_privileges(THD *thd, const char *sp_db, const char *sp_name,
                          bool is_proc)
{
  uint counter, revoked;
  int result;
  TABLE_LIST tables[GRANT_TABLES];
  HASH *hash= is_proc ? &proc_priv_hash : &func_priv_hash;
  Silence_routine_definer_errors error_handler;
  DBUG_ENTER("sp_revoke_privileges");

  if ((result= open_grant_tables(thd, tables)))
    DBUG_RETURN(result != 1);

  /* Be sure to pop this before exiting this scope! */
  thd->push_internal_handler(&error_handler);

  mysql_rwlock_wrlock(&LOCK_grant);
  mysql_mutex_lock(&acl_cache->lock);

  /*
    This statement will be replicated as a statement, even when using
    row-based replication.  The flag will be reset at the end of the
    statement.
  */
  thd->clear_current_stmt_binlog_row_based();

  /* Remove procedure access */
  do
  {
    for (counter= 0, revoked= 0 ; counter < hash->records ; )
    {
      GRANT_NAME *grant_proc= (GRANT_NAME*) my_hash_element(hash, counter);
      if (!my_strcasecmp(&my_charset_utf8_bin, grant_proc->db, sp_db) &&
	  !my_strcasecmp(system_charset_info, grant_proc->tname, sp_name))
      {
        LEX_USER lex_user;
	lex_user.user.str= grant_proc->user;
	lex_user.user.length= strlen(grant_proc->user);
	lex_user.host.str= grant_proc->host.hostname ?
	  grant_proc->host.hostname : (char*)"";
	lex_user.host.length= grant_proc->host.hostname ?
	  strlen(grant_proc->host.hostname) : 0;

	if (replace_routine_table(thd,grant_proc,tables[4].table,lex_user,
				  grant_proc->db, grant_proc->tname,
                                  is_proc, ~(ulong)0, 1) == 0)
	{
	  revoked= 1;
	  continue;
	}
      }
      counter++;
    }
  } while (revoked);

  mysql_mutex_unlock(&acl_cache->lock);
  mysql_rwlock_unlock(&LOCK_grant);
  close_thread_tables(thd);

  thd->pop_internal_handler();

  DBUG_RETURN(error_handler.has_errors());
}


/**
  Grant EXECUTE,ALTER privilege for a stored procedure

  @param thd The current thread.
  @param sp_db
  @param sp_name
  @param is_proc

  @return
    @retval FALSE Success
    @retval TRUE An error occured. Error message not yet sent.
*/

bool sp_grant_privileges(THD *thd, const char *sp_db, const char *sp_name,
                         bool is_proc)
{
  Security_context *sctx= thd->security_ctx;
  LEX_USER *combo;
  TABLE_LIST tables[1];
  List<LEX_USER> user_list;
  bool result;
  ACL_USER *au;
  char passwd_buff[SCRAMBLED_PASSWORD_CHAR_LENGTH+1];
  Dummy_error_handler error_handler;
  DBUG_ENTER("sp_grant_privileges");

  if (!(combo=(LEX_USER*) thd->alloc(sizeof(st_lex_user))))
    DBUG_RETURN(TRUE);

  combo->user.str= sctx->user;

  mysql_mutex_lock(&acl_cache->lock);

  if ((au= find_acl_user(combo->host.str=(char*)sctx->host_or_ip,combo->user.str,FALSE)))
    goto found_acl;
  if ((au= find_acl_user(combo->host.str=(char*)sctx->host, combo->user.str,FALSE)))
    goto found_acl;
  if ((au= find_acl_user(combo->host.str=(char*)sctx->ip, combo->user.str,FALSE)))
    goto found_acl;
  if((au= find_acl_user(combo->host.str=(char*)"%", combo->user.str, FALSE)))
    goto found_acl;

  mysql_mutex_unlock(&acl_cache->lock);
  DBUG_RETURN(TRUE);

 found_acl:
  mysql_mutex_unlock(&acl_cache->lock);

  bzero((char*)tables, sizeof(TABLE_LIST));
  user_list.empty();

  tables->db= (char*)sp_db;
  tables->table_name= tables->alias= (char*)sp_name;

  combo->host.length= strlen(combo->host.str);
  combo->user.length= strlen(combo->user.str);
  combo->host.str= thd->strmake(combo->host.str,combo->host.length);
  combo->user.str= thd->strmake(combo->user.str,combo->user.length);


  if(au && au->salt_len)
  {
    if (au->salt_len == SCRAMBLE_LENGTH)
    {
      make_password_from_salt(passwd_buff, au->salt);
      combo->password.length= SCRAMBLED_PASSWORD_CHAR_LENGTH;
    }
    else if (au->salt_len == SCRAMBLE_LENGTH_323)
    {
      make_password_from_salt_323(passwd_buff, (ulong *) au->salt);
      combo->password.length= SCRAMBLED_PASSWORD_CHAR_LENGTH_323;
    }
    else
    {
      push_warning_printf(thd, MYSQL_ERROR::WARN_LEVEL_WARN,
                          ER_PASSWD_LENGTH,
                          ER(ER_PASSWD_LENGTH),
                          SCRAMBLED_PASSWORD_CHAR_LENGTH);
      return TRUE;
    }
    combo->password.str= passwd_buff;
  }
  else
  {
    combo->password.str= (char*)"";
    combo->password.length= 0;
  }

  if (user_list.push_back(combo))
    DBUG_RETURN(TRUE);

  thd->lex->ssl_type= SSL_TYPE_NOT_SPECIFIED;
  thd->lex->ssl_cipher= thd->lex->x509_subject= thd->lex->x509_issuer= 0;
  bzero((char*) &thd->lex->mqh, sizeof(thd->lex->mqh));

  /*
    Only care about whether the operation failed or succeeded
    as all errors will be handled later.
  */
  thd->push_internal_handler(&error_handler);
  result= mysql_routine_grant(thd, tables, is_proc, user_list,
                              DEFAULT_CREATE_PROC_ACLS, FALSE, FALSE);
  thd->pop_internal_handler();
  DBUG_RETURN(result);
}


/*****************************************************************************
  Instantiate used templates
*****************************************************************************/

#ifdef HAVE_EXPLICIT_TEMPLATE_INSTANTIATION
template class List_iterator<LEX_COLUMN>;
template class List_iterator<LEX_USER>;
template class List<LEX_COLUMN>;
template class List<LEX_USER>;
#endif

#endif /*NO_EMBEDDED_ACCESS_CHECKS */


int wild_case_compare(CHARSET_INFO *cs, const char *str,const char *wildstr)
{
  reg3 int flag;
  DBUG_ENTER("wild_case_compare");
  DBUG_PRINT("enter",("str: '%s'  wildstr: '%s'",str,wildstr));
  while (*wildstr)
  {
    while (*wildstr && *wildstr != wild_many && *wildstr != wild_one)
    {
      if (*wildstr == wild_prefix && wildstr[1])
	wildstr++;
      if (my_toupper(cs, *wildstr++) !=
          my_toupper(cs, *str++)) DBUG_RETURN(1);
    }
    if (! *wildstr ) DBUG_RETURN (*str != 0);
    if (*wildstr++ == wild_one)
    {
      if (! *str++) DBUG_RETURN (1);	/* One char; skip */
    }
    else
    {						/* Found '*' */
      if (!*wildstr) DBUG_RETURN(0);		/* '*' as last char: OK */
      flag=(*wildstr != wild_many && *wildstr != wild_one);
      do
      {
	if (flag)
	{
	  char cmp;
	  if ((cmp= *wildstr) == wild_prefix && wildstr[1])
	    cmp=wildstr[1];
	  cmp=my_toupper(cs, cmp);
	  while (*str && my_toupper(cs, *str) != cmp)
	    str++;
	  if (!*str) DBUG_RETURN (1);
	}
	if (wild_case_compare(cs, str,wildstr) == 0) DBUG_RETURN (0);
      } while (*str++);
      DBUG_RETURN(1);
    }
  }
  DBUG_RETURN (*str != '\0');
}


#ifndef NO_EMBEDDED_ACCESS_CHECKS
static bool update_schema_privilege(THD *thd, TABLE *table, char *buff,
                                    const char* db, const char* t_name,
                                    const char* column, uint col_length,
                                    const char *priv, uint priv_length,
                                    const char* is_grantable)
{
  int i= 2;
  CHARSET_INFO *cs= system_charset_info;
  restore_record(table, s->default_values);
  table->field[0]->store(buff, (uint) strlen(buff), cs);
  table->field[1]->store(STRING_WITH_LEN("def"), cs);
  if (db)
    table->field[i++]->store(db, (uint) strlen(db), cs);
  if (t_name)
    table->field[i++]->store(t_name, (uint) strlen(t_name), cs);
  if (column)
    table->field[i++]->store(column, col_length, cs);
  table->field[i++]->store(priv, priv_length, cs);
  table->field[i]->store(is_grantable, strlen(is_grantable), cs);
  return schema_table_store_record(thd, table);
}
#endif


int fill_schema_user_privileges(THD *thd, TABLE_LIST *tables, COND *cond)
{
#ifndef NO_EMBEDDED_ACCESS_CHECKS
  int error= 0;
  uint counter;
  ACL_USER *acl_user;
  ulong want_access;
  char buff[100];
  TABLE *table= tables->table;
  bool no_global_access= check_access(thd, SELECT_ACL, "mysql",
                                      NULL, NULL, 1, 1);
  char *curr_host= thd->security_ctx->priv_host_name();
  DBUG_ENTER("fill_schema_user_privileges");

  if (!initialized)
    DBUG_RETURN(0);
  mysql_mutex_lock(&acl_cache->lock);

  for (counter=0 ; counter < acl_users.elements ; counter++)
  {
    const char *user,*host, *is_grantable="YES";
    acl_user=dynamic_element(&acl_users,counter,ACL_USER*);
    if (!(user=acl_user->user))
      user= "";
    if (!(host=acl_user->host.hostname))
      host= "";

    if (no_global_access &&
        (strcmp(thd->security_ctx->priv_user, user) ||
         my_strcasecmp(system_charset_info, curr_host, host)))
      continue;
      
    want_access= acl_user->access;
    if (!(want_access & GRANT_ACL))
      is_grantable= "NO";

    strxmov(buff,"'",user,"'@'",host,"'",NullS);
    if (!(want_access & ~GRANT_ACL))
    {
      if (update_schema_privilege(thd, table, buff, 0, 0, 0, 0,
                                  STRING_WITH_LEN("USAGE"), is_grantable))
      {
        error= 1;
        goto err;
      }
    }
    else
    {
      uint priv_id;
      ulong j,test_access= want_access & ~GRANT_ACL;
      for (priv_id=0, j = SELECT_ACL;j <= GLOBAL_ACLS; priv_id++,j <<= 1)
      {
	if (test_access & j)
        {
          if (update_schema_privilege(thd, table, buff, 0, 0, 0, 0, 
                                      command_array[priv_id],
                                      command_lengths[priv_id], is_grantable))
          {
            error= 1;
            goto err;
          }
        }
      }
    }
  }
err:
  mysql_mutex_unlock(&acl_cache->lock);

  DBUG_RETURN(error);
#else
  return(0);
#endif
}


int fill_schema_schema_privileges(THD *thd, TABLE_LIST *tables, COND *cond)
{
#ifndef NO_EMBEDDED_ACCESS_CHECKS
  int error= 0;
  uint counter;
  ACL_DB *acl_db;
  ulong want_access;
  char buff[100];
  TABLE *table= tables->table;
  bool no_global_access= check_access(thd, SELECT_ACL, "mysql",
                                      NULL, NULL, 1, 1);
  char *curr_host= thd->security_ctx->priv_host_name();
  DBUG_ENTER("fill_schema_schema_privileges");

  if (!initialized)
    DBUG_RETURN(0);
  mysql_mutex_lock(&acl_cache->lock);

  for (counter=0 ; counter < acl_dbs.elements ; counter++)
  {
    const char *user, *host, *is_grantable="YES";

    acl_db=dynamic_element(&acl_dbs,counter,ACL_DB*);
    if (!(user=acl_db->user))
      user= "";
    if (!(host=acl_db->host.hostname))
      host= "";

    if (no_global_access &&
        (strcmp(thd->security_ctx->priv_user, user) ||
         my_strcasecmp(system_charset_info, curr_host, host)))
      continue;

    want_access=acl_db->access;
    if (want_access)
    {
      if (!(want_access & GRANT_ACL))
      {
        is_grantable= "NO";
      }
      strxmov(buff,"'",user,"'@'",host,"'",NullS);
      if (!(want_access & ~GRANT_ACL))
      {
        if (update_schema_privilege(thd, table, buff, acl_db->db, 0, 0,
                                    0, STRING_WITH_LEN("USAGE"), is_grantable))
        {
          error= 1;
          goto err;
        }
      }
      else
      {
        int cnt;
        ulong j,test_access= want_access & ~GRANT_ACL;
        for (cnt=0, j = SELECT_ACL; j <= DB_ACLS; cnt++,j <<= 1)
          if (test_access & j)
          {
            if (update_schema_privilege(thd, table, buff, acl_db->db, 0, 0, 0,
                                        command_array[cnt], command_lengths[cnt],
                                        is_grantable))
            {
              error= 1;
              goto err;
            }
          }
      }
    }
  }
err:
  mysql_mutex_unlock(&acl_cache->lock);

  DBUG_RETURN(error);
#else
  return (0);
#endif
}


int fill_schema_table_privileges(THD *thd, TABLE_LIST *tables, COND *cond)
{
#ifndef NO_EMBEDDED_ACCESS_CHECKS
  int error= 0;
  uint index;
  char buff[100];
  TABLE *table= tables->table;
  bool no_global_access= check_access(thd, SELECT_ACL, "mysql",
                                      NULL, NULL, 1, 1);
  char *curr_host= thd->security_ctx->priv_host_name();
  DBUG_ENTER("fill_schema_table_privileges");

  mysql_rwlock_rdlock(&LOCK_grant);

  for (index=0 ; index < column_priv_hash.records ; index++)
  {
    const char *user, *host, *is_grantable= "YES";
    GRANT_TABLE *grant_table= (GRANT_TABLE*) my_hash_element(&column_priv_hash,
							  index);
    if (!(user=grant_table->user))
      user= "";
    if (!(host= grant_table->host.hostname))
      host= "";

    if (no_global_access &&
        (strcmp(thd->security_ctx->priv_user, user) ||
         my_strcasecmp(system_charset_info, curr_host, host)))
      continue;

    ulong table_access= grant_table->privs;
    if (table_access)
    {
      ulong test_access= table_access & ~GRANT_ACL;
      /*
        We should skip 'usage' privilege on table if
        we have any privileges on column(s) of this table
      */
      if (!test_access && grant_table->cols)
        continue;
      if (!(table_access & GRANT_ACL))
        is_grantable= "NO";

      strxmov(buff, "'", user, "'@'", host, "'", NullS);
      if (!test_access)
      {
        if (update_schema_privilege(thd, table, buff, grant_table->db,
                                    grant_table->tname, 0, 0,
                                    STRING_WITH_LEN("USAGE"), is_grantable))
        {
          error= 1;
          goto err;
        }
      }
      else
      {
        ulong j;
        int cnt;
        for (cnt= 0, j= SELECT_ACL; j <= TABLE_ACLS; cnt++, j<<= 1)
        {
          if (test_access & j)
          {
            if (update_schema_privilege(thd, table, buff, grant_table->db,
                                        grant_table->tname, 0, 0,
                                        command_array[cnt],
                                        command_lengths[cnt], is_grantable))
            {
              error= 1;
              goto err;
            }
          }
        }
      }
    }   
  }
err:
  mysql_rwlock_unlock(&LOCK_grant);

  DBUG_RETURN(error);
#else
  return (0);
#endif
}


int fill_schema_column_privileges(THD *thd, TABLE_LIST *tables, COND *cond)
{
#ifndef NO_EMBEDDED_ACCESS_CHECKS
  int error= 0;
  uint index;
  char buff[100];
  TABLE *table= tables->table;
  bool no_global_access= check_access(thd, SELECT_ACL, "mysql",
                                      NULL, NULL, 1, 1);
  char *curr_host= thd->security_ctx->priv_host_name();
  DBUG_ENTER("fill_schema_table_privileges");

  mysql_rwlock_rdlock(&LOCK_grant);

  for (index=0 ; index < column_priv_hash.records ; index++)
  {
    const char *user, *host, *is_grantable= "YES";
    GRANT_TABLE *grant_table= (GRANT_TABLE*) my_hash_element(&column_priv_hash,
							  index);
    if (!(user=grant_table->user))
      user= "";
    if (!(host= grant_table->host.hostname))
      host= "";

    if (no_global_access &&
        (strcmp(thd->security_ctx->priv_user, user) ||
         my_strcasecmp(system_charset_info, curr_host, host)))
      continue;

    ulong table_access= grant_table->cols;
    if (table_access != 0)
    {
      if (!(grant_table->privs & GRANT_ACL))
        is_grantable= "NO";

      ulong test_access= table_access & ~GRANT_ACL;
      strxmov(buff, "'", user, "'@'", host, "'", NullS);
      if (!test_access)
        continue;
      else
      {
        ulong j;
        int cnt;
        for (cnt= 0, j= SELECT_ACL; j <= TABLE_ACLS; cnt++, j<<= 1)
        {
          if (test_access & j)
          {
            for (uint col_index=0 ;
                 col_index < grant_table->hash_columns.records ;
                 col_index++)
            {
              GRANT_COLUMN *grant_column = (GRANT_COLUMN*)
                my_hash_element(&grant_table->hash_columns,col_index);
              if ((grant_column->rights & j) && (table_access & j))
              {
                if (update_schema_privilege(thd, table, buff, grant_table->db,
                                            grant_table->tname,
                                            grant_column->column,
                                            grant_column->key_length,
                                            command_array[cnt],
                                            command_lengths[cnt], is_grantable))
                {
                  error= 1;
                  goto err;
                }
              }
            }
          }
        }
      }
    }
  }
err:
  mysql_rwlock_unlock(&LOCK_grant);

  DBUG_RETURN(error);
#else
  return (0);
#endif
}


#ifndef NO_EMBEDDED_ACCESS_CHECKS
/*
  fill effective privileges for table

  SYNOPSIS
    fill_effective_table_privileges()
    thd     thread handler
    grant   grants table descriptor
    db      db name
    table   table name
*/

void fill_effective_table_privileges(THD *thd, GRANT_INFO *grant,
                                     const char *db, const char *table)
{
  Security_context *sctx= thd->security_ctx;
  DBUG_ENTER("fill_effective_table_privileges");
  DBUG_PRINT("enter", ("Host: '%s', Ip: '%s', User: '%s', table: `%s`.`%s`",
                       sctx->priv_host, (sctx->ip ? sctx->ip : "(NULL)"),
                       (sctx->priv_user ? sctx->priv_user : "(NULL)"),
                       db, table));
  /* --skip-grants */
  if (!initialized)
  {
    DBUG_PRINT("info", ("skip grants"));
    grant->privilege= ~NO_ACCESS;             // everything is allowed
    DBUG_PRINT("info", ("privilege 0x%lx", grant->privilege));
    DBUG_VOID_RETURN;
  }

  /* global privileges */
  grant->privilege= sctx->master_access;

  if (!sctx->priv_user)
  {
    DBUG_PRINT("info", ("privilege 0x%lx", grant->privilege));
    DBUG_VOID_RETURN;                         // it is slave
  }

  /* db privileges */
  grant->privilege|= acl_get(sctx->host, sctx->ip, sctx->priv_user, db, 0);

  /* table privileges */
  mysql_rwlock_rdlock(&LOCK_grant);
  if (grant->version != grant_version)
  {
    grant->grant_table=
      table_hash_search(sctx->host, sctx->ip, db,
			sctx->priv_user,
			table, 0);              /* purecov: inspected */
    grant->version= grant_version;              /* purecov: inspected */
  }
  if (grant->grant_table != 0)
  {
    grant->privilege|= grant->grant_table->privs;
  }
  mysql_rwlock_unlock(&LOCK_grant);

  DBUG_PRINT("info", ("privilege 0x%lx", grant->privilege));
  DBUG_VOID_RETURN;
}

#else /* NO_EMBEDDED_ACCESS_CHECKS */

/****************************************************************************
 Dummy wrappers when we don't have any access checks
****************************************************************************/

bool check_routine_level_acl(THD *thd, const char *db, const char *name,
                             bool is_proc)
{
  return FALSE;
}

#endif

struct ACL_internal_schema_registry_entry
{
  const LEX_STRING *m_name;
  const ACL_internal_schema_access *m_access;
};

/**
  Internal schema registered.
  Currently, this is only:
  - performance_schema
  - information_schema,
  This can be reused later for:
  - mysql
*/
static ACL_internal_schema_registry_entry registry_array[2];
static uint m_registry_array_size= 0;

/**
  Add an internal schema to the registry.
  @param name the schema name
  @param access the schema ACL specific rules
*/
void ACL_internal_schema_registry::register_schema
  (const LEX_STRING *name, const ACL_internal_schema_access *access)
{
  DBUG_ASSERT(m_registry_array_size < array_elements(registry_array));

  /* Not thread safe, and does not need to be. */
  registry_array[m_registry_array_size].m_name= name;
  registry_array[m_registry_array_size].m_access= access;
  m_registry_array_size++;
}

/**
  Search per internal schema ACL by name.
  @param name a schema name
  @return per schema rules, or NULL
*/
const ACL_internal_schema_access *
ACL_internal_schema_registry::lookup(const char *name)
{
  DBUG_ASSERT(name != NULL);

  uint i;

  for (i= 0; i<m_registry_array_size; i++)
  {
    if (my_strcasecmp(system_charset_info, registry_array[i].m_name->str,
                      name) == 0)
      return registry_array[i].m_access;
  }
  return NULL;
}

/**
  Get a cached internal schema access.
  @param grant_internal_info the cache
  @param schema_name the name of the internal schema
*/
const ACL_internal_schema_access *
get_cached_schema_access(GRANT_INTERNAL_INFO *grant_internal_info,
                         const char *schema_name)
{
  if (grant_internal_info)
  {
    if (! grant_internal_info->m_schema_lookup_done)
    {
      grant_internal_info->m_schema_access=
        ACL_internal_schema_registry::lookup(schema_name);
      grant_internal_info->m_schema_lookup_done= TRUE;
    }
    return grant_internal_info->m_schema_access;
  }
  return ACL_internal_schema_registry::lookup(schema_name);
}

/**
  Get a cached internal table access.
  @param grant_internal_info the cache
  @param schema_name the name of the internal schema
  @param table_name the name of the internal table
*/
const ACL_internal_table_access *
get_cached_table_access(GRANT_INTERNAL_INFO *grant_internal_info,
                        const char *schema_name,
                        const char *table_name)
{
  DBUG_ASSERT(grant_internal_info);
  if (! grant_internal_info->m_table_lookup_done)
  {
    const ACL_internal_schema_access *schema_access;
    schema_access= get_cached_schema_access(grant_internal_info, schema_name);
    if (schema_access)
      grant_internal_info->m_table_access= schema_access->lookup(table_name);
    grant_internal_info->m_table_lookup_done= TRUE;
  }
  return grant_internal_info->m_table_access;
}

<|MERGE_RESOLUTION|>--- conflicted
+++ resolved
@@ -3895,12 +3895,8 @@
     my_hash_free(&old_column_priv_hash);
     free_root(&old_mem,MYF(0));
   }
-<<<<<<< HEAD
-  rw_unlock(&LOCK_grant);
+  mysql_rwlock_unlock(&LOCK_grant);
   trans_commit_implicit(thd);
-=======
-  mysql_rwlock_unlock(&LOCK_grant);
->>>>>>> a4c3bc61
   close_thread_tables(thd);
   thd->mdl_context.release_transactional_locks();
 
