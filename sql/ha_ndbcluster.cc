/* Copyright (C) 2000-2003 MySQL AB

  This program is free software; you can redistribute it and/or modify
  it under the terms of the GNU General Public License as published by
  the Free Software Foundation; version 2 of the License.

  This program is distributed in the hope that it will be useful,
  but WITHOUT ANY WARRANTY; without even the implied warranty of
  MERCHANTABILITY or FITNESS FOR A PARTICULAR PURPOSE.  See the
  GNU General Public License for more details.

  You should have received a copy of the GNU General Public License
  along with this program; if not, write to the Free Software
  Foundation, Inc., 59 Temple Place, Suite 330, Boston, MA  02111-1307  USA
*/

/*
  This file defines the NDB Cluster handler: the interface between MySQL and
  NDB Cluster
*/

#ifdef USE_PRAGMA_IMPLEMENTATION
#pragma implementation				// gcc: Class implementation
#endif

#include "mysql_priv.h"

#include <my_dir.h>
#ifdef WITH_NDBCLUSTER_STORAGE_ENGINE
#include "ha_ndbcluster.h"
#include <ndbapi/NdbApi.hpp>
#include <ndbapi/NdbScanFilter.hpp>
#include <../util/Bitmask.hpp>
#include <ndbapi/NdbIndexStat.hpp>

#include "ha_ndbcluster_binlog.h"
#include "ha_ndbcluster_tables.h"

#include <mysql/plugin.h>

#ifdef ndb_dynamite
#undef assert
#define assert(x) do { if(x) break; ::printf("%s %d: assert failed: %s\n", __FILE__, __LINE__, #x); ::fflush(stdout); ::signal(SIGABRT,SIG_DFL); ::abort(); ::kill(::getpid(),6); ::kill(::getpid(),9); } while (0)
#endif

// options from from mysqld.cc
extern my_bool opt_ndb_optimized_node_selection;
extern const char *opt_ndbcluster_connectstring;
extern ulong opt_ndb_cache_check_time;

// ndb interface initialization/cleanup
#ifdef  __cplusplus
extern "C" {
#endif
extern void ndb_init_internal();
extern void ndb_end_internal();
#ifdef  __cplusplus
}
#endif

const char *ndb_distribution_names[]= {"KEYHASH", "LINHASH", NullS};
TYPELIB ndb_distribution_typelib= { array_elements(ndb_distribution_names)-1,
                                    "", ndb_distribution_names, NULL };
const char *opt_ndb_distribution= ndb_distribution_names[ND_KEYHASH];
enum ndb_distribution opt_ndb_distribution_id= ND_KEYHASH;

// Default value for parallelism
static const int parallelism= 0;

// Default value for max number of transactions
// createable against NDB from this handler
static const int max_transactions= 3; // should really be 2 but there is a transaction to much allocated when loch table is used

static uint ndbcluster_partition_flags();
static uint ndbcluster_alter_table_flags(uint flags);
static int ndbcluster_init(void *);
static int ndbcluster_end(handlerton *hton, ha_panic_function flag);
static bool ndbcluster_show_status(handlerton *hton, THD*,
                                   stat_print_fn *,
                                   enum ha_stat_type);
static int ndbcluster_alter_tablespace(handlerton *hton,
                                       THD* thd, 
                                       st_alter_tablespace *info);
static int ndbcluster_fill_files_table(handlerton *hton,
                                       THD *thd, 
                                       TABLE_LIST *tables, 
                                       COND *cond);

handlerton *ndbcluster_hton;

static handler *ndbcluster_create_handler(handlerton *hton,
                                          TABLE_SHARE *table,
                                          MEM_ROOT *mem_root)
{
  return new (mem_root) ha_ndbcluster(hton, table);
}

static uint ndbcluster_partition_flags()
{
  return (HA_CAN_PARTITION | HA_CAN_UPDATE_PARTITION_KEY |
          HA_CAN_PARTITION_UNIQUE | HA_USE_AUTO_PARTITION);
}

static uint ndbcluster_alter_table_flags(uint flags)
{
  if (flags & ALTER_DROP_PARTITION)
    return 0;
  else
    return (HA_ONLINE_ADD_INDEX | HA_ONLINE_DROP_INDEX |
            HA_ONLINE_ADD_UNIQUE_INDEX | HA_ONLINE_DROP_UNIQUE_INDEX |
            HA_PARTITION_FUNCTION_SUPPORTED);

}

#define NDB_AUTO_INCREMENT_RETRIES 10

#define ERR_PRINT(err) \
  DBUG_PRINT("error", ("%d  message: %s", err.code, err.message))

#define ERR_RETURN(err)                  \
{                                        \
  const NdbError& tmp= err;              \
  ERR_PRINT(tmp);                        \
  DBUG_RETURN(ndb_to_mysql_error(&tmp)); \
}

#define ERR_BREAK(err, code)             \
{                                        \
  const NdbError& tmp= err;              \
  ERR_PRINT(tmp);                        \
  code= ndb_to_mysql_error(&tmp);        \
  break;                                 \
}

static int ndbcluster_inited= 0;
static int ndbcluster_terminating= 0;

static Ndb* g_ndb= NULL;
Ndb_cluster_connection* g_ndb_cluster_connection= NULL;
uchar g_node_id_map[max_ndb_nodes];

// Handler synchronization
pthread_mutex_t ndbcluster_mutex;

// Table lock handling
HASH ndbcluster_open_tables;

static byte *ndbcluster_get_key(NDB_SHARE *share,uint *length,
                                my_bool not_used __attribute__((unused)));
#ifdef HAVE_NDB_BINLOG
static int rename_share(NDB_SHARE *share, const char *new_key);
#endif
static int ndb_get_table_statistics(ha_ndbcluster*, bool, Ndb*, const NDBTAB *, 
                                    struct Ndb_statistics *);


// Util thread variables
pthread_t ndb_util_thread;
int ndb_util_thread_running= 0;
pthread_mutex_t LOCK_ndb_util_thread;
pthread_cond_t COND_ndb_util_thread;
pthread_cond_t COND_ndb_util_ready;
pthread_handler_t ndb_util_thread_func(void *arg);
ulong ndb_cache_check_time;

/*
  Dummy buffer to read zero pack_length fields
  which are mapped to 1 char
*/
static uint32 dummy_buf;

/*
  Stats that can be retrieved from ndb
*/

struct Ndb_statistics {
  Uint64 row_count;
  Uint64 commit_count;
  Uint64 row_size;
  Uint64 fragment_memory;
};

/* Status variables shown with 'show status like 'Ndb%' */

static long ndb_cluster_node_id= 0;
static const char * ndb_connected_host= 0;
static long ndb_connected_port= 0;
static long ndb_number_of_replicas= 0;
long ndb_number_of_data_nodes= 0;
long ndb_number_of_ready_data_nodes= 0;
long ndb_connect_count= 0;

static int update_status_variables(Ndb_cluster_connection *c)
{
  ndb_cluster_node_id=         c->node_id();
  ndb_connected_port=          c->get_connected_port();
  ndb_connected_host=          c->get_connected_host();
  ndb_number_of_replicas=      0;
  ndb_number_of_ready_data_nodes= c->get_no_ready();
  ndb_number_of_data_nodes=     c->no_db_nodes();
  ndb_connect_count= c->get_connect_count();
  return 0;
}

SHOW_VAR ndb_status_variables[]= {
  {"cluster_node_id",        (char*) &ndb_cluster_node_id,         SHOW_LONG},
  {"config_from_host",         (char*) &ndb_connected_host,      SHOW_CHAR_PTR},
  {"config_from_port",         (char*) &ndb_connected_port,          SHOW_LONG},
//  {"number_of_replicas",     (char*) &ndb_number_of_replicas,      SHOW_LONG},
  {"number_of_data_nodes",(char*) &ndb_number_of_data_nodes, SHOW_LONG},
  {NullS, NullS, SHOW_LONG}
};

/*
  Error handling functions
*/

/* Note for merge: old mapping table, moved to storage/ndb/ndberror.c */

static int ndb_to_mysql_error(const NdbError *ndberr)
{
<<<<<<< HEAD
  /* read the mysql mapped error code */
  int error= ndberr->mysql_code;
=======
  { 626, HA_ERR_KEY_NOT_FOUND, 0 },
  { 630, HA_ERR_FOUND_DUPP_KEY, 0 },
  { 893, HA_ERR_FOUND_DUPP_KEY, 0 },
  { 721, HA_ERR_TABLE_EXIST, 1 },
  { 4244, HA_ERR_TABLE_EXIST, 1 },

  { 709, HA_ERR_NO_SUCH_TABLE, 0 },

  { 266, HA_ERR_LOCK_WAIT_TIMEOUT, 1 },
  { 274, HA_ERR_LOCK_WAIT_TIMEOUT, 1 },
  { 296, HA_ERR_LOCK_WAIT_TIMEOUT, 1 },
  { 297, HA_ERR_LOCK_WAIT_TIMEOUT, 1 },
  { 237, HA_ERR_LOCK_WAIT_TIMEOUT, 1 },

  { 623, HA_ERR_RECORD_FILE_FULL, 1 },
  { 624, HA_ERR_RECORD_FILE_FULL, 1 },
  { 625, HA_ERR_RECORD_FILE_FULL, 1 },
  { 826, HA_ERR_RECORD_FILE_FULL, 1 },
  { 827, HA_ERR_RECORD_FILE_FULL, 1 },
  { 832, HA_ERR_RECORD_FILE_FULL, 1 },

  { 284, HA_ERR_TABLE_DEF_CHANGED, 0 },

  {4009, HA_ERR_NO_CONNECTION, 1 },

  { 0, 1, 0 },
>>>>>>> 98e57576

  switch (error)
  {
    /* errors for which we do not add warnings, just return mapped error code
    */
  case HA_ERR_NO_SUCH_TABLE:
  case HA_ERR_KEY_NOT_FOUND:
  case HA_ERR_FOUND_DUPP_KEY:
    return error;

    /* Mapping missing, go with the ndb error code*/
  case -1:
    error= ndberr->code;
    break;

    /* Mapping exists, go with the mapped code */
  default:
    break;
  }

  /*
    Push the NDB error message as warning
    - Used to be able to use SHOW WARNINGS toget more info on what the error is
    - Used by replication to see if the error was temporary
  */
  if (ndberr->status == NdbError::TemporaryError)
    push_warning_printf(current_thd, MYSQL_ERROR::WARN_LEVEL_ERROR,
			ER_GET_TEMPORARY_ERRMSG, ER(ER_GET_TEMPORARY_ERRMSG),
			ndberr->code, ndberr->message, "NDB");
  else
    push_warning_printf(current_thd, MYSQL_ERROR::WARN_LEVEL_ERROR,
			ER_GET_ERRMSG, ER(ER_GET_ERRMSG),
			ndberr->code, ndberr->message, "NDB");
  return error;
}

int execute_no_commit_ignore_no_key(ha_ndbcluster *h, NdbTransaction *trans)
{
  if (trans->execute(NdbTransaction::NoCommit,
                     NdbOperation::AO_IgnoreError,
                     h->m_force_send) == -1)
    return -1;

  const NdbError &err= trans->getNdbError();
  if (err.classification != NdbError::NoError &&
      err.classification != NdbError::ConstraintViolation &&
      err.classification != NdbError::NoDataFound)
    return -1;

  return 0;
}

inline
int execute_no_commit(ha_ndbcluster *h, NdbTransaction *trans,
		      bool force_release)
{
#ifdef NOT_USED
  int m_batch_execute= 0;
  if (m_batch_execute)
    return 0;
#endif
  h->release_completed_operations(trans, force_release);
  return h->m_ignore_no_key ?
    execute_no_commit_ignore_no_key(h,trans) :
    trans->execute(NdbTransaction::NoCommit,
		   NdbOperation::AbortOnError,
		   h->m_force_send);
}

inline
int execute_commit(ha_ndbcluster *h, NdbTransaction *trans)
{
#ifdef NOT_USED
  int m_batch_execute= 0;
  if (m_batch_execute)
    return 0;
#endif
  return trans->execute(NdbTransaction::Commit,
                        NdbOperation::AbortOnError,
                        h->m_force_send);
}

inline
int execute_commit(THD *thd, NdbTransaction *trans)
{
#ifdef NOT_USED
  int m_batch_execute= 0;
  if (m_batch_execute)
    return 0;
#endif
  return trans->execute(NdbTransaction::Commit,
                        NdbOperation::AbortOnError,
                        thd->variables.ndb_force_send);
}

inline
int execute_no_commit_ie(ha_ndbcluster *h, NdbTransaction *trans,
			 bool force_release)
{
#ifdef NOT_USED
  int m_batch_execute= 0;
  if (m_batch_execute)
    return 0;
#endif
  h->release_completed_operations(trans, force_release);
  return trans->execute(NdbTransaction::NoCommit,
                        NdbOperation::AO_IgnoreError,
                        h->m_force_send);
}

/*
  Place holder for ha_ndbcluster thread specific data
*/
static
byte *thd_ndb_share_get_key(THD_NDB_SHARE *thd_ndb_share, uint *length,
                            my_bool not_used __attribute__((unused)))
{
  *length= sizeof(thd_ndb_share->key);
  return (byte*) &thd_ndb_share->key;
}

Thd_ndb::Thd_ndb()
{
  ndb= new Ndb(g_ndb_cluster_connection, "");
  lock_count= 0;
  count= 0;
  all= NULL;
  stmt= NULL;
  error= 0;
  query_state&= NDB_QUERY_NORMAL;
  options= 0;
  (void) hash_init(&open_tables, &my_charset_bin, 5, 0, 0,
                   (hash_get_key)thd_ndb_share_get_key, 0, 0);
}

Thd_ndb::~Thd_ndb()
{
  if (ndb)
  {
#ifndef DBUG_OFF
    Ndb::Free_list_usage tmp;
    tmp.m_name= 0;
    while (ndb->get_free_list_usage(&tmp))
    {
      uint leaked= (uint) tmp.m_created - tmp.m_free;
      if (leaked)
        fprintf(stderr, "NDB: Found %u %s%s that %s not been released\n",
                leaked, tmp.m_name,
                (leaked == 1)?"":"'s",
                (leaked == 1)?"has":"have");
    }
#endif
    delete ndb;
    ndb= NULL;
  }
  changed_tables.empty();
  hash_free(&open_tables);
}

void
Thd_ndb::init_open_tables()
{
  count= 0;
  error= 0;
  my_hash_reset(&open_tables);
}

THD_NDB_SHARE *
Thd_ndb::get_open_table(THD *thd, const void *key)
{
  DBUG_ENTER("Thd_ndb::get_open_table");
  HASH_SEARCH_STATE state;
  THD_NDB_SHARE *thd_ndb_share=
    (THD_NDB_SHARE*)hash_first(&open_tables, (byte *)&key, sizeof(key), &state);
  while (thd_ndb_share && thd_ndb_share->key != key)
    thd_ndb_share= (THD_NDB_SHARE*)hash_next(&open_tables, (byte *)&key, sizeof(key), &state);
  if (thd_ndb_share == 0)
  {
    thd_ndb_share= (THD_NDB_SHARE *) alloc_root(&thd->transaction.mem_root,
                                                sizeof(THD_NDB_SHARE));
    thd_ndb_share->key= key;
    thd_ndb_share->stat.last_count= count;
    thd_ndb_share->stat.no_uncommitted_rows_count= 0;
    thd_ndb_share->stat.records= ~(ha_rows)0;
    my_hash_insert(&open_tables, (byte *)thd_ndb_share);
  }
  else if (thd_ndb_share->stat.last_count != count)
  {
    thd_ndb_share->stat.last_count= count;
    thd_ndb_share->stat.no_uncommitted_rows_count= 0;
    thd_ndb_share->stat.records= ~(ha_rows)0;
  }
  DBUG_PRINT("exit", ("thd_ndb_share: 0x%lx  key: 0x%lx",
                      (long) thd_ndb_share, (long) key));
  DBUG_RETURN(thd_ndb_share);
}

inline
Ndb *ha_ndbcluster::get_ndb()
{
  return get_thd_ndb(current_thd)->ndb;
}

/*
 * manage uncommitted insert/deletes during transactio to get records correct
 */

void ha_ndbcluster::set_rec_per_key()
{
  DBUG_ENTER("ha_ndbcluster::get_status_const");
  for (uint i=0 ; i < table_share->keys ; i++)
  {
    table->key_info[i].rec_per_key[table->key_info[i].key_parts-1]= 1;
  }
  DBUG_VOID_RETURN;
}

ha_rows ha_ndbcluster::records()
{
  ha_rows retval;
  DBUG_ENTER("ha_ndbcluster::records");
  struct Ndb_local_table_statistics *local_info= m_table_info;
  DBUG_PRINT("info", ("id=%d, no_uncommitted_rows_count=%d",
                      ((const NDBTAB *)m_table)->getTableId(),
                      local_info->no_uncommitted_rows_count));

  Ndb *ndb= get_ndb();
  ndb->setDatabaseName(m_dbname);
  struct Ndb_statistics stat;
  if (ndb_get_table_statistics(this, TRUE, ndb, m_table, &stat) == 0)
  {
    retval= stat.row_count;
  }
  else
  {
    DBUG_RETURN(HA_POS_ERROR);
  }

  THD *thd= current_thd;
  if (get_thd_ndb(thd)->error)
    local_info->no_uncommitted_rows_count= 0;

  DBUG_RETURN(retval + local_info->no_uncommitted_rows_count);
}

int ha_ndbcluster::records_update()
{
  if (m_ha_not_exact_count)
    return 0;
  DBUG_ENTER("ha_ndbcluster::records_update");
  int result= 0;

<<<<<<< HEAD
  struct Ndb_local_table_statistics *local_info= m_table_info;
  DBUG_PRINT("info", ("id=%d, no_uncommitted_rows_count=%d",
                      ((const NDBTAB *)m_table)->getTableId(),
                      local_info->no_uncommitted_rows_count));
=======
  struct Ndb_local_table_statistics *local_info= 
    (struct Ndb_local_table_statistics *)m_table_info;
  DBUG_PRINT("info", ("id=%d, no_uncommitted_rows_count=%d",
                      ((const NDBTAB *)m_table)->getTableId(),
                      local_info->no_uncommitted_rows_count));
  //  if (info->records == ~(ha_rows)0)
>>>>>>> 98e57576
  {
    Ndb *ndb= get_ndb();
    struct Ndb_statistics stat;
    ndb->setDatabaseName(m_dbname);
    result= ndb_get_table_statistics(this, TRUE, ndb, m_table, &stat);
    if (result == 0)
    {
<<<<<<< HEAD
      stats.mean_rec_length= stat.row_size;
      stats.data_file_length= stat.fragment_memory;
=======
      mean_rec_length= stat.row_size;
      data_file_length= stat.fragment_memory;
>>>>>>> 98e57576
      local_info->records= stat.row_count;
    }
  }
  {
    THD *thd= current_thd;
    if (get_thd_ndb(thd)->error)
      local_info->no_uncommitted_rows_count= 0;
  }
<<<<<<< HEAD
  if (result == 0)
    stats.records= local_info->records+ local_info->no_uncommitted_rows_count;
=======
  if(result==0)
    records= local_info->records+ local_info->no_uncommitted_rows_count;
>>>>>>> 98e57576
  DBUG_RETURN(result);
}

void ha_ndbcluster::no_uncommitted_rows_execute_failure()
{
  if (m_ha_not_exact_count)
    return;
  DBUG_ENTER("ha_ndbcluster::no_uncommitted_rows_execute_failure");
  get_thd_ndb(current_thd)->error= 1;
  DBUG_VOID_RETURN;
}

<<<<<<< HEAD
=======
void ha_ndbcluster::no_uncommitted_rows_init(THD *thd)
{
  if (m_ha_not_exact_count)
    return;
  DBUG_ENTER("ha_ndbcluster::no_uncommitted_rows_init");
  struct Ndb_local_table_statistics *local_info= 
    (struct Ndb_local_table_statistics *)m_table_info;
  Thd_ndb *thd_ndb= get_thd_ndb(thd);
  if (local_info->last_count != thd_ndb->count)
  {
    local_info->last_count= thd_ndb->count;
    local_info->no_uncommitted_rows_count= 0;
    local_info->records= ~(ha_rows)0;
    DBUG_PRINT("info", ("id=%d, no_uncommitted_rows_count=%d",
                        ((const NDBTAB *)m_table)->getTableId(),
                        local_info->no_uncommitted_rows_count));
  }
  DBUG_VOID_RETURN;
}

>>>>>>> 98e57576
void ha_ndbcluster::no_uncommitted_rows_update(int c)
{
  if (m_ha_not_exact_count)
    return;
  DBUG_ENTER("ha_ndbcluster::no_uncommitted_rows_update");
<<<<<<< HEAD
  struct Ndb_local_table_statistics *local_info= m_table_info;
=======
  struct Ndb_local_table_statistics *local_info=
    (struct Ndb_local_table_statistics *)m_table_info;
>>>>>>> 98e57576
  local_info->no_uncommitted_rows_count+= c;
  DBUG_PRINT("info", ("id=%d, no_uncommitted_rows_count=%d",
                      ((const NDBTAB *)m_table)->getTableId(),
                      local_info->no_uncommitted_rows_count));
  DBUG_VOID_RETURN;
}

void ha_ndbcluster::no_uncommitted_rows_reset(THD *thd)
{
  if (m_ha_not_exact_count)
    return;
  DBUG_ENTER("ha_ndbcluster::no_uncommitted_rows_reset");
  Thd_ndb *thd_ndb= get_thd_ndb(thd);
  thd_ndb->count++;
  thd_ndb->error= 0;
  DBUG_VOID_RETURN;
}

int ha_ndbcluster::ndb_err(NdbTransaction *trans)
{
  int res;
  NdbError err= trans->getNdbError();
  DBUG_ENTER("ndb_err");
  
  ERR_PRINT(err);
  switch (err.classification) {
  case NdbError::SchemaError:
  {
    // TODO perhaps we need to do more here, invalidate also in the cache
    m_table->setStatusInvalid();
    /* Close other open handlers not used by any thread */
    TABLE_LIST table_list;
    bzero((char*) &table_list,sizeof(table_list));
    table_list.db= m_dbname;
    table_list.alias= table_list.table_name= m_tabname;
    close_cached_tables(current_thd, 0, &table_list);
    break;
  }
  default:
    break;
  }
  res= ndb_to_mysql_error(&err);
  DBUG_PRINT("info", ("transformed ndbcluster error %d to mysql error %d", 
                      err.code, res));
  if (res == HA_ERR_FOUND_DUPP_KEY)
  {
    if (m_rows_to_insert == 1)
    {
      /*
	We can only distinguish between primary and non-primary
	violations here, so we need to return MAX_KEY for non-primary
	to signal that key is unknown
      */
      m_dupkey= err.code == 630 ? table_share->primary_key : MAX_KEY; 
    }
    else
    {
      /* We are batching inserts, offending key is not available */
      m_dupkey= (uint) -1;
    }
  }
  DBUG_RETURN(res);
}


/*
  Override the default get_error_message in order to add the 
  error message of NDB 
 */

bool ha_ndbcluster::get_error_message(int error, 
                                      String *buf)
{
  DBUG_ENTER("ha_ndbcluster::get_error_message");
  DBUG_PRINT("enter", ("error: %d", error));

  Ndb *ndb= get_ndb();
  if (!ndb)
    DBUG_RETURN(FALSE);

  const NdbError err= ndb->getNdbError(error);
  bool temporary= err.status==NdbError::TemporaryError;
  buf->set(err.message, strlen(err.message), &my_charset_bin);
  DBUG_PRINT("exit", ("message: %s, temporary: %d", buf->ptr(), temporary));
  DBUG_RETURN(temporary);
}


#ifndef DBUG_OFF
/*
  Check if type is supported by NDB.
*/

static bool ndb_supported_type(enum_field_types type)
{
  switch (type) {
  case MYSQL_TYPE_TINY:        
  case MYSQL_TYPE_SHORT:
  case MYSQL_TYPE_LONG:
  case MYSQL_TYPE_INT24:       
  case MYSQL_TYPE_LONGLONG:
  case MYSQL_TYPE_FLOAT:
  case MYSQL_TYPE_DOUBLE:
  case MYSQL_TYPE_DECIMAL:    
  case MYSQL_TYPE_NEWDECIMAL:
  case MYSQL_TYPE_TIMESTAMP:
  case MYSQL_TYPE_DATETIME:    
  case MYSQL_TYPE_DATE:
  case MYSQL_TYPE_NEWDATE:
  case MYSQL_TYPE_TIME:        
  case MYSQL_TYPE_YEAR:        
  case MYSQL_TYPE_STRING:      
  case MYSQL_TYPE_VAR_STRING:
  case MYSQL_TYPE_VARCHAR:
  case MYSQL_TYPE_TINY_BLOB:
  case MYSQL_TYPE_BLOB:    
  case MYSQL_TYPE_MEDIUM_BLOB:   
  case MYSQL_TYPE_LONG_BLOB:  
  case MYSQL_TYPE_ENUM:
  case MYSQL_TYPE_SET:         
  case MYSQL_TYPE_BIT:
  case MYSQL_TYPE_GEOMETRY:
    return TRUE;
  case MYSQL_TYPE_NULL:   
    break;
  }
  return FALSE;
}
#endif /* !DBUG_OFF */


/*
  Instruct NDB to set the value of the hidden primary key
*/

bool ha_ndbcluster::set_hidden_key(NdbOperation *ndb_op,
                                   uint fieldnr, const byte *field_ptr)
{
  DBUG_ENTER("set_hidden_key");
  DBUG_RETURN(ndb_op->equal(fieldnr, (char*)field_ptr) != 0);
}


/*
  Instruct NDB to set the value of one primary key attribute
*/

int ha_ndbcluster::set_ndb_key(NdbOperation *ndb_op, Field *field,
                               uint fieldnr, const byte *field_ptr)
{
  uint32 pack_len= field->pack_length();
  DBUG_ENTER("set_ndb_key");
  DBUG_PRINT("enter", ("%d: %s, ndb_type: %u, len=%d", 
                       fieldnr, field->field_name, field->type(),
                       pack_len));
  DBUG_DUMP("key", (char*)field_ptr, pack_len);
  
  DBUG_ASSERT(ndb_supported_type(field->type()));
  DBUG_ASSERT(! (field->flags & BLOB_FLAG));
  // Common implementation for most field types
  DBUG_RETURN(ndb_op->equal(fieldnr, (char*) field_ptr, pack_len) != 0);
}


/*
 Instruct NDB to set the value of one attribute
*/

int ha_ndbcluster::set_ndb_value(NdbOperation *ndb_op, Field *field, 
                                 uint fieldnr, int row_offset,
                                 bool *set_blob_value)
{
  const byte* field_ptr= field->ptr + row_offset;
  uint32 pack_len= field->pack_length();
  DBUG_ENTER("set_ndb_value");
  DBUG_PRINT("enter", ("%d: %s  type: %u  len=%d  is_null=%s", 
                       fieldnr, field->field_name, field->type(), 
                       pack_len, field->is_null(row_offset) ? "Y" : "N"));
  DBUG_DUMP("value", (char*) field_ptr, pack_len);

  DBUG_ASSERT(ndb_supported_type(field->type()));
  {
    // ndb currently does not support size 0
    uint32 empty_field;
    if (pack_len == 0)
    {
      pack_len= sizeof(empty_field);
      field_ptr= (byte *)&empty_field;
      if (field->is_null(row_offset))
        empty_field= 0;
      else
        empty_field= 1;
    }
    if (! (field->flags & BLOB_FLAG))
    {
      if (field->type() != MYSQL_TYPE_BIT)
      {
        if (field->is_null(row_offset))
        {
          DBUG_PRINT("info", ("field is NULL"));
          // Set value to NULL
          DBUG_RETURN((ndb_op->setValue(fieldnr, (char*)NULL) != 0));
	}
        // Common implementation for most field types
        DBUG_RETURN(ndb_op->setValue(fieldnr, (char*)field_ptr) != 0);
      }
      else // if (field->type() == MYSQL_TYPE_BIT)
      {
        longlong bits= field->val_int();
 
        // Round up bit field length to nearest word boundry
        pack_len= ((pack_len + 3) >> 2) << 2;
        DBUG_ASSERT(pack_len <= 8);
        if (field->is_null(row_offset))
          // Set value to NULL
          DBUG_RETURN((ndb_op->setValue(fieldnr, (char*)NULL) != 0));
        DBUG_PRINT("info", ("bit field"));
        DBUG_DUMP("value", (char*)&bits, pack_len);
#ifdef WORDS_BIGENDIAN
        if (pack_len < 5)
        {
          DBUG_RETURN(ndb_op->setValue(fieldnr, ((char*)&bits)+4) != 0);
        }
#endif
        DBUG_RETURN(ndb_op->setValue(fieldnr, (char*)&bits) != 0);
      }
    }
    // Blob type
    NdbBlob *ndb_blob= ndb_op->getBlobHandle(fieldnr);
    if (ndb_blob != NULL)
    {
      if (field->is_null(row_offset))
        DBUG_RETURN(ndb_blob->setNull() != 0);

      Field_blob *field_blob= (Field_blob*)field;

      // Get length and pointer to data
      uint32 blob_len= field_blob->get_length(field_ptr);
      char* blob_ptr= NULL;
      field_blob->get_ptr(&blob_ptr);

      // Looks like NULL ptr signals length 0 blob
      if (blob_ptr == NULL) {
        DBUG_ASSERT(blob_len == 0);
        blob_ptr= (char*)"";
      }

      DBUG_PRINT("value", ("set blob ptr: 0x%lx  len: %u",
                           (long) blob_ptr, blob_len));
      DBUG_DUMP("value", (char*)blob_ptr, min(blob_len, 26));

      if (set_blob_value)
        *set_blob_value= TRUE;
      // No callback needed to write value
      DBUG_RETURN(ndb_blob->setValue(blob_ptr, blob_len) != 0);
    }
    DBUG_RETURN(1);
  }
}


/*
  Callback to read all blob values.
  - not done in unpack_record because unpack_record is valid
    after execute(Commit) but reading blobs is not
  - may only generate read operations; they have to be executed
    somewhere before the data is available
  - due to single buffer for all blobs, we let the last blob
    process all blobs (last so that all are active)
  - null bit is still set in unpack_record
  - TODO allocate blob part aligned buffers
*/

NdbBlob::ActiveHook g_get_ndb_blobs_value;

int g_get_ndb_blobs_value(NdbBlob *ndb_blob, void *arg)
{
  DBUG_ENTER("g_get_ndb_blobs_value");
  if (ndb_blob->blobsNextBlob() != NULL)
    DBUG_RETURN(0);
  ha_ndbcluster *ha= (ha_ndbcluster *)arg;
  int ret= get_ndb_blobs_value(ha->table, ha->m_value,
                               ha->m_blobs_buffer, ha->m_blobs_buffer_size,
                               ha->m_blobs_offset);
  DBUG_RETURN(ret);
}

/*
  This routine is shared by injector.  There is no common blobs buffer
  so the buffer and length are passed by reference.  Injector also
  passes a record pointer diff.
 */
int get_ndb_blobs_value(TABLE* table, NdbValue* value_array,
                        byte*& buffer, uint& buffer_size,
                        my_ptrdiff_t ptrdiff)
{
  DBUG_ENTER("get_ndb_blobs_value");

  // Field has no field number so cannot use TABLE blob_field
  // Loop twice, first only counting total buffer size
  for (int loop= 0; loop <= 1; loop++)
  {
    uint32 offset= 0;
    for (uint i= 0; i < table->s->fields; i++)
    {
      Field *field= table->field[i];
      NdbValue value= value_array[i];
      if (! (field->flags & BLOB_FLAG))
        continue;
      if (value.blob == NULL)
      {
        DBUG_PRINT("info",("[%u] skipped", i));
        continue;
      }
      Field_blob *field_blob= (Field_blob *)field;
      NdbBlob *ndb_blob= value.blob;
      int isNull;
      if (ndb_blob->getNull(isNull) != 0)
        ERR_RETURN(ndb_blob->getNdbError());
      if (isNull == 0) {
        Uint64 len64= 0;
        if (ndb_blob->getLength(len64) != 0)
          ERR_RETURN(ndb_blob->getNdbError());
        // Align to Uint64
        uint32 size= len64;
        if (size % 8 != 0)
          size+= 8 - size % 8;
        if (loop == 1)
        {
          char *buf= buffer + offset;
          uint32 len= 0xffffffff;  // Max uint32
          if (ndb_blob->readData(buf, len) != 0)
            ERR_RETURN(ndb_blob->getNdbError());
          DBUG_PRINT("info", ("[%u] offset: %u  buf: 0x%lx  len=%u  [ptrdiff=%d]",
                              i, offset, (long) buf, len, (int)ptrdiff));
          DBUG_ASSERT(len == len64);
          // Ugly hack assumes only ptr needs to be changed
          field_blob->ptr+= ptrdiff;
          field_blob->set_ptr(len, buf);
          field_blob->ptr-= ptrdiff;
        }
        offset+= size;
      }
      else if (loop == 1) // undefined or null
      {
        // have to set length even in this case
        char *buf= buffer + offset; // or maybe NULL
        uint32 len= 0;
        field_blob->ptr+= ptrdiff;
        field_blob->set_ptr(len, buf);
        field_blob->ptr-= ptrdiff;
        DBUG_PRINT("info", ("[%u] isNull=%d", i, isNull));
      }
    }
    if (loop == 0 && offset > buffer_size)
    {
      my_free(buffer, MYF(MY_ALLOW_ZERO_PTR));
      buffer_size= 0;
      DBUG_PRINT("info", ("allocate blobs buffer size %u", offset));
      buffer= my_malloc(offset, MYF(MY_WME));
      if (buffer == NULL)
        DBUG_RETURN(-1);
      buffer_size= offset;
    }
  }
  DBUG_RETURN(0);
}


/*
  Instruct NDB to fetch one field
  - data is read directly into buffer provided by field
    if field is NULL, data is read into memory provided by NDBAPI
*/

int ha_ndbcluster::get_ndb_value(NdbOperation *ndb_op, Field *field,
                                 uint fieldnr, byte* buf)
{
  DBUG_ENTER("get_ndb_value");
  DBUG_PRINT("enter", ("fieldnr: %d flags: %o", fieldnr,
                       (int)(field != NULL ? field->flags : 0)));

  if (field != NULL)
  {
      DBUG_ASSERT(buf);
      DBUG_ASSERT(ndb_supported_type(field->type()));
      DBUG_ASSERT(field->ptr != NULL);
      if (! (field->flags & BLOB_FLAG))
      { 
        if (field->type() != MYSQL_TYPE_BIT)
        {
          byte *field_buf;
          if (field->pack_length() != 0)
            field_buf= buf + (field->ptr - table->record[0]);
          else
            field_buf= (byte *)&dummy_buf;
          m_value[fieldnr].rec= ndb_op->getValue(fieldnr, 
                                                 field_buf);
        }
        else // if (field->type() == MYSQL_TYPE_BIT)
        {
          m_value[fieldnr].rec= ndb_op->getValue(fieldnr);
        }
        DBUG_RETURN(m_value[fieldnr].rec == NULL);
      }

      // Blob type
      NdbBlob *ndb_blob= ndb_op->getBlobHandle(fieldnr);
      m_value[fieldnr].blob= ndb_blob;
      if (ndb_blob != NULL)
      {
        // Set callback
	m_blobs_offset= buf - (byte*) table->record[0];
        void *arg= (void *)this;
        DBUG_RETURN(ndb_blob->setActiveHook(g_get_ndb_blobs_value, arg) != 0);
      }
      DBUG_RETURN(1);
  }

  // Used for hidden key only
  m_value[fieldnr].rec= ndb_op->getValue(fieldnr, m_ref);
  DBUG_RETURN(m_value[fieldnr].rec == NULL);
}

/*
  Instruct NDB to fetch the partition id (fragment id)
*/
int ha_ndbcluster::get_ndb_partition_id(NdbOperation *ndb_op)
{
  DBUG_ENTER("get_ndb_partition_id");
  DBUG_RETURN(ndb_op->getValue(NdbDictionary::Column::FRAGMENT, 
                               (char *)&m_part_id) == NULL);
}

/*
  Check if any set or get of blob value in current query.
*/

bool ha_ndbcluster::uses_blob_value()
{
  MY_BITMAP *bitmap;
  uint *blob_index, *blob_index_end;
  if (table_share->blob_fields == 0)
    return FALSE;

  bitmap= m_write_op ? table->write_set : table->read_set;
  blob_index=     table_share->blob_field;
  blob_index_end= blob_index + table_share->blob_fields;
  do
  {
    if (bitmap_is_set(bitmap, table->field[*blob_index]->field_index))
      return TRUE;
  } while (++blob_index != blob_index_end);
  return FALSE;
}


/*
  Get metadata for this table from NDB 

  IMPLEMENTATION
    - check that frm-file on disk is equal to frm-file
      of table accessed in NDB

  RETURN
    0    ok
    -2   Meta data has changed; Re-read data and try again
*/

int cmp_frm(const NDBTAB *ndbtab, const void *pack_data,
            uint pack_length)
{
  DBUG_ENTER("cmp_frm");
  /*
    Compare FrmData in NDB with frm file from disk.
  */
  if ((pack_length != ndbtab->getFrmLength()) || 
      (memcmp(pack_data, ndbtab->getFrmData(), pack_length)))
    DBUG_RETURN(1);
  DBUG_RETURN(0);
}

int ha_ndbcluster::get_metadata(const char *path)
{
  Ndb *ndb= get_ndb();
  NDBDICT *dict= ndb->getDictionary();
  const NDBTAB *tab;
  int error;
  DBUG_ENTER("get_metadata");
  DBUG_PRINT("enter", ("m_tabname: %s, path: %s", m_tabname, path));

  DBUG_ASSERT(m_table == NULL);
  DBUG_ASSERT(m_table_info == NULL);

  const void *data, *pack_data;
  uint length, pack_length;

  /*
    Compare FrmData in NDB with frm file from disk.
  */
  error= 0;
  if (readfrm(path, &data, &length) ||
      packfrm(data, length, &pack_data, &pack_length))
  {
    my_free((char*)data, MYF(MY_ALLOW_ZERO_PTR));
    my_free((char*)pack_data, MYF(MY_ALLOW_ZERO_PTR));
    DBUG_RETURN(1);
  }
    
  Ndb_table_guard ndbtab_g(dict, m_tabname);
  if (!(tab= ndbtab_g.get_table()))
    ERR_RETURN(dict->getNdbError());

  if (get_ndb_share_state(m_share) != NSS_ALTERED 
      && cmp_frm(tab, pack_data, pack_length))
  {
    DBUG_PRINT("error", 
               ("metadata, pack_length: %d  getFrmLength: %d  memcmp: %d",
                pack_length, tab->getFrmLength(),
                memcmp(pack_data, tab->getFrmData(), pack_length)));
    DBUG_DUMP("pack_data", (char*)pack_data, pack_length);
    DBUG_DUMP("frm", (char*)tab->getFrmData(), tab->getFrmLength());
    error= HA_ERR_TABLE_DEF_CHANGED;
  }
  my_free((char*)data, MYF(0));
  my_free((char*)pack_data, MYF(0));

  if (error)
    goto err;

  DBUG_PRINT("info", ("fetched table %s", tab->getName()));
  m_table= tab;
  if ((error= open_indexes(ndb, table, FALSE)) == 0)
  {
    ndbtab_g.release();
    DBUG_RETURN(0);
  }
err:
  ndbtab_g.invalidate();
  m_table= NULL;
  DBUG_RETURN(error);
}

static int fix_unique_index_attr_order(NDB_INDEX_DATA &data,
                                       const NDBINDEX *index,
                                       KEY *key_info)
{
  DBUG_ENTER("fix_unique_index_attr_order");
  unsigned sz= index->getNoOfIndexColumns();

  if (data.unique_index_attrid_map)
    my_free((char*)data.unique_index_attrid_map, MYF(0));
  data.unique_index_attrid_map= (uchar*)my_malloc(sz,MYF(MY_WME));

  KEY_PART_INFO* key_part= key_info->key_part;
  KEY_PART_INFO* end= key_part+key_info->key_parts;
  DBUG_ASSERT(key_info->key_parts == sz);
  for (unsigned i= 0; key_part != end; key_part++, i++) 
  {
    const char *field_name= key_part->field->field_name;
#ifndef DBUG_OFF
   data.unique_index_attrid_map[i]= 255;
#endif
    for (unsigned j= 0; j < sz; j++)
    {
      const NDBCOL *c= index->getColumn(j);
      if (strcmp(field_name, c->getName()) == 0)
      {
        data.unique_index_attrid_map[i]= j;
        break;
      }
    }
    DBUG_ASSERT(data.unique_index_attrid_map[i] != 255);
  }
  DBUG_RETURN(0);
}

/*
  Create all the indexes for a table.
  If any index should fail to be created,
  the error is returned immediately
*/
int ha_ndbcluster::create_indexes(Ndb *ndb, TABLE *tab)
{
  uint i;
  int error= 0;
  const char *index_name;
  KEY* key_info= tab->key_info;
  const char **key_name= tab->s->keynames.type_names;
  DBUG_ENTER("ha_ndbcluster::create_indexes");
  
  for (i= 0; i < tab->s->keys; i++, key_info++, key_name++)
  {
    index_name= *key_name;
    NDB_INDEX_TYPE idx_type= get_index_type_from_table(i);
    error= create_index(index_name, key_info, idx_type, i);
    if (error)
    {
      DBUG_PRINT("error", ("Failed to create index %u", i));
      break;
    }
  }

  DBUG_RETURN(error);
}

static void ndb_init_index(NDB_INDEX_DATA &data)
{
  data.type= UNDEFINED_INDEX;
  data.status= UNDEFINED;
  data.unique_index= NULL;
  data.index= NULL;
  data.unique_index_attrid_map= NULL;
  data.index_stat=NULL;
  data.index_stat_cache_entries=0;
  data.index_stat_update_freq=0;
  data.index_stat_query_count=0;
}

static void ndb_clear_index(NDB_INDEX_DATA &data)
{
  if (data.unique_index_attrid_map)
  {
    my_free((char*)data.unique_index_attrid_map, MYF(0));
  }
  if (data.index_stat)
  {
    delete data.index_stat;
  }
  ndb_init_index(data);
}

/*
  Associate a direct reference to an index handle
  with an index (for faster access)
 */
int ha_ndbcluster::add_index_handle(THD *thd, NDBDICT *dict, KEY *key_info,
                                    const char *index_name, uint index_no)
{
  int error= 0;
  NDB_INDEX_TYPE idx_type= get_index_type_from_table(index_no);
  m_index[index_no].type= idx_type;
  DBUG_ENTER("ha_ndbcluster::add_index_handle");
  DBUG_PRINT("enter", ("table %s", m_tabname));

  if (idx_type != PRIMARY_KEY_INDEX && idx_type != UNIQUE_INDEX)
  {
    DBUG_PRINT("info", ("Get handle to index %s", index_name));
    const NDBINDEX *index;
    do
    {
      index= dict->getIndexGlobal(index_name, *m_table);
      if (!index)
        ERR_RETURN(dict->getNdbError());
      DBUG_PRINT("info", ("index: 0x%lx  id: %d  version: %d.%d  status: %d",
                          (long) index,
                          index->getObjectId(),
                          index->getObjectVersion() & 0xFFFFFF,
                          index->getObjectVersion() >> 24,
                          index->getObjectStatus()));
      DBUG_ASSERT(index->getObjectStatus() ==
                  NdbDictionary::Object::Retrieved);
      break;
    } while (1);
    m_index[index_no].index= index;
    // ordered index - add stats
    NDB_INDEX_DATA& d=m_index[index_no];
    delete d.index_stat;
    d.index_stat=NULL;
    if (thd->variables.ndb_index_stat_enable)
    {
      d.index_stat=new NdbIndexStat(index);
      d.index_stat_cache_entries=thd->variables.ndb_index_stat_cache_entries;
      d.index_stat_update_freq=thd->variables.ndb_index_stat_update_freq;
      d.index_stat_query_count=0;
      d.index_stat->alloc_cache(d.index_stat_cache_entries);
      DBUG_PRINT("info", ("index %s stat=on cache_entries=%u update_freq=%u",
                          index->getName(),
                          d.index_stat_cache_entries,
                          d.index_stat_update_freq));
    } else
    {
      DBUG_PRINT("info", ("index %s stat=off", index->getName()));
    }
  }
  if (idx_type == UNIQUE_ORDERED_INDEX || idx_type == UNIQUE_INDEX)
  {
    char unique_index_name[FN_LEN];
    static const char* unique_suffix= "$unique";
    m_has_unique_index= TRUE;
    strxnmov(unique_index_name, FN_LEN, index_name, unique_suffix, NullS);
    DBUG_PRINT("info", ("Get handle to unique_index %s", unique_index_name));
    const NDBINDEX *index;
    do
    {
      index= dict->getIndexGlobal(unique_index_name, *m_table);
      if (!index)
        ERR_RETURN(dict->getNdbError());
      DBUG_PRINT("info", ("index: 0x%lx  id: %d  version: %d.%d  status: %d",
                          (long) index,
                          index->getObjectId(),
                          index->getObjectVersion() & 0xFFFFFF,
                          index->getObjectVersion() >> 24,
                          index->getObjectStatus()));
      DBUG_ASSERT(index->getObjectStatus() ==
                  NdbDictionary::Object::Retrieved);
      break;
    } while (1);
    m_index[index_no].unique_index= index;
    error= fix_unique_index_attr_order(m_index[index_no], index, key_info);
  }
  if (!error)
    m_index[index_no].status= ACTIVE;
  
  DBUG_RETURN(error);
}

/*
  Associate index handles for each index of a table
*/
int ha_ndbcluster::open_indexes(Ndb *ndb, TABLE *tab, bool ignore_error)
{
  uint i;
  int error= 0;
  THD *thd=current_thd;
  NDBDICT *dict= ndb->getDictionary();
  KEY* key_info= tab->key_info;
  const char **key_name= tab->s->keynames.type_names;
  DBUG_ENTER("ha_ndbcluster::open_indexes");
  m_has_unique_index= FALSE;
  for (i= 0; i < tab->s->keys; i++, key_info++, key_name++)
  {
    if ((error= add_index_handle(thd, dict, key_info, *key_name, i)))
      if (ignore_error)
        m_index[i].index= m_index[i].unique_index= NULL;
      else
        break;
    m_index[i].null_in_unique_index= FALSE;
    if (check_index_fields_not_null(key_info))
      m_index[i].null_in_unique_index= TRUE;
  }

  if (error && !ignore_error)
  {
    while (i > 0)
    {
      i--;
      if (m_index[i].index)
      {
         dict->removeIndexGlobal(*m_index[i].index, 1);
         m_index[i].index= NULL;
      }
      if (m_index[i].unique_index)
      {
         dict->removeIndexGlobal(*m_index[i].unique_index, 1);
         m_index[i].unique_index= NULL;
      }
    }
  }

  DBUG_ASSERT(error == 0 || error == 4243);

  DBUG_RETURN(error);
}

/*
  Renumber indexes in index list by shifting out
  indexes that are to be dropped
 */
void ha_ndbcluster::renumber_indexes(Ndb *ndb, TABLE *tab)
{
  uint i;
  const char *index_name;
  KEY* key_info= tab->key_info;
  const char **key_name= tab->s->keynames.type_names;
  DBUG_ENTER("ha_ndbcluster::renumber_indexes");
  
  for (i= 0; i < tab->s->keys; i++, key_info++, key_name++)
  {
    index_name= *key_name;
    NDB_INDEX_TYPE idx_type= get_index_type_from_table(i);
    m_index[i].type= idx_type;
    if (m_index[i].status == TO_BE_DROPPED) 
    {
      DBUG_PRINT("info", ("Shifting index %s(%i) out of the list", 
                          index_name, i));
      NDB_INDEX_DATA tmp;
      uint j= i + 1;
      // Shift index out of list
      while(j != MAX_KEY && m_index[j].status != UNDEFINED)
      {
        tmp=  m_index[j - 1];
        m_index[j - 1]= m_index[j];
        m_index[j]= tmp;
        j++;
      }
    }
  }

  DBUG_VOID_RETURN;
}

/*
  Drop all indexes that are marked for deletion
*/
int ha_ndbcluster::drop_indexes(Ndb *ndb, TABLE *tab)
{
  uint i;
  int error= 0;
  const char *index_name;
  KEY* key_info= tab->key_info;
  NDBDICT *dict= ndb->getDictionary();
  DBUG_ENTER("ha_ndbcluster::drop_indexes");
  
  for (i= 0; i < tab->s->keys; i++, key_info++)
  {
    NDB_INDEX_TYPE idx_type= get_index_type_from_table(i);
    m_index[i].type= idx_type;
    if (m_index[i].status == TO_BE_DROPPED)
    {
      const NdbDictionary::Index *index= m_index[i].index;
      const NdbDictionary::Index *unique_index= m_index[i].unique_index;
      
      if (index)
      {
        index_name= index->getName();
        DBUG_PRINT("info", ("Dropping index %u: %s", i, index_name));  
        // Drop ordered index from ndb
        error= dict->dropIndexGlobal(*index);
        if (!error)
        {
          dict->removeIndexGlobal(*index, 1);
          m_index[i].index= NULL;
        }
      }
      if (!error && unique_index)
      {
        index_name= unique_index->getName();
        DBUG_PRINT("info", ("Dropping unique index %u: %s", i, index_name));
        // Drop unique index from ndb
        error= dict->dropIndexGlobal(*unique_index);
        if (!error)
        {
          dict->removeIndexGlobal(*unique_index, 1);
          m_index[i].unique_index= NULL;
        }
      }
      if (error)
        DBUG_RETURN(error);
      ndb_clear_index(m_index[i]);
      continue;
    }
  }
  
  DBUG_RETURN(error);
}

/*
  Decode the type of an index from information 
  provided in table object
*/
NDB_INDEX_TYPE ha_ndbcluster::get_index_type_from_table(uint inx) const
{
  return get_index_type_from_key(inx, table_share->key_info,
                                 inx == table_share->primary_key);
}

NDB_INDEX_TYPE ha_ndbcluster::get_index_type_from_key(uint inx,
                                                      KEY *key_info,
                                                      bool primary) const
{
  bool is_hash_index=  (key_info[inx].algorithm == 
                        HA_KEY_ALG_HASH);
  if (primary)
    return is_hash_index ? PRIMARY_KEY_INDEX : PRIMARY_KEY_ORDERED_INDEX;
  
  return ((key_info[inx].flags & HA_NOSAME) ? 
          (is_hash_index ? UNIQUE_INDEX : UNIQUE_ORDERED_INDEX) :
          ORDERED_INDEX);
} 

bool ha_ndbcluster::check_index_fields_not_null(KEY* key_info)
{
  KEY_PART_INFO* key_part= key_info->key_part;
  KEY_PART_INFO* end= key_part+key_info->key_parts;
  DBUG_ENTER("ha_ndbcluster::check_index_fields_not_null");
  
  for (; key_part != end; key_part++) 
    {
      Field* field= key_part->field;
      if (field->maybe_null())
	DBUG_RETURN(TRUE);
    }
  
  DBUG_RETURN(FALSE);
}

void ha_ndbcluster::release_metadata(THD *thd, Ndb *ndb)
{
  uint i;

  DBUG_ENTER("release_metadata");
  DBUG_PRINT("enter", ("m_tabname: %s", m_tabname));

  NDBDICT *dict= ndb->getDictionary();
  int invalidate_indexes= 0;
  if (thd && thd->lex && thd->lex->sql_command == SQLCOM_FLUSH)
  {
    invalidate_indexes = 1;
  }
  if (m_table != NULL)
  {
    if (m_table->getObjectStatus() == NdbDictionary::Object::Invalid)
      invalidate_indexes= 1;
    dict->removeTableGlobal(*m_table, invalidate_indexes);
  }
  // TODO investigate
  DBUG_ASSERT(m_table_info == NULL);
  m_table_info= NULL;

  // Release index list 
  for (i= 0; i < MAX_KEY; i++)
  {
    if (m_index[i].unique_index)
    {
      DBUG_ASSERT(m_table != NULL);
      dict->removeIndexGlobal(*m_index[i].unique_index, invalidate_indexes);
    }
    if (m_index[i].index)
    {
      DBUG_ASSERT(m_table != NULL);
      dict->removeIndexGlobal(*m_index[i].index, invalidate_indexes);
    }
    ndb_clear_index(m_index[i]);
  }

  m_table= NULL;
  DBUG_VOID_RETURN;
}

int ha_ndbcluster::get_ndb_lock_type(enum thr_lock_type type)
{
  if (type >= TL_WRITE_ALLOW_WRITE)
    return NdbOperation::LM_Exclusive;
  if (type ==  TL_READ_WITH_SHARED_LOCKS ||
      uses_blob_value())
    return NdbOperation::LM_Read;
  return NdbOperation::LM_CommittedRead;
}

static const ulong index_type_flags[]=
{
  /* UNDEFINED_INDEX */
  0,                         

  /* PRIMARY_KEY_INDEX */
  HA_ONLY_WHOLE_INDEX, 

  /* PRIMARY_KEY_ORDERED_INDEX */
  /* 
     Enable HA_KEYREAD_ONLY when "sorted" indexes are supported, 
     thus ORDERD BY clauses can be optimized by reading directly 
     through the index.
  */
  // HA_KEYREAD_ONLY | 
  HA_READ_NEXT |
  HA_READ_PREV |
  HA_READ_RANGE |
  HA_READ_ORDER,

  /* UNIQUE_INDEX */
  HA_ONLY_WHOLE_INDEX,

  /* UNIQUE_ORDERED_INDEX */
  HA_READ_NEXT |
  HA_READ_PREV |
  HA_READ_RANGE |
  HA_READ_ORDER,

  /* ORDERED_INDEX */
  HA_READ_NEXT |
  HA_READ_PREV |
  HA_READ_RANGE |
  HA_READ_ORDER
};

static const int index_flags_size= sizeof(index_type_flags)/sizeof(ulong);

inline NDB_INDEX_TYPE ha_ndbcluster::get_index_type(uint idx_no) const
{
  DBUG_ASSERT(idx_no < MAX_KEY);
  return m_index[idx_no].type;
}

inline bool ha_ndbcluster::has_null_in_unique_index(uint idx_no) const
{
  DBUG_ASSERT(idx_no < MAX_KEY);
  return m_index[idx_no].null_in_unique_index;
}


/*
  Get the flags for an index

  RETURN
    flags depending on the type of the index.
*/

inline ulong ha_ndbcluster::index_flags(uint idx_no, uint part,
                                        bool all_parts) const 
{ 
  DBUG_ENTER("ha_ndbcluster::index_flags");
  DBUG_PRINT("enter", ("idx_no: %u", idx_no));
  DBUG_ASSERT(get_index_type_from_table(idx_no) < index_flags_size);
  DBUG_RETURN(index_type_flags[get_index_type_from_table(idx_no)] | 
              HA_KEY_SCAN_NOT_ROR);
}

static void shrink_varchar(Field* field, const byte* & ptr, char* buf)
{
  if (field->type() == MYSQL_TYPE_VARCHAR && ptr != NULL) {
    Field_varstring* f= (Field_varstring*)field;
    if (f->length_bytes == 1) {
      uint pack_len= field->pack_length();
      DBUG_ASSERT(1 <= pack_len && pack_len <= 256);
      if (ptr[1] == 0) {
        buf[0]= ptr[0];
      } else {
        DBUG_ASSERT(FALSE);
        buf[0]= 255;
      }
      memmove(buf + 1, ptr + 2, pack_len - 1);
      ptr= buf;
    }
  }
}

int ha_ndbcluster::set_primary_key(NdbOperation *op, const byte *key)
{
  KEY* key_info= table->key_info + table_share->primary_key;
  KEY_PART_INFO* key_part= key_info->key_part;
  KEY_PART_INFO* end= key_part+key_info->key_parts;
  DBUG_ENTER("set_primary_key");

  for (; key_part != end; key_part++) 
  {
    Field* field= key_part->field;
    const byte* ptr= key;
    char buf[256];
    shrink_varchar(field, ptr, buf);
    if (set_ndb_key(op, field, 
                    key_part->fieldnr-1, ptr))
      ERR_RETURN(op->getNdbError());
    key += key_part->store_length;
  }
  DBUG_RETURN(0);
}


int ha_ndbcluster::set_primary_key_from_record(NdbOperation *op, const byte *record)
{
  KEY* key_info= table->key_info + table_share->primary_key;
  KEY_PART_INFO* key_part= key_info->key_part;
  KEY_PART_INFO* end= key_part+key_info->key_parts;
  DBUG_ENTER("set_primary_key_from_record");

  for (; key_part != end; key_part++) 
  {
    Field* field= key_part->field;
    if (set_ndb_key(op, field, 
		    key_part->fieldnr-1, record+key_part->offset))
      ERR_RETURN(op->getNdbError());
  }
  DBUG_RETURN(0);
}

int ha_ndbcluster::set_index_key_from_record(NdbOperation *op, 
                                             const byte *record, uint keyno)
{
  KEY* key_info= table->key_info + keyno;
  KEY_PART_INFO* key_part= key_info->key_part;
  KEY_PART_INFO* end= key_part+key_info->key_parts;
  uint i;
  DBUG_ENTER("set_index_key_from_record");
                                                                                
  for (i= 0; key_part != end; key_part++, i++)
  {
    Field* field= key_part->field;
    if (set_ndb_key(op, field, m_index[keyno].unique_index_attrid_map[i],
                    record+key_part->offset))
      ERR_RETURN(m_active_trans->getNdbError());
  }
  DBUG_RETURN(0);
}

int 
ha_ndbcluster::set_index_key(NdbOperation *op, 
                             const KEY *key_info, 
                             const byte * key_ptr)
{
  DBUG_ENTER("ha_ndbcluster::set_index_key");
  uint i;
  KEY_PART_INFO* key_part= key_info->key_part;
  KEY_PART_INFO* end= key_part+key_info->key_parts;
  
  for (i= 0; key_part != end; key_part++, i++) 
  {
    Field* field= key_part->field;
    const byte* ptr= key_part->null_bit ? key_ptr + 1 : key_ptr;
    char buf[256];
    shrink_varchar(field, ptr, buf);
    if (set_ndb_key(op, field, m_index[active_index].unique_index_attrid_map[i], ptr))
      ERR_RETURN(m_active_trans->getNdbError());
    key_ptr+= key_part->store_length;
  }
  DBUG_RETURN(0);
}

inline 
int ha_ndbcluster::define_read_attrs(byte* buf, NdbOperation* op)
{
  uint i;
  DBUG_ENTER("define_read_attrs");  

  // Define attributes to read
  for (i= 0; i < table_share->fields; i++) 
  {
    Field *field= table->field[i];
    if (bitmap_is_set(table->read_set, i) ||
        ((field->flags & PRI_KEY_FLAG)))
    {      
      if (get_ndb_value(op, field, i, buf))
        ERR_RETURN(op->getNdbError());
    } 
    else
    {
      m_value[i].ptr= NULL;
    }
  }
    
  if (table_share->primary_key == MAX_KEY) 
  {
    DBUG_PRINT("info", ("Getting hidden key"));
    // Scanning table with no primary key
    int hidden_no= table_share->fields;      
#ifndef DBUG_OFF
    const NDBTAB *tab= (const NDBTAB *) m_table;    
    if (!tab->getColumn(hidden_no))
      DBUG_RETURN(1);
#endif
    if (get_ndb_value(op, NULL, hidden_no, NULL))
      ERR_RETURN(op->getNdbError());
  }
  DBUG_RETURN(0);
} 


/*
  Read one record from NDB using primary key
*/

int ha_ndbcluster::pk_read(const byte *key, uint key_len, byte *buf,
                           uint32 part_id)
{
  uint no_fields= table_share->fields;
  NdbConnection *trans= m_active_trans;
  NdbOperation *op;

  int res;
  DBUG_ENTER("pk_read");
  DBUG_PRINT("enter", ("key_len: %u", key_len));
  DBUG_DUMP("key", (char*)key, key_len);
  m_write_op= FALSE;

  NdbOperation::LockMode lm=
    (NdbOperation::LockMode)get_ndb_lock_type(m_lock.type);
  if (!(op= trans->getNdbOperation((const NDBTAB *) m_table)) || 
      op->readTuple(lm) != 0)
    ERR_RETURN(trans->getNdbError());
  
  if (table_share->primary_key == MAX_KEY) 
  {
    // This table has no primary key, use "hidden" primary key
    DBUG_PRINT("info", ("Using hidden key"));
    DBUG_DUMP("key", (char*)key, 8);    
    if (set_hidden_key(op, no_fields, key))
      ERR_RETURN(trans->getNdbError());
    
    // Read key at the same time, for future reference
    if (get_ndb_value(op, NULL, no_fields, NULL))
      ERR_RETURN(trans->getNdbError());
  } 
  else 
  {
    if ((res= set_primary_key(op, key)))
      return res;
  }
  
  if ((res= define_read_attrs(buf, op)))
    DBUG_RETURN(res);

  if (m_use_partition_function)
  {
    op->setPartitionId(part_id);
    // If table has user defined partitioning
    // and no indexes, we need to read the partition id
    // to support ORDER BY queries
    if (table_share->primary_key == MAX_KEY &&
        get_ndb_partition_id(op))
      ERR_RETURN(trans->getNdbError());
  }

  if ((res = execute_no_commit_ie(this,trans,FALSE)) != 0 ||
      op->getNdbError().code) 
  {
    table->status= STATUS_NOT_FOUND;
    DBUG_RETURN(ndb_err(trans));
  }

  // The value have now been fetched from NDB  
  unpack_record(buf);
  table->status= 0;     
  DBUG_RETURN(0);
}

/*
  Read one complementing record from NDB using primary key from old_data
  or hidden key
*/

int ha_ndbcluster::complemented_read(const byte *old_data, byte *new_data,
                                     uint32 old_part_id)
{
  uint no_fields= table_share->fields, i;
  NdbTransaction *trans= m_active_trans;
  NdbOperation *op;
  DBUG_ENTER("complemented_read");
  m_write_op= FALSE;

  if (bitmap_is_set_all(table->read_set))
  {
    // We have allready retrieved all fields, nothing to complement
    DBUG_RETURN(0);
  }

  NdbOperation::LockMode lm=
    (NdbOperation::LockMode)get_ndb_lock_type(m_lock.type);
  if (!(op= trans->getNdbOperation((const NDBTAB *) m_table)) || 
      op->readTuple(lm) != 0)
    ERR_RETURN(trans->getNdbError());
  if (table_share->primary_key != MAX_KEY) 
  {
    if (set_primary_key_from_record(op, old_data))
      ERR_RETURN(trans->getNdbError());
  } 
  else 
  {
    // This table has no primary key, use "hidden" primary key
    if (set_hidden_key(op, table->s->fields, m_ref))
      ERR_RETURN(op->getNdbError());
  }

  if (m_use_partition_function)
    op->setPartitionId(old_part_id);
  
  // Read all unreferenced non-key field(s)
  for (i= 0; i < no_fields; i++) 
  {
    Field *field= table->field[i];
    if (!((field->flags & PRI_KEY_FLAG) ||
          bitmap_is_set(table->read_set, i)) &&
        !bitmap_is_set(table->write_set, i))
    {
      if (get_ndb_value(op, field, i, new_data))
        ERR_RETURN(trans->getNdbError());
    }
  }
  
  if (execute_no_commit(this,trans,FALSE) != 0) 
  {
    table->status= STATUS_NOT_FOUND;
    DBUG_RETURN(ndb_err(trans));
  }

  // The value have now been fetched from NDB  
  unpack_record(new_data);
  table->status= 0;     

  /**
   * restore m_value
   */
  for (i= 0; i < no_fields; i++) 
  {
    Field *field= table->field[i];
    if (!((field->flags & PRI_KEY_FLAG) ||
          bitmap_is_set(table->read_set, i)))
    {
      m_value[i].ptr= NULL;
    }
  }
  
  DBUG_RETURN(0);
}

/*
 * Check that all operations between first and last all
 * have gotten the errcode
 * If checking for HA_ERR_KEY_NOT_FOUND then update m_dupkey
 * for all succeeding operations
 */
bool ha_ndbcluster::check_all_operations_for_error(NdbTransaction *trans,
                                                   const NdbOperation *first,
                                                   const NdbOperation *last,
                                                   uint errcode)
{
  const NdbOperation *op= first;
  DBUG_ENTER("ha_ndbcluster::check_all_operations_for_error");

  while(op)
  {
    NdbError err= op->getNdbError();
    if (err.status != NdbError::Success)
    {
      if (ndb_to_mysql_error(&err) != (int) errcode)
        DBUG_RETURN(FALSE);
      if (op == last) break;
      op= trans->getNextCompletedOperation(op);
    }
    else
    {
      // We found a duplicate
      if (op->getType() == NdbOperation::UniqueIndexAccess)
      {
        if (errcode == HA_ERR_KEY_NOT_FOUND)
        {
          NdbIndexOperation *iop= (NdbIndexOperation *) op;
          const NDBINDEX *index= iop->getIndex();
          // Find the key_no of the index
          for(uint i= 0; i<table->s->keys; i++)
          {
            if (m_index[i].unique_index == index)
            {
              m_dupkey= i;
              break;
            }
          }
        }
      }
      else
      {
        // Must have been primary key access
        DBUG_ASSERT(op->getType() == NdbOperation::PrimaryKeyAccess);
        if (errcode == HA_ERR_KEY_NOT_FOUND)
          m_dupkey= table->s->primary_key;
      }
      DBUG_RETURN(FALSE);      
    }
  }
  DBUG_RETURN(TRUE);
}


/*
 * Peek to check if any rows already exist with conflicting
 * primary key or unique index values
*/

int ha_ndbcluster::peek_indexed_rows(const byte *record,
				     bool check_pk)
{
  NdbTransaction *trans= m_active_trans;
  NdbOperation *op;
  const NdbOperation *first, *last;
  uint i;
  int res;
  DBUG_ENTER("peek_indexed_rows");

  NdbOperation::LockMode lm=
      (NdbOperation::LockMode)get_ndb_lock_type(m_lock.type);
  first= NULL;
  if (check_pk && table->s->primary_key != MAX_KEY)
  {
    /*
     * Fetch any row with colliding primary key
     */
    if (!(op= trans->getNdbOperation((const NDBTAB *) m_table)) ||
        op->readTuple(lm) != 0)
      ERR_RETURN(trans->getNdbError());
    
    first= op;
    if ((res= set_primary_key_from_record(op, record)))
      ERR_RETURN(trans->getNdbError());

    if (m_use_partition_function)
    {
      uint32 part_id;
      int error;
      longlong func_value;
      my_bitmap_map *old_map= dbug_tmp_use_all_columns(table, table->read_set);
      error= m_part_info->get_partition_id(m_part_info, &part_id, &func_value);
      dbug_tmp_restore_column_map(table->read_set, old_map);
      if (error)
      {
        m_part_info->err_value= func_value;
        DBUG_RETURN(error);
      }
      op->setPartitionId(part_id);
    }
  }
  /*
   * Fetch any rows with colliding unique indexes
   */
  KEY* key_info;
  KEY_PART_INFO *key_part, *end;
  for (i= 0, key_info= table->key_info; i < table->s->keys; i++, key_info++)
  {
    if (i != table->s->primary_key &&
        key_info->flags & HA_NOSAME)
    {
      // A unique index is defined on table
      NdbIndexOperation *iop;
      const NDBINDEX *unique_index = m_index[i].unique_index;
      key_part= key_info->key_part;
      end= key_part + key_info->key_parts;
      if (!(iop= trans->getNdbIndexOperation(unique_index, m_table)) ||
          iop->readTuple(lm) != 0)
        ERR_RETURN(trans->getNdbError());

      if (!first)
        first= iop;
      if ((res= set_index_key_from_record(iop, record, i)))
        ERR_RETURN(trans->getNdbError());
    }
  }
  last= trans->getLastDefinedOperation();
  if (first)
    res= execute_no_commit_ie(this,trans,FALSE);
  else
  {
    // Table has no keys
    table->status= STATUS_NOT_FOUND;
    DBUG_RETURN(HA_ERR_KEY_NOT_FOUND);
  }
  if (check_all_operations_for_error(trans, first, last, 
                                     HA_ERR_KEY_NOT_FOUND))
  {
    table->status= STATUS_NOT_FOUND;
    DBUG_RETURN(ndb_err(trans));
  } 
  else
  {
    DBUG_PRINT("info", ("m_dupkey %d", m_dupkey));
  }
  DBUG_RETURN(0);
}


/*
  Read one record from NDB using unique secondary index
*/

int ha_ndbcluster::unique_index_read(const byte *key,
                                     uint key_len, byte *buf)
{
  int res;
  NdbTransaction *trans= m_active_trans;
  NdbIndexOperation *op;
  DBUG_ENTER("ha_ndbcluster::unique_index_read");
  DBUG_PRINT("enter", ("key_len: %u, index: %u", key_len, active_index));
  DBUG_DUMP("key", (char*)key, key_len);
  
  NdbOperation::LockMode lm=
    (NdbOperation::LockMode)get_ndb_lock_type(m_lock.type);
  if (!(op= trans->getNdbIndexOperation(m_index[active_index].unique_index, 
                                        m_table)) ||
      op->readTuple(lm) != 0)
    ERR_RETURN(trans->getNdbError());
  
  // Set secondary index key(s)
  if ((res= set_index_key(op, table->key_info + active_index, key)))
    DBUG_RETURN(res);
  
  if ((res= define_read_attrs(buf, op)))
    DBUG_RETURN(res);

  if (execute_no_commit_ie(this,trans,FALSE) != 0 ||
      op->getNdbError().code) 
  {
    table->status= STATUS_NOT_FOUND;
    DBUG_RETURN(ndb_err(trans));
  }
  // The value have now been fetched from NDB
  unpack_record(buf);
  table->status= 0;
  DBUG_RETURN(0);
}

inline int ha_ndbcluster::fetch_next(NdbScanOperation* cursor)
{
  DBUG_ENTER("fetch_next");
  int local_check;
  NdbTransaction *trans= m_active_trans;
  
  if (m_lock_tuple)
  {
    /*
      Lock level m_lock.type either TL_WRITE_ALLOW_WRITE
      (SELECT FOR UPDATE) or TL_READ_WITH_SHARED_LOCKS (SELECT
      LOCK WITH SHARE MODE) and row was not explictly unlocked 
      with unlock_row() call
    */
      NdbConnection *con_trans= m_active_trans;
      NdbOperation *op;
      // Lock row
      DBUG_PRINT("info", ("Keeping lock on scanned row"));
      
      if (!(op= m_active_cursor->lockCurrentTuple()))
      {
        /* purecov: begin inspected */
<<<<<<< HEAD
	m_lock_tuple= FALSE;
=======
	m_lock_tuple= false;
>>>>>>> 98e57576
	ERR_RETURN(con_trans->getNdbError());
        /* purecov: end */    
      }
      m_ops_pending++;
  }
  m_lock_tuple= FALSE;
  
  bool contact_ndb= m_lock.type < TL_WRITE_ALLOW_WRITE &&
                    m_lock.type != TL_READ_WITH_SHARED_LOCKS;;
  do {
    DBUG_PRINT("info", ("Call nextResult, contact_ndb: %d", contact_ndb));
    /*
      We can only handle one tuple with blobs at a time.
    */
    if (m_ops_pending && m_blobs_pending)
    {
      if (execute_no_commit(this,trans,FALSE) != 0)
        DBUG_RETURN(ndb_err(trans));
      m_ops_pending= 0;
      m_blobs_pending= FALSE;
    }
    
    if ((local_check= cursor->nextResult(contact_ndb, m_force_send)) == 0)
    {
      /*
	Explicitly lock tuple if "select for update" or
	"select lock in share mode"
      */
      m_lock_tuple= (m_lock.type == TL_WRITE_ALLOW_WRITE
		     || 
		     m_lock.type == TL_READ_WITH_SHARED_LOCKS);
      DBUG_RETURN(0);
    } 
    else if (local_check == 1 || local_check == 2)
    {
      // 1: No more records
      // 2: No more cached records
      
      /*
        Before fetching more rows and releasing lock(s),
        all pending update or delete operations should 
        be sent to NDB
      */
      DBUG_PRINT("info", ("ops_pending: %ld", (long) m_ops_pending));    
      if (m_ops_pending)
      {
        if (m_transaction_on)
        {
          if (execute_no_commit(this,trans,FALSE) != 0)
            DBUG_RETURN(-1);
        }
        else
        {
          if  (execute_commit(this,trans) != 0)
            DBUG_RETURN(-1);
          if (trans->restart() != 0)
          {
            DBUG_ASSERT(0);
            DBUG_RETURN(-1);
          }
        }
        m_ops_pending= 0;
      }
      contact_ndb= (local_check == 2);
    }
    else
    {
      DBUG_RETURN(-1);
    }
  } while (local_check == 2);

  DBUG_RETURN(1);
}

/*
  Get the next record of a started scan. Try to fetch
  it locally from NdbApi cached records if possible, 
  otherwise ask NDB for more.

  NOTE
  If this is a update/delete make sure to not contact 
  NDB before any pending ops have been sent to NDB.

*/

inline int ha_ndbcluster::next_result(byte *buf)
{  
  int res;
  DBUG_ENTER("next_result");
    
  if (!m_active_cursor)
    DBUG_RETURN(HA_ERR_END_OF_FILE);
  
  if ((res= fetch_next(m_active_cursor)) == 0)
  {
    DBUG_PRINT("info", ("One more record found"));    
    
    unpack_record(buf);
    table->status= 0;
    DBUG_RETURN(0);
  }
  else if (res == 1)
  {
    // No more records
    table->status= STATUS_NOT_FOUND;
    
    DBUG_PRINT("info", ("No more records"));
    DBUG_RETURN(HA_ERR_END_OF_FILE);
  }
  else
  {
    DBUG_RETURN(ndb_err(m_active_trans));
  }
}

/*
  Set bounds for ordered index scan.
*/

int ha_ndbcluster::set_bounds(NdbIndexScanOperation *op,
                              uint inx,
                              bool rir,
                              const key_range *keys[2],
                              uint range_no)
{
  const KEY *const key_info= table->key_info + inx;
  const uint key_parts= key_info->key_parts;
  uint key_tot_len[2];
  uint tot_len;
  uint i, j;

  DBUG_ENTER("set_bounds");
  DBUG_PRINT("info", ("key_parts=%d", key_parts));

  for (j= 0; j <= 1; j++)
  {
    const key_range *key= keys[j];
    if (key != NULL)
    {
      // for key->flag see ha_rkey_function
      DBUG_PRINT("info", ("key %d length=%d flag=%d",
                          j, key->length, key->flag));
      key_tot_len[j]= key->length;
    }
    else
    {
      DBUG_PRINT("info", ("key %d not present", j));
      key_tot_len[j]= 0;
    }
  }
  tot_len= 0;

  for (i= 0; i < key_parts; i++)
  {
    KEY_PART_INFO *key_part= &key_info->key_part[i];
    Field *field= key_part->field;
#ifndef DBUG_OFF
    uint part_len= key_part->length;
#endif
    uint part_store_len= key_part->store_length;
    // Info about each key part
    struct part_st {
      bool part_last;
      const key_range *key;
      const byte *part_ptr;
      bool part_null;
      int bound_type;
      const char* bound_ptr;
    };
    struct part_st part[2];

    for (j= 0; j <= 1; j++)
    {
      struct part_st &p= part[j];
      p.key= NULL;
      p.bound_type= -1;
      if (tot_len < key_tot_len[j])
      {
        p.part_last= (tot_len + part_store_len >= key_tot_len[j]);
        p.key= keys[j];
        p.part_ptr= &p.key->key[tot_len];
        p.part_null= key_part->null_bit && *p.part_ptr;
        p.bound_ptr= (const char *)
          p.part_null ? 0 : key_part->null_bit ? p.part_ptr + 1 : p.part_ptr;

        if (j == 0)
        {
          switch (p.key->flag)
          {
            case HA_READ_KEY_EXACT:
              if (! rir)
                p.bound_type= NdbIndexScanOperation::BoundEQ;
              else // differs for records_in_range
                p.bound_type= NdbIndexScanOperation::BoundLE;
              break;
            // ascending
            case HA_READ_KEY_OR_NEXT:
              p.bound_type= NdbIndexScanOperation::BoundLE;
              break;
            case HA_READ_AFTER_KEY:
              if (! p.part_last)
                p.bound_type= NdbIndexScanOperation::BoundLE;
              else
                p.bound_type= NdbIndexScanOperation::BoundLT;
              break;
            // descending
            case HA_READ_PREFIX_LAST:           // weird
              p.bound_type= NdbIndexScanOperation::BoundEQ;
              break;
            case HA_READ_PREFIX_LAST_OR_PREV:   // weird
              p.bound_type= NdbIndexScanOperation::BoundGE;
              break;
            case HA_READ_BEFORE_KEY:
              if (! p.part_last)
                p.bound_type= NdbIndexScanOperation::BoundGE;
              else
                p.bound_type= NdbIndexScanOperation::BoundGT;
              break;
            default:
              break;
          }
        }
        if (j == 1) {
          switch (p.key->flag)
          {
            // ascending
            case HA_READ_BEFORE_KEY:
              if (! p.part_last)
                p.bound_type= NdbIndexScanOperation::BoundGE;
              else
                p.bound_type= NdbIndexScanOperation::BoundGT;
              break;
            case HA_READ_AFTER_KEY:     // weird
              p.bound_type= NdbIndexScanOperation::BoundGE;
              break;
            default:
              break;
            // descending strangely sets no end key
          }
        }

        if (p.bound_type == -1)
        {
          DBUG_PRINT("error", ("key %d unknown flag %d", j, p.key->flag));
          DBUG_ASSERT(FALSE);
          // Stop setting bounds but continue with what we have
          DBUG_RETURN(op->end_of_bound(range_no));
        }
      }
    }

    // Seen with e.g. b = 1 and c > 1
    if (part[0].bound_type == NdbIndexScanOperation::BoundLE &&
        part[1].bound_type == NdbIndexScanOperation::BoundGE &&
        memcmp(part[0].part_ptr, part[1].part_ptr, part_store_len) == 0)
    {
      DBUG_PRINT("info", ("replace LE/GE pair by EQ"));
      part[0].bound_type= NdbIndexScanOperation::BoundEQ;
      part[1].bound_type= -1;
    }
    // Not seen but was in previous version
    if (part[0].bound_type == NdbIndexScanOperation::BoundEQ &&
        part[1].bound_type == NdbIndexScanOperation::BoundGE &&
        memcmp(part[0].part_ptr, part[1].part_ptr, part_store_len) == 0)
    {
      DBUG_PRINT("info", ("remove GE from EQ/GE pair"));
      part[1].bound_type= -1;
    }

    for (j= 0; j <= 1; j++)
    {
      struct part_st &p= part[j];
      // Set bound if not done with this key
      if (p.key != NULL)
      {
        DBUG_PRINT("info", ("key %d:%d  offset: %d  length: %d  last: %d  bound: %d",
                            j, i, tot_len, part_len, p.part_last, p.bound_type));
        DBUG_DUMP("info", (const char*)p.part_ptr, part_store_len);

        // Set bound if not cancelled via type -1
        if (p.bound_type != -1)
        {
          const char* ptr= p.bound_ptr;
          char buf[256];
          shrink_varchar(field, ptr, buf);
          if (op->setBound(i, p.bound_type, ptr))
            ERR_RETURN(op->getNdbError());
        }
      }
    }

    tot_len+= part_store_len;
  }
  DBUG_RETURN(op->end_of_bound(range_no));
}

/*
  Start ordered index scan in NDB
*/

int ha_ndbcluster::ordered_index_scan(const key_range *start_key,
                                      const key_range *end_key,
                                      bool sorted, bool descending,
                                      byte* buf, part_id_range *part_spec)
{  
  int res;
  bool restart;
  NdbTransaction *trans= m_active_trans;
  NdbIndexScanOperation *op;

  DBUG_ENTER("ha_ndbcluster::ordered_index_scan");
  DBUG_PRINT("enter", ("index: %u, sorted: %d, descending: %d",
             active_index, sorted, descending));  
  DBUG_PRINT("enter", ("Starting new ordered scan on %s", m_tabname));
  m_write_op= FALSE;

  // Check that sorted seems to be initialised
  DBUG_ASSERT(sorted == 0 || sorted == 1);
  
  if (m_active_cursor == 0)
  {
    restart= FALSE;
    NdbOperation::LockMode lm=
      (NdbOperation::LockMode)get_ndb_lock_type(m_lock.type);
   bool need_pk = (lm == NdbOperation::LM_Read);
    if (!(op= trans->getNdbIndexScanOperation(m_index[active_index].index, 
                                              m_table)) ||
        op->readTuples(lm, 0, parallelism, sorted, descending, FALSE, need_pk))
      ERR_RETURN(trans->getNdbError());
    if (m_use_partition_function && part_spec != NULL &&
        part_spec->start_part == part_spec->end_part)
      op->setPartitionId(part_spec->start_part);
    m_active_cursor= op;
  } else {
    restart= TRUE;
    op= (NdbIndexScanOperation*)m_active_cursor;
    
    if (m_use_partition_function && part_spec != NULL &&
        part_spec->start_part == part_spec->end_part)
      op->setPartitionId(part_spec->start_part);
    DBUG_ASSERT(op->getSorted() == sorted);
    DBUG_ASSERT(op->getLockMode() == 
                (NdbOperation::LockMode)get_ndb_lock_type(m_lock.type));
    if (op->reset_bounds(m_force_send))
      DBUG_RETURN(ndb_err(m_active_trans));
  }
  
  {
    const key_range *keys[2]= { start_key, end_key };
    res= set_bounds(op, active_index, FALSE, keys);
    if (res)
      DBUG_RETURN(res);
  }

  if (!restart)
  {
    if (generate_scan_filter(m_cond_stack, op))
      DBUG_RETURN(ndb_err(trans));

    if ((res= define_read_attrs(buf, op)))
    {
      DBUG_RETURN(res);
    }
    
    // If table has user defined partitioning
    // and no primary key, we need to read the partition id
    // to support ORDER BY queries
    if (m_use_partition_function &&
        (table_share->primary_key == MAX_KEY) && 
        (get_ndb_partition_id(op)))
      ERR_RETURN(trans->getNdbError());
  }

  if (execute_no_commit(this,trans,FALSE) != 0)
    DBUG_RETURN(ndb_err(trans));
  
  DBUG_RETURN(next_result(buf));
}

static
int
guess_scan_flags(NdbOperation::LockMode lm, 
		 const NDBTAB* tab, const MY_BITMAP* readset)
{
  int flags= 0;
  flags|= (lm == NdbOperation::LM_Read) ? NdbScanOperation::SF_KeyInfo : 0;
  if (tab->checkColumns(0, 0) & 2)
  {
    int ret = tab->checkColumns(readset->bitmap, no_bytes_in_map(readset));
    
    if (ret & 2)
    { // If disk columns...use disk scan
      flags |= NdbScanOperation::SF_DiskScan;
    }
    else if ((ret & 4) == 0 && (lm == NdbOperation::LM_Exclusive))
    {
      // If no mem column is set and exclusive...guess disk scan
      flags |= NdbScanOperation::SF_DiskScan;
    }
  }
  return flags;
}


/*
  Unique index scan in NDB (full table scan with scan filter)
 */

int ha_ndbcluster::unique_index_scan(const KEY* key_info, 
				     const byte *key, 
				     uint key_len,
				     byte *buf)
{
  int res;
  NdbScanOperation *op;
  NdbTransaction *trans= m_active_trans;
  part_id_range part_spec;

  DBUG_ENTER("unique_index_scan");  
  DBUG_PRINT("enter", ("Starting new scan on %s", m_tabname));

  NdbOperation::LockMode lm=
    (NdbOperation::LockMode)get_ndb_lock_type(m_lock.type);
  int flags= guess_scan_flags(lm, m_table, table->read_set);
  if (!(op=trans->getNdbScanOperation((const NDBTAB *) m_table)) ||
      op->readTuples(lm, flags, parallelism))
    ERR_RETURN(trans->getNdbError());
  m_active_cursor= op;

  if (m_use_partition_function)
  {
    part_spec.start_part= 0;
    part_spec.end_part= m_part_info->get_tot_partitions() - 1;
    prune_partition_set(table, &part_spec);
    DBUG_PRINT("info", ("part_spec.start_part = %u, part_spec.end_part = %u",
                        part_spec.start_part, part_spec.end_part));
    /*
      If partition pruning has found no partition in set
      we can return HA_ERR_END_OF_FILE
      If partition pruning has found exactly one partition in set
      we can optimize scan to run towards that partition only.
    */
    if (part_spec.start_part > part_spec.end_part)
    {
      DBUG_RETURN(HA_ERR_END_OF_FILE);
    }
    else if (part_spec.start_part == part_spec.end_part)
    {
      /*
        Only one partition is required to scan, if sorted is required we
        don't need it any more since output from one ordered partitioned
        index is always sorted.
      */
      m_active_cursor->setPartitionId(part_spec.start_part);
    }
    // If table has user defined partitioning
    // and no primary key, we need to read the partition id
    // to support ORDER BY queries
    if ((table_share->primary_key == MAX_KEY) && 
        (get_ndb_partition_id(op)))
      ERR_RETURN(trans->getNdbError());
  }

  if (generate_scan_filter_from_key(op, key_info, key, key_len, buf))
    DBUG_RETURN(ndb_err(trans));
  if ((res= define_read_attrs(buf, op)))
    DBUG_RETURN(res);

  if (execute_no_commit(this,trans,FALSE) != 0)
    DBUG_RETURN(ndb_err(trans));
  DBUG_PRINT("exit", ("Scan started successfully"));
  DBUG_RETURN(next_result(buf));
}


/*
  Start full table scan in NDB
 */

int ha_ndbcluster::full_table_scan(byte *buf)
{
  int res;
  NdbScanOperation *op;
  NdbTransaction *trans= m_active_trans;
  part_id_range part_spec;

  DBUG_ENTER("full_table_scan");  
  DBUG_PRINT("enter", ("Starting new scan on %s", m_tabname));
  m_write_op= FALSE;

  NdbOperation::LockMode lm=
    (NdbOperation::LockMode)get_ndb_lock_type(m_lock.type);
  int flags= guess_scan_flags(lm, m_table, table->read_set);
  if (!(op=trans->getNdbScanOperation(m_table)) ||
      op->readTuples(lm, flags, parallelism))
    ERR_RETURN(trans->getNdbError());
  m_active_cursor= op;

  if (m_use_partition_function)
  {
    part_spec.start_part= 0;
    part_spec.end_part= m_part_info->get_tot_partitions() - 1;
    prune_partition_set(table, &part_spec);
    DBUG_PRINT("info", ("part_spec.start_part: %u  part_spec.end_part: %u",
                        part_spec.start_part, part_spec.end_part));
    /*
      If partition pruning has found no partition in set
      we can return HA_ERR_END_OF_FILE
      If partition pruning has found exactly one partition in set
      we can optimize scan to run towards that partition only.
    */
    if (part_spec.start_part > part_spec.end_part)
    {
      DBUG_RETURN(HA_ERR_END_OF_FILE);
    }
    else if (part_spec.start_part == part_spec.end_part)
    {
      /*
        Only one partition is required to scan, if sorted is required we
        don't need it any more since output from one ordered partitioned
        index is always sorted.
      */
      m_active_cursor->setPartitionId(part_spec.start_part);
    }
    // If table has user defined partitioning
    // and no primary key, we need to read the partition id
    // to support ORDER BY queries
    if ((table_share->primary_key == MAX_KEY) && 
        (get_ndb_partition_id(op)))
      ERR_RETURN(trans->getNdbError());
  }

  if (generate_scan_filter(m_cond_stack, op))
    DBUG_RETURN(ndb_err(trans));
  if ((res= define_read_attrs(buf, op)))
    DBUG_RETURN(res);

  if (execute_no_commit(this,trans,FALSE) != 0)
    DBUG_RETURN(ndb_err(trans));
  DBUG_PRINT("exit", ("Scan started successfully"));
  DBUG_RETURN(next_result(buf));
}

/*
  Insert one record into NDB
*/
int ha_ndbcluster::write_row(byte *record)
{
  bool has_auto_increment;
  uint i;
  NdbTransaction *trans= m_active_trans;
  NdbOperation *op;
  int res;
  THD *thd= table->in_use;
<<<<<<< HEAD
  longlong func_value= 0;
  DBUG_ENTER("ha_ndbcluster::write_row");
=======
  DBUG_ENTER("write_row");
>>>>>>> 98e57576

  m_write_op= TRUE;
  has_auto_increment= (table->next_number_field && record == table->record[0]);
  if (table_share->primary_key != MAX_KEY)
  {
    /*
     * Increase any auto_incremented primary key
     */
    if (has_auto_increment) 
    {
      int error;

      m_skip_auto_increment= FALSE;
      if ((error= update_auto_increment()))
        DBUG_RETURN(error);
      m_skip_auto_increment= (insert_id_for_cur_row == 0);
    }
  }

  /*
   * If IGNORE the ignore constraint violations on primary and unique keys
   */
  if (!m_use_write && m_ignore_dup_key)
  {
    /*
      compare if expression with that in start_bulk_insert()
      start_bulk_insert will set parameters to ensure that each
      write_row is committed individually
    */
    int peek_res= peek_indexed_rows(record, TRUE);
    
    if (!peek_res) 
    {
      DBUG_RETURN(HA_ERR_FOUND_DUPP_KEY);
    }
    if (peek_res != HA_ERR_KEY_NOT_FOUND)
      DBUG_RETURN(peek_res);
  }

  statistic_increment(thd->status_var.ha_write_count, &LOCK_status);
  if (table->timestamp_field_type & TIMESTAMP_AUTO_SET_ON_INSERT)
    table->timestamp_field->set_time();

  if (!(op= trans->getNdbOperation(m_table)))
    ERR_RETURN(trans->getNdbError());

  res= (m_use_write) ? op->writeTuple() :op->insertTuple(); 
  if (res != 0)
    ERR_RETURN(trans->getNdbError());  
 
  if (m_use_partition_function)
  {
    uint32 part_id;
    int error;
    my_bitmap_map *old_map= dbug_tmp_use_all_columns(table, table->read_set);
    error= m_part_info->get_partition_id(m_part_info, &part_id, &func_value);
    dbug_tmp_restore_column_map(table->read_set, old_map);
    if (error)
    {
      m_part_info->err_value= func_value;
      DBUG_RETURN(error);
    }
    op->setPartitionId(part_id);
  }

  if (table_share->primary_key == MAX_KEY) 
  {
    // Table has hidden primary key
    Ndb *ndb= get_ndb();
    int ret;
    Uint64 auto_value;
    uint retries= NDB_AUTO_INCREMENT_RETRIES;
    do {
      Ndb_tuple_id_range_guard g(m_share);
      ret= ndb->getAutoIncrementValue(m_table, g.range, auto_value, 1);
    } while (ret == -1 && 
             --retries &&
             ndb->getNdbError().status == NdbError::TemporaryError);
    if (ret == -1)
      ERR_RETURN(ndb->getNdbError());
    if (set_hidden_key(op, table_share->fields, (const byte*)&auto_value))
      ERR_RETURN(op->getNdbError());
  } 
  else 
  {
<<<<<<< HEAD
    int error;
    if ((error= set_primary_key_from_record(op, record)))
      DBUG_RETURN(error);
=======
    if ((res= set_primary_key_from_record(op, record)))
      return res;  
>>>>>>> 98e57576
  }

  // Set non-key attribute(s)
  bool set_blob_value= FALSE;
  my_bitmap_map *old_map= dbug_tmp_use_all_columns(table, table->read_set);
  for (i= 0; i < table_share->fields; i++) 
  {
    Field *field= table->field[i];
    if (!(field->flags & PRI_KEY_FLAG) &&
	(bitmap_is_set(table->write_set, i) || !m_use_write) &&
        set_ndb_value(op, field, i, record-table->record[0], &set_blob_value))
    {
      m_skip_auto_increment= TRUE;
      dbug_tmp_restore_column_map(table->read_set, old_map);
      ERR_RETURN(op->getNdbError());
    }
  }
  dbug_tmp_restore_column_map(table->read_set, old_map);

  if (m_use_partition_function)
  {
    /*
      We need to set the value of the partition function value in
      NDB since the NDB kernel doesn't have easy access to the function
      to calculate the value.
    */
    if (func_value >= INT_MAX32)
      func_value= INT_MAX32;
    uint32 part_func_value= (uint32)func_value;
    uint no_fields= table_share->fields;
    if (table_share->primary_key == MAX_KEY)
      no_fields++;
    op->setValue(no_fields, part_func_value);
  }

  m_rows_changed++;

  /*
    Execute write operation
    NOTE When doing inserts with many values in 
    each INSERT statement it should not be necessary
    to NoCommit the transaction between each row.
    Find out how this is detected!
  */
  m_rows_inserted++;
  no_uncommitted_rows_update(1);
  m_bulk_insert_not_flushed= TRUE;
  if ((m_rows_to_insert == (ha_rows) 1) || 
      ((m_rows_inserted % m_bulk_insert_rows) == 0) ||
      m_primary_key_update ||
      set_blob_value)
  {
    // Send rows to NDB
    DBUG_PRINT("info", ("Sending inserts to NDB, "\
                        "rows_inserted: %d  bulk_insert_rows: %d", 
                        (int)m_rows_inserted, (int)m_bulk_insert_rows));

    m_bulk_insert_not_flushed= FALSE;
    if (m_transaction_on)
    {
      if (execute_no_commit(this,trans,FALSE) != 0)
      {
        m_skip_auto_increment= TRUE;
        no_uncommitted_rows_execute_failure();
        DBUG_RETURN(ndb_err(trans));
      }
    }
    else
    {
      if (execute_commit(this,trans) != 0)
      {
        m_skip_auto_increment= TRUE;
        no_uncommitted_rows_execute_failure();
        DBUG_RETURN(ndb_err(trans));
      }
      if (trans->restart() != 0)
      {
        DBUG_ASSERT(0);
        DBUG_RETURN(-1);
      }
    }
  }
  if ((has_auto_increment) && (m_skip_auto_increment))
  {
    Ndb *ndb= get_ndb();
    Uint64 next_val= (Uint64) table->next_number_field->val_int() + 1;
#ifndef DBUG_OFF
    char buff[22];
    DBUG_PRINT("info", 
               ("Trying to set next auto increment value to %s",
                llstr(next_val, buff)));
#endif
<<<<<<< HEAD
    Ndb_tuple_id_range_guard g(m_share);
    if (ndb->setAutoIncrementValue(m_table, g.range, next_val, TRUE)
=======
    if (ndb->setAutoIncrementValue((const NDBTAB *) m_table, next_val, TRUE)
>>>>>>> 98e57576
        == -1)
      ERR_RETURN(ndb->getNdbError());
  }
  m_skip_auto_increment= TRUE;

  DBUG_PRINT("exit",("ok"));
  DBUG_RETURN(0);
}


/* Compare if a key in a row has changed */

int ha_ndbcluster::key_cmp(uint keynr, const byte * old_row,
                           const byte * new_row)
{
  KEY_PART_INFO *key_part=table->key_info[keynr].key_part;
  KEY_PART_INFO *end=key_part+table->key_info[keynr].key_parts;

  for (; key_part != end ; key_part++)
  {
    if (key_part->null_bit)
    {
      if ((old_row[key_part->null_offset] & key_part->null_bit) !=
          (new_row[key_part->null_offset] & key_part->null_bit))
        return 1;
    }
    if (key_part->key_part_flag & (HA_BLOB_PART | HA_VAR_LENGTH_PART))
    {

      if (key_part->field->cmp_binary((char*) (old_row + key_part->offset),
                                      (char*) (new_row + key_part->offset),
                                      (ulong) key_part->length))
        return 1;
    }
    else
    {
      if (memcmp(old_row+key_part->offset, new_row+key_part->offset,
                 key_part->length))
        return 1;
    }
  }
  return 0;
}

/*
  Update one record in NDB using primary key
*/

int ha_ndbcluster::update_row(const byte *old_data, byte *new_data)
{
  THD *thd= table->in_use;
  NdbTransaction *trans= m_active_trans;
  NdbScanOperation* cursor= m_active_cursor;
  NdbOperation *op;
  uint i;
  uint32 old_part_id= 0, new_part_id= 0;
  int error;
  longlong func_value;
  bool pk_update= (table_share->primary_key != MAX_KEY &&
		   key_cmp(table_share->primary_key, old_data, new_data));
  DBUG_ENTER("update_row");
  m_write_op= TRUE;
  
  /*
   * If IGNORE the ignore constraint violations on primary and unique keys,
   * but check that it is not part of INSERT ... ON DUPLICATE KEY UPDATE
   */
  if (m_ignore_dup_key && thd->lex->sql_command == SQLCOM_UPDATE)
  {
    int peek_res= peek_indexed_rows(new_data, pk_update);
    
    if (!peek_res) 
    {
      DBUG_RETURN(HA_ERR_FOUND_DUPP_KEY);
    }
    if (peek_res != HA_ERR_KEY_NOT_FOUND)
      DBUG_RETURN(peek_res);
  }

  statistic_increment(thd->status_var.ha_update_count, &LOCK_status);
  if (table->timestamp_field_type & TIMESTAMP_AUTO_SET_ON_UPDATE)
  {
    table->timestamp_field->set_time();
    bitmap_set_bit(table->write_set, table->timestamp_field->field_index);
  }

  if (m_use_partition_function &&
      (error= get_parts_for_update(old_data, new_data, table->record[0],
                                   m_part_info, &old_part_id, &new_part_id,
                                   &func_value)))
  {
    m_part_info->err_value= func_value;
    DBUG_RETURN(error);
  }

  /*
   * Check for update of primary key or partition change
   * for special handling
   */  
  if (pk_update || old_part_id != new_part_id)
  {
    int read_res, insert_res, delete_res, undo_res;

    DBUG_PRINT("info", ("primary key update or partition change, "
                        "doing read+delete+insert"));
    // Get all old fields, since we optimize away fields not in query
    read_res= complemented_read(old_data, new_data, old_part_id);
    if (read_res)
    {
      DBUG_PRINT("info", ("read failed"));
      DBUG_RETURN(read_res);
    }
    // Delete old row
    m_primary_key_update= TRUE;
    delete_res= delete_row(old_data);
    m_primary_key_update= FALSE;
    if (delete_res)
    {
      DBUG_PRINT("info", ("delete failed"));
      DBUG_RETURN(delete_res);
    }     
    // Insert new row
    DBUG_PRINT("info", ("delete succeded"));
    m_primary_key_update= TRUE;
    insert_res= write_row(new_data);
    m_primary_key_update= FALSE;
    if (insert_res)
    {
      DBUG_PRINT("info", ("insert failed"));
      if (trans->commitStatus() == NdbConnection::Started)
      {
        // Undo delete_row(old_data)
        m_primary_key_update= TRUE;
        undo_res= write_row((byte *)old_data);
        if (undo_res)
          push_warning(current_thd, 
                       MYSQL_ERROR::WARN_LEVEL_WARN, 
                       undo_res, 
                       "NDB failed undoing delete at primary key update");
        m_primary_key_update= FALSE;
      }
      DBUG_RETURN(insert_res);
    }
    DBUG_PRINT("info", ("delete+insert succeeded"));
    DBUG_RETURN(0);
  }

  if (cursor)
  {
    /*
      We are scanning records and want to update the record
      that was just found, call updateTuple on the cursor 
      to take over the lock to a new update operation
      And thus setting the primary key of the record from 
      the active record in cursor
    */
    DBUG_PRINT("info", ("Calling updateTuple on cursor"));
    if (!(op= cursor->updateCurrentTuple()))
      ERR_RETURN(trans->getNdbError());
    m_lock_tuple= FALSE;
    m_ops_pending++;
    if (uses_blob_value())
      m_blobs_pending= TRUE;
    if (m_use_partition_function)
      cursor->setPartitionId(new_part_id);
  }
  else
  {  
    if (!(op= trans->getNdbOperation(m_table)) ||
        op->updateTuple() != 0)
      ERR_RETURN(trans->getNdbError());  
    
    if (m_use_partition_function)
      op->setPartitionId(new_part_id);
    if (table_share->primary_key == MAX_KEY) 
    {
      // This table has no primary key, use "hidden" primary key
      DBUG_PRINT("info", ("Using hidden key"));
      
      // Require that the PK for this record has previously been 
      // read into m_ref
      DBUG_DUMP("key", m_ref, NDB_HIDDEN_PRIMARY_KEY_LENGTH);
      
      if (set_hidden_key(op, table->s->fields, m_ref))
        ERR_RETURN(op->getNdbError());
    } 
    else 
    {
      int res;
      if ((res= set_primary_key_from_record(op, old_data)))
        DBUG_RETURN(res);
    }
  }

  m_rows_changed++;

  // Set non-key attribute(s)
  my_bitmap_map *old_map= dbug_tmp_use_all_columns(table, table->read_set);
  for (i= 0; i < table_share->fields; i++) 
  {
    Field *field= table->field[i];
    if (bitmap_is_set(table->write_set, i) &&
        (!(field->flags & PRI_KEY_FLAG)) &&
        set_ndb_value(op, field, i, new_data - table->record[0]))
    {
      dbug_tmp_restore_column_map(table->read_set, old_map);
      ERR_RETURN(op->getNdbError());
    }
  }
  dbug_tmp_restore_column_map(table->read_set, old_map);

  if (m_use_partition_function)
  {
    if (func_value >= INT_MAX32)
      func_value= INT_MAX32;
    uint32 part_func_value= (uint32)func_value;
    uint no_fields= table_share->fields;
    if (table_share->primary_key == MAX_KEY)
      no_fields++;
    op->setValue(no_fields, part_func_value);
  }
  // Execute update operation
  if (!cursor && execute_no_commit(this,trans,FALSE) != 0) {
    no_uncommitted_rows_execute_failure();
    DBUG_RETURN(ndb_err(trans));
  }
  
  DBUG_RETURN(0);
}


/*
  Delete one record from NDB, using primary key 
*/

int ha_ndbcluster::delete_row(const byte *record)
{
  THD *thd= table->in_use;
  NdbTransaction *trans= m_active_trans;
  NdbScanOperation* cursor= m_active_cursor;
  NdbOperation *op;
  uint32 part_id;
  int error;
  DBUG_ENTER("delete_row");
  m_write_op= TRUE;

  statistic_increment(thd->status_var.ha_delete_count,&LOCK_status);
  m_rows_changed++;

  if (m_use_partition_function &&
      (error= get_part_for_delete(record, table->record[0], m_part_info,
                                  &part_id)))
  {
    DBUG_RETURN(error);
  }

  if (cursor)
  {
    /*
      We are scanning records and want to delete the record
      that was just found, call deleteTuple on the cursor 
      to take over the lock to a new delete operation
      And thus setting the primary key of the record from 
      the active record in cursor
    */
    DBUG_PRINT("info", ("Calling deleteTuple on cursor"));
    if (cursor->deleteCurrentTuple() != 0)
      ERR_RETURN(trans->getNdbError());     
    m_lock_tuple= FALSE;
    m_ops_pending++;

    if (m_use_partition_function)
      cursor->setPartitionId(part_id);

    no_uncommitted_rows_update(-1);

    if (!m_primary_key_update)
      // If deleting from cursor, NoCommit will be handled in next_result
      DBUG_RETURN(0);
  }
  else
  {
    
    if (!(op=trans->getNdbOperation(m_table)) || 
        op->deleteTuple() != 0)
      ERR_RETURN(trans->getNdbError());
    
    if (m_use_partition_function)
      op->setPartitionId(part_id);

    no_uncommitted_rows_update(-1);
    
    if (table_share->primary_key == MAX_KEY) 
    {
      // This table has no primary key, use "hidden" primary key
      DBUG_PRINT("info", ("Using hidden key"));
      
      if (set_hidden_key(op, table->s->fields, m_ref))
        ERR_RETURN(op->getNdbError());
    } 
    else 
    {
      if ((error= set_primary_key_from_record(op, record)))
        DBUG_RETURN(error);
    }
  }

  // Execute delete operation
  if (execute_no_commit(this,trans,FALSE) != 0) {
    no_uncommitted_rows_execute_failure();
    DBUG_RETURN(ndb_err(trans));
  }
  DBUG_RETURN(0);
}
  
/*
  Unpack a record read from NDB 

  SYNOPSIS
    unpack_record()
    buf                 Buffer to store read row

  NOTE
    The data for each row is read directly into the
    destination buffer. This function is primarily 
    called in order to check if any fields should be 
    set to null.
*/

void ndb_unpack_record(TABLE *table, NdbValue *value,
                       MY_BITMAP *defined, byte *buf)
{
  Field **p_field= table->field, *field= *p_field;
  my_ptrdiff_t row_offset= (my_ptrdiff_t) (buf - table->record[0]);
  my_bitmap_map *old_map= dbug_tmp_use_all_columns(table, table->write_set);
  DBUG_ENTER("ndb_unpack_record");

  // Set null flag(s)
  bzero(buf, table->s->null_bytes);
  for ( ; field;
       p_field++, value++, field= *p_field)
  {
    if ((*value).ptr)
    {
      if (!(field->flags & BLOB_FLAG))
      {
        int is_null= (*value).rec->isNULL();
        if (is_null)
        {
          if (is_null > 0)
          {
            DBUG_PRINT("info",("[%u] NULL",
                               (*value).rec->getColumn()->getColumnNo()));
            field->set_null(row_offset);
          }
          else
          {
            DBUG_PRINT("info",("[%u] UNDEFINED",
                               (*value).rec->getColumn()->getColumnNo()));
            bitmap_clear_bit(defined,
                             (*value).rec->getColumn()->getColumnNo());
          }
        }
        else if (field->type() == MYSQL_TYPE_BIT)
        {
          Field_bit *field_bit= static_cast<Field_bit*>(field);

          /*
            Move internal field pointer to point to 'buf'.  Calling
            the correct member function directly since we know the
            type of the object.
           */
          field_bit->Field_bit::move_field_offset(row_offset);
          if (field->pack_length() < 5)
          {
            DBUG_PRINT("info", ("bit field H'%.8X", 
                                (*value).rec->u_32_value()));
            field_bit->Field_bit::store((longlong) (*value).rec->u_32_value(),
                                        FALSE);
          }
          else
          {
            DBUG_PRINT("info", ("bit field H'%.8X%.8X",
                                *(Uint32*) (*value).rec->aRef(),
                                *((Uint32*) (*value).rec->aRef()+1)));
            field_bit->Field_bit::store((longlong) (*value).rec->u_64_value(), 
                                        TRUE);
          }
          /*
            Move back internal field pointer to point to original
            value (usually record[0]).
           */
          field_bit->Field_bit::move_field_offset(-row_offset);
          DBUG_PRINT("info",("[%u] SET",
                             (*value).rec->getColumn()->getColumnNo()));
          DBUG_DUMP("info", (const char*) field->ptr, field->pack_length());
        }
        else
        {
          DBUG_PRINT("info",("[%u] SET",
                             (*value).rec->getColumn()->getColumnNo()));
          DBUG_DUMP("info", (const char*) field->ptr, field->pack_length());
        }
      }
      else
      {
        NdbBlob *ndb_blob= (*value).blob;
        uint col_no = ndb_blob->getColumn()->getColumnNo();
        int isNull;
        ndb_blob->getDefined(isNull);
        if (isNull == 1)
        {
          DBUG_PRINT("info",("[%u] NULL", col_no));
          field->set_null(row_offset);
        }
        else if (isNull == -1)
        {
          DBUG_PRINT("info",("[%u] UNDEFINED", col_no));
          bitmap_clear_bit(defined, col_no);
        }
        else
        {
#ifndef DBUG_OFF
          // pointer vas set in get_ndb_blobs_value
          Field_blob *field_blob= (Field_blob*)field;
          char* ptr;
          field_blob->get_ptr(&ptr, row_offset);
          uint32 len= field_blob->get_length(row_offset);
          DBUG_PRINT("info",("[%u] SET ptr: 0x%lx  len: %u",
                             col_no, (long) ptr, len));
#endif
        }
      }
    }
  }
  dbug_tmp_restore_column_map(table->write_set, old_map);
  DBUG_VOID_RETURN;
}

void ha_ndbcluster::unpack_record(byte *buf)
{
  ndb_unpack_record(table, m_value, 0, buf);
#ifndef DBUG_OFF
  // Read and print all values that was fetched
  if (table_share->primary_key == MAX_KEY)
  {
    // Table with hidden primary key
    int hidden_no= table_share->fields;
    const NDBTAB *tab= m_table;
    char buff[22];
    const NDBCOL *hidden_col= tab->getColumn(hidden_no);
    const NdbRecAttr* rec= m_value[hidden_no].rec;
    DBUG_ASSERT(rec);
    DBUG_PRINT("hidden", ("%d: %s \"%s\"", hidden_no,
			  hidden_col->getName(),
                          llstr(rec->u_64_value(), buff)));
  }
  //DBUG_EXECUTE("value", print_results(););
#endif
}

/*
  Utility function to print/dump the fetched field
  to avoid unnecessary work, wrap in DBUG_EXECUTE as in:

    DBUG_EXECUTE("value", print_results(););
 */

void ha_ndbcluster::print_results()
{
  DBUG_ENTER("print_results");

#ifndef DBUG_OFF
<<<<<<< HEAD
=======
  if (!_db_on_)
    DBUG_VOID_RETURN;
>>>>>>> 98e57576

  char buf_type[MAX_FIELD_WIDTH], buf_val[MAX_FIELD_WIDTH];
  String type(buf_type, sizeof(buf_type), &my_charset_bin);
  String val(buf_val, sizeof(buf_val), &my_charset_bin);
  for (uint f= 0; f < table_share->fields; f++)
  {
    /* Use DBUG_PRINT since DBUG_FILE cannot be filtered out */
    char buf[2000];
    Field *field;
    void* ptr;
    NdbValue value;

    buf[0]= 0;
    field= table->field[f];
    if (!(value= m_value[f]).ptr)
    {
      strmov(buf, "not read");
      goto print_value;
    }

    ptr= field->ptr;

    if (! (field->flags & BLOB_FLAG))
    {
      if (value.rec->isNULL())
      {
        strmov(buf, "NULL");
        goto print_value;
      }
      type.length(0);
      val.length(0);
      field->sql_type(type);
      field->val_str(&val);
      my_snprintf(buf, sizeof(buf), "%s %s", type.c_ptr(), val.c_ptr());
    }
    else
    {
      NdbBlob *ndb_blob= value.blob;
      bool isNull= TRUE;
      ndb_blob->getNull(isNull);
      if (isNull)
        strmov(buf, "NULL");
    }

print_value:
    DBUG_PRINT("value", ("%u,%s: %s", f, field->field_name, buf));
  }
#endif
  DBUG_VOID_RETURN;
}


int ha_ndbcluster::index_init(uint index, bool sorted)
{
  DBUG_ENTER("ha_ndbcluster::index_init");
  DBUG_PRINT("enter", ("index: %u  sorted: %d", index, sorted));
  active_index= index;
  m_sorted= sorted;
  /*
    Locks are are explicitly released in scan
    unless m_lock.type == TL_READ_HIGH_PRIORITY
    and no sub-sequent call to unlock_row()
  */
  m_lock_tuple= FALSE;
  DBUG_RETURN(0);
}


int ha_ndbcluster::index_end()
{
  DBUG_ENTER("ha_ndbcluster::index_end");
  DBUG_RETURN(close_scan());
}

/**
 * Check if key contains null
 */
static
int
check_null_in_key(const KEY* key_info, const byte *key, uint key_len)
{
  KEY_PART_INFO *curr_part, *end_part;
  const byte* end_ptr= key + key_len;
  curr_part= key_info->key_part;
  end_part= curr_part + key_info->key_parts;

  for (; curr_part != end_part && key < end_ptr; curr_part++)
  {
    if (curr_part->null_bit && *key)
      return 1;

    key += curr_part->store_length;
  }
  return 0;
}

int ha_ndbcluster::index_read(byte *buf,
                              const byte *key, uint key_len, 
                              enum ha_rkey_function find_flag)
{
  key_range start_key;
  bool descending= FALSE;
  DBUG_ENTER("ha_ndbcluster::index_read");
  DBUG_PRINT("enter", ("active_index: %u, key_len: %u, find_flag: %d", 
                       active_index, key_len, find_flag));

  start_key.key= key;
  start_key.length= key_len;
  start_key.flag= find_flag;
  descending= FALSE;
  switch (find_flag) {
  case HA_READ_KEY_OR_PREV:
  case HA_READ_BEFORE_KEY:
  case HA_READ_PREFIX_LAST:
  case HA_READ_PREFIX_LAST_OR_PREV:
    descending= TRUE;
    break;
  default:
    break;
  }
  DBUG_RETURN(read_range_first_to_buf(&start_key, 0, descending,
                                      m_sorted, buf));
}


int ha_ndbcluster::index_read_idx(byte *buf, uint index_no, 
                              const byte *key, uint key_len, 
                              enum ha_rkey_function find_flag)
{
  statistic_increment(current_thd->status_var.ha_read_key_count, &LOCK_status);
  DBUG_ENTER("ha_ndbcluster::index_read_idx");
  DBUG_PRINT("enter", ("index_no: %u, key_len: %u", index_no, key_len));  
  close_scan();
  index_init(index_no, 0);  
  DBUG_RETURN(index_read(buf, key, key_len, find_flag));
}


int ha_ndbcluster::index_next(byte *buf)
{
  DBUG_ENTER("ha_ndbcluster::index_next");
  statistic_increment(current_thd->status_var.ha_read_next_count,
                      &LOCK_status);
  DBUG_RETURN(next_result(buf));
}


int ha_ndbcluster::index_prev(byte *buf)
{
  DBUG_ENTER("ha_ndbcluster::index_prev");
  statistic_increment(current_thd->status_var.ha_read_prev_count,
                      &LOCK_status);
  DBUG_RETURN(next_result(buf));
}


int ha_ndbcluster::index_first(byte *buf)
{
  DBUG_ENTER("ha_ndbcluster::index_first");
  statistic_increment(current_thd->status_var.ha_read_first_count,
                      &LOCK_status);
  // Start the ordered index scan and fetch the first row

  // Only HA_READ_ORDER indexes get called by index_first
  DBUG_RETURN(ordered_index_scan(0, 0, TRUE, FALSE, buf, NULL));
}


int ha_ndbcluster::index_last(byte *buf)
{
  DBUG_ENTER("ha_ndbcluster::index_last");
  statistic_increment(current_thd->status_var.ha_read_last_count,&LOCK_status);
  DBUG_RETURN(ordered_index_scan(0, 0, TRUE, TRUE, buf, NULL));
}

int ha_ndbcluster::index_read_last(byte * buf, const byte * key, uint key_len)
{
  DBUG_ENTER("ha_ndbcluster::index_read_last");
  DBUG_RETURN(index_read(buf, key, key_len, HA_READ_PREFIX_LAST));
}

int ha_ndbcluster::read_range_first_to_buf(const key_range *start_key,
                                           const key_range *end_key,
                                           bool desc, bool sorted,
                                           byte* buf)
{
  part_id_range part_spec;
  ndb_index_type type= get_index_type(active_index);
  const KEY* key_info= table->key_info+active_index;
  int error; 
  DBUG_ENTER("ha_ndbcluster::read_range_first_to_buf");
  DBUG_PRINT("info", ("desc: %d, sorted: %d", desc, sorted));

  if (m_use_partition_function)
  {
    get_partition_set(table, buf, active_index, start_key, &part_spec);
    DBUG_PRINT("info", ("part_spec.start_part: %u  part_spec.end_part: %u",
                        part_spec.start_part, part_spec.end_part));
    /*
      If partition pruning has found no partition in set
      we can return HA_ERR_END_OF_FILE
      If partition pruning has found exactly one partition in set
      we can optimize scan to run towards that partition only.
    */
    if (part_spec.start_part > part_spec.end_part)
    {
      DBUG_RETURN(HA_ERR_END_OF_FILE);
    }
    else if (part_spec.start_part == part_spec.end_part)
    {
      /*
        Only one partition is required to scan, if sorted is required we
        don't need it any more since output from one ordered partitioned
        index is always sorted.
      */
      sorted= FALSE;
    }
  }

  m_write_op= FALSE;
  switch (type){
  case PRIMARY_KEY_ORDERED_INDEX:
  case PRIMARY_KEY_INDEX:
    if (start_key && 
        start_key->length == key_info->key_length &&
        start_key->flag == HA_READ_KEY_EXACT)
    {
      if (m_active_cursor && (error= close_scan()))
        DBUG_RETURN(error);
      error= pk_read(start_key->key, start_key->length, buf,
		     part_spec.start_part);
      DBUG_RETURN(error == HA_ERR_KEY_NOT_FOUND ? HA_ERR_END_OF_FILE : error);
    }
    break;
  case UNIQUE_ORDERED_INDEX:
  case UNIQUE_INDEX:
    if (start_key && start_key->length == key_info->key_length &&
        start_key->flag == HA_READ_KEY_EXACT && 
        !check_null_in_key(key_info, start_key->key, start_key->length))
    {
      if (m_active_cursor && (error= close_scan()))
        DBUG_RETURN(error);

      error= unique_index_read(start_key->key, start_key->length, buf);
      DBUG_RETURN(error == HA_ERR_KEY_NOT_FOUND ? HA_ERR_END_OF_FILE : error);
    }
    else if (type == UNIQUE_INDEX)
      DBUG_RETURN(unique_index_scan(key_info, 
				    start_key->key, 
				    start_key->length, 
				    buf));
    break;
  default:
    break;
  }
  // Start the ordered index scan and fetch the first row
  DBUG_RETURN(ordered_index_scan(start_key, end_key, sorted, desc, buf,
                                 &part_spec));
}

int ha_ndbcluster::read_range_first(const key_range *start_key,
                                    const key_range *end_key,
                                    bool eq_r, bool sorted)
{
  byte* buf= table->record[0];
  DBUG_ENTER("ha_ndbcluster::read_range_first");
  DBUG_RETURN(read_range_first_to_buf(start_key, end_key, FALSE,
                                      sorted, buf));
}

int ha_ndbcluster::read_range_next()
{
  DBUG_ENTER("ha_ndbcluster::read_range_next");
  DBUG_RETURN(next_result(table->record[0]));
}


int ha_ndbcluster::rnd_init(bool scan)
{
  NdbScanOperation *cursor= m_active_cursor;
  DBUG_ENTER("rnd_init");
  DBUG_PRINT("enter", ("scan: %d", scan));
  // Check if scan is to be restarted
  if (cursor)
  {
    if (!scan)
      DBUG_RETURN(1);
    if (cursor->restart(m_force_send) != 0)
    {
      DBUG_ASSERT(0);
      DBUG_RETURN(-1);
    }
  }
  index_init(table_share->primary_key, 0);
  DBUG_RETURN(0);
}

int ha_ndbcluster::close_scan()
{
  NdbTransaction *trans= m_active_trans;
  DBUG_ENTER("close_scan");

  m_multi_cursor= 0;
  if (!m_active_cursor && !m_multi_cursor)
    DBUG_RETURN(1);

  NdbScanOperation *cursor= m_active_cursor ? m_active_cursor : m_multi_cursor;
  
  if (m_lock_tuple)
  {
    /*
      Lock level m_lock.type either TL_WRITE_ALLOW_WRITE
      (SELECT FOR UPDATE) or TL_READ_WITH_SHARED_LOCKS (SELECT
      LOCK WITH SHARE MODE) and row was not explictly unlocked 
      with unlock_row() call
    */
      NdbOperation *op;
      // Lock row
      DBUG_PRINT("info", ("Keeping lock on scanned row"));
      
      if (!(op= cursor->lockCurrentTuple()))
      {
	m_lock_tuple= FALSE;
	ERR_RETURN(trans->getNdbError());
      }
      m_ops_pending++;      
  }
  m_lock_tuple= FALSE;
  if (m_ops_pending)
  {
    /*
      Take over any pending transactions to the 
      deleteing/updating transaction before closing the scan    
    */
    DBUG_PRINT("info", ("ops_pending: %ld", (long) m_ops_pending));    
    if (execute_no_commit(this,trans,FALSE) != 0) {
      no_uncommitted_rows_execute_failure();
      DBUG_RETURN(ndb_err(trans));
    }
    m_ops_pending= 0;
  }
  
  cursor->close(m_force_send, TRUE);
  m_active_cursor= m_multi_cursor= NULL;
  DBUG_RETURN(0);
}

int ha_ndbcluster::rnd_end()
{
  DBUG_ENTER("rnd_end");
  DBUG_RETURN(close_scan());
}


int ha_ndbcluster::rnd_next(byte *buf)
{
  DBUG_ENTER("rnd_next");
  statistic_increment(current_thd->status_var.ha_read_rnd_next_count,
                      &LOCK_status);

  if (!m_active_cursor)
    DBUG_RETURN(full_table_scan(buf));
  DBUG_RETURN(next_result(buf));
}


/*
  An "interesting" record has been found and it's pk 
  retrieved by calling position
  Now it's time to read the record from db once 
  again
*/

int ha_ndbcluster::rnd_pos(byte *buf, byte *pos)
{
  DBUG_ENTER("rnd_pos");
  statistic_increment(current_thd->status_var.ha_read_rnd_count,
                      &LOCK_status);
  // The primary key for the record is stored in pos
  // Perform a pk_read using primary key "index"
  {
    part_id_range part_spec;
    uint key_length= ref_length;
    if (m_use_partition_function)
    {
      if (table_share->primary_key == MAX_KEY)
      {
        /*
          The partition id has been fetched from ndb
          and has been stored directly after the hidden key
        */
        DBUG_DUMP("key+part", (char *)pos, key_length);
        key_length= ref_length - sizeof(m_part_id);
        part_spec.start_part= part_spec.end_part= *(uint32 *)(pos + key_length);
      }
      else
      {
        key_range key_spec;
        KEY *key_info= table->key_info + table_share->primary_key;
        key_spec.key= pos;
        key_spec.length= key_length;
        key_spec.flag= HA_READ_KEY_EXACT;
        get_full_part_id_from_key(table, buf, key_info, 
                                  &key_spec, &part_spec);
        DBUG_ASSERT(part_spec.start_part == part_spec.end_part);
      }
      DBUG_PRINT("info", ("partition id %u", part_spec.start_part));
    }
    DBUG_DUMP("key", (char *)pos, key_length);
    DBUG_RETURN(pk_read(pos, key_length, buf, part_spec.start_part));
  }
}


/*
  Store the primary key of this record in ref 
  variable, so that the row can be retrieved again later
  using "reference" in rnd_pos
*/

void ha_ndbcluster::position(const byte *record)
{
  KEY *key_info;
  KEY_PART_INFO *key_part;
  KEY_PART_INFO *end;
  byte *buff;
  uint key_length;

  DBUG_ENTER("position");

  if (table_share->primary_key != MAX_KEY) 
  {
    key_length= ref_length;
    key_info= table->key_info + table_share->primary_key;
    key_part= key_info->key_part;
    end= key_part + key_info->key_parts;
    buff= ref;
    
    for (; key_part != end; key_part++) 
    {
      if (key_part->null_bit) {
        /* Store 0 if the key part is a NULL part */      
        if (record[key_part->null_offset]
            & key_part->null_bit) {
          *buff++= 1;
          continue;
        }      
        *buff++= 0;
      }

      size_t len = key_part->length;
      const byte * ptr = record + key_part->offset;
      Field *field = key_part->field;
      if (field->type() ==  MYSQL_TYPE_VARCHAR)
      {
        if (((Field_varstring*)field)->length_bytes == 1)
        {
          /**
           * Keys always use 2 bytes length
           */
          buff[0] = ptr[0];
          buff[1] = 0;
          memcpy(buff+2, ptr + 1, len);
        }
        else
        {
          memcpy(buff, ptr, len + 2);
        }
        len += 2;
      }
      else
      {
        memcpy(buff, ptr, len);
      }
      buff += len;
    }
  } 
  else 
  {
    // No primary key, get hidden key
    DBUG_PRINT("info", ("Getting hidden key"));
    // If table has user defined partition save the partition id as well
    if(m_use_partition_function)
    {
      DBUG_PRINT("info", ("Saving partition id %u", m_part_id));
      key_length= ref_length - sizeof(m_part_id);
      memcpy(ref+key_length, (void *)&m_part_id, sizeof(m_part_id));
    }
    else
      key_length= ref_length;
#ifndef DBUG_OFF
    int hidden_no= table->s->fields;
    const NDBTAB *tab= m_table;  
    const NDBCOL *hidden_col= tab->getColumn(hidden_no);
    DBUG_ASSERT(hidden_col->getPrimaryKey() && 
                hidden_col->getAutoIncrement() &&
                key_length == NDB_HIDDEN_PRIMARY_KEY_LENGTH);
#endif
    memcpy(ref, m_ref, key_length);
  }
#ifndef DBUG_OFF
  if (table_share->primary_key == MAX_KEY && m_use_partition_function) 
    DBUG_DUMP("key+part", (char*)ref, key_length+sizeof(m_part_id));
#endif
  DBUG_DUMP("ref", (char*)ref, key_length);
  DBUG_VOID_RETURN;
}


int ha_ndbcluster::info(uint flag)
{
  int result= 0;
  DBUG_ENTER("info");
  DBUG_PRINT("enter", ("flag: %d", flag));
  
  if (flag & HA_STATUS_POS)
    DBUG_PRINT("info", ("HA_STATUS_POS"));
  if (flag & HA_STATUS_NO_LOCK)
    DBUG_PRINT("info", ("HA_STATUS_NO_LOCK"));
  if (flag & HA_STATUS_TIME)
    DBUG_PRINT("info", ("HA_STATUS_TIME"));
  if (flag & HA_STATUS_VARIABLE)
  {
    DBUG_PRINT("info", ("HA_STATUS_VARIABLE"));
    if (m_table_info)
    {
      if (m_ha_not_exact_count)
        stats.records= 100;
      else
	result= records_update();
    }
    else
    {
      if ((my_errno= check_ndb_connection()))
        DBUG_RETURN(my_errno);
      Ndb *ndb= get_ndb();
      ndb->setDatabaseName(m_dbname);
      struct Ndb_statistics stat;
      ndb->setDatabaseName(m_dbname);
      if (current_thd->variables.ndb_use_exact_count &&
          (result= ndb_get_table_statistics(this, TRUE, ndb, m_table, &stat))
          == 0)
      {
        stats.mean_rec_length= stat.row_size;
        stats.data_file_length= stat.fragment_memory;
        stats.records= stat.row_count;
      }
      else
      {
        stats.mean_rec_length= 0;
        stats.records= 100;
      }
    }
  }
  if (flag & HA_STATUS_CONST)
  {
    DBUG_PRINT("info", ("HA_STATUS_CONST"));
    set_rec_per_key();
  }
  if (flag & HA_STATUS_ERRKEY)
  {
    DBUG_PRINT("info", ("HA_STATUS_ERRKEY"));
    errkey= m_dupkey;
  }
  if (flag & HA_STATUS_AUTO)
  {
    DBUG_PRINT("info", ("HA_STATUS_AUTO"));
    if (m_table && table->found_next_number_field)
    {
      Ndb *ndb= get_ndb();
      Ndb_tuple_id_range_guard g(m_share);
      
      Uint64 auto_increment_value64;
      if (ndb->readAutoIncrementValue(m_table, g.range,
                                      auto_increment_value64) == -1)
      {
        const NdbError err= ndb->getNdbError();
        sql_print_error("Error %lu in readAutoIncrementValue(): %s",
                        (ulong) err.code, err.message);
        stats.auto_increment_value= ~(ulonglong)0;
      }
      else
        stats.auto_increment_value= (ulonglong)auto_increment_value64;
    }
  }

  if(result == -1)
    result= HA_ERR_NO_CONNECTION;

  DBUG_RETURN(result);
}


void ha_ndbcluster::get_dynamic_partition_info(PARTITION_INFO *stat_info,
                                               uint part_id)
{
  /* 
     This functions should be fixed. Suggested fix: to
     implement ndb function which retrives the statistics
     about ndb partitions.
  */
  bzero((char*) stat_info, sizeof(PARTITION_INFO));
  return;
}


int ha_ndbcluster::extra(enum ha_extra_function operation)
{
  DBUG_ENTER("extra");
  switch (operation) {
  case HA_EXTRA_IGNORE_DUP_KEY:       /* Dup keys don't rollback everything*/
    DBUG_PRINT("info", ("HA_EXTRA_IGNORE_DUP_KEY"));
    DBUG_PRINT("info", ("Ignoring duplicate key"));
    m_ignore_dup_key= TRUE;
    break;
  case HA_EXTRA_NO_IGNORE_DUP_KEY:
    DBUG_PRINT("info", ("HA_EXTRA_NO_IGNORE_DUP_KEY"));
    m_ignore_dup_key= FALSE;
    break;
  case HA_EXTRA_IGNORE_NO_KEY:
    DBUG_PRINT("info", ("HA_EXTRA_IGNORE_NO_KEY"));
    DBUG_PRINT("info", ("Turning on AO_IgnoreError at Commit/NoCommit"));
    m_ignore_no_key= TRUE;
    break;
  case HA_EXTRA_NO_IGNORE_NO_KEY:
    DBUG_PRINT("info", ("HA_EXTRA_NO_IGNORE_NO_KEY"));
    DBUG_PRINT("info", ("Turning on AO_IgnoreError at Commit/NoCommit"));
    m_ignore_no_key= FALSE;
    break;
  case HA_EXTRA_WRITE_CAN_REPLACE:
    DBUG_PRINT("info", ("HA_EXTRA_WRITE_CAN_REPLACE"));
    if (!m_has_unique_index)
    {
      DBUG_PRINT("info", ("Turning ON use of write instead of insert"));
      m_use_write= TRUE;
    }
    break;
  case HA_EXTRA_WRITE_CANNOT_REPLACE:
    DBUG_PRINT("info", ("HA_EXTRA_WRITE_CANNOT_REPLACE"));
    DBUG_PRINT("info", ("Turning OFF use of write instead of insert"));
    m_use_write= FALSE;
    break;
  default:
    break;
  }
  
  DBUG_RETURN(0);
}


int ha_ndbcluster::reset()
{
  DBUG_ENTER("ha_ndbcluster::reset");
  cond_clear();
  /*
    Regular partition pruning will set the bitmap appropriately.
    Some queries like ALTER TABLE doesn't use partition pruning and
    thus the 'used_partitions' bitmap needs to be initialized
  */
  if (m_part_info)
    bitmap_set_all(&m_part_info->used_partitions);
  DBUG_RETURN(0);
}


/* 
   Start of an insert, remember number of rows to be inserted, it will
   be used in write_row and get_autoincrement to send an optimal number
   of rows in each roundtrip to the server

   SYNOPSIS
   rows     number of rows to insert, 0 if unknown

*/

void ha_ndbcluster::start_bulk_insert(ha_rows rows)
{
  int bytes, batch;
  const NDBTAB *tab= m_table;    

  DBUG_ENTER("start_bulk_insert");
  DBUG_PRINT("enter", ("rows: %d", (int)rows));
  
  m_rows_inserted= (ha_rows) 0;
  if (!m_use_write && m_ignore_dup_key)
  {
    /*
      compare if expression with that in write_row
      we have a situation where peek_indexed_rows() will be called
      so we cannot batch
    */
    DBUG_PRINT("info", ("Batching turned off as duplicate key is "
                        "ignored by using peek_row"));
    m_rows_to_insert= 1;
    m_bulk_insert_rows= 1;
    DBUG_VOID_RETURN;
  }
  if (rows == (ha_rows) 0)
  {
    /* We don't know how many will be inserted, guess */
    m_rows_to_insert= m_autoincrement_prefetch;
  }
  else
    m_rows_to_insert= rows; 

  /* 
    Calculate how many rows that should be inserted
    per roundtrip to NDB. This is done in order to minimize the 
    number of roundtrips as much as possible. However performance will 
    degrade if too many bytes are inserted, thus it's limited by this 
    calculation.   
  */
  const int bytesperbatch= 8192;
  bytes= 12 + tab->getRowSizeInBytes() + 4 * tab->getNoOfColumns();
  batch= bytesperbatch/bytes;
  batch= batch == 0 ? 1 : batch;
  DBUG_PRINT("info", ("batch: %d, bytes: %d", batch, bytes));
  m_bulk_insert_rows= batch;

  DBUG_VOID_RETURN;
}

/*
  End of an insert
 */
int ha_ndbcluster::end_bulk_insert()
{
  int error= 0;

  DBUG_ENTER("end_bulk_insert");
  // Check if last inserts need to be flushed
  if (m_bulk_insert_not_flushed)
  {
    NdbTransaction *trans= m_active_trans;
    // Send rows to NDB
    DBUG_PRINT("info", ("Sending inserts to NDB, "\
                        "rows_inserted: %d  bulk_insert_rows: %d", 
                        (int) m_rows_inserted, (int) m_bulk_insert_rows)); 
    m_bulk_insert_not_flushed= FALSE;
    if (m_transaction_on)
    {
      if (execute_no_commit(this, trans,FALSE) != 0)
      {
        no_uncommitted_rows_execute_failure();
        my_errno= error= ndb_err(trans);
      }
    }
    else
    {
      if (execute_commit(this, trans) != 0)
      {
        no_uncommitted_rows_execute_failure();
        my_errno= error= ndb_err(trans);
      }
      else
      {
        IF_DBUG(int res=) trans->restart();
        DBUG_ASSERT(res == 0);
      }
    }
  }

  m_rows_inserted= (ha_rows) 0;
  m_rows_to_insert= (ha_rows) 1;
  DBUG_RETURN(error);
}


int ha_ndbcluster::extra_opt(enum ha_extra_function operation, ulong cache_size)
{
  DBUG_ENTER("extra_opt");
  DBUG_PRINT("enter", ("cache_size: %lu", cache_size));
  DBUG_RETURN(extra(operation));
}

static const char *ha_ndbcluster_exts[] = {
 ha_ndb_ext,
 NullS
};

const char** ha_ndbcluster::bas_ext() const
{
  return ha_ndbcluster_exts;
}

/*
  How many seeks it will take to read through the table
  This is to be comparable to the number returned by records_in_range so
  that we can decide if we should scan the table or use keys.
*/

double ha_ndbcluster::scan_time()
{
  DBUG_ENTER("ha_ndbcluster::scan_time()");
  double res= rows2double(stats.records*1000);
  DBUG_PRINT("exit", ("table: %s value: %f", 
                      m_tabname, res));
  DBUG_RETURN(res);
}

/*
  Convert MySQL table locks into locks supported by Ndb Cluster.
  Note that MySQL Cluster does currently not support distributed
  table locks, so to be safe one should set cluster in Single
  User Mode, before relying on table locks when updating tables
  from several MySQL servers
*/

THR_LOCK_DATA **ha_ndbcluster::store_lock(THD *thd,
                                          THR_LOCK_DATA **to,
                                          enum thr_lock_type lock_type)
{
  DBUG_ENTER("store_lock");
  if (lock_type != TL_IGNORE && m_lock.type == TL_UNLOCK) 
  {

    /* If we are not doing a LOCK TABLE, then allow multiple
       writers */
    
    /* Since NDB does not currently have table locks
       this is treated as a ordinary lock */

    if ((lock_type >= TL_WRITE_CONCURRENT_INSERT &&
         lock_type <= TL_WRITE) && !thd->in_lock_tables)      
      lock_type= TL_WRITE_ALLOW_WRITE;
    
    /* In queries of type INSERT INTO t1 SELECT ... FROM t2 ...
       MySQL would use the lock TL_READ_NO_INSERT on t2, and that
       would conflict with TL_WRITE_ALLOW_WRITE, blocking all inserts
       to t2. Convert the lock to a normal read lock to allow
       concurrent inserts to t2. */
    
    if (lock_type == TL_READ_NO_INSERT && !thd->in_lock_tables)
      lock_type= TL_READ;
    
    m_lock.type=lock_type;
  }
  *to++= &m_lock;

  DBUG_PRINT("exit", ("lock_type: %d", lock_type));
  
  DBUG_RETURN(to);
}

#ifndef DBUG_OFF
#define PRINT_OPTION_FLAGS(t) { \
      if (t->options & OPTION_NOT_AUTOCOMMIT) \
        DBUG_PRINT("thd->options", ("OPTION_NOT_AUTOCOMMIT")); \
      if (t->options & OPTION_BEGIN) \
        DBUG_PRINT("thd->options", ("OPTION_BEGIN")); \
      if (t->options & OPTION_TABLE_LOCK) \
        DBUG_PRINT("thd->options", ("OPTION_TABLE_LOCK")); \
}
#else
#define PRINT_OPTION_FLAGS(t)
#endif


/*
  As MySQL will execute an external lock for every new table it uses
  we can use this to start the transactions.
  If we are in auto_commit mode we just need to start a transaction
  for the statement, this will be stored in thd_ndb.stmt.
  If not, we have to start a master transaction if there doesn't exist
  one from before, this will be stored in thd_ndb.all
 
  When a table lock is held one transaction will be started which holds
  the table lock and for each statement a hupp transaction will be started  
  If we are locking the table then:
  - save the NdbDictionary::Table for easy access
  - save reference to table statistics
  - refresh list of the indexes for the table if needed (if altered)
 */

int ha_ndbcluster::external_lock(THD *thd, int lock_type)
{
  int error=0;
  NdbTransaction* trans= NULL;
  DBUG_ENTER("external_lock");

  /*
    Check that this handler instance has a connection
    set up to the Ndb object of thd
   */
  if (check_ndb_connection(thd))
    DBUG_RETURN(1);

  Thd_ndb *thd_ndb= get_thd_ndb(thd);
  Ndb *ndb= thd_ndb->ndb;

  DBUG_PRINT("enter", ("this: 0x%lx  thd: 0x%lx  thd_ndb: %lx  "
                       "thd_ndb->lock_count: %d",
                       (long) this, (long) thd, (long) thd_ndb,
                       thd_ndb->lock_count));

  if (lock_type != F_UNLCK)
  {
    DBUG_PRINT("info", ("lock_type != F_UNLCK"));
    if (thd->lex->sql_command == SQLCOM_LOAD)
    {
      m_transaction_on= FALSE;
      /* Would be simpler if has_transactions() didn't always say "yes" */
      thd->options|= OPTION_STATUS_NO_TRANS_UPDATE;
      thd->no_trans_update= TRUE;
    }
    else if (!thd->transaction.on)
      m_transaction_on= FALSE;
    else
      m_transaction_on= thd->variables.ndb_use_transactions;
    if (!thd_ndb->lock_count++)
    {
      PRINT_OPTION_FLAGS(thd);
      if (!(thd->options & (OPTION_NOT_AUTOCOMMIT | OPTION_BEGIN))) 
      {
        // Autocommit transaction
        DBUG_ASSERT(!thd_ndb->stmt);
        DBUG_PRINT("trans",("Starting transaction stmt"));      

        trans= ndb->startTransaction();
        if (trans == NULL)
          ERR_RETURN(ndb->getNdbError());
        thd_ndb->init_open_tables();
        thd_ndb->stmt= trans;
	thd_ndb->query_state&= NDB_QUERY_NORMAL;
        trans_register_ha(thd, FALSE, ndbcluster_hton);
      } 
      else 
      { 
        if (!thd_ndb->all)
        {
          // Not autocommit transaction
          // A "master" transaction ha not been started yet
          DBUG_PRINT("trans",("starting transaction, all"));
          
          trans= ndb->startTransaction();
          if (trans == NULL)
            ERR_RETURN(ndb->getNdbError());
          thd_ndb->init_open_tables();
          thd_ndb->all= trans; 
	  thd_ndb->query_state&= NDB_QUERY_NORMAL;
          trans_register_ha(thd, TRUE, ndbcluster_hton);

          /*
            If this is the start of a LOCK TABLE, a table look 
            should be taken on the table in NDB
           
            Check if it should be read or write lock
           */
          if (thd->options & (OPTION_TABLE_LOCK))
          {
            //lockThisTable();
            DBUG_PRINT("info", ("Locking the table..." ));
          }

        }
      }
    }
    /*
      This is the place to make sure this handler instance
      has a started transaction.
     
      The transaction is started by the first handler on which 
      MySQL Server calls external lock
     
      Other handlers in the same stmt or transaction should use 
      the same NDB transaction. This is done by setting up the m_active_trans
      pointer to point to the NDB transaction. 
     */

    // store thread specific data first to set the right context
    m_force_send=          thd->variables.ndb_force_send;
    m_ha_not_exact_count= !thd->variables.ndb_use_exact_count;
    m_autoincrement_prefetch= 
      (ha_rows) thd->variables.ndb_autoincrement_prefetch_sz;

    m_active_trans= thd_ndb->all ? thd_ndb->all : thd_ndb->stmt;
    DBUG_ASSERT(m_active_trans);
    // Start of transaction
    m_rows_changed= 0;
    m_ops_pending= 0;

    // TODO remove double pointers...
    m_thd_ndb_share= thd_ndb->get_open_table(thd, m_table);
    m_table_info= &m_thd_ndb_share->stat;
  }
  else
  {
    DBUG_PRINT("info", ("lock_type == F_UNLCK"));

    if (ndb_cache_check_time && m_rows_changed)
    {
      DBUG_PRINT("info", ("Rows has changed and util thread is running"));
      if (thd->options & (OPTION_NOT_AUTOCOMMIT | OPTION_BEGIN))
      {
        DBUG_PRINT("info", ("Add share to list of tables to be invalidated"));
        /* NOTE push_back allocates memory using transactions mem_root! */
        thd_ndb->changed_tables.push_back(m_share, &thd->transaction.mem_root);
      }

      pthread_mutex_lock(&m_share->mutex);
      DBUG_PRINT("info", ("Invalidating commit_count"));
      m_share->commit_count= 0;
      m_share->commit_count_lock++;
      pthread_mutex_unlock(&m_share->mutex);
    }

    if (!--thd_ndb->lock_count)
    {
      DBUG_PRINT("trans", ("Last external_lock"));
      PRINT_OPTION_FLAGS(thd);

      if (thd_ndb->stmt)
      {
        /*
          Unlock is done without a transaction commit / rollback.
          This happens if the thread didn't update any rows
          We must in this case close the transaction to release resources
        */
        DBUG_PRINT("trans",("ending non-updating transaction"));
        ndb->closeTransaction(m_active_trans);
        thd_ndb->stmt= NULL;
      }
    }
    m_table_info= NULL;

    /*
      This is the place to make sure this handler instance
      no longer are connected to the active transaction.

      And since the handler is no longer part of the transaction 
      it can't have open cursors, ops or blobs pending.
    */
    m_active_trans= NULL;    

    if (m_active_cursor)
      DBUG_PRINT("warning", ("m_active_cursor != NULL"));
    m_active_cursor= NULL;

    if (m_multi_cursor)
      DBUG_PRINT("warning", ("m_multi_cursor != NULL"));
    m_multi_cursor= NULL;
    
    if (m_blobs_pending)
      DBUG_PRINT("warning", ("blobs_pending != 0"));
    m_blobs_pending= 0;
    
    if (m_ops_pending)
      DBUG_PRINT("warning", ("ops_pending != 0L"));
    m_ops_pending= 0;
  }
  thd->set_current_stmt_binlog_row_based_if_mixed();
  DBUG_RETURN(error);
}

/*
  Unlock the last row read in an open scan.
  Rows are unlocked by default in ndb, but
  for SELECT FOR UPDATE and SELECT LOCK WIT SHARE MODE
  locks are kept if unlock_row() is not called.
*/

void ha_ndbcluster::unlock_row() 
{
  DBUG_ENTER("unlock_row");

  DBUG_PRINT("info", ("Unlocking row"));
  m_lock_tuple= FALSE;
  DBUG_VOID_RETURN;
}

/*
  Start a transaction for running a statement if one is not
  already running in a transaction. This will be the case in
  a BEGIN; COMMIT; block
  When using LOCK TABLE's external_lock will start a transaction
  since ndb does not currently does not support table locking
*/

int ha_ndbcluster::start_stmt(THD *thd, thr_lock_type lock_type)
{
  int error=0;
  DBUG_ENTER("start_stmt");
  PRINT_OPTION_FLAGS(thd);

  Thd_ndb *thd_ndb= get_thd_ndb(thd);
  NdbTransaction *trans= (thd_ndb->stmt)?thd_ndb->stmt:thd_ndb->all;
  if (!trans){
    Ndb *ndb= thd_ndb->ndb;
    DBUG_PRINT("trans",("Starting transaction stmt"));  
    trans= ndb->startTransaction();
    if (trans == NULL)
      ERR_RETURN(ndb->getNdbError());
    no_uncommitted_rows_reset(thd);
    thd_ndb->stmt= trans;
    thd_ndb->query_state&= NDB_QUERY_NORMAL;
    trans_register_ha(thd, FALSE, ndbcluster_hton);
  }
  m_active_trans= trans;
  // Start of statement
  m_ops_pending= 0;    
  thd->set_current_stmt_binlog_row_based_if_mixed();

  DBUG_RETURN(error);
}


/*
  Commit a transaction started in NDB
 */

static int ndbcluster_commit(handlerton *hton, THD *thd, bool all)
{
  int res= 0;
  Thd_ndb *thd_ndb= get_thd_ndb(thd);
  Ndb *ndb= thd_ndb->ndb;
  NdbTransaction *trans= all ? thd_ndb->all : thd_ndb->stmt;

  DBUG_ENTER("ndbcluster_commit");
  DBUG_PRINT("transaction",("%s",
                            trans == thd_ndb->stmt ?
                            "stmt" : "all"));
  DBUG_ASSERT(ndb);
  if (trans == NULL)
    DBUG_RETURN(0);

  if (execute_commit(thd,trans) != 0)
  {
    const NdbError err= trans->getNdbError();
    const NdbOperation *error_op= trans->getNdbErrorOperation();
    ERR_PRINT(err);
    res= ndb_to_mysql_error(&err);
    if (res != -1)
      ndbcluster_print_error(res, error_op);
  }
  ndb->closeTransaction(trans);

  if (all)
    thd_ndb->all= NULL;
  else
    thd_ndb->stmt= NULL;

  /* Clear commit_count for tables changed by transaction */
  NDB_SHARE* share;
  List_iterator_fast<NDB_SHARE> it(thd_ndb->changed_tables);
  while ((share= it++))
  {
    pthread_mutex_lock(&share->mutex);
    DBUG_PRINT("info", ("Invalidate commit_count for %s, share->commit_count: %lu",
                        share->table_name, (ulong) share->commit_count));
    share->commit_count= 0;
    share->commit_count_lock++;
    pthread_mutex_unlock(&share->mutex);
  }
  thd_ndb->changed_tables.empty();

  DBUG_RETURN(res);
}


/*
  Rollback a transaction started in NDB
 */

static int ndbcluster_rollback(handlerton *hton, THD *thd, bool all)
{
  int res= 0;
  Thd_ndb *thd_ndb= get_thd_ndb(thd);
  Ndb *ndb= thd_ndb->ndb;
  NdbTransaction *trans= all ? thd_ndb->all : thd_ndb->stmt;

  DBUG_ENTER("ndbcluster_rollback");
  DBUG_PRINT("transaction",("%s",
                            trans == thd_ndb->stmt ? 
                            "stmt" : "all"));
  DBUG_ASSERT(ndb && trans);

  if (trans->execute(NdbTransaction::Rollback) != 0)
  {
    const NdbError err= trans->getNdbError();
    const NdbOperation *error_op= trans->getNdbErrorOperation();
    ERR_PRINT(err);     
    res= ndb_to_mysql_error(&err);
    if (res != -1) 
      ndbcluster_print_error(res, error_op);
  }
  ndb->closeTransaction(trans);

  if (all)
    thd_ndb->all= NULL;
  else
    thd_ndb->stmt= NULL;

  /* Clear list of tables changed by transaction */
  thd_ndb->changed_tables.empty();

  DBUG_RETURN(res);
}


/*
  Define NDB column based on Field.
  Returns 0 or mysql error code.
  Not member of ha_ndbcluster because NDBCOL cannot be declared.

  MySQL text types with character set "binary" are mapped to true
  NDB binary types without a character set.  This may change.
 */

static int create_ndb_column(NDBCOL &col,
                             Field *field,
                             HA_CREATE_INFO *info)
{
  // Set name
  col.setName(field->field_name);
  // Get char set
  CHARSET_INFO *cs= field->charset();
  // Set type and sizes
  const enum enum_field_types mysql_type= field->real_type();
  switch (mysql_type) {
  // Numeric types
  case MYSQL_TYPE_TINY:        
    if (field->flags & UNSIGNED_FLAG)
      col.setType(NDBCOL::Tinyunsigned);
    else
      col.setType(NDBCOL::Tinyint);
    col.setLength(1);
    break;
  case MYSQL_TYPE_SHORT:
    if (field->flags & UNSIGNED_FLAG)
      col.setType(NDBCOL::Smallunsigned);
    else
      col.setType(NDBCOL::Smallint);
    col.setLength(1);
    break;
  case MYSQL_TYPE_LONG:
    if (field->flags & UNSIGNED_FLAG)
      col.setType(NDBCOL::Unsigned);
    else
      col.setType(NDBCOL::Int);
    col.setLength(1);
    break;
  case MYSQL_TYPE_INT24:       
    if (field->flags & UNSIGNED_FLAG)
      col.setType(NDBCOL::Mediumunsigned);
    else
      col.setType(NDBCOL::Mediumint);
    col.setLength(1);
    break;
  case MYSQL_TYPE_LONGLONG:
    if (field->flags & UNSIGNED_FLAG)
      col.setType(NDBCOL::Bigunsigned);
    else
      col.setType(NDBCOL::Bigint);
    col.setLength(1);
    break;
  case MYSQL_TYPE_FLOAT:
    col.setType(NDBCOL::Float);
    col.setLength(1);
    break;
  case MYSQL_TYPE_DOUBLE:
    col.setType(NDBCOL::Double);
    col.setLength(1);
    break;
  case MYSQL_TYPE_DECIMAL:    
    {
      Field_decimal *f= (Field_decimal*)field;
      uint precision= f->pack_length();
      uint scale= f->decimals();
      if (field->flags & UNSIGNED_FLAG)
      {
        col.setType(NDBCOL::Olddecimalunsigned);
        precision-= (scale > 0);
      }
      else
      {
        col.setType(NDBCOL::Olddecimal);
        precision-= 1 + (scale > 0);
      }
      col.setPrecision(precision);
      col.setScale(scale);
      col.setLength(1);
    }
    break;
  case MYSQL_TYPE_NEWDECIMAL:    
    {
      Field_new_decimal *f= (Field_new_decimal*)field;
      uint precision= f->precision;
      uint scale= f->decimals();
      if (field->flags & UNSIGNED_FLAG)
      {
        col.setType(NDBCOL::Decimalunsigned);
      }
      else
      {
        col.setType(NDBCOL::Decimal);
      }
      col.setPrecision(precision);
      col.setScale(scale);
      col.setLength(1);
    }
    break;
  // Date types
  case MYSQL_TYPE_DATETIME:    
    col.setType(NDBCOL::Datetime);
    col.setLength(1);
    break;
  case MYSQL_TYPE_DATE: // ?
    col.setType(NDBCOL::Char);
    col.setLength(field->pack_length());
    break;
  case MYSQL_TYPE_NEWDATE:
    col.setType(NDBCOL::Date);
    col.setLength(1);
    break;
  case MYSQL_TYPE_TIME:        
    col.setType(NDBCOL::Time);
    col.setLength(1);
    break;
  case MYSQL_TYPE_YEAR:
    col.setType(NDBCOL::Year);
    col.setLength(1);
    break;
  case MYSQL_TYPE_TIMESTAMP:
    col.setType(NDBCOL::Timestamp);
    col.setLength(1);
    break;
  // Char types
  case MYSQL_TYPE_STRING:      
    if (field->pack_length() == 0)
    {
      col.setType(NDBCOL::Bit);
      col.setLength(1);
    }
    else if ((field->flags & BINARY_FLAG) && cs == &my_charset_bin)
    {
      col.setType(NDBCOL::Binary);
      col.setLength(field->pack_length());
    }
    else
    {
      col.setType(NDBCOL::Char);
      col.setCharset(cs);
      col.setLength(field->pack_length());
    }
    break;
  case MYSQL_TYPE_VAR_STRING: // ?
  case MYSQL_TYPE_VARCHAR:
    {
      Field_varstring* f= (Field_varstring*)field;
      if (f->length_bytes == 1)
      {
        if ((field->flags & BINARY_FLAG) && cs == &my_charset_bin)
          col.setType(NDBCOL::Varbinary);
        else {
          col.setType(NDBCOL::Varchar);
          col.setCharset(cs);
        }
      }
      else if (f->length_bytes == 2)
      {
        if ((field->flags & BINARY_FLAG) && cs == &my_charset_bin)
          col.setType(NDBCOL::Longvarbinary);
        else {
          col.setType(NDBCOL::Longvarchar);
          col.setCharset(cs);
        }
      }
      else
      {
        return HA_ERR_UNSUPPORTED;
      }
      col.setLength(field->field_length);
    }
    break;
  // Blob types (all come in as MYSQL_TYPE_BLOB)
  mysql_type_tiny_blob:
  case MYSQL_TYPE_TINY_BLOB:
    if ((field->flags & BINARY_FLAG) && cs == &my_charset_bin)
      col.setType(NDBCOL::Blob);
    else {
      col.setType(NDBCOL::Text);
      col.setCharset(cs);
    }
    col.setInlineSize(256);
    // No parts
    col.setPartSize(0);
    col.setStripeSize(0);
    break;
  //mysql_type_blob:
  case MYSQL_TYPE_GEOMETRY:
  case MYSQL_TYPE_BLOB:    
    if ((field->flags & BINARY_FLAG) && cs == &my_charset_bin)
      col.setType(NDBCOL::Blob);
    else {
      col.setType(NDBCOL::Text);
      col.setCharset(cs);
    }
    {
      Field_blob *field_blob= (Field_blob *)field;
      /*
       * max_data_length is 2^8-1, 2^16-1, 2^24-1 for tiny, blob, medium.
       * Tinyblob gets no blob parts.  The other cases are just a crude
       * way to control part size and striping.
       *
       * In mysql blob(256) is promoted to blob(65535) so it does not
       * in fact fit "inline" in NDB.
       */
      if (field_blob->max_data_length() < (1 << 8))
        goto mysql_type_tiny_blob;
      else if (field_blob->max_data_length() < (1 << 16))
      {
        col.setInlineSize(256);
        col.setPartSize(2000);
        col.setStripeSize(16);
      }
      else if (field_blob->max_data_length() < (1 << 24))
        goto mysql_type_medium_blob;
      else
        goto mysql_type_long_blob;
    }
    break;
  mysql_type_medium_blob:
  case MYSQL_TYPE_MEDIUM_BLOB:   
    if ((field->flags & BINARY_FLAG) && cs == &my_charset_bin)
      col.setType(NDBCOL::Blob);
    else {
      col.setType(NDBCOL::Text);
      col.setCharset(cs);
    }
    col.setInlineSize(256);
    col.setPartSize(4000);
    col.setStripeSize(8);
    break;
  mysql_type_long_blob:
  case MYSQL_TYPE_LONG_BLOB:  
    if ((field->flags & BINARY_FLAG) && cs == &my_charset_bin)
      col.setType(NDBCOL::Blob);
    else {
      col.setType(NDBCOL::Text);
      col.setCharset(cs);
    }
    col.setInlineSize(256);
    col.setPartSize(8000);
    col.setStripeSize(4);
    break;
  // Other types
  case MYSQL_TYPE_ENUM:
    col.setType(NDBCOL::Char);
    col.setLength(field->pack_length());
    break;
  case MYSQL_TYPE_SET:         
    col.setType(NDBCOL::Char);
    col.setLength(field->pack_length());
    break;
  case MYSQL_TYPE_BIT:
  {
    int no_of_bits= field->field_length;
    col.setType(NDBCOL::Bit);
    if (!no_of_bits)
      col.setLength(1);
      else
        col.setLength(no_of_bits);
    break;
  }
  case MYSQL_TYPE_NULL:        
    goto mysql_type_unsupported;
  mysql_type_unsupported:
  default:
    return HA_ERR_UNSUPPORTED;
  }
  // Set nullable and pk
  col.setNullable(field->maybe_null());
  col.setPrimaryKey(field->flags & PRI_KEY_FLAG);
  // Set autoincrement
  if (field->flags & AUTO_INCREMENT_FLAG) 
  {
#ifndef DBUG_OFF
    char buff[22];
#endif
    col.setAutoIncrement(TRUE);
    ulonglong value= info->auto_increment_value ?
      info->auto_increment_value : (ulonglong) 1;
    DBUG_PRINT("info", ("Autoincrement key, initial: %s", llstr(value, buff)));
    col.setAutoIncrementInitialValue(value);
  }
  else
    col.setAutoIncrement(FALSE);
  return 0;
}

/*
  Create a table in NDB Cluster
*/

int ha_ndbcluster::create(const char *name, 
                          TABLE *form, 
                          HA_CREATE_INFO *create_info)
{
  THD *thd= current_thd;
  NDBTAB tab;
  NDBCOL col;
  uint pack_length, length, i, pk_length= 0;
  const void *data, *pack_data;
<<<<<<< HEAD
  bool create_from_engine= (create_info->table_options & HA_OPTION_CREATE_FROM_ENGINE);
  bool is_truncate= (thd->lex->sql_command == SQLCOM_TRUNCATE);
  char tablespace[FN_LEN];
=======
  char name2[FN_HEADLEN];
  bool create_from_engine= (create_info->table_options & HA_OPTION_CREATE_FROM_ENGINE);
>>>>>>> 98e57576

  DBUG_ENTER("ha_ndbcluster::create");
  DBUG_PRINT("enter", ("name: %s", name));

  DBUG_ASSERT(*fn_rext((char*)name) == 0);
  set_dbname(name);
  set_tabname(name);

  if ((my_errno= check_ndb_connection()))
    DBUG_RETURN(my_errno);
  
  Ndb *ndb= get_ndb();
  NDBDICT *dict= ndb->getDictionary();

  if (is_truncate)
  {
    {
      Ndb_table_guard ndbtab_g(dict, m_tabname);
      if (!(m_table= ndbtab_g.get_table()))
	ERR_RETURN(dict->getNdbError());
      if ((get_tablespace_name(thd, tablespace, FN_LEN)))
	create_info->tablespace= tablespace;    
      m_table= NULL;
    }
    DBUG_PRINT("info", ("Dropping and re-creating table for TRUNCATE"));
    if ((my_errno= delete_table(name)))
      DBUG_RETURN(my_errno);
  }
  table= form;
  if (create_from_engine)
  {
    /*
      Table already exists in NDB and frm file has been created by 
      caller.
      Do Ndb specific stuff, such as create a .ndb file
    */
    if ((my_errno= write_ndb_file(name)))
      DBUG_RETURN(my_errno);
#ifdef HAVE_NDB_BINLOG
    ndbcluster_create_binlog_setup(get_ndb(), name, strlen(name),
                                   m_dbname, m_tabname, FALSE);
#endif /* HAVE_NDB_BINLOG */
    DBUG_RETURN(my_errno);
  }

#ifdef HAVE_NDB_BINLOG
  /*
    Don't allow table creation unless
    schema distribution table is setup
    ( unless it is a creation of the schema dist table itself )
  */
  if (!ndb_schema_share &&
      !(strcmp(m_dbname, NDB_REP_DB) == 0 &&
        strcmp(m_tabname, NDB_SCHEMA_TABLE) == 0))
  {
    DBUG_PRINT("info", ("Schema distribution table not setup"));
    DBUG_RETURN(HA_ERR_NO_CONNECTION);
  }
#endif /* HAVE_NDB_BINLOG */

  DBUG_PRINT("table", ("name: %s", m_tabname));  
  tab.setName(m_tabname);
  tab.setLogging(!(create_info->options & HA_LEX_CREATE_TMP_TABLE));    
   
  // Save frm data for this table
  if (readfrm(name, &data, &length))
    DBUG_RETURN(1);
  if (packfrm(data, length, &pack_data, &pack_length))
  {
    my_free((char*)data, MYF(0));
    DBUG_RETURN(2);
  }
  DBUG_PRINT("info", ("setFrm data: 0x%lx  len: %d", (long) pack_data, pack_length));
  tab.setFrm(pack_data, pack_length);      
  my_free((char*)data, MYF(0));
  my_free((char*)pack_data, MYF(0));
  
  for (i= 0; i < form->s->fields; i++) 
  {
    Field *field= form->field[i];
    DBUG_PRINT("info", ("name: %s, type: %u, pack_length: %d", 
                        field->field_name, field->real_type(),
                        field->pack_length()));
    if ((my_errno= create_ndb_column(col, field, create_info)))
      DBUG_RETURN(my_errno);
 
    if (create_info->storage_media == HA_SM_DISK ||
        create_info->tablespace)
      col.setStorageType(NdbDictionary::Column::StorageTypeDisk);
    else
      col.setStorageType(NdbDictionary::Column::StorageTypeMemory);

    tab.addColumn(col);
    if (col.getPrimaryKey())
      pk_length += (field->pack_length() + 3) / 4;
  }

  KEY* key_info;
  for (i= 0, key_info= form->key_info; i < form->s->keys; i++, key_info++)
  {
    KEY_PART_INFO *key_part= key_info->key_part;
    KEY_PART_INFO *end= key_part + key_info->key_parts;
    for (; key_part != end; key_part++)
      tab.getColumn(key_part->fieldnr-1)->setStorageType(
                             NdbDictionary::Column::StorageTypeMemory);
  }

  if (create_info->storage_media == HA_SM_DISK)
  { 
    if (create_info->tablespace)
      tab.setTablespaceName(create_info->tablespace);
    else
      tab.setTablespaceName("DEFAULT-TS");
  }
  else if (create_info->tablespace)
  {
    if (create_info->storage_media == HA_SM_MEMORY)
    {
      push_warning_printf(thd, MYSQL_ERROR::WARN_LEVEL_ERROR,
			  ER_ILLEGAL_HA_CREATE_OPTION,
			  ER(ER_ILLEGAL_HA_CREATE_OPTION),
			  ndbcluster_hton_name,
			  "TABLESPACE currently only supported for "
			  "STORAGE DISK"); 
      DBUG_RETURN(HA_ERR_UNSUPPORTED);
    }
    tab.setTablespaceName(create_info->tablespace);
    create_info->storage_media = HA_SM_DISK;  //if use tablespace, that also means store on disk
  }

  // No primary key, create shadow key as 64 bit, auto increment  
  if (form->s->primary_key == MAX_KEY) 
  {
    DBUG_PRINT("info", ("Generating shadow key"));
    col.setName("$PK");
    col.setType(NdbDictionary::Column::Bigunsigned);
    col.setLength(1);
    col.setNullable(FALSE);
    col.setPrimaryKey(TRUE);
    col.setAutoIncrement(TRUE);
    tab.addColumn(col);
    pk_length += 2;
  }
 
  // Make sure that blob tables don't have to big part size
  for (i= 0; i < form->s->fields; i++) 
  {
    /**
     * The extra +7 concists
     * 2 - words from pk in blob table
     * 5 - from extra words added by tup/dict??
     */
    switch (form->field[i]->real_type()) {
    case MYSQL_TYPE_GEOMETRY:
    case MYSQL_TYPE_BLOB:    
    case MYSQL_TYPE_MEDIUM_BLOB:   
    case MYSQL_TYPE_LONG_BLOB: 
    {
      NdbDictionary::Column * column= tab.getColumn(i);
      int size= pk_length + (column->getPartSize()+3)/4 + 7;
      if (size > NDB_MAX_TUPLE_SIZE_IN_WORDS && 
         (pk_length+7) < NDB_MAX_TUPLE_SIZE_IN_WORDS)
      {
        size= NDB_MAX_TUPLE_SIZE_IN_WORDS - pk_length - 7;
        column->setPartSize(4*size);
      }
      /**
       * If size > NDB_MAX and pk_length+7 >= NDB_MAX
       *   then the table can't be created anyway, so skip
       *   changing part size, and have error later
       */ 
    }
    default:
      break;
    }
  }

  // Check partition info
  partition_info *part_info= form->part_info;
  if ((my_errno= set_up_partition_info(part_info, form, (void*)&tab)))
  {
    DBUG_RETURN(my_errno);
  }

  // Create the table in NDB     
  if (dict->createTable(tab) != 0) 
  {
    const NdbError err= dict->getNdbError();
    ERR_PRINT(err);
    my_errno= ndb_to_mysql_error(&err);
    DBUG_RETURN(my_errno);
  }

  Ndb_table_guard ndbtab_g(dict, m_tabname);
  // temporary set m_table during create
  // reset at return
  m_table= ndbtab_g.get_table();
  // TODO check also that we have the same frm...
  if (!m_table)
  {
    /* purecov: begin deadcode */
    const NdbError err= dict->getNdbError();
    ERR_PRINT(err);
    my_errno= ndb_to_mysql_error(&err);
    DBUG_RETURN(my_errno);
    /* purecov: end */
  }

  DBUG_PRINT("info", ("Table %s/%s created successfully", 
                      m_dbname, m_tabname));

  // Create secondary indexes
  my_errno= create_indexes(ndb, form);

  if (!my_errno)
    my_errno= write_ndb_file(name);
  else
  {
    /*
      Failed to create an index,
      drop the table (and all it's indexes)
    */
    while (dict->dropTableGlobal(*m_table))
    {
      switch (dict->getNdbError().status)
      {
        case NdbError::TemporaryError:
          if (!thd->killed) 
            continue; // retry indefinitly
          break;
        default:
          break;
      }
      break;
    }
    m_table = 0;
    DBUG_RETURN(my_errno);
  }

#ifdef HAVE_NDB_BINLOG
  if (!my_errno)
  {
    NDB_SHARE *share= 0;
    pthread_mutex_lock(&ndbcluster_mutex);
    /*
      First make sure we get a "fresh" share here, not an old trailing one...
    */
    {
      uint length= (uint) strlen(name);
      if ((share= (NDB_SHARE*) hash_search(&ndbcluster_open_tables,
                                           (byte*) name, length)))
        handle_trailing_share(share);
    }
    /*
      get a new share
    */

    /* ndb_share reference create */
    if (!(share= get_share(name, form, TRUE, TRUE)))
    {
      sql_print_error("NDB: allocating table share for %s failed", name);
      /* my_errno is set */
    }
    else
    {
      DBUG_PRINT("NDB_SHARE", ("%s binlog create  use_count: %u",
                               share->key, share->use_count));
    }
    pthread_mutex_unlock(&ndbcluster_mutex);

    while (!IS_TMP_PREFIX(m_tabname))
    {
      String event_name(INJECTOR_EVENT_LEN);
      ndb_rep_event_name(&event_name,m_dbname,m_tabname);
      int do_event_op= ndb_binlog_running;

      if (!ndb_schema_share &&
          strcmp(share->db, NDB_REP_DB) == 0 &&
          strcmp(share->table_name, NDB_SCHEMA_TABLE) == 0)
        do_event_op= 1;

      /*
        Always create an event for the table, as other mysql servers
        expect it to be there.
      */
      if (!ndbcluster_create_event(ndb, m_table, event_name.c_ptr(), share,
                                   share && do_event_op ? 2 : 1/* push warning */))
      {
        if (ndb_extra_logging)
          sql_print_information("NDB Binlog: CREATE TABLE Event: %s",
                                event_name.c_ptr());
        if (share && 
            ndbcluster_create_event_ops(share, m_table, event_name.c_ptr()))
        {
          sql_print_error("NDB Binlog: FAILED CREATE TABLE event operations."
                          " Event: %s", name);
          /* a warning has been issued to the client */
        }
      }
      /*
        warning has been issued if ndbcluster_create_event failed
        and (share && do_event_op)
      */
      if (share && !do_event_op)
        share->flags|= NSF_NO_BINLOG;
      ndbcluster_log_schema_op(thd, share,
                               thd->query, thd->query_length,
                               share->db, share->table_name,
                               m_table->getObjectId(),
                               m_table->getObjectVersion(),
                               (is_truncate) ?
			       SOT_TRUNCATE_TABLE : SOT_CREATE_TABLE, 
			       0, 0, 1);
      break;
    }
  }
#endif /* HAVE_NDB_BINLOG */

  m_table= 0;
  DBUG_RETURN(my_errno);
}

int ha_ndbcluster::create_handler_files(const char *file,
                                        const char *old_name,
                                        int action_flag,
                                        HA_CREATE_INFO *create_info)
{ 
  Ndb* ndb;
  const NDBTAB *tab;
  const void *data, *pack_data;
  uint length, pack_length;
  int error= 0;

  DBUG_ENTER("create_handler_files");

  if (action_flag != CHF_INDEX_FLAG)
  {
    DBUG_RETURN(FALSE);
  }
  DBUG_PRINT("enter", ("file: %s", file));
  if (!(ndb= get_ndb()))
    DBUG_RETURN(HA_ERR_NO_CONNECTION);

  NDBDICT *dict= ndb->getDictionary();
  if (!create_info->frm_only)
    DBUG_RETURN(0); // Must be a create, ignore since frm is saved in create

  // TODO handle this
  DBUG_ASSERT(m_table != 0);

  set_dbname(file);
  set_tabname(file);
  Ndb_table_guard ndbtab_g(dict, m_tabname);
  DBUG_PRINT("info", ("m_dbname: %s, m_tabname: %s", m_dbname, m_tabname));
  if (!(tab= ndbtab_g.get_table()))
    DBUG_RETURN(0); // Unkown table, must be temporary table

  DBUG_ASSERT(get_ndb_share_state(m_share) == NSS_ALTERED);
  if (readfrm(file, &data, &length) ||
      packfrm(data, length, &pack_data, &pack_length))
  {
    DBUG_PRINT("info", ("Missing frm for %s", m_tabname));
    my_free((char*)data, MYF(MY_ALLOW_ZERO_PTR));
    my_free((char*)pack_data, MYF(MY_ALLOW_ZERO_PTR));
    error= 1;
  }
  else
  {
    DBUG_PRINT("info", ("Table %s has changed, altering frm in ndb", 
                        m_tabname));
    NdbDictionary::Table new_tab= *tab;
    new_tab.setFrm(pack_data, pack_length);
    if (dict->alterTableGlobal(*tab, new_tab))
    {
      error= ndb_to_mysql_error(&dict->getNdbError());
    }
    my_free((char*)data, MYF(MY_ALLOW_ZERO_PTR));
    my_free((char*)pack_data, MYF(MY_ALLOW_ZERO_PTR));
  }
  
  set_ndb_share_state(m_share, NSS_INITIAL);
  /* ndb_share reference schema(?) free */
  DBUG_PRINT("NDB_SHARE", ("%s binlog schema(?) free  use_count: %u",
                           m_share->key, m_share->use_count));
  free_share(&m_share); // Decrease ref_count

  DBUG_RETURN(error);
}

int ha_ndbcluster::create_index(const char *name, KEY *key_info, 
                                NDB_INDEX_TYPE idx_type, uint idx_no)
{
  int error= 0;
  char unique_name[FN_LEN];
  static const char* unique_suffix= "$unique";
  DBUG_ENTER("ha_ndbcluster::create_ordered_index");
  DBUG_PRINT("info", ("Creating index %u: %s", idx_no, name));  

  if (idx_type == UNIQUE_ORDERED_INDEX || idx_type == UNIQUE_INDEX)
  {
    strxnmov(unique_name, FN_LEN, name, unique_suffix, NullS);
    DBUG_PRINT("info", ("Created unique index name \'%s\' for index %d",
                        unique_name, idx_no));
  }
    
  switch (idx_type){
  case PRIMARY_KEY_INDEX:
    // Do nothing, already created
    break;
  case PRIMARY_KEY_ORDERED_INDEX:
    error= create_ordered_index(name, key_info);
    break;
  case UNIQUE_ORDERED_INDEX:
    if (!(error= create_ordered_index(name, key_info)))
      error= create_unique_index(unique_name, key_info);
    break;
  case UNIQUE_INDEX:
    if (check_index_fields_not_null(key_info))
    {
      push_warning_printf(current_thd, MYSQL_ERROR::WARN_LEVEL_WARN,
			  ER_NULL_COLUMN_IN_INDEX,
			  "Ndb does not support unique index on NULL valued attributes, index access with NULL value will become full table scan");
    }
    error= create_unique_index(unique_name, key_info);
    break;
  case ORDERED_INDEX:
    if (key_info->algorithm == HA_KEY_ALG_HASH)
    {
      push_warning_printf(current_thd, MYSQL_ERROR::WARN_LEVEL_ERROR,
			  ER_ILLEGAL_HA_CREATE_OPTION,
			  ER(ER_ILLEGAL_HA_CREATE_OPTION),
			  ndbcluster_hton_name,
			  "Ndb does not support non-unique "
			  "hash based indexes");
      error= HA_ERR_UNSUPPORTED;
      break;
    }
    error= create_ordered_index(name, key_info);
    break;
  default:
    DBUG_ASSERT(FALSE);
    break;
  }
  
  DBUG_RETURN(error);
}

int ha_ndbcluster::create_ordered_index(const char *name, 
                                        KEY *key_info)
{
  DBUG_ENTER("ha_ndbcluster::create_ordered_index");
  DBUG_RETURN(create_ndb_index(name, key_info, FALSE));
}

int ha_ndbcluster::create_unique_index(const char *name, 
                                       KEY *key_info)
{

  DBUG_ENTER("ha_ndbcluster::create_unique_index");
  DBUG_RETURN(create_ndb_index(name, key_info, TRUE));
}


/*
  Create an index in NDB Cluster
 */

int ha_ndbcluster::create_ndb_index(const char *name, 
                                     KEY *key_info,
                                     bool unique)
{
  Ndb *ndb= get_ndb();
  NdbDictionary::Dictionary *dict= ndb->getDictionary();
  KEY_PART_INFO *key_part= key_info->key_part;
  KEY_PART_INFO *end= key_part + key_info->key_parts;
  
  DBUG_ENTER("ha_ndbcluster::create_index");
  DBUG_PRINT("enter", ("name: %s ", name));

  NdbDictionary::Index ndb_index(name);
  if (unique)
    ndb_index.setType(NdbDictionary::Index::UniqueHashIndex);
  else 
  {
    ndb_index.setType(NdbDictionary::Index::OrderedIndex);
    // TODO Only temporary ordered indexes supported
    ndb_index.setLogging(FALSE); 
  }
  ndb_index.setTable(m_tabname);

  for (; key_part != end; key_part++) 
  {
    Field *field= key_part->field;
    DBUG_PRINT("info", ("attr: %s", field->field_name));
    ndb_index.addColumnName(field->field_name);
  }
  
  if (dict->createIndex(ndb_index, *m_table))
    ERR_RETURN(dict->getNdbError());

  // Success
  DBUG_PRINT("info", ("Created index %s", name));
  DBUG_RETURN(0);  
}

/*
 Prepare for an on-line alter table
*/ 
void ha_ndbcluster::prepare_for_alter()
{
  /* ndb_share reference schema */
  ndbcluster_get_share(m_share); // Increase ref_count
  DBUG_PRINT("NDB_SHARE", ("%s binlog schema  use_count: %u",
                           m_share->key, m_share->use_count));
  set_ndb_share_state(m_share, NSS_ALTERED);
}

/*
  Add an index on-line to a table
*/
int ha_ndbcluster::add_index(TABLE *table_arg, 
                             KEY *key_info, uint num_of_keys)
{
  int error= 0;
  uint idx;
  DBUG_ENTER("ha_ndbcluster::add_index");
  DBUG_PRINT("enter", ("table %s", table_arg->s->table_name.str));
  DBUG_ASSERT(m_share->state == NSS_ALTERED);

  for (idx= 0; idx < num_of_keys; idx++)
  {
    KEY *key= key_info + idx;
    KEY_PART_INFO *key_part= key->key_part;
    KEY_PART_INFO *end= key_part + key->key_parts;
    NDB_INDEX_TYPE idx_type= get_index_type_from_key(idx, key_info, false);
    DBUG_PRINT("info", ("Adding index: '%s'", key_info[idx].name));
    // Add fields to key_part struct
    for (; key_part != end; key_part++)
      key_part->field= table->field[key_part->fieldnr];
    // Check index type
    // Create index in ndb
    if((error= create_index(key_info[idx].name, key, idx_type, idx)))
      break;
  }
  if (error)
  {
    set_ndb_share_state(m_share, NSS_INITIAL);
    /* ndb_share reference schema free */
    DBUG_PRINT("NDB_SHARE", ("%s binlog schema free  use_count: %u",
                             m_share->key, m_share->use_count));
    free_share(&m_share); // Decrease ref_count
  }
  DBUG_RETURN(error);  
}

/*
  Mark one or several indexes for deletion. and
  renumber the remaining indexes
*/
int ha_ndbcluster::prepare_drop_index(TABLE *table_arg, 
                                      uint *key_num, uint num_of_keys)
{
  DBUG_ENTER("ha_ndbcluster::prepare_drop_index");
  DBUG_ASSERT(m_share->state == NSS_ALTERED);
  // Mark indexes for deletion
  uint idx;
  for (idx= 0; idx < num_of_keys; idx++)
  {
    DBUG_PRINT("info", ("ha_ndbcluster::prepare_drop_index %u", *key_num));
    m_index[*key_num++].status= TO_BE_DROPPED;
  }
  // Renumber indexes
  THD *thd= current_thd;
  Thd_ndb *thd_ndb= get_thd_ndb(thd);
  Ndb *ndb= thd_ndb->ndb;
  renumber_indexes(ndb, table_arg);
  DBUG_RETURN(0);
}
 
/*
  Really drop all indexes marked for deletion
*/
int ha_ndbcluster::final_drop_index(TABLE *table_arg)
{
  int error;
  DBUG_ENTER("ha_ndbcluster::final_drop_index");
  DBUG_PRINT("info", ("ha_ndbcluster::final_drop_index"));
  // Really drop indexes
  THD *thd= current_thd;
  Thd_ndb *thd_ndb= get_thd_ndb(thd);
  Ndb *ndb= thd_ndb->ndb;
  if((error= drop_indexes(ndb, table_arg)))
  {
    m_share->state= NSS_INITIAL;
    /* ndb_share reference schema free */
    DBUG_PRINT("NDB_SHARE", ("%s binlog schema free  use_count: %u",
                             m_share->key, m_share->use_count));
    free_share(&m_share); // Decrease ref_count
  }
  DBUG_RETURN(error);
}

/*
  Rename a table in NDB Cluster
*/

int ha_ndbcluster::rename_table(const char *from, const char *to)
{
  NDBDICT *dict;
  char old_dbname[FN_HEADLEN];
  char new_dbname[FN_HEADLEN];
  char new_tabname[FN_HEADLEN];
  const NDBTAB *orig_tab;
  int result;
  bool recreate_indexes= FALSE;
  NDBDICT::List index_list;

  DBUG_ENTER("ha_ndbcluster::rename_table");
  DBUG_PRINT("info", ("Renaming %s to %s", from, to));
  set_dbname(from, old_dbname);
  set_dbname(to, new_dbname);
  set_tabname(from);
  set_tabname(to, new_tabname);

  if (check_ndb_connection())
    DBUG_RETURN(my_errno= HA_ERR_NO_CONNECTION);

  Ndb *ndb= get_ndb();
  ndb->setDatabaseName(old_dbname);
  dict= ndb->getDictionary();
  Ndb_table_guard ndbtab_g(dict, m_tabname);
  if (!(orig_tab= ndbtab_g.get_table()))
    ERR_RETURN(dict->getNdbError());

#ifdef HAVE_NDB_BINLOG
  int ndb_table_id= orig_tab->getObjectId();
  int ndb_table_version= orig_tab->getObjectVersion();

  /* ndb_share reference temporary */
  NDB_SHARE *share= get_share(from, 0, FALSE);
  if (share)
  {
    DBUG_PRINT("NDB_SHARE", ("%s temporary  use_count: %u",
                             share->key, share->use_count));
    IF_DBUG(int r=) rename_share(share, to);
    DBUG_ASSERT(r == 0);
  }
#endif
  if (my_strcasecmp(system_charset_info, new_dbname, old_dbname))
  {
    dict->listIndexes(index_list, *orig_tab);    
    recreate_indexes= TRUE;
  }
  // Change current database to that of target table
  set_dbname(to);
  ndb->setDatabaseName(m_dbname);

  NdbDictionary::Table new_tab= *orig_tab;
  new_tab.setName(new_tabname);
  if (dict->alterTableGlobal(*orig_tab, new_tab) != 0)
  {
    NdbError ndb_error= dict->getNdbError();
#ifdef HAVE_NDB_BINLOG
    if (share)
    {
      IF_DBUG(int ret=) rename_share(share, from);
      DBUG_ASSERT(ret == 0);
      /* ndb_share reference temporary free */
      DBUG_PRINT("NDB_SHARE", ("%s temporary free  use_count: %u",
                               share->key, share->use_count));
      free_share(&share);
    }
#endif
    ERR_RETURN(ndb_error);
  }
  
  // Rename .ndb file
  if ((result= handler::rename_table(from, to)))
  {
    // ToDo in 4.1 should rollback alter table...
#ifdef HAVE_NDB_BINLOG
    if (share)
    {
      /* ndb_share reference temporary free */
      DBUG_PRINT("NDB_SHARE", ("%s temporary  use_count: %u",
                               share->key, share->use_count));
      free_share(&share);
    }
#endif
    DBUG_RETURN(result);
  }

#ifdef HAVE_NDB_BINLOG
  int is_old_table_tmpfile= 1;
  if (share && share->op)
    dict->forceGCPWait();

  /* handle old table */
  if (!IS_TMP_PREFIX(m_tabname))
  {
    is_old_table_tmpfile= 0;
    String event_name(INJECTOR_EVENT_LEN);
    ndb_rep_event_name(&event_name, from + sizeof(share_prefix) - 1, 0);
    ndbcluster_handle_drop_table(ndb, event_name.c_ptr(), share,
                                 "rename table");
  }

  if (!result && !IS_TMP_PREFIX(new_tabname))
  {
    /* always create an event for the table */
    String event_name(INJECTOR_EVENT_LEN);
    ndb_rep_event_name(&event_name, to + sizeof(share_prefix) - 1, 0);
    Ndb_table_guard ndbtab_g2(dict, new_tabname);
    const NDBTAB *ndbtab= ndbtab_g2.get_table();

    if (!ndbcluster_create_event(ndb, ndbtab, event_name.c_ptr(), share,
                                 share && ndb_binlog_running ? 2 : 1/* push warning */))
    {
      if (ndb_extra_logging)
        sql_print_information("NDB Binlog: RENAME Event: %s",
                              event_name.c_ptr());
      if (share &&
          ndbcluster_create_event_ops(share, ndbtab, event_name.c_ptr()))
      {
        sql_print_error("NDB Binlog: FAILED create event operations "
                        "during RENAME. Event %s", event_name.c_ptr());
        /* a warning has been issued to the client */
      }
    }
    /*
      warning has been issued if ndbcluster_create_event failed
      and (share && ndb_binlog_running)
    */
    if (!is_old_table_tmpfile)
      ndbcluster_log_schema_op(current_thd, share,
                               current_thd->query, current_thd->query_length,
                               old_dbname, m_tabname,
                               ndb_table_id, ndb_table_version,
                               SOT_RENAME_TABLE,
                               m_dbname, new_tabname, 1);
  }

  // If we are moving tables between databases, we need to recreate
  // indexes
  if (recreate_indexes)
  {
    for (unsigned i = 0; i < index_list.count; i++) 
    {
        NDBDICT::List::Element& index_el = index_list.elements[i];
	// Recreate any indexes not stored in the system database
	if (my_strcasecmp(system_charset_info, 
			  index_el.database, NDB_SYSTEM_DATABASE))
	{
	  set_dbname(from);
	  ndb->setDatabaseName(m_dbname);
	  const NDBINDEX * index= dict->getIndexGlobal(index_el.name,  new_tab);
	  DBUG_PRINT("info", ("Creating index %s/%s",
			      index_el.database, index->getName()));
	  dict->createIndex(*index, new_tab);
	  DBUG_PRINT("info", ("Dropping index %s/%s",
			      index_el.database, index->getName()));
	  set_dbname(from);
	  ndb->setDatabaseName(m_dbname);
	  dict->dropIndexGlobal(*index);
	}
    }
  }
  if (share)
  {
    /* ndb_share reference temporary free */
    DBUG_PRINT("NDB_SHARE", ("%s temporary free  use_count: %u",
                             share->key, share->use_count));
    free_share(&share);
  }
#endif

  DBUG_RETURN(result);
}


/*
  Delete table from NDB Cluster

 */

/* static version which does not need a handler */

int
ha_ndbcluster::delete_table(ha_ndbcluster *h, Ndb *ndb,
                            const char *path,
                            const char *db,
                            const char *table_name)
{
  THD *thd= current_thd;
  DBUG_ENTER("ha_ndbcluster::ndbcluster_delete_table");
  NDBDICT *dict= ndb->getDictionary();
  int ndb_table_id= 0;
  int ndb_table_version= 0;
#ifdef HAVE_NDB_BINLOG
  /*
    Don't allow drop table unless
    schema distribution table is setup
  */
  if (!ndb_schema_share)
  {
    DBUG_PRINT("info", ("Schema distribution table not setup"));
    DBUG_RETURN(HA_ERR_NO_CONNECTION);
  }
  /* ndb_share reference temporary */
  NDB_SHARE *share= get_share(path, 0, FALSE);
  if (share)
  {
    DBUG_PRINT("NDB_SHARE", ("%s temporary  use_count: %u",
                             share->key, share->use_count));
  }
#endif

  /* Drop the table from NDB */
  
  int res= 0;
  if (h && h->m_table)
  {
retry_temporary_error1:
    if (dict->dropTableGlobal(*h->m_table) == 0)
    {
      ndb_table_id= h->m_table->getObjectId();
      ndb_table_version= h->m_table->getObjectVersion();
    }
    else
    {
      switch (dict->getNdbError().status)
      {
        case NdbError::TemporaryError:
          if (!thd->killed) 
            goto retry_temporary_error1; // retry indefinitly
          break;
        default:
          break;
      }
      res= ndb_to_mysql_error(&dict->getNdbError());
    }
    h->release_metadata(thd, ndb);
  }
  else
  {
    ndb->setDatabaseName(db);
    while (1)
    {
      Ndb_table_guard ndbtab_g(dict, table_name);
      if (ndbtab_g.get_table())
      {
    retry_temporary_error2:
        if (dict->dropTableGlobal(*ndbtab_g.get_table()) == 0)
        {
          ndb_table_id= ndbtab_g.get_table()->getObjectId();
          ndb_table_version= ndbtab_g.get_table()->getObjectVersion();
        }
        else
        {
          switch (dict->getNdbError().status)
          {
            case NdbError::TemporaryError:
              if (!thd->killed) 
                goto retry_temporary_error2; // retry indefinitly
              break;
            default:
              if (dict->getNdbError().code == NDB_INVALID_SCHEMA_OBJECT)
              {
                ndbtab_g.invalidate();
                continue;
              }
              break;
          }
        }
      }
      else
        res= ndb_to_mysql_error(&dict->getNdbError());
      break;
    }
  }

  if (res)
  {
#ifdef HAVE_NDB_BINLOG
    /* the drop table failed for some reason, drop the share anyways */
    if (share)
    {
      pthread_mutex_lock(&ndbcluster_mutex);
      if (share->state != NSS_DROPPED)
      {
        /*
          The share kept by the server has not been freed, free it
        */
        share->state= NSS_DROPPED;
        /* ndb_share reference create free */
        DBUG_PRINT("NDB_SHARE", ("%s create free  use_count: %u",
                                 share->key, share->use_count));
        free_share(&share, TRUE);
      }
      /* ndb_share reference temporary free */
      DBUG_PRINT("NDB_SHARE", ("%s temporary free  use_count: %u",
                               share->key, share->use_count));
      free_share(&share, TRUE);
      pthread_mutex_unlock(&ndbcluster_mutex);
    }
#endif
    DBUG_RETURN(res);
  }

#ifdef HAVE_NDB_BINLOG
  /* stop the logging of the dropped table, and cleanup */

  /*
    drop table is successful even if table does not exist in ndb
    and in case table was actually not dropped, there is no need
    to force a gcp, and setting the event_name to null will indicate
    that there is no event to be dropped
  */
  int table_dropped= dict->getNdbError().code != 709;

  if (!IS_TMP_PREFIX(table_name) && share &&
      current_thd->lex->sql_command != SQLCOM_TRUNCATE)
  {
    ndbcluster_log_schema_op(thd, share,
                             thd->query, thd->query_length,
                             share->db, share->table_name,
                             ndb_table_id, ndb_table_version,
                             SOT_DROP_TABLE, 0, 0, 1);
  }
  else if (table_dropped && share && share->op) /* ndbcluster_log_schema_op
                                                   will do a force GCP */
    dict->forceGCPWait();

  if (!IS_TMP_PREFIX(table_name))
  {
    String event_name(INJECTOR_EVENT_LEN);
    ndb_rep_event_name(&event_name, path + sizeof(share_prefix) - 1, 0);
    ndbcluster_handle_drop_table(ndb,
                                 table_dropped ? event_name.c_ptr() : 0,
                                 share, "delete table");
  }

  if (share)
  {
    pthread_mutex_lock(&ndbcluster_mutex);
    if (share->state != NSS_DROPPED)
    {
      /*
        The share kept by the server has not been freed, free it
      */
      share->state= NSS_DROPPED;
      /* ndb_share reference create free */
      DBUG_PRINT("NDB_SHARE", ("%s create free  use_count: %u",
                               share->key, share->use_count));
      free_share(&share, TRUE);
    }
    /* ndb_share reference temporary free */
    DBUG_PRINT("NDB_SHARE", ("%s temporary free  use_count: %u",
                             share->key, share->use_count));
    free_share(&share, TRUE);
    pthread_mutex_unlock(&ndbcluster_mutex);
  }
#endif
  DBUG_RETURN(0);
}

int ha_ndbcluster::delete_table(const char *name)
{
  DBUG_ENTER("ha_ndbcluster::delete_table");
  DBUG_PRINT("enter", ("name: %s", name));
  set_dbname(name);
  set_tabname(name);

#ifdef HAVE_NDB_BINLOG
  /*
    Don't allow drop table unless
    schema distribution table is setup
  */
  if (!ndb_schema_share)
  {
    DBUG_PRINT("info", ("Schema distribution table not setup"));
    DBUG_RETURN(HA_ERR_NO_CONNECTION);
  }
#endif

  if (check_ndb_connection())
    DBUG_RETURN(HA_ERR_NO_CONNECTION);

  /* Call ancestor function to delete .ndb file */
  handler::delete_table(name);

  DBUG_RETURN(delete_table(this, get_ndb(),name, m_dbname, m_tabname));
}


void ha_ndbcluster::get_auto_increment(ulonglong offset, ulonglong increment,
                                       ulonglong nb_desired_values,
                                       ulonglong *first_value,
                                       ulonglong *nb_reserved_values)
{  
  int cache_size;
  Uint64 auto_value;
  DBUG_ENTER("get_auto_increment");
  DBUG_PRINT("enter", ("m_tabname: %s", m_tabname));
  Ndb *ndb= get_ndb();
   
  if (m_rows_inserted > m_rows_to_insert)
  {
    /* We guessed too low */
    m_rows_to_insert+= m_autoincrement_prefetch;
  }
  cache_size= 
    (int) ((m_rows_to_insert - m_rows_inserted < m_autoincrement_prefetch) ?
           m_rows_to_insert - m_rows_inserted :
           ((m_rows_to_insert > m_autoincrement_prefetch) ?
            m_rows_to_insert : m_autoincrement_prefetch));
  int ret;
  uint retries= NDB_AUTO_INCREMENT_RETRIES;
  do {
    Ndb_tuple_id_range_guard g(m_share);
    ret=
      m_skip_auto_increment ? 
      ndb->readAutoIncrementValue(m_table, g.range, auto_value) :
      ndb->getAutoIncrementValue(m_table, g.range, auto_value, cache_size);
  } while (ret == -1 && 
           --retries &&
           ndb->getNdbError().status == NdbError::TemporaryError);
  if (ret == -1)
  {
    const NdbError err= ndb->getNdbError();
    sql_print_error("Error %lu in ::get_auto_increment(): %s",
                    (ulong) err.code, err.message);
    *first_value= ~(ulonglong) 0;
    DBUG_VOID_RETURN;
  }
  *first_value= (longlong)auto_value;
  /* From the point of view of MySQL, NDB reserves one row at a time */
  *nb_reserved_values= 1;
  DBUG_VOID_RETURN;
}


/*
  Constructor for the NDB Cluster table handler 
 */

#define HA_NDBCLUSTER_TABLE_FLAGS \
                HA_REC_NOT_IN_SEQ | \
                HA_NULL_IN_KEY | \
                HA_AUTO_PART_KEY | \
                HA_NO_PREFIX_CHAR_KEYS | \
                HA_NEED_READ_RANGE_BUFFER | \
                HA_CAN_GEOMETRY | \
                HA_CAN_BIT_FIELD | \
                HA_PRIMARY_KEY_REQUIRED_FOR_POSITION | \
                HA_PRIMARY_KEY_REQUIRED_FOR_DELETE | \
                HA_PARTIAL_COLUMN_READ | \
                HA_HAS_OWN_BINLOGGING | \
                HA_HAS_RECORDS

ha_ndbcluster::ha_ndbcluster(handlerton *hton, TABLE_SHARE *table_arg):
  handler(hton, table_arg),
  m_active_trans(NULL),
  m_active_cursor(NULL),
  m_table(NULL),
  m_table_info(NULL),
  m_table_flags(HA_NDBCLUSTER_TABLE_FLAGS),
  m_share(0),
  m_part_info(NULL),
  m_use_partition_function(FALSE),
  m_sorted(FALSE),
  m_use_write(FALSE),
  m_ignore_dup_key(FALSE),
  m_has_unique_index(FALSE),
  m_primary_key_update(FALSE),
  m_ignore_no_key(FALSE),
  m_rows_to_insert((ha_rows) 1),
  m_rows_inserted((ha_rows) 0),
  m_bulk_insert_rows((ha_rows) 1024),
  m_rows_changed((ha_rows) 0),
  m_bulk_insert_not_flushed(FALSE),
  m_ops_pending(0),
  m_skip_auto_increment(TRUE),
  m_blobs_pending(0),
  m_blobs_offset(0),
  m_blobs_buffer(0),
  m_blobs_buffer_size(0),
  m_dupkey((uint) -1),
  m_ha_not_exact_count(FALSE),
  m_force_send(TRUE),
  m_autoincrement_prefetch((ha_rows) 32),
  m_transaction_on(TRUE),
  m_cond_stack(NULL),
  m_multi_cursor(NULL)
{
  int i;
 
  DBUG_ENTER("ha_ndbcluster");

  m_tabname[0]= '\0';
  m_dbname[0]= '\0';

  stats.records= ~(ha_rows)0; // uninitialized
  stats.block_size= 1024;

  for (i= 0; i < MAX_KEY; i++)
    ndb_init_index(m_index[i]);

  DBUG_VOID_RETURN;
}


int ha_ndbcluster::ha_initialise()
{
  DBUG_ENTER("ha_ndbcluster::ha_initialise");
  if (check_ndb_in_thd(current_thd))
  {
    DBUG_RETURN(FALSE);
  }
  DBUG_RETURN(TRUE);
}

/*
  Destructor for NDB Cluster table handler
 */

ha_ndbcluster::~ha_ndbcluster() 
{
  THD *thd= current_thd;
  Ndb *ndb= thd ? check_ndb_in_thd(thd) : g_ndb;
  DBUG_ENTER("~ha_ndbcluster");

  if (m_share)
  {
    /* ndb_share reference handler free */
    DBUG_PRINT("NDB_SHARE", ("%s handler free  use_count: %u",
                             m_share->key, m_share->use_count));
    free_share(&m_share);
  }
  release_metadata(thd, ndb);
  my_free(m_blobs_buffer, MYF(MY_ALLOW_ZERO_PTR));
  m_blobs_buffer= 0;

  // Check for open cursor/transaction
  if (m_active_cursor) {
  }
  DBUG_ASSERT(m_active_cursor == NULL);
  if (m_active_trans) {
  }
  DBUG_ASSERT(m_active_trans == NULL);

  // Discard the condition stack
  DBUG_PRINT("info", ("Clearing condition stack"));
  cond_clear();

  DBUG_VOID_RETURN;
}



/*
  Open a table for further use
  - fetch metadata for this table from NDB
  - check that table exists

  RETURN
    0    ok
    < 0  Table has changed
*/

int ha_ndbcluster::open(const char *name, int mode, uint test_if_locked)
{
  int res;
  KEY *key;
  DBUG_ENTER("ha_ndbcluster::open");
  DBUG_PRINT("enter", ("name: %s  mode: %d  test_if_locked: %d",
                       name, mode, test_if_locked));
  
  /*
    Setup ref_length to make room for the whole 
    primary key to be written in the ref variable
  */
  
  if (table_share->primary_key != MAX_KEY) 
  {
    key= table->key_info+table_share->primary_key;
    ref_length= key->key_length;
  }
  else // (table_share->primary_key == MAX_KEY) 
  {
    if (m_use_partition_function)
    {
      ref_length+= sizeof(m_part_id);
    }
  }

  DBUG_PRINT("info", ("ref_length: %d", ref_length));

  // Init table lock structure 
  /* ndb_share reference handler */
  if (!(m_share=get_share(name, table)))
    DBUG_RETURN(1);
  DBUG_PRINT("NDB_SHARE", ("%s handler  use_count: %u",
                           m_share->key, m_share->use_count));
  thr_lock_data_init(&m_share->lock,&m_lock,(void*) 0);
  
  set_dbname(name);
  set_tabname(name);
  
  if (check_ndb_connection())
  {
    /* ndb_share reference handler free */
    DBUG_PRINT("NDB_SHARE", ("%s handler free  use_count: %u",
                             m_share->key, m_share->use_count));
    free_share(&m_share);
    m_share= 0;
    DBUG_RETURN(HA_ERR_NO_CONNECTION);
  }
  
  res= get_metadata(name);
  if (!res)
  {
    Ndb *ndb= get_ndb();
    ndb->setDatabaseName(m_dbname);
    struct Ndb_statistics stat;
    res= ndb_get_table_statistics(NULL, FALSE, ndb, m_table, &stat);
    stats.mean_rec_length= stat.row_size;
    stats.data_file_length= stat.fragment_memory;
    stats.records= stat.row_count;
    if(!res)
      res= info(HA_STATUS_CONST);
  }

#ifdef HAVE_NDB_BINLOG
  if (!ndb_binlog_tables_inited && ndb_binlog_running)
    table->db_stat|= HA_READ_ONLY;
#endif

  DBUG_RETURN(res);
}

/*
  Set partition info

  SYNOPSIS
    set_part_info()
    part_info

  RETURN VALUE
    NONE

  DESCRIPTION
    Set up partition info when handler object created
*/

void ha_ndbcluster::set_part_info(partition_info *part_info)
{
  m_part_info= part_info;
  if (!(m_part_info->part_type == HASH_PARTITION &&
        m_part_info->list_of_part_fields &&
        !m_part_info->is_sub_partitioned()))
    m_use_partition_function= TRUE;
}

/*
  Close the table
  - release resources setup by open()
 */

int ha_ndbcluster::close(void)
{
  DBUG_ENTER("close");
  THD *thd= table->in_use;
  Ndb *ndb= thd ? check_ndb_in_thd(thd) : g_ndb;
  /* ndb_share reference handler free */
  DBUG_PRINT("NDB_SHARE", ("%s handler free  use_count: %u",
                           m_share->key, m_share->use_count));
  free_share(&m_share);
  m_share= 0;
  release_metadata(thd, ndb);
  DBUG_RETURN(0);
}


Thd_ndb* ha_ndbcluster::seize_thd_ndb()
{
  Thd_ndb *thd_ndb;
  DBUG_ENTER("seize_thd_ndb");

  thd_ndb= new Thd_ndb();
  if (thd_ndb->ndb->init(max_transactions) != 0)
  {
    ERR_PRINT(thd_ndb->ndb->getNdbError());
    /*
      TODO 
      Alt.1 If init fails because to many allocated Ndb 
      wait on condition for a Ndb object to be released.
      Alt.2 Seize/release from pool, wait until next release 
    */
    delete thd_ndb;
    thd_ndb= NULL;
  }
  DBUG_RETURN(thd_ndb);
}


void ha_ndbcluster::release_thd_ndb(Thd_ndb* thd_ndb)
{
  DBUG_ENTER("release_thd_ndb");
  delete thd_ndb;
  DBUG_VOID_RETURN;
}


/*
  If this thread already has a Thd_ndb object allocated
  in current THD, reuse it. Otherwise
  seize a Thd_ndb object, assign it to current THD and use it.
 
*/

Ndb* check_ndb_in_thd(THD* thd)
{
  Thd_ndb *thd_ndb= get_thd_ndb(thd);
  if (!thd_ndb)
  {
    if (!(thd_ndb= ha_ndbcluster::seize_thd_ndb()))
      return NULL;
    set_thd_ndb(thd, thd_ndb);
  }
  return thd_ndb->ndb;
}



int ha_ndbcluster::check_ndb_connection(THD* thd)
{
  Ndb *ndb;
  DBUG_ENTER("check_ndb_connection");
  
  if (!(ndb= check_ndb_in_thd(thd)))
    DBUG_RETURN(HA_ERR_NO_CONNECTION);
  ndb->setDatabaseName(m_dbname);
  DBUG_RETURN(0);
}


static int ndbcluster_close_connection(handlerton *hton, THD *thd)
{
  Thd_ndb *thd_ndb= get_thd_ndb(thd);
  DBUG_ENTER("ndbcluster_close_connection");
  if (thd_ndb)
  {
    ha_ndbcluster::release_thd_ndb(thd_ndb);
    set_thd_ndb(thd, NULL); // not strictly required but does not hurt either
  }
  DBUG_RETURN(0);
}


/*
  Try to discover one table from NDB
 */

int ndbcluster_discover(handlerton *hton, THD* thd, const char *db, 
                        const char *name,
                        const void** frmblob, 
                        uint* frmlen)
{
  int error= 0;
  NdbError ndb_error;
  uint len;
  const void* data;
  Ndb* ndb;
  char key[FN_REFLEN];
  DBUG_ENTER("ndbcluster_discover");
  DBUG_PRINT("enter", ("db: %s, name: %s", db, name)); 

  if (!(ndb= check_ndb_in_thd(thd)))
    DBUG_RETURN(HA_ERR_NO_CONNECTION);  
  ndb->setDatabaseName(db);
  NDBDICT* dict= ndb->getDictionary();
  build_table_filename(key, sizeof(key), db, name, "", 0);
  /* ndb_share reference temporary */
  NDB_SHARE *share= get_share(key, 0, FALSE);
  if (share)
  {
    DBUG_PRINT("NDB_SHARE", ("%s temporary  use_count: %u",
                             share->key, share->use_count));
  }
  if (share && get_ndb_share_state(share) == NSS_ALTERED)
  {
    // Frm has been altered on disk, but not yet written to ndb
    if (readfrm(key, &data, &len))
    {
      DBUG_PRINT("error", ("Could not read frm"));
      error= 1;
      goto err;
    }
  }
  else
  {
    Ndb_table_guard ndbtab_g(dict, name);
    const NDBTAB *tab= ndbtab_g.get_table();
    if (!tab)
    {
      const NdbError err= dict->getNdbError();
      if (err.code == 709 || err.code == 723)
      {
        error= -1;
        DBUG_PRINT("info", ("ndb_error.code: %u", ndb_error.code));
      }
      else
      {
        error= -1;
        ndb_error= err;
        DBUG_PRINT("info", ("ndb_error.code: %u", ndb_error.code));
      }
      goto err;
    }
    DBUG_PRINT("info", ("Found table %s", tab->getName()));
    
    len= tab->getFrmLength();  
    if (len == 0 || tab->getFrmData() == NULL)
    {
      DBUG_PRINT("error", ("No frm data found."));
      error= 1;
      goto err;
    }
    
    if (unpackfrm(&data, &len, tab->getFrmData()))
    {
      DBUG_PRINT("error", ("Could not unpack table"));
      error= 1;
      goto err;
    }
  }

  *frmlen= len;
  *frmblob= data;
  
  if (share)
  {
    /* ndb_share reference temporary free */
    DBUG_PRINT("NDB_SHARE", ("%s temporary free  use_count: %u",
                             share->key, share->use_count));
    free_share(&share);
  }

  DBUG_RETURN(0);
err:
  if (share)
  {
    /* ndb_share reference temporary free */
    DBUG_PRINT("NDB_SHARE", ("%s temporary free  use_count: %u",
                             share->key, share->use_count));
    free_share(&share);
  }
  if (ndb_error.code)
  {
    ERR_RETURN(ndb_error);
  }
  DBUG_RETURN(error);
}

/*
  Check if a table exists in NDB

 */

int ndbcluster_table_exists_in_engine(handlerton *hton, THD* thd, 
                                      const char *db,
                                      const char *name)
{
  Ndb* ndb;
  DBUG_ENTER("ndbcluster_table_exists_in_engine");
  DBUG_PRINT("enter", ("db: %s  name: %s", db, name));

  if (!(ndb= check_ndb_in_thd(thd)))
    DBUG_RETURN(HA_ERR_NO_CONNECTION);

  NDBDICT* dict= ndb->getDictionary();
  NdbDictionary::Dictionary::List list;
  if (dict->listObjects(list, NdbDictionary::Object::UserTable) != 0)
    ERR_RETURN(dict->getNdbError());
  for (uint i= 0 ; i < list.count ; i++)
  {
<<<<<<< HEAD
    NdbDictionary::Dictionary::List::Element& elmt= list.elements[i];
    if (my_strcasecmp(system_charset_info, elmt.database, db))
      continue;
    if (my_strcasecmp(system_charset_info, elmt.name, name))
      continue;
    DBUG_PRINT("info", ("Found table"));
    DBUG_RETURN(1);
  }
  DBUG_RETURN(0);
=======
    ERR_RETURN(dict->getNdbError());
  }

  DBUG_PRINT("info", ("Found table %s", tab->getName()));
  DBUG_RETURN(HA_ERR_TABLE_EXIST);
>>>>>>> 98e57576
}



extern "C" byte* tables_get_key(const char *entry, uint *length,
                                my_bool not_used __attribute__((unused)))
{
  *length= strlen(entry);
  return (byte*) entry;
}


/*
  Drop a database in NDB Cluster
  NOTE add a dummy void function, since stupid handlerton is returning void instead of int...
*/

int ndbcluster_drop_database_impl(const char *path)
{
  DBUG_ENTER("ndbcluster_drop_database");
  THD *thd= current_thd;
  char dbname[FN_HEADLEN];
  Ndb* ndb;
  NdbDictionary::Dictionary::List list;
  uint i;
  char *tabname;
  List<char> drop_list;
  int ret= 0;
  ha_ndbcluster::set_dbname(path, (char *)&dbname);
  DBUG_PRINT("enter", ("db: %s", dbname));
  
  if (!(ndb= check_ndb_in_thd(thd)))
    DBUG_RETURN(-1);
  
  // List tables in NDB
  NDBDICT *dict= ndb->getDictionary();
  if (dict->listObjects(list, 
                        NdbDictionary::Object::UserTable) != 0)
    DBUG_RETURN(-1);
  for (i= 0 ; i < list.count ; i++)
  {
    NdbDictionary::Dictionary::List::Element& elmt= list.elements[i];
    DBUG_PRINT("info", ("Found %s/%s in NDB", elmt.database, elmt.name));     
    
    // Add only tables that belongs to db
    if (my_strcasecmp(system_charset_info, elmt.database, dbname))
      continue;
    DBUG_PRINT("info", ("%s must be dropped", elmt.name));     
    drop_list.push_back(thd->strdup(elmt.name));
  }
  // Drop any tables belonging to database
  char full_path[FN_REFLEN];
  char *tmp= full_path +
    build_table_filename(full_path, sizeof(full_path), dbname, "", "", 0);

  ndb->setDatabaseName(dbname);
  List_iterator_fast<char> it(drop_list);
  while ((tabname=it++))
  {
    tablename_to_filename(tabname, tmp, FN_REFLEN - (tmp - full_path)-1);
    VOID(pthread_mutex_lock(&LOCK_open));
    if (ha_ndbcluster::delete_table(0, ndb, full_path, dbname, tabname))
    {
      const NdbError err= dict->getNdbError();
      if (err.code != 709 && err.code != 723)
      {
        ERR_PRINT(err);
        ret= ndb_to_mysql_error(&err);
      }
    }
    VOID(pthread_mutex_unlock(&LOCK_open));
  }
  DBUG_RETURN(ret);      
}

static void ndbcluster_drop_database(handlerton *hton, char *path)
{
  DBUG_ENTER("ndbcluster_drop_database");
#ifdef HAVE_NDB_BINLOG
  /*
    Don't allow drop database unless
    schema distribution table is setup
  */
  if (!ndb_schema_share)
  {
    DBUG_PRINT("info", ("Schema distribution table not setup"));
    DBUG_VOID_RETURN;
    //DBUG_RETURN(HA_ERR_NO_CONNECTION);
  }
#endif
  ndbcluster_drop_database_impl(path);
#ifdef HAVE_NDB_BINLOG
  char db[FN_REFLEN];
  THD *thd= current_thd;
  ha_ndbcluster::set_dbname(path, db);
  ndbcluster_log_schema_op(thd, 0,
                           thd->query, thd->query_length,
                           db, "", 0, 0, SOT_DROP_DB, 0, 0, 0);
#endif
  DBUG_VOID_RETURN;
}

int ndb_create_table_from_engine(THD *thd, const char *db,
                                 const char *table_name)
{
  LEX *old_lex= thd->lex, newlex;
  thd->lex= &newlex;
  newlex.current_select= NULL;
  lex_start(thd, (const uchar*) "", 0);
  int res= ha_create_table_from_engine(thd, db, table_name);
  thd->lex= old_lex;
  return res;
}

/*
  find all tables in ndb and discover those needed
*/
int ndbcluster_find_all_files(THD *thd)
{
  Ndb* ndb;
  char key[FN_REFLEN];
  NDBDICT *dict;
  int unhandled, retries= 5, skipped;
  DBUG_ENTER("ndbcluster_find_all_files");

  if (!(ndb= check_ndb_in_thd(thd)))
    DBUG_RETURN(HA_ERR_NO_CONNECTION);

  dict= ndb->getDictionary();

  LINT_INIT(unhandled);
  LINT_INIT(skipped);
  do
  {
    NdbDictionary::Dictionary::List list;
    if (dict->listObjects(list, NdbDictionary::Object::UserTable) != 0)
      ERR_RETURN(dict->getNdbError());
    unhandled= 0;
    skipped= 0;
    retries--;
    for (uint i= 0 ; i < list.count ; i++)
    {
      NDBDICT::List::Element& elmt= list.elements[i];
      if (IS_TMP_PREFIX(elmt.name) || IS_NDB_BLOB_PREFIX(elmt.name))
      {
        DBUG_PRINT("info", ("Skipping %s.%s in NDB", elmt.database, elmt.name));
        continue;
      }
      DBUG_PRINT("info", ("Found %s.%s in NDB", elmt.database, elmt.name));
      if (elmt.state != NDBOBJ::StateOnline &&
          elmt.state != NDBOBJ::StateBackup &&
          elmt.state != NDBOBJ::StateBuilding)
      {
        sql_print_information("NDB: skipping setup table %s.%s, in state %d",
                              elmt.database, elmt.name, elmt.state);
        skipped++;
        continue;
      }

      ndb->setDatabaseName(elmt.database);
      Ndb_table_guard ndbtab_g(dict, elmt.name);
      const NDBTAB *ndbtab= ndbtab_g.get_table();
      if (!ndbtab)
      {
        if (retries == 0)
          sql_print_error("NDB: failed to setup table %s.%s, error: %d, %s",
                          elmt.database, elmt.name,
                          dict->getNdbError().code,
                          dict->getNdbError().message);
        unhandled++;
        continue;
      }

      if (ndbtab->getFrmLength() == 0)
        continue;
    
      /* check if database exists */
      char *end= key +
        build_table_filename(key, sizeof(key), elmt.database, "", "", 0);
      if (my_access(key, F_OK))
      {
        /* no such database defined, skip table */
        continue;
      }
      /* finalize construction of path */
      end+= tablename_to_filename(elmt.name, end,
                                  sizeof(key)-(end-key));
      const void *data= 0, *pack_data= 0;
      uint length, pack_length;
      int discover= 0;
      if (readfrm(key, &data, &length) ||
          packfrm(data, length, &pack_data, &pack_length))
      {
        discover= 1;
        sql_print_information("NDB: missing frm for %s.%s, discovering...",
                              elmt.database, elmt.name);
      }
      else if (cmp_frm(ndbtab, pack_data, pack_length))
      {
        /* ndb_share reference temporary */
        NDB_SHARE *share= get_share(key, 0, FALSE);
        if (share)
        {
          DBUG_PRINT("NDB_SHARE", ("%s temporary  use_count: %u",
                                   share->key, share->use_count));
        }
        if (!share || get_ndb_share_state(share) != NSS_ALTERED)
        {
          discover= 1;
          sql_print_information("NDB: mismatch in frm for %s.%s, discovering...",
                                elmt.database, elmt.name);
        }
        if (share)
        {
          /* ndb_share reference temporary free */
          DBUG_PRINT("NDB_SHARE", ("%s temporary free  use_count: %u",
                                   share->key, share->use_count));
          free_share(&share);
        }
      }
      my_free((char*) data, MYF(MY_ALLOW_ZERO_PTR));
      my_free((char*) pack_data, MYF(MY_ALLOW_ZERO_PTR));

      pthread_mutex_lock(&LOCK_open);
      if (discover)
      {
        /* ToDo 4.1 database needs to be created if missing */
        if (ndb_create_table_from_engine(thd, elmt.database, elmt.name))
        {
          /* ToDo 4.1 handle error */
        }
      }
#ifdef HAVE_NDB_BINLOG
      else
      {
        /* set up replication for this table */
        ndbcluster_create_binlog_setup(ndb, key, end-key,
                                       elmt.database, elmt.name,
                                       TRUE);
      }
#endif
      pthread_mutex_unlock(&LOCK_open);
    }
  }
  while (unhandled && retries);

  DBUG_RETURN(-(skipped + unhandled));
}

int ndbcluster_find_files(handlerton *hton, THD *thd,
                          const char *db,
                          const char *path,
                          const char *wild, bool dir, List<char> *files)
{
  DBUG_ENTER("ndbcluster_find_files");
  DBUG_PRINT("enter", ("db: %s", db));
  { // extra bracket to avoid gcc 2.95.3 warning
  uint i;
  Ndb* ndb;
  char name[FN_REFLEN];
  HASH ndb_tables, ok_tables;
  NDBDICT::List list;

  if (!(ndb= check_ndb_in_thd(thd)))
    DBUG_RETURN(HA_ERR_NO_CONNECTION);

  if (dir)
    DBUG_RETURN(0); // Discover of databases not yet supported

  // List tables in NDB
  NDBDICT *dict= ndb->getDictionary();
  if (dict->listObjects(list, 
                        NdbDictionary::Object::UserTable) != 0)
    ERR_RETURN(dict->getNdbError());

  if (hash_init(&ndb_tables, system_charset_info,list.count,0,0,
                (hash_get_key)tables_get_key,0,0))
  {
    DBUG_PRINT("error", ("Failed to init HASH ndb_tables"));
    DBUG_RETURN(-1);
  }

  if (hash_init(&ok_tables, system_charset_info,32,0,0,
                (hash_get_key)tables_get_key,0,0))
  {
    DBUG_PRINT("error", ("Failed to init HASH ok_tables"));
    hash_free(&ndb_tables);
    DBUG_RETURN(-1);
  }  

  for (i= 0 ; i < list.count ; i++)
  {
    NDBDICT::List::Element& elmt= list.elements[i];
    if (IS_TMP_PREFIX(elmt.name) || IS_NDB_BLOB_PREFIX(elmt.name))
    {
      DBUG_PRINT("info", ("Skipping %s.%s in NDB", elmt.database, elmt.name));
      continue;
    }
    DBUG_PRINT("info", ("Found %s/%s in NDB", elmt.database, elmt.name));

    // Add only tables that belongs to db
    if (my_strcasecmp(system_charset_info, elmt.database, db))
      continue;

    // Apply wildcard to list of tables in NDB
    if (wild)
    {
      if (lower_case_table_names)
      {
        if (wild_case_compare(files_charset_info, elmt.name, wild))
          continue;
      }
      else if (wild_compare(elmt.name,wild,0))
        continue;
    }
    DBUG_PRINT("info", ("Inserting %s into ndb_tables hash", elmt.name));     
    my_hash_insert(&ndb_tables, (byte*)thd->strdup(elmt.name));
  }

  char *file_name;
  List_iterator<char> it(*files);
  List<char> delete_list;
  while ((file_name=it++))
  {
    bool file_on_disk= FALSE;
    DBUG_PRINT("info", ("%s", file_name));     
    if (hash_search(&ndb_tables, file_name, strlen(file_name)))
    {
      DBUG_PRINT("info", ("%s existed in NDB _and_ on disk ", file_name));
      file_on_disk= TRUE;
    }
    
    // Check for .ndb file with this name
    build_table_filename(name, sizeof(name), db, file_name, ha_ndb_ext, 0);
    DBUG_PRINT("info", ("Check access for %s", name));
    if (my_access(name, F_OK))
    {
      DBUG_PRINT("info", ("%s did not exist on disk", name));     
      // .ndb file did not exist on disk, another table type
      if (file_on_disk)
      {
	// Ignore this ndb table
	gptr record=  hash_search(&ndb_tables, file_name, strlen(file_name));
	DBUG_ASSERT(record);
	hash_delete(&ndb_tables, record);
	push_warning_printf(current_thd, MYSQL_ERROR::WARN_LEVEL_WARN,
			    ER_TABLE_EXISTS_ERROR,
			    "Local table %s.%s shadows ndb table",
			    db, file_name);
      }
      continue;
    }
    if (file_on_disk) 
    {
      // File existed in NDB and as frm file, put in ok_tables list
      my_hash_insert(&ok_tables, (byte*)file_name);
      continue;
    }
    DBUG_PRINT("info", ("%s existed on disk", name));     
    // The .ndb file exists on disk, but it's not in list of tables in ndb
    // Verify that handler agrees table is gone.
<<<<<<< HEAD
    if (ndbcluster_table_exists_in_engine(hton, thd, db, file_name) == 0)    
=======
    if (ndbcluster_table_exists_in_engine(thd, db, file_name) == HA_ERR_NO_SUCH_TABLE)
>>>>>>> 98e57576
    {
      DBUG_PRINT("info", ("NDB says %s does not exists", file_name));     
      it.remove();
      // Put in list of tables to remove from disk
      delete_list.push_back(thd->strdup(file_name));
    }
  }

#ifdef HAVE_NDB_BINLOG
  /* setup logging to binlog for all discovered tables */
  {
    char *end, *end1= name +
      build_table_filename(name, sizeof(name), db, "", "", 0);
    for (i= 0; i < ok_tables.records; i++)
    {
      file_name= (char*)hash_element(&ok_tables, i);
      end= end1 +
        tablename_to_filename(file_name, end1, sizeof(name) - (end1 - name));
      pthread_mutex_lock(&LOCK_open);
      ndbcluster_create_binlog_setup(ndb, name, end-name,
                                     db, file_name, TRUE);
      pthread_mutex_unlock(&LOCK_open);
    }
  }
#endif

  // Check for new files to discover
  DBUG_PRINT("info", ("Checking for new files to discover"));       
  List<char> create_list;
  for (i= 0 ; i < ndb_tables.records ; i++)
  {
    file_name= hash_element(&ndb_tables, i);
    if (!hash_search(&ok_tables, file_name, strlen(file_name)))
    {
      build_table_filename(name, sizeof(name), db, file_name, reg_ext, 0);
      if (my_access(name, F_OK))
      {
        DBUG_PRINT("info", ("%s must be discovered", file_name));
        // File is in list of ndb tables and not in ok_tables
        // This table need to be created
        create_list.push_back(thd->strdup(file_name));
      }
    }
  }

  // Lock mutex before deleting and creating frm files
  pthread_mutex_lock(&LOCK_open);

  if (!global_read_lock)
  {
    // Delete old files
    List_iterator_fast<char> it3(delete_list);
    while ((file_name=it3++))
    {
      DBUG_PRINT("info", ("Remove table %s/%s", db, file_name));
      // Delete the table and all related files
      TABLE_LIST table_list;
      bzero((char*) &table_list,sizeof(table_list));
      table_list.db= (char*) db;
      table_list.alias= table_list.table_name= (char*)file_name;
      (void)mysql_rm_table_part2(thd, &table_list,
                                                                 /* if_exists */ FALSE,
                                                                 /* drop_temporary */ FALSE,
                                                                 /* drop_view */ FALSE,
                                                                 /* dont_log_query*/ TRUE);
      /* Clear error message that is returned when table is deleted */
      thd->clear_error();
    }
  }

  // Create new files
  List_iterator_fast<char> it2(create_list);
  while ((file_name=it2++))
  {  
    DBUG_PRINT("info", ("Table %s need discovery", file_name));
    if (ndb_create_table_from_engine(thd, db, file_name) == 0)
      files->push_back(thd->strdup(file_name)); 
  }

  pthread_mutex_unlock(&LOCK_open);
  
  hash_free(&ok_tables);
  hash_free(&ndb_tables);

  // Delete schema file from files
  if (!strcmp(db, NDB_REP_DB))
  {
    uint count = 0;
    while (count++ < files->elements)
    {
      file_name = (char *)files->pop();
      if (!strcmp(file_name, NDB_SCHEMA_TABLE))
      {
        DBUG_PRINT("info", ("skip %s.%s table, it should be hidden to user",
                   NDB_REP_DB, NDB_SCHEMA_TABLE));
        continue;
      }
      files->push_back(file_name); 
    }
  }
  } // extra bracket to avoid gcc 2.95.3 warning
  DBUG_RETURN(0);    
}


/*
  Initialise all gloal variables before creating 
  a NDB Cluster table handler
 */

/* Call back after cluster connect */
static int connect_callback()
{
  pthread_mutex_lock(&LOCK_ndb_util_thread);
  update_status_variables(g_ndb_cluster_connection);

  uint node_id, i= 0;
  Ndb_cluster_connection_node_iter node_iter;
  memset((void *)g_node_id_map, 0xFFFF, sizeof(g_node_id_map));
  while ((node_id= g_ndb_cluster_connection->get_next_node(node_iter)))
    g_node_id_map[node_id]= i++;

  pthread_cond_signal(&COND_ndb_util_thread);
  pthread_mutex_unlock(&LOCK_ndb_util_thread);
  return 0;
}

extern int ndb_dictionary_is_mysqld;

static int ndbcluster_init(void *p)
{
  int res;
  DBUG_ENTER("ndbcluster_init");

  if (ndbcluster_inited)
    DBUG_RETURN(FALSE);

  pthread_mutex_init(&ndbcluster_mutex,MY_MUTEX_INIT_FAST);
  pthread_mutex_init(&LOCK_ndb_util_thread, MY_MUTEX_INIT_FAST);
  pthread_cond_init(&COND_ndb_util_thread, NULL);
  pthread_cond_init(&COND_ndb_util_ready, NULL);
  ndb_util_thread_running= -1;
  ndbcluster_terminating= 0;
  ndb_dictionary_is_mysqld= 1;
  ndbcluster_hton= (handlerton *)p;

  {
    handlerton *h= ndbcluster_hton;
    h->state=            have_ndbcluster;
    h->db_type=          DB_TYPE_NDBCLUSTER;
    h->close_connection= ndbcluster_close_connection;
    h->commit=           ndbcluster_commit;
    h->rollback=         ndbcluster_rollback;
    h->create=           ndbcluster_create_handler; /* Create a new handler */
    h->drop_database=    ndbcluster_drop_database;  /* Drop a database */
    h->panic=            ndbcluster_end;            /* Panic call */
    h->show_status=      ndbcluster_show_status;    /* Show status */
    h->alter_tablespace= ndbcluster_alter_tablespace;    /* Show status */
    h->partition_flags=  ndbcluster_partition_flags; /* Partition flags */
    h->alter_table_flags=ndbcluster_alter_table_flags; /* Alter table flags */
    h->fill_files_table= ndbcluster_fill_files_table;
#ifdef HAVE_NDB_BINLOG
    ndbcluster_binlog_init_handlerton();
#endif
    h->flags=            HTON_CAN_RECREATE | HTON_TEMPORARY_NOT_SUPPORTED;
    h->discover=         ndbcluster_discover;
    h->find_files= ndbcluster_find_files;
    h->table_exists_in_engine= ndbcluster_table_exists_in_engine;
  }

  if (have_ndbcluster != SHOW_OPTION_YES)
    DBUG_RETURN(0); // nothing else to do

  // Initialize ndb interface
  ndb_init_internal();

  // Set connectstring if specified
  if (opt_ndbcluster_connectstring != 0)
    DBUG_PRINT("connectstring", ("%s", opt_ndbcluster_connectstring));     
  if ((g_ndb_cluster_connection=
       new Ndb_cluster_connection(opt_ndbcluster_connectstring)) == 0)
  {
    DBUG_PRINT("error",("Ndb_cluster_connection(%s)",
                        opt_ndbcluster_connectstring));
    goto ndbcluster_init_error;
  }
  {
    char buf[128];
    my_snprintf(buf, sizeof(buf), "mysqld --server-id=%lu", server_id);
    g_ndb_cluster_connection->set_name(buf);
  }
  g_ndb_cluster_connection->set_optimized_node_selection
    (opt_ndb_optimized_node_selection);

  // Create a Ndb object to open the connection  to NDB
  if ( (g_ndb= new Ndb(g_ndb_cluster_connection, "sys")) == 0 )
  {
    DBUG_PRINT("error", ("failed to create global ndb object"));
    goto ndbcluster_init_error;
  }
  if (g_ndb->init() != 0)
  {
    ERR_PRINT (g_ndb->getNdbError());
    goto ndbcluster_init_error;
  }

  if ((res= g_ndb_cluster_connection->connect(0,0,0)) == 0)
  {
    connect_callback();
    DBUG_PRINT("info",("NDBCLUSTER storage engine at %s on port %d",
                       g_ndb_cluster_connection->get_connected_host(),
                       g_ndb_cluster_connection->get_connected_port()));
    g_ndb_cluster_connection->wait_until_ready(10,3);
  } 
  else if (res == 1)
  {
    if (g_ndb_cluster_connection->start_connect_thread(connect_callback)) 
    {
      DBUG_PRINT("error", ("g_ndb_cluster_connection->start_connect_thread()"));
      goto ndbcluster_init_error;
    }
#ifndef DBUG_OFF
    {
      char buf[1024];
      DBUG_PRINT("info",
                 ("NDBCLUSTER storage engine not started, "
                  "will connect using %s",
                  g_ndb_cluster_connection->
                  get_connectstring(buf,sizeof(buf))));
    }
#endif
  }
  else
  {
    DBUG_ASSERT(res == -1);
    DBUG_PRINT("error", ("permanent error"));
    goto ndbcluster_init_error;
  }
  
  (void) hash_init(&ndbcluster_open_tables,system_charset_info,32,0,0,
                   (hash_get_key) ndbcluster_get_key,0,0);
#ifdef HAVE_NDB_BINLOG
  /* start the ndb injector thread */
  if (ndbcluster_binlog_start())
    goto ndbcluster_init_error;
#endif /* HAVE_NDB_BINLOG */

  ndb_cache_check_time = opt_ndb_cache_check_time;
  // Create utility thread
  pthread_t tmp;
  if (pthread_create(&tmp, &connection_attrib, ndb_util_thread_func, 0))
  {
    DBUG_PRINT("error", ("Could not create ndb utility thread"));
    hash_free(&ndbcluster_open_tables);
    pthread_mutex_destroy(&ndbcluster_mutex);
    pthread_mutex_destroy(&LOCK_ndb_util_thread);
    pthread_cond_destroy(&COND_ndb_util_thread);
    pthread_cond_destroy(&COND_ndb_util_ready);
    goto ndbcluster_init_error;
  }

  /* Wait for the util thread to start */
  pthread_mutex_lock(&LOCK_ndb_util_thread);
  while (ndb_util_thread_running < 0)
    pthread_cond_wait(&COND_ndb_util_ready, &LOCK_ndb_util_thread);
  pthread_mutex_unlock(&LOCK_ndb_util_thread);
  
  if (!ndb_util_thread_running)
  {
    DBUG_PRINT("error", ("ndb utility thread exited prematurely"));
    hash_free(&ndbcluster_open_tables);
    pthread_mutex_destroy(&ndbcluster_mutex);
    pthread_mutex_destroy(&LOCK_ndb_util_thread);
    pthread_cond_destroy(&COND_ndb_util_thread);
    pthread_cond_destroy(&COND_ndb_util_ready);
    goto ndbcluster_init_error;
  }

  ndbcluster_inited= 1;
  DBUG_RETURN(FALSE);

ndbcluster_init_error:
  if (g_ndb)
    delete g_ndb;
  g_ndb= NULL;
  if (g_ndb_cluster_connection)
    delete g_ndb_cluster_connection;
  g_ndb_cluster_connection= NULL;
  have_ndbcluster= SHOW_OPTION_DISABLED;	// If we couldn't use handler
  ndbcluster_hton->state= SHOW_OPTION_DISABLED;               // If we couldn't use handler

  DBUG_RETURN(TRUE);
}

static int ndbcluster_end(handlerton *hton, ha_panic_function type)
{
  DBUG_ENTER("ndbcluster_end");

  if (!ndbcluster_inited)
    DBUG_RETURN(0);
  ndbcluster_inited= 0;

  /* wait for util thread to finish */
  sql_print_information("Stopping Cluster Utility thread");
  pthread_mutex_lock(&LOCK_ndb_util_thread);
  ndbcluster_terminating= 1;
  pthread_cond_signal(&COND_ndb_util_thread);
  while (ndb_util_thread_running > 0)
    pthread_cond_wait(&COND_ndb_util_ready, &LOCK_ndb_util_thread);
  pthread_mutex_unlock(&LOCK_ndb_util_thread);


#ifdef HAVE_NDB_BINLOG
  {
    pthread_mutex_lock(&ndbcluster_mutex);
    while (ndbcluster_open_tables.records)
    {
      NDB_SHARE *share=
        (NDB_SHARE*) hash_element(&ndbcluster_open_tables, 0);
#ifndef DBUG_OFF
      fprintf(stderr, "NDB: table share %s with use_count %d not freed\n",
              share->key, share->use_count);
#endif
      ndbcluster_real_free_share(&share);
    }
    pthread_mutex_unlock(&ndbcluster_mutex);
  }
#endif
  hash_free(&ndbcluster_open_tables);

  if (g_ndb)
  {
#ifndef DBUG_OFF
    Ndb::Free_list_usage tmp;
    tmp.m_name= 0;
    while (g_ndb->get_free_list_usage(&tmp))
    {
      uint leaked= (uint) tmp.m_created - tmp.m_free;
      if (leaked)
        fprintf(stderr, "NDB: Found %u %s%s that %s not been released\n",
                leaked, tmp.m_name,
                (leaked == 1)?"":"'s",
                (leaked == 1)?"has":"have");
    }
#endif
    delete g_ndb;
    g_ndb= NULL;
  }
  delete g_ndb_cluster_connection;
  g_ndb_cluster_connection= NULL;

  // cleanup ndb interface
  ndb_end_internal();

  pthread_mutex_destroy(&ndbcluster_mutex);
  pthread_mutex_destroy(&LOCK_ndb_util_thread);
  pthread_cond_destroy(&COND_ndb_util_thread);
  pthread_cond_destroy(&COND_ndb_util_ready);
  DBUG_RETURN(0);
}

void ha_ndbcluster::print_error(int error, myf errflag)
{
  DBUG_ENTER("ha_ndbcluster::print_error");
  DBUG_PRINT("enter", ("error: %d", error));

  if (error == HA_ERR_NO_PARTITION_FOUND)
    m_part_info->print_no_partition_found(table);
  else
    handler::print_error(error, errflag);
  DBUG_VOID_RETURN;
}


/*
  Static error print function called from
  static handler method ndbcluster_commit
  and ndbcluster_rollback
*/

void ndbcluster_print_error(int error, const NdbOperation *error_op)
{
  DBUG_ENTER("ndbcluster_print_error");
  TABLE_SHARE share;
  const char *tab_name= (error_op) ? error_op->getTableName() : "";
  share.db.str= (char*) "";
  share.db.length= 0;
  share.table_name.str= (char *) tab_name;
  share.table_name.length= strlen(tab_name);
  ha_ndbcluster error_handler(ndbcluster_hton, &share);
  error_handler.print_error(error, MYF(0));
  DBUG_VOID_RETURN;
}

/**
 * Set a given location from full pathname to database name
 *
 */
void ha_ndbcluster::set_dbname(const char *path_name, char *dbname)
{
  char *end, *ptr, *tmp_name;
  char tmp_buff[FN_REFLEN];
 
  tmp_name= tmp_buff;
  /* Scan name from the end */
  ptr= strend(path_name)-1;
  while (ptr >= path_name && *ptr != '\\' && *ptr != '/') {
    ptr--;
  }
  ptr--;
  end= ptr;
  while (ptr >= path_name && *ptr != '\\' && *ptr != '/') {
    ptr--;
  }
  uint name_len= end - ptr;
  memcpy(tmp_name, ptr + 1, name_len);
  tmp_name[name_len]= '\0';
#ifdef __WIN__
  /* Put to lower case */
  
  ptr= tmp_name;
  
  while (*ptr != '\0') {
    *ptr= tolower(*ptr);
    ptr++;
  }
#endif
  filename_to_tablename(tmp_name, dbname, FN_REFLEN);
}

/*
  Set m_dbname from full pathname to table file
 */

void ha_ndbcluster::set_dbname(const char *path_name)
{
  set_dbname(path_name, m_dbname);
}

/**
 * Set a given location from full pathname to table file
 *
 */
void
ha_ndbcluster::set_tabname(const char *path_name, char * tabname)
{
  char *end, *ptr, *tmp_name;
  char tmp_buff[FN_REFLEN];

  tmp_name= tmp_buff;
  /* Scan name from the end */
  end= strend(path_name)-1;
  ptr= end;
  while (ptr >= path_name && *ptr != '\\' && *ptr != '/') {
    ptr--;
  }
  uint name_len= end - ptr;
  memcpy(tmp_name, ptr + 1, end - ptr);
  tmp_name[name_len]= '\0';
#ifdef __WIN__
  /* Put to lower case */
  ptr= tmp_name;
  
  while (*ptr != '\0') {
    *ptr= tolower(*ptr);
    ptr++;
  }
#endif
  filename_to_tablename(tmp_name, tabname, FN_REFLEN);
}

/*
  Set m_tabname from full pathname to table file 
 */

void ha_ndbcluster::set_tabname(const char *path_name)
{
  set_tabname(path_name, m_tabname);
}


ha_rows 
ha_ndbcluster::records_in_range(uint inx, key_range *min_key,
                                key_range *max_key)
{
  KEY *key_info= table->key_info + inx;
  uint key_length= key_info->key_length;
  NDB_INDEX_TYPE idx_type= get_index_type(inx);  

  DBUG_ENTER("records_in_range");
  // Prevent partial read of hash indexes by returning HA_POS_ERROR
  if ((idx_type == UNIQUE_INDEX || idx_type == PRIMARY_KEY_INDEX) &&
      ((min_key && min_key->length < key_length) ||
       (max_key && max_key->length < key_length)))
    DBUG_RETURN(HA_POS_ERROR);
  
  // Read from hash index with full key
  // This is a "const" table which returns only one record!      
  if ((idx_type != ORDERED_INDEX) &&
      ((min_key && min_key->length == key_length) || 
       (max_key && max_key->length == key_length)))
    DBUG_RETURN(1);
  
  if ((idx_type == PRIMARY_KEY_ORDERED_INDEX ||
       idx_type == UNIQUE_ORDERED_INDEX ||
       idx_type == ORDERED_INDEX) &&
    m_index[inx].index_stat != NULL)
  {
    NDB_INDEX_DATA& d=m_index[inx];
    const NDBINDEX* index= d.index;
    Ndb* ndb=get_ndb();
    NdbTransaction* trans=NULL;
    NdbIndexScanOperation* op=NULL;
    int res=0;
    Uint64 rows;

    do
    {
      // We must provide approx table rows
      Uint64 table_rows=0;
      Ndb_local_table_statistics *ndb_info= m_table_info;
      if (ndb_info->records != ~(ha_rows)0 && ndb_info->records != 0)
      {
        table_rows = ndb_info->records;
        DBUG_PRINT("info", ("use info->records: %lu", (ulong) table_rows));
      }
      else
      {
        Ndb_statistics stat;
        if ((res=ndb_get_table_statistics(this, TRUE, ndb, m_table, &stat)))
          break;
        table_rows=stat.row_count;
        DBUG_PRINT("info", ("use db row_count: %lu", (ulong) table_rows));
        if (table_rows == 0) {
          // Problem if autocommit=0
#ifdef ndb_get_table_statistics_uses_active_trans
          rows=0;
          break;
#endif
        }
      }

      // Define scan op for the range
      if ((trans=m_active_trans) == NULL || 
	  trans->commitStatus() != NdbTransaction::Started)
      {
        DBUG_PRINT("info", ("no active trans"));
        if (! (trans=ndb->startTransaction()))
          ERR_BREAK(ndb->getNdbError(), res);
      }
      if (! (op=trans->getNdbIndexScanOperation(index, (NDBTAB*)m_table)))
        ERR_BREAK(trans->getNdbError(), res);
      if ((op->readTuples(NdbOperation::LM_CommittedRead)) == -1)
        ERR_BREAK(op->getNdbError(), res);
      const key_range *keys[2]={ min_key, max_key };
      if ((res=set_bounds(op, inx, TRUE, keys)) != 0)
        break;

      // Decide if db should be contacted
      int flags=0;
      if (d.index_stat_query_count < d.index_stat_cache_entries ||
          (d.index_stat_update_freq != 0 &&
           d.index_stat_query_count % d.index_stat_update_freq == 0))
      {
        DBUG_PRINT("info", ("force stat from db"));
        flags|=NdbIndexStat::RR_UseDb;
      }
      if (d.index_stat->records_in_range(index, op, table_rows, &rows, flags) == -1)
        ERR_BREAK(d.index_stat->getNdbError(), res);
      d.index_stat_query_count++;
    } while (0);

    if (trans != m_active_trans && rows == 0)
      rows = 1;
    if (trans != m_active_trans && trans != NULL)
      ndb->closeTransaction(trans);
    if (res != 0)
      DBUG_RETURN(HA_POS_ERROR);
    DBUG_RETURN(rows);
  }

  DBUG_RETURN(10); /* Good guess when you don't know anything */
}

ulonglong ha_ndbcluster::table_flags(void) const
{
  if (m_ha_not_exact_count)
    return m_table_flags & ~HA_STATS_RECORDS_IS_EXACT;
  return m_table_flags;
}
const char * ha_ndbcluster::table_type() const 
{
  return("NDBCLUSTER");
}
uint ha_ndbcluster::max_supported_record_length() const
{ 
  return NDB_MAX_TUPLE_SIZE;
}
uint ha_ndbcluster::max_supported_keys() const
{
  return MAX_KEY;
}
uint ha_ndbcluster::max_supported_key_parts() const 
{
  return NDB_MAX_NO_OF_ATTRIBUTES_IN_KEY;
}
uint ha_ndbcluster::max_supported_key_length() const
{
  return NDB_MAX_KEY_SIZE;
}
uint ha_ndbcluster::max_supported_key_part_length() const
{
  return NDB_MAX_KEY_SIZE;
}
bool ha_ndbcluster::low_byte_first() const
{ 
#ifdef WORDS_BIGENDIAN
  return FALSE;
#else
  return TRUE;
#endif
}
const char* ha_ndbcluster::index_type(uint key_number)
{
  switch (get_index_type(key_number)) {
  case ORDERED_INDEX:
  case UNIQUE_ORDERED_INDEX:
  case PRIMARY_KEY_ORDERED_INDEX:
    return "BTREE";
  case UNIQUE_INDEX:
  case PRIMARY_KEY_INDEX:
  default:
    return "HASH";
  }
}

uint8 ha_ndbcluster::table_cache_type()
{
  DBUG_ENTER("ha_ndbcluster::table_cache_type=HA_CACHE_TBL_ASKTRANSACT");
  DBUG_RETURN(HA_CACHE_TBL_ASKTRANSACT);
}


uint ndb_get_commitcount(THD *thd, char *dbname, char *tabname,
                         Uint64 *commit_count)
{
  char name[FN_REFLEN];
  NDB_SHARE *share;
  DBUG_ENTER("ndb_get_commitcount");

  build_table_filename(name, sizeof(name), dbname, tabname, "", 0);
  DBUG_PRINT("enter", ("name: %s", name));
  pthread_mutex_lock(&ndbcluster_mutex);
  if (!(share=(NDB_SHARE*) hash_search(&ndbcluster_open_tables,
                                       (byte*) name,
                                       strlen(name))))
  {
    pthread_mutex_unlock(&ndbcluster_mutex);
    DBUG_PRINT("info", ("Table %s not found in ndbcluster_open_tables", name));
    DBUG_RETURN(1);
  }
  /* ndb_share reference temporary, free below */
  share->use_count++;
  DBUG_PRINT("NDB_SHARE", ("%s temporary  use_count: %u",
                           share->key, share->use_count));
  pthread_mutex_unlock(&ndbcluster_mutex);

  pthread_mutex_lock(&share->mutex);
  if (ndb_cache_check_time > 0)
  {
    if (share->commit_count != 0)
    {
      *commit_count= share->commit_count;
#ifndef DBUG_OFF
      char buff[22];
#endif
      DBUG_PRINT("info", ("Getting commit_count: %s from share",
                          llstr(share->commit_count, buff)));
      pthread_mutex_unlock(&share->mutex);
      /* ndb_share reference temporary free */
      DBUG_PRINT("NDB_SHARE", ("%s temporary free  use_count: %u",
                               share->key, share->use_count));
      free_share(&share);
      DBUG_RETURN(0);
    }
  }
  DBUG_PRINT("info", ("Get commit_count from NDB"));
  Ndb *ndb;
  if (!(ndb= check_ndb_in_thd(thd)))
    DBUG_RETURN(1);
  ndb->setDatabaseName(dbname);
  uint lock= share->commit_count_lock;
  pthread_mutex_unlock(&share->mutex);

  struct Ndb_statistics stat;
  {
    Ndb_table_guard ndbtab_g(ndb->getDictionary(), tabname);
    if (ndbtab_g.get_table() == 0
        || ndb_get_table_statistics(NULL, FALSE, ndb, ndbtab_g.get_table(), &stat))
    {
      /* ndb_share reference temporary free */
      DBUG_PRINT("NDB_SHARE", ("%s temporary free  use_count: %u",
                               share->key, share->use_count));
      free_share(&share);
      DBUG_RETURN(1);
    }
  }

  pthread_mutex_lock(&share->mutex);
  if (share->commit_count_lock == lock)
  {
#ifndef DBUG_OFF
    char buff[22];
#endif
    DBUG_PRINT("info", ("Setting commit_count to %s",
                        llstr(stat.commit_count, buff)));
    share->commit_count= stat.commit_count;
    *commit_count= stat.commit_count;
  }
  else
  {
    DBUG_PRINT("info", ("Discarding commit_count, comit_count_lock changed"));
    *commit_count= 0;
  }
  pthread_mutex_unlock(&share->mutex);
  /* ndb_share reference temporary free */
  DBUG_PRINT("NDB_SHARE", ("%s temporary free  use_count: %u",
                           share->key, share->use_count));
  free_share(&share);
  DBUG_RETURN(0);
}


/*
  Check if a cached query can be used.
  This is done by comparing the supplied engine_data to commit_count of
  the table.
  The commit_count is either retrieved from the share for the table, where
  it has been cached by the util thread. If the util thread is not started,
  NDB has to be contacetd to retrieve the commit_count, this will introduce
  a small delay while waiting for NDB to answer.


  SYNOPSIS
  ndbcluster_cache_retrieval_allowed
    thd            thread handle
    full_name      concatenation of database name,
                   the null character '\0', and the table
                   name
    full_name_len  length of the full name,
                   i.e. len(dbname) + len(tablename) + 1

    engine_data    parameter retrieved when query was first inserted into
                   the cache. If the value of engine_data is changed,
                   all queries for this table should be invalidated.

  RETURN VALUE
    TRUE  Yes, use the query from cache
    FALSE No, don't use the cached query, and if engine_data
          has changed, all queries for this table should be invalidated

*/

static my_bool
ndbcluster_cache_retrieval_allowed(THD *thd,
                                   char *full_name, uint full_name_len,
                                   ulonglong *engine_data)
{
  Uint64 commit_count;
  bool is_autocommit= !(thd->options & (OPTION_NOT_AUTOCOMMIT | OPTION_BEGIN));
  char *dbname= full_name;
  char *tabname= dbname+strlen(dbname)+1;
#ifndef DBUG_OFF
  char buff[22], buff2[22];
#endif
  DBUG_ENTER("ndbcluster_cache_retrieval_allowed");
  DBUG_PRINT("enter", ("dbname: %s, tabname: %s, is_autocommit: %d",
                       dbname, tabname, is_autocommit));

  if (!is_autocommit)
  {
    DBUG_PRINT("exit", ("No, don't use cache in transaction"));
    DBUG_RETURN(FALSE);
  }

  if (ndb_get_commitcount(thd, dbname, tabname, &commit_count))
  {
    *engine_data= 0; /* invalidate */
    DBUG_PRINT("exit", ("No, could not retrieve commit_count"));
    DBUG_RETURN(FALSE);
  }
  DBUG_PRINT("info", ("*engine_data: %s, commit_count: %s",
                      llstr(*engine_data, buff), llstr(commit_count, buff2)));
  if (commit_count == 0)
  {
    *engine_data= 0; /* invalidate */
    DBUG_PRINT("exit", ("No, local commit has been performed"));
    DBUG_RETURN(FALSE);
  }
  else if (*engine_data != commit_count)
  {
    *engine_data= commit_count; /* invalidate */
     DBUG_PRINT("exit", ("No, commit_count has changed"));
     DBUG_RETURN(FALSE);
   }

  DBUG_PRINT("exit", ("OK to use cache, engine_data: %s",
                      llstr(*engine_data, buff)));
  DBUG_RETURN(TRUE);
}


/**
   Register a table for use in the query cache. Fetch the commit_count
   for the table and return it in engine_data, this will later be used
   to check if the table has changed, before the cached query is reused.

   SYNOPSIS
   ha_ndbcluster::can_query_cache_table
    thd            thread handle
    full_name      concatenation of database name,
                   the null character '\0', and the table
                   name
    full_name_len  length of the full name,
                   i.e. len(dbname) + len(tablename) + 1
    qc_engine_callback  function to be called before using cache on this table
    engine_data    out, commit_count for this table

  RETURN VALUE
    TRUE  Yes, it's ok to cahce this query
    FALSE No, don't cach the query

*/

my_bool
ha_ndbcluster::register_query_cache_table(THD *thd,
                                          char *full_name, uint full_name_len,
                                          qc_engine_callback *engine_callback,
                                          ulonglong *engine_data)
{
  Uint64 commit_count;
#ifndef DBUG_OFF
  char buff[22];
#endif
  bool is_autocommit= !(thd->options & (OPTION_NOT_AUTOCOMMIT | OPTION_BEGIN));
  DBUG_ENTER("ha_ndbcluster::register_query_cache_table");
  DBUG_PRINT("enter",("dbname: %s, tabname: %s, is_autocommit: %d",
		      m_dbname, m_tabname, is_autocommit));

  if (!is_autocommit)
  {
    DBUG_PRINT("exit", ("Can't register table during transaction"));
    DBUG_RETURN(FALSE);
  }

  if (ndb_get_commitcount(thd, m_dbname, m_tabname, &commit_count))
  {
    *engine_data= 0;
    DBUG_PRINT("exit", ("Error, could not get commitcount"));
    DBUG_RETURN(FALSE);
  }
  *engine_data= commit_count;
  *engine_callback= ndbcluster_cache_retrieval_allowed;
  DBUG_PRINT("exit", ("commit_count: %s", llstr(commit_count, buff)));
  DBUG_RETURN(commit_count > 0);
}


/*
  Handling the shared NDB_SHARE structure that is needed to
  provide table locking.
  It's also used for sharing data with other NDB handlers
  in the same MySQL Server. There is currently not much
  data we want to or can share.
 */

static byte *ndbcluster_get_key(NDB_SHARE *share,uint *length,
                                my_bool not_used __attribute__((unused)))
{
  *length= share->key_length;
  return (byte*) share->key;
}


#ifndef DBUG_OFF

static void print_share(const char* where, NDB_SHARE* share)
{
  fprintf(DBUG_FILE,
          "%s %s.%s: use_count: %u, commit_count: %lu\n",
          where, share->db, share->table_name, share->use_count,
          (ulong) share->commit_count);
  fprintf(DBUG_FILE,
          "  - key: %s, key_length: %d\n",
          share->key, share->key_length);

#ifdef HAVE_NDB_BINLOG
  if (share->table)
    fprintf(DBUG_FILE,
            "  - share->table: %p %s.%s\n",
            share->table, share->table->s->db.str,
            share->table->s->table_name.str);
#endif
}


static void print_ndbcluster_open_tables()
{
  DBUG_LOCK_FILE;
  fprintf(DBUG_FILE, ">ndbcluster_open_tables\n");
  for (uint i= 0; i < ndbcluster_open_tables.records; i++)
    print_share("",
                (NDB_SHARE*)hash_element(&ndbcluster_open_tables, i));
  fprintf(DBUG_FILE, "<ndbcluster_open_tables\n");
  DBUG_UNLOCK_FILE;
}

#endif


#define dbug_print_open_tables()                \
  DBUG_EXECUTE("info",                          \
               print_ndbcluster_open_tables(););

#define dbug_print_share(t, s)                  \
  DBUG_LOCK_FILE;                               \
  DBUG_EXECUTE("info",                          \
               print_share((t), (s)););         \
  DBUG_UNLOCK_FILE;


#ifdef HAVE_NDB_BINLOG
/*
  For some reason a share is still around, try to salvage the situation
  by closing all cached tables. If the share still exists, there is an
  error somewhere but only report this to the error log.  Keep this
  "trailing share" but rename it since there are still references to it
  to avoid segmentation faults.  There is a risk that the memory for
  this trailing share leaks.
  
  Must be called with previous pthread_mutex_lock(&ndbcluster_mutex)
*/
int handle_trailing_share(NDB_SHARE *share)
{
  THD *thd= current_thd;
  static ulong trailing_share_id= 0;
  DBUG_ENTER("handle_trailing_share");

  /* ndb_share reference temporary, free below */
  ++share->use_count;
  DBUG_PRINT("NDB_SHARE", ("%s temporary  use_count: %u",
                           share->key, share->use_count));
  pthread_mutex_unlock(&ndbcluster_mutex);

  TABLE_LIST table_list;
  bzero((char*) &table_list,sizeof(table_list));
  table_list.db= share->db;
  table_list.alias= table_list.table_name= share->table_name;
  safe_mutex_assert_owner(&LOCK_open);
  close_cached_tables(thd, 0, &table_list, TRUE);

  pthread_mutex_lock(&ndbcluster_mutex);
  /* ndb_share reference temporary free */
  DBUG_PRINT("NDB_SHARE", ("%s temporary free  use_count: %u",
                           share->key, share->use_count));
  if (!--share->use_count)
  {
    if (ndb_extra_logging)
      sql_print_information("NDB_SHARE: trailing share "
                            "%s(connect_count: %u) "
                            "released by close_cached_tables at "
                            "connect_count: %u",
                            share->key,
                            share->connect_count,
                            g_ndb_cluster_connection->get_connect_count());
    ndbcluster_real_free_share(&share);
    DBUG_RETURN(0);
  }

  /*
    share still exists, if share has not been dropped by server
    release that share
  */
  if (share->state != NSS_DROPPED)
  {
    share->state= NSS_DROPPED;
    /* ndb_share reference create free */
    DBUG_PRINT("NDB_SHARE", ("%s create free  use_count: %u",
                             share->key, share->use_count));
    --share->use_count;

    if (share->use_count == 0)
    {
      if (ndb_extra_logging)
        sql_print_information("NDB_SHARE: trailing share "
                              "%s(connect_count: %u) "
                              "released after NSS_DROPPED check "
                              "at connect_count: %u",
                              share->key,
                              share->connect_count,
                              g_ndb_cluster_connection->get_connect_count());
      ndbcluster_real_free_share(&share);
      DBUG_RETURN(0);
    }
  }

  sql_print_error("NDB_SHARE: %s already exists  use_count=%d."
                  " Moving away for safety, but possible memleak.",
                  share->key, share->use_count);
  dbug_print_open_tables();

  /*
    Ndb share has not been released as it should
  */
  DBUG_ASSERT(FALSE);

  /*
    This is probably an error.  We can however save the situation
    at the cost of a possible mem leak, by "renaming" the share
    - First remove from hash
  */
  hash_delete(&ndbcluster_open_tables, (byte*) share);

  /*
    now give it a new name, just a running number
    if space is not enough allocate some more
  */
  {
    const uint min_key_length= 10;
    if (share->key_length < min_key_length)
    {
      share->key= alloc_root(&share->mem_root, min_key_length + 1);
      share->key_length= min_key_length;
    }
    share->key_length=
      my_snprintf(share->key, min_key_length + 1, "#leak%lu",
                  trailing_share_id++);
  }
  /* Keep it for possible the future trailing free */
  my_hash_insert(&ndbcluster_open_tables, (byte*) share);

  DBUG_RETURN(0);
}

/*
  Rename share is used during rename table.
*/
static int rename_share(NDB_SHARE *share, const char *new_key)
{
  NDB_SHARE *tmp;
  pthread_mutex_lock(&ndbcluster_mutex);
  uint new_length= (uint) strlen(new_key);
  DBUG_PRINT("rename_share", ("old_key: %s  old__length: %d",
                              share->key, share->key_length));
  if ((tmp= (NDB_SHARE*) hash_search(&ndbcluster_open_tables,
                                     (byte*) new_key, new_length)))
    handle_trailing_share(tmp);

  /* remove the share from hash */
  hash_delete(&ndbcluster_open_tables, (byte*) share);
  dbug_print_open_tables();

  /* save old stuff if insert should fail */
  uint old_length= share->key_length;
  char *old_key= share->key;

  /*
    now allocate and set the new key, db etc
    enough space for key, db, and table_name
  */
  share->key= alloc_root(&share->mem_root, 2 * (new_length + 1));
  strmov(share->key, new_key);
  share->key_length= new_length;

  if (my_hash_insert(&ndbcluster_open_tables, (byte*) share))
  {
    // ToDo free the allocated stuff above?
    DBUG_PRINT("error", ("rename_share: my_hash_insert %s failed",
                         share->key));
    share->key= old_key;
    share->key_length= old_length;
    if (my_hash_insert(&ndbcluster_open_tables, (byte*) share))
    {
      sql_print_error("rename_share: failed to recover %s", share->key);
      DBUG_PRINT("error", ("rename_share: my_hash_insert %s failed",
                           share->key));
    }
    dbug_print_open_tables();
    pthread_mutex_unlock(&ndbcluster_mutex);
    return -1;
  }
  dbug_print_open_tables();

  share->db= share->key + new_length + 1;
  ha_ndbcluster::set_dbname(new_key, share->db);
  share->table_name= share->db + strlen(share->db) + 1;
  ha_ndbcluster::set_tabname(new_key, share->table_name);

  dbug_print_share("rename_share:", share);
  if (share->table)
  {
    if (share->op == 0)
    {
      share->table->s->db.str= share->db;
      share->table->s->db.length= strlen(share->db);
      share->table->s->table_name.str= share->table_name;
      share->table->s->table_name.length= strlen(share->table_name);
    }
  }
  /* else rename will be handled when the ALTER event comes */
  share->old_names= old_key;
  // ToDo free old_names after ALTER EVENT

  pthread_mutex_unlock(&ndbcluster_mutex);
  return 0;
}
#endif

/*
  Increase refcount on existing share.
  Always returns share and cannot fail.
*/
NDB_SHARE *ndbcluster_get_share(NDB_SHARE *share)
{
  pthread_mutex_lock(&ndbcluster_mutex);
  share->use_count++;

  dbug_print_open_tables();
  dbug_print_share("ndbcluster_get_share:", share);
  pthread_mutex_unlock(&ndbcluster_mutex);
  return share;
}


/*
  Get a share object for key

  Returns share for key, and increases the refcount on the share.

  create_if_not_exists == TRUE:
    creates share if it does not alreade exist
    returns 0 only due to out of memory, and then sets my_error

  create_if_not_exists == FALSE:
    returns 0 if share does not exist

  have_lock == TRUE, pthread_mutex_lock(&ndbcluster_mutex) already taken
*/

NDB_SHARE *ndbcluster_get_share(const char *key, TABLE *table,
                                bool create_if_not_exists,
                                bool have_lock)
{
  NDB_SHARE *share;
  uint length= (uint) strlen(key);
  DBUG_ENTER("ndbcluster_get_share");
  DBUG_PRINT("enter", ("key: '%s'", key));

  if (!have_lock)
    pthread_mutex_lock(&ndbcluster_mutex);
  if (!(share= (NDB_SHARE*) hash_search(&ndbcluster_open_tables,
                                        (byte*) key,
                                        length)))
  {
    if (!create_if_not_exists)
    {
      DBUG_PRINT("error", ("get_share: %s does not exist", key));
      if (!have_lock)
        pthread_mutex_unlock(&ndbcluster_mutex);
      DBUG_RETURN(0);
    }
    if ((share= (NDB_SHARE*) my_malloc(sizeof(*share),
                                       MYF(MY_WME | MY_ZEROFILL))))
    {
      MEM_ROOT **root_ptr=
        my_pthread_getspecific_ptr(MEM_ROOT**, THR_MALLOC);
      MEM_ROOT *old_root= *root_ptr;
      init_sql_alloc(&share->mem_root, 1024, 0);
      *root_ptr= &share->mem_root; // remember to reset before return
      share->state= NSS_INITIAL;
      /* enough space for key, db, and table_name */
      share->key= alloc_root(*root_ptr, 2 * (length + 1));
      share->key_length= length;
      strmov(share->key, key);
      if (my_hash_insert(&ndbcluster_open_tables, (byte*) share))
      {
        free_root(&share->mem_root, MYF(0));
        my_free((gptr) share, 0);
        *root_ptr= old_root;
        if (!have_lock)
          pthread_mutex_unlock(&ndbcluster_mutex);
        DBUG_RETURN(0);
      }
      thr_lock_init(&share->lock);
      pthread_mutex_init(&share->mutex, MY_MUTEX_INIT_FAST);
      share->commit_count= 0;
      share->commit_count_lock= 0;
      share->db= share->key + length + 1;
      ha_ndbcluster::set_dbname(key, share->db);
      share->table_name= share->db + strlen(share->db) + 1;
      ha_ndbcluster::set_tabname(key, share->table_name);
#ifdef HAVE_NDB_BINLOG
      ndbcluster_binlog_init_share(share, table);
#endif
      *root_ptr= old_root;
    }
    else
    {
      DBUG_PRINT("error", ("get_share: failed to alloc share"));
      if (!have_lock)
        pthread_mutex_unlock(&ndbcluster_mutex);
      my_error(ER_OUTOFMEMORY, MYF(0), sizeof(*share));
      DBUG_RETURN(0);
    }
  }
  share->use_count++;

  dbug_print_open_tables();
  dbug_print_share("ndbcluster_get_share:", share);
  if (!have_lock)
    pthread_mutex_unlock(&ndbcluster_mutex);
  DBUG_RETURN(share);
}


void ndbcluster_real_free_share(NDB_SHARE **share)
{
  DBUG_ENTER("ndbcluster_real_free_share");
  dbug_print_share("ndbcluster_real_free_share:", *share);

  hash_delete(&ndbcluster_open_tables, (byte*) *share);
  thr_lock_delete(&(*share)->lock);
  pthread_mutex_destroy(&(*share)->mutex);

#ifdef HAVE_NDB_BINLOG
  if ((*share)->table)
  {
    // (*share)->table->mem_root is freed by closefrm
    closefrm((*share)->table, 0);
    // (*share)->table_share->mem_root is freed by free_table_share
    free_table_share((*share)->table_share);
#ifndef DBUG_OFF
    bzero((gptr)(*share)->table_share, sizeof(*(*share)->table_share));
    bzero((gptr)(*share)->table, sizeof(*(*share)->table));
    (*share)->table_share= 0;
    (*share)->table= 0;
#endif
  }
#endif
  free_root(&(*share)->mem_root, MYF(0));
  my_free((gptr) *share, MYF(0));
  *share= 0;

  dbug_print_open_tables();
  DBUG_VOID_RETURN;
}


void ndbcluster_free_share(NDB_SHARE **share, bool have_lock)
{
  if (!have_lock)
    pthread_mutex_lock(&ndbcluster_mutex);
  if ((*share)->util_lock == current_thd)
    (*share)->util_lock= 0;
  if (!--(*share)->use_count)
  {
    ndbcluster_real_free_share(share);
  }
  else
  {
    dbug_print_open_tables();
    dbug_print_share("ndbcluster_free_share:", *share);
  }
  if (!have_lock)
    pthread_mutex_unlock(&ndbcluster_mutex);
}


static 
int
ndb_get_table_statistics(ha_ndbcluster* file, bool report_error, Ndb* ndb, const NDBTAB *ndbtab,
                         struct Ndb_statistics * ndbstat)
{
  NdbTransaction* pTrans;
  NdbError error;
  int retries= 10;
  int reterr= 0;
  int retry_sleep= 30 * 1000; /* 30 milliseconds */
#ifndef DBUG_OFF
  char buff[22], buff2[22], buff3[22], buff4[22];
#endif
  DBUG_ENTER("ndb_get_table_statistics");
  DBUG_PRINT("enter", ("table: %s", ndbtab->getName()));

  DBUG_ASSERT(ndbtab != 0);

  do
  {
    Uint64 rows, commits, fixed_mem, var_mem;
    Uint32 size;
    Uint32 count= 0;
    Uint64 sum_rows= 0;
    Uint64 sum_commits= 0;
    Uint64 sum_row_size= 0;
    Uint64 sum_mem= 0;
    NdbScanOperation*pOp;
    int check;

    if ((pTrans= ndb->startTransaction()) == NULL)
    {
      error= ndb->getNdbError();
      goto retry;
    }
      
    if ((pOp= pTrans->getNdbScanOperation(ndbtab)) == NULL)
    {
      error= pTrans->getNdbError();
      goto retry;
    }
    
    if (pOp->readTuples(NdbOperation::LM_CommittedRead))
    {
      error= pOp->getNdbError();
      goto retry;
    }
    
    if (pOp->interpret_exit_last_row() == -1)
    {
      error= pOp->getNdbError();
      goto retry;
    }
    
    pOp->getValue(NdbDictionary::Column::ROW_COUNT, (char*)&rows);
    pOp->getValue(NdbDictionary::Column::COMMIT_COUNT, (char*)&commits);
    pOp->getValue(NdbDictionary::Column::ROW_SIZE, (char*)&size);
    pOp->getValue(NdbDictionary::Column::FRAGMENT_FIXED_MEMORY, 
		  (char*)&fixed_mem);
    pOp->getValue(NdbDictionary::Column::FRAGMENT_VARSIZED_MEMORY, 
		  (char*)&var_mem);
    
    if (pTrans->execute(NdbTransaction::NoCommit,
                        NdbOperation::AbortOnError,
                        TRUE) == -1)
    {
      error= pTrans->getNdbError();
      goto retry;
    }
    
    while ((check= pOp->nextResult(TRUE, TRUE)) == 0)
    {
      sum_rows+= rows;
      sum_commits+= commits;
      if (sum_row_size < size)
        sum_row_size= size;
      sum_mem+= fixed_mem + var_mem;
      count++;
    }
    
    if (check == -1)
    {
      error= pOp->getNdbError();
      goto retry;
    }

    pOp->close(TRUE);

    ndb->closeTransaction(pTrans);

    ndbstat->row_count= sum_rows;
    ndbstat->commit_count= sum_commits;
    ndbstat->row_size= sum_row_size;
    ndbstat->fragment_memory= sum_mem;

    DBUG_PRINT("exit", ("records: %s  commits: %s "
                        "row_size: %s  mem: %s count: %u",
			llstr(sum_rows, buff),
                        llstr(sum_commits, buff2),
                        llstr(sum_row_size, buff3),
                        llstr(sum_mem, buff4),
                        count));

    DBUG_RETURN(0);
retry:
    if(report_error)
    {
      if (file && pTrans)
      {
        reterr= file->ndb_err(pTrans);
      }
      else
      {
        const NdbError& tmp= error;
        ERR_PRINT(tmp);
        reterr= ndb_to_mysql_error(&tmp);
      }
    }
    else
      reterr= error.code;

    if (pTrans)
    {
      ndb->closeTransaction(pTrans);
      pTrans= NULL;
    }
    if (error.status == NdbError::TemporaryError && retries--)
    {
      my_sleep(retry_sleep);
      continue;
    }
    break;
  } while(1);
  DBUG_PRINT("exit", ("failed, reterr: %u, NdbError %u(%s)", reterr,
                      error.code, error.message));
  DBUG_RETURN(reterr);
}

/*
  Create a .ndb file to serve as a placeholder indicating 
  that the table with this name is a ndb table
*/

int ha_ndbcluster::write_ndb_file(const char *name)
{
  File file;
  bool error=1;
  char path[FN_REFLEN];
  
  DBUG_ENTER("write_ndb_file");
  DBUG_PRINT("enter", ("name: %s", name));

  (void)strxnmov(path, FN_REFLEN-1, 
                 mysql_data_home,"/",name,ha_ndb_ext,NullS);

  if ((file=my_create(path, CREATE_MODE,O_RDWR | O_TRUNC,MYF(MY_WME))) >= 0)
  {
    // It's an empty file
    error=0;
    my_close(file,MYF(0));
  }
  DBUG_RETURN(error);
}

void 
ha_ndbcluster::release_completed_operations(NdbTransaction *trans,
					    bool force_release)
{
  if (trans->hasBlobOperation())
  {
    /* We are reading/writing BLOB fields, 
       releasing operation records is unsafe
    */
    return;
  }
  if (!force_release)
  {
    if (get_thd_ndb(current_thd)->query_state & NDB_QUERY_MULTI_READ_RANGE)
    {
      /* We are batching reads and have not consumed all fetched
	 rows yet, releasing operation records is unsafe 
      */
      return;
    }
  }
  trans->releaseCompletedOperations();
}

bool 
ha_ndbcluster::null_value_index_search(KEY_MULTI_RANGE *ranges,
				       KEY_MULTI_RANGE *end_range,
				       HANDLER_BUFFER *buffer)
{
  DBUG_ENTER("null_value_index_search");
  KEY* key_info= table->key_info + active_index;
  KEY_MULTI_RANGE *range= ranges;
  ulong reclength= table->s->reclength;
  byte *curr= (byte*)buffer->buffer;
  byte *end_of_buffer= (byte*)buffer->buffer_end;
  
  for (; range<end_range && curr+reclength <= end_of_buffer; 
       range++)
  {
    const byte *key= range->start_key.key;
    uint key_len= range->start_key.length;
    if (check_null_in_key(key_info, key, key_len))
      DBUG_RETURN(TRUE);
    curr += reclength;
  }
  DBUG_RETURN(FALSE);
}

int
ha_ndbcluster::read_multi_range_first(KEY_MULTI_RANGE **found_range_p,
                                      KEY_MULTI_RANGE *ranges, 
                                      uint range_count,
                                      bool sorted, 
                                      HANDLER_BUFFER *buffer)
{
<<<<<<< HEAD
  m_write_op= FALSE;
  int res;
  KEY* key_info= table->key_info + active_index;
  NDB_INDEX_TYPE cur_index_type= get_index_type(active_index);
  ulong reclength= table_share->reclength;
=======
  int res;
  KEY* key_info= table->key_info + active_index;
  NDB_INDEX_TYPE cur_index_type= get_index_type(active_index);
  ulong reclength= table->s->reclength;
>>>>>>> 98e57576
  NdbOperation* op;
  Thd_ndb *thd_ndb= get_thd_ndb(current_thd);
  DBUG_ENTER("ha_ndbcluster::read_multi_range_first");

  /**
   * blobs and unique hash index with NULL can't be batched currently
   */
<<<<<<< HEAD
  if (uses_blob_value() ||
      (cur_index_type ==  UNIQUE_INDEX &&
=======
  if (uses_blob_value(m_retrieve_all_fields) ||
      (cur_index_type == UNIQUE_INDEX &&
>>>>>>> 98e57576
       has_null_in_unique_index(active_index) &&
       null_value_index_search(ranges, ranges+range_count, buffer)))
  {
    m_disable_multi_read= TRUE;
    DBUG_RETURN(handler::read_multi_range_first(found_range_p, 
                                                ranges, 
                                                range_count,
                                                sorted, 
                                                buffer));
  }
  thd_ndb->query_state|= NDB_QUERY_MULTI_READ_RANGE;
  m_disable_multi_read= FALSE;

  /**
   * Copy arguments into member variables
   */
  m_multi_ranges= ranges;
  multi_range_curr= ranges;
  multi_range_end= ranges+range_count;
  multi_range_sorted= sorted;
  multi_range_buffer= buffer;

  /**
   * read multi range will read ranges as follows (if not ordered)
   *
   * input    read order
   * ======   ==========
   * pk-op 1  pk-op 1
   * pk-op 2  pk-op 2
   * range 3  range (3,5) NOTE result rows will be intermixed
   * pk-op 4  pk-op 4
   * range 5
   * pk-op 6  pk-ok 6
   */   

  /**
   * Variables for loop
   */
  byte *curr= (byte*)buffer->buffer;
  byte *end_of_buffer= (byte*)buffer->buffer_end;
  NdbOperation::LockMode lm= 
    (NdbOperation::LockMode)get_ndb_lock_type(m_lock.type);
  bool need_pk = (lm == NdbOperation::LM_Read);
  const NDBTAB *tab= m_table;
  const NDBINDEX *unique_idx= m_index[active_index].unique_index;
  const NDBINDEX *idx= m_index[active_index].index; 
  const NdbOperation* lastOp= m_active_trans->getLastDefinedOperation();
  NdbIndexScanOperation* scanOp= 0;
  for (; multi_range_curr<multi_range_end && curr+reclength <= end_of_buffer; 
       multi_range_curr++)
  {
<<<<<<< HEAD
    part_id_range part_spec;
    if (m_use_partition_function)
    {
      get_partition_set(table, curr, active_index,
                        &multi_range_curr->start_key,
                        &part_spec);
      DBUG_PRINT("info", ("part_spec.start_part: %u  part_spec.end_part: %u",
                          part_spec.start_part, part_spec.end_part));
      /*
        If partition pruning has found no partition in set
        we can skip this scan
      */
      if (part_spec.start_part > part_spec.end_part)
      {
        /*
          We can skip this partition since the key won't fit into any
          partition
        */
        curr += reclength;
        multi_range_curr->range_flag |= SKIP_RANGE;
        continue;
      }
    }
=======
>>>>>>> 98e57576
    switch (cur_index_type) {
    case PRIMARY_KEY_ORDERED_INDEX:
      if (!(multi_range_curr->start_key.length == key_info->key_length &&
          multi_range_curr->start_key.flag == HA_READ_KEY_EXACT))
        goto range;
      // else fall through
    case PRIMARY_KEY_INDEX:
    {
      multi_range_curr->range_flag |= UNIQUE_RANGE;
      if ((op= m_active_trans->getNdbOperation(tab)) && 
          !op->readTuple(lm) && 
          !set_primary_key(op, multi_range_curr->start_key.key) &&
          !define_read_attrs(curr, op) &&
          (!m_use_partition_function ||
           (op->setPartitionId(part_spec.start_part), TRUE)))
        curr += reclength;
      else
        ERR_RETURN(op ? op->getNdbError() : m_active_trans->getNdbError());
      break;
    }
    break;
    case UNIQUE_ORDERED_INDEX:
      if (!(multi_range_curr->start_key.length == key_info->key_length &&
          multi_range_curr->start_key.flag == HA_READ_KEY_EXACT &&
          !check_null_in_key(key_info, multi_range_curr->start_key.key,
                             multi_range_curr->start_key.length)))
        goto range;
      // else fall through
    case UNIQUE_INDEX:
    {
      multi_range_curr->range_flag |= UNIQUE_RANGE;
      if ((op= m_active_trans->getNdbIndexOperation(unique_idx, tab)) && 
          !op->readTuple(lm) && 
          !set_index_key(op, key_info, multi_range_curr->start_key.key) &&
          !define_read_attrs(curr, op))
        curr += reclength;
      else
        ERR_RETURN(op ? op->getNdbError() : m_active_trans->getNdbError());
      break;
    }
    case ORDERED_INDEX: {
  range:
      multi_range_curr->range_flag &= ~(uint)UNIQUE_RANGE;
      if (scanOp == 0)
      {
        if (m_multi_cursor)
        {
          scanOp= m_multi_cursor;
          DBUG_ASSERT(scanOp->getSorted() == sorted);
          DBUG_ASSERT(scanOp->getLockMode() == 
                      (NdbOperation::LockMode)get_ndb_lock_type(m_lock.type));
          if (scanOp->reset_bounds(m_force_send))
            DBUG_RETURN(ndb_err(m_active_trans));
          
          end_of_buffer -= reclength;
        }
        else if ((scanOp= m_active_trans->getNdbIndexScanOperation(idx, tab)) 
                 &&!scanOp->readTuples(lm, 0, parallelism, sorted, 
				       FALSE, TRUE, need_pk, TRUE)
                 &&!generate_scan_filter(m_cond_stack, scanOp)
                 &&!define_read_attrs(end_of_buffer-reclength, scanOp))
        {
          m_multi_cursor= scanOp;
          m_multi_range_cursor_result_ptr= end_of_buffer-reclength;
        }
        else
        {
          ERR_RETURN(scanOp ? scanOp->getNdbError() : 
                     m_active_trans->getNdbError());
        }
      }

      const key_range *keys[2]= { &multi_range_curr->start_key, 
                                  &multi_range_curr->end_key };
      if ((res= set_bounds(scanOp, active_index, FALSE, keys,
                           multi_range_curr-ranges)))
        DBUG_RETURN(res);
      break;
    }
    case UNDEFINED_INDEX:
      DBUG_ASSERT(FALSE);
      DBUG_RETURN(1);
      break;
    }
  }
  
  if (multi_range_curr != multi_range_end)
  {
    /**
     * Mark that we're using entire buffer (even if might not) as
     *   we haven't read all ranges for some reason
     * This as we don't want mysqld to reuse the buffer when we read
     *   the remaining ranges
     */
    buffer->end_of_used_area= (byte*)buffer->buffer_end;
  }
  else
  {
    buffer->end_of_used_area= curr;
  }
  
  /**
   * Set first operation in multi range
   */
  m_current_multi_operation= 
    lastOp ? lastOp->next() : m_active_trans->getFirstDefinedOperation();
  if (!(res= execute_no_commit_ie(this, m_active_trans,true)))
  {
    m_multi_range_defined= multi_range_curr;
    multi_range_curr= ranges;
    m_multi_range_result_ptr= (byte*)buffer->buffer;
    DBUG_RETURN(read_multi_range_next(found_range_p));
  }
  ERR_RETURN(m_active_trans->getNdbError());
}

#if 0
#define DBUG_MULTI_RANGE(x) DBUG_PRINT("info", ("read_multi_range_next: case %d\n", x));
#else
#define DBUG_MULTI_RANGE(x)
#endif

int
ha_ndbcluster::read_multi_range_next(KEY_MULTI_RANGE ** multi_range_found_p)
{
  DBUG_ENTER("ha_ndbcluster::read_multi_range_next");
  if (m_disable_multi_read)
  {
    DBUG_MULTI_RANGE(11);
    DBUG_RETURN(handler::read_multi_range_next(multi_range_found_p));
  }
  
  int res;
  int range_no;
  ulong reclength= table_share->reclength;
  const NdbOperation* op= m_current_multi_operation;
  for (;multi_range_curr < m_multi_range_defined; multi_range_curr++)
  {
    DBUG_MULTI_RANGE(12);
    if (multi_range_curr->range_flag & SKIP_RANGE)
      continue;
    if (multi_range_curr->range_flag & UNIQUE_RANGE)
    {
      if (op->getNdbError().code == 0)
      {
        DBUG_MULTI_RANGE(13);
        goto found_next;
      }
      
      op= m_active_trans->getNextCompletedOperation(op);
      m_multi_range_result_ptr += reclength;
      continue;
    } 
    else if (m_multi_cursor && !multi_range_sorted)
    {
      DBUG_MULTI_RANGE(1);
      if ((res= fetch_next(m_multi_cursor)) == 0)
      {
        DBUG_MULTI_RANGE(2);
        range_no= m_multi_cursor->get_range_no();
        goto found;
      } 
      else
      {
        DBUG_MULTI_RANGE(14);
        goto close_scan;
      }
    }
    else if (m_multi_cursor && multi_range_sorted)
    {
      if (m_active_cursor && (res= fetch_next(m_multi_cursor)))
      {
        DBUG_MULTI_RANGE(3);
        goto close_scan;
      }
      
      range_no= m_multi_cursor->get_range_no();
      uint current_range_no= multi_range_curr - m_multi_ranges;
      if ((uint) range_no == current_range_no)
      {
        DBUG_MULTI_RANGE(4);
        // return current row
        goto found;
      }
      else if (range_no > (int)current_range_no)
      {
        DBUG_MULTI_RANGE(5);
        // wait with current row
        m_active_cursor= 0;
        continue;
      }
      else 
      {
        DBUG_MULTI_RANGE(6);
        // First fetch from cursor
        DBUG_ASSERT(range_no == -1);
        if ((res= m_multi_cursor->nextResult(TRUE)))
        {
          DBUG_MULTI_RANGE(15);
          goto close_scan;
        }
        multi_range_curr--; // Will be increased in for-loop
        continue;
      }
    }
    else /** m_multi_cursor == 0 */
    {
      DBUG_MULTI_RANGE(7);
      /**
       * Corresponds to range 5 in example in read_multi_range_first
       */
      (void)1;
      continue;
    }
    
    DBUG_ASSERT(FALSE); // Should only get here via goto's
close_scan:
    if (res == 1)
    {
      m_multi_cursor->close(FALSE, TRUE);
      m_active_cursor= m_multi_cursor= 0;
      DBUG_MULTI_RANGE(8);
      continue;
    } 
    else 
    {
      DBUG_MULTI_RANGE(9);
      DBUG_RETURN(ndb_err(m_active_trans));
    }
  }
  
  if (multi_range_curr == multi_range_end)
  {
    DBUG_MULTI_RANGE(16);
    Thd_ndb *thd_ndb= get_thd_ndb(current_thd);
    thd_ndb->query_state&= NDB_QUERY_NORMAL;
    DBUG_RETURN(HA_ERR_END_OF_FILE);
  }
  
  /**
   * Read remaining ranges
   */
  DBUG_RETURN(read_multi_range_first(multi_range_found_p, 
                                     multi_range_curr,
                                     multi_range_end - multi_range_curr, 
                                     multi_range_sorted,
                                     multi_range_buffer));
  
found:
  /**
   * Found a record belonging to a scan
   */
  m_active_cursor= m_multi_cursor;
  * multi_range_found_p= m_multi_ranges + range_no;
  memcpy(table->record[0], m_multi_range_cursor_result_ptr, reclength);
  setup_recattr(m_active_cursor->getFirstRecAttr());
  unpack_record(table->record[0]);
  table->status= 0;     
  DBUG_RETURN(0);
  
found_next:
  /**
   * Found a record belonging to a pk/index op,
   *   copy result and move to next to prepare for next call
   */
  * multi_range_found_p= multi_range_curr;
  memcpy(table->record[0], m_multi_range_result_ptr, reclength);
  setup_recattr(op->getFirstRecAttr());
  unpack_record(table->record[0]);
  table->status= 0;
  
  multi_range_curr++;
  m_current_multi_operation= m_active_trans->getNextCompletedOperation(op);
  m_multi_range_result_ptr += reclength;
  DBUG_RETURN(0);
}

int
ha_ndbcluster::setup_recattr(const NdbRecAttr* curr)
{
  DBUG_ENTER("setup_recattr");

  Field **field, **end;
  NdbValue *value= m_value;
  
  end= table->field + table_share->fields;
  
  for (field= table->field; field < end; field++, value++)
  {
    if ((* value).ptr)
    {
      DBUG_ASSERT(curr != 0);
      NdbValue* val= m_value + curr->getColumn()->getColumnNo();
      DBUG_ASSERT(val->ptr);
      val->rec= curr;
      curr= curr->next();
    }
  }
  
  DBUG_RETURN(0);
}

char*
ha_ndbcluster::update_table_comment(
                                /* out: table comment + additional */
        const char*     comment)/* in:  table comment defined by user */
{
  uint length= strlen(comment);
  if (length > 64000 - 3)
  {
    return((char*)comment); /* string too long */
  }

  Ndb* ndb;
  if (!(ndb= get_ndb()))
  {
    return((char*)comment);
  }

  ndb->setDatabaseName(m_dbname);
  const NDBTAB* tab= m_table;
  DBUG_ASSERT(tab != NULL);

  char *str;
  const char *fmt="%s%snumber_of_replicas: %d";
  const unsigned fmt_len_plus_extra= length + strlen(fmt);
  if ((str= my_malloc(fmt_len_plus_extra, MYF(0))) == NULL)
  {
    return (char*)comment;
  }

  my_snprintf(str,fmt_len_plus_extra,fmt,comment,
              length > 0 ? " ":"",
              tab->getReplicaCount());
  return str;
}


// Utility thread main loop
pthread_handler_t ndb_util_thread_func(void *arg __attribute__((unused)))
{
  THD *thd; /* needs to be first for thread_stack */
  struct timespec abstime;
  List<NDB_SHARE> util_open_tables;
  Thd_ndb *thd_ndb;

  my_thread_init();
  DBUG_ENTER("ndb_util_thread");
  DBUG_PRINT("enter", ("ndb_cache_check_time: %lu", ndb_cache_check_time));
 
   pthread_mutex_lock(&LOCK_ndb_util_thread);

  thd= new THD; /* note that contructor of THD uses DBUG_ */
  THD_CHECK_SENTRY(thd);

  pthread_detach_this_thread();
  ndb_util_thread= pthread_self();

  thd->thread_stack= (char*)&thd; /* remember where our stack is */
  if (thd->store_globals())
    goto ndb_util_thread_fail;
  thd->init_for_queries();
  thd->version=refresh_version;
  thd->main_security_ctx.host_or_ip= "";
  thd->client_capabilities = 0;
  my_net_init(&thd->net, 0);
  thd->main_security_ctx.master_access= ~0;
  thd->main_security_ctx.priv_user = 0;
  thd->current_stmt_binlog_row_based= TRUE;     // If in mixed mode

  /* Signal successful initialization */
  ndb_util_thread_running= 1;
  pthread_cond_signal(&COND_ndb_util_ready);
  pthread_mutex_unlock(&LOCK_ndb_util_thread);

  /*
    wait for mysql server to start
  */
  pthread_mutex_lock(&LOCK_server_started);
  while (!mysqld_server_started)
  {
    set_timespec(abstime, 1);
    pthread_cond_timedwait(&COND_server_started, &LOCK_server_started,
	                       &abstime);
    if (ndbcluster_terminating)
    {
      pthread_mutex_unlock(&LOCK_server_started);
      pthread_mutex_lock(&LOCK_ndb_util_thread);
      goto ndb_util_thread_end;
    }
  }
  pthread_mutex_unlock(&LOCK_server_started);

  /*
    Wait for cluster to start
  */
  pthread_mutex_lock(&LOCK_ndb_util_thread);
  while (!ndb_cluster_node_id && (ndbcluster_hton->slot != ~(uint)0))
  {
    /* ndb not connected yet */
    pthread_cond_wait(&COND_ndb_util_thread, &LOCK_ndb_util_thread);
    if (ndbcluster_terminating)
      goto ndb_util_thread_end;
  }
  pthread_mutex_unlock(&LOCK_ndb_util_thread);

  /* Get thd_ndb for this thread */
  if (!(thd_ndb= ha_ndbcluster::seize_thd_ndb()))
  {
    sql_print_error("Could not allocate Thd_ndb object");
    pthread_mutex_lock(&LOCK_ndb_util_thread);
    goto ndb_util_thread_end;
  }
  set_thd_ndb(thd, thd_ndb);
  thd_ndb->options|= TNO_NO_LOG_SCHEMA_OP;

#ifdef HAVE_NDB_BINLOG
  if (ndb_extra_logging && ndb_binlog_running)
    sql_print_information("NDB Binlog: Ndb tables initially read only.");
  /* create tables needed by the replication */
  ndbcluster_setup_binlog_table_shares(thd);
#else
  /*
    Get all table definitions from the storage node
  */
  ndbcluster_find_all_files(thd);
#endif

  set_timespec(abstime, 0);
  for (;;)
  {
<<<<<<< HEAD
=======

    if (abort_loop)
      break; /* Shutting down server */

>>>>>>> 98e57576
    pthread_mutex_lock(&LOCK_ndb_util_thread);
    if (!ndbcluster_terminating)
      pthread_cond_timedwait(&COND_ndb_util_thread,
                             &LOCK_ndb_util_thread,
                             &abstime);
    if (ndbcluster_terminating) /* Shutting down server */
      goto ndb_util_thread_end;
    pthread_mutex_unlock(&LOCK_ndb_util_thread);
#ifdef NDB_EXTRA_DEBUG_UTIL_THREAD
    DBUG_PRINT("ndb_util_thread", ("Started, ndb_cache_check_time: %lu",
                                   ndb_cache_check_time));
#endif

#ifdef HAVE_NDB_BINLOG
    /*
      Check that the ndb_apply_status_share and ndb_schema_share 
      have been created.
      If not try to create it
    */
    if (!ndb_binlog_tables_inited)
      ndbcluster_setup_binlog_table_shares(thd);
#endif

    if (ndb_cache_check_time == 0)
    {
      /* Wake up in 1 second to check if value has changed */
      set_timespec(abstime, 1);
      continue;
    }

    /* Lock mutex and fill list with pointers to all open tables */
    NDB_SHARE *share;
    pthread_mutex_lock(&ndbcluster_mutex);
    for (uint i= 0; i < ndbcluster_open_tables.records; i++)
    {
      share= (NDB_SHARE *)hash_element(&ndbcluster_open_tables, i);
#ifdef HAVE_NDB_BINLOG
      if ((share->use_count - (int) (share->op != 0) - (int) (share->op != 0))
          <= 0)
        continue; // injector thread is the only user, skip statistics
      share->util_lock= current_thd; // Mark that util thread has lock
#endif /* HAVE_NDB_BINLOG */
      /* ndb_share reference temporary, free below */
      share->use_count++; /* Make sure the table can't be closed */
      DBUG_PRINT("NDB_SHARE", ("%s temporary  use_count: %u",
                               share->key, share->use_count));
      DBUG_PRINT("ndb_util_thread",
                 ("Found open table[%d]: %s, use_count: %d",
                  i, share->table_name, share->use_count));

      /* Store pointer to table */
      util_open_tables.push_back(share);
    }
    pthread_mutex_unlock(&ndbcluster_mutex);

    /* Iterate through the  open files list */
    List_iterator_fast<NDB_SHARE> it(util_open_tables);
    while ((share= it++))
    {
#ifdef HAVE_NDB_BINLOG
      if ((share->use_count - (int) (share->op != 0) - (int) (share->op != 0))
          <= 1)
      {
        /*
          Util thread and injector thread is the only user, skip statistics
	*/
        /* ndb_share reference temporary free */
        DBUG_PRINT("NDB_SHARE", ("%s temporary free  use_count: %u",
                                 share->key, share->use_count));
        free_share(&share);
        continue;
      }
#endif /* HAVE_NDB_BINLOG */
      DBUG_PRINT("ndb_util_thread",
                 ("Fetching commit count for: %s", share->key));

      struct Ndb_statistics stat;
      uint lock;
      pthread_mutex_lock(&share->mutex);
      lock= share->commit_count_lock;
      pthread_mutex_unlock(&share->mutex);

<<<<<<< HEAD
=======
      if (ndb_get_table_statistics(NULL, false, ndb, tabname, &stat) == 0)
      {
#ifndef DBUG_OFF
        char buff[22], buff2[22];
#endif
        DBUG_PRINT("ndb_util_thread",
                   ("Table: %s  commit_count: %s  rows: %s",
                    share->table_name,
                    llstr(stat.commit_count, buff),
                    llstr(stat.row_count, buff2)));
      }
      else
>>>>>>> 98e57576
      {
        /* Contact NDB to get commit count for table */
        Ndb* ndb= thd_ndb->ndb;
        ndb->setDatabaseName(share->db);
        Ndb_table_guard ndbtab_g(ndb->getDictionary(), share->table_name);
        if (ndbtab_g.get_table() &&
            ndb_get_table_statistics(NULL, FALSE, ndb,
                                     ndbtab_g.get_table(), &stat) == 0)
        {
#ifndef DBUG_OFF
          char buff[22], buff2[22];
#endif
          DBUG_PRINT("info",
                     ("Table: %s  commit_count: %s  rows: %s",
                      share->key,
                      llstr(stat.commit_count, buff),
                      llstr(stat.row_count, buff2)));
        }
        else
        {
          DBUG_PRINT("ndb_util_thread",
                     ("Error: Could not get commit count for table %s",
                      share->key));
          stat.commit_count= 0;
        }
      }

      pthread_mutex_lock(&share->mutex);
      if (share->commit_count_lock == lock)
        share->commit_count= stat.commit_count;
      pthread_mutex_unlock(&share->mutex);

      /* ndb_share reference temporary free */
      DBUG_PRINT("NDB_SHARE", ("%s temporary free  use_count: %u",
                               share->key, share->use_count));
      free_share(&share);
    }

    /* Clear the list of open tables */
    util_open_tables.empty();

    /* Calculate new time to wake up */
    int secs= 0;
    int msecs= ndb_cache_check_time;

    struct timeval tick_time;
    gettimeofday(&tick_time, 0);
    abstime.tv_sec=  tick_time.tv_sec;
    abstime.tv_nsec= tick_time.tv_usec * 1000;

    if (msecs >= 1000){
      secs=  msecs / 1000;
      msecs= msecs % 1000;
    }

    abstime.tv_sec+=  secs;
    abstime.tv_nsec+= msecs * 1000000;
    if (abstime.tv_nsec >= 1000000000) {
      abstime.tv_sec+=  1;
      abstime.tv_nsec-= 1000000000;
    }
  }

  pthread_mutex_lock(&LOCK_ndb_util_thread);

ndb_util_thread_end:
  net_end(&thd->net);
ndb_util_thread_fail:
  thd->cleanup();
  delete thd;
  
  /* signal termination */
  ndb_util_thread_running= 0;
  pthread_cond_signal(&COND_ndb_util_ready);
  pthread_mutex_unlock(&LOCK_ndb_util_thread);
  DBUG_PRINT("exit", ("ndb_util_thread"));
  my_thread_end();
  pthread_exit(0);
  DBUG_RETURN(NULL);
}

/*
  Condition pushdown
*/
/*
  Push a condition to ndbcluster storage engine for evaluation 
  during table   and index scans. The conditions will be stored on a stack
  for possibly storing several conditions. The stack can be popped
  by calling cond_pop, handler::extra(HA_EXTRA_RESET) (handler::reset())
  will clear the stack.
  The current implementation supports arbitrary AND/OR nested conditions
  with comparisons between columns and constants (including constant
  expressions and function calls) and the following comparison operators:
  =, !=, >, >=, <, <=, "is null", and "is not null".
  
  RETURN
    NULL The condition was supported and will be evaluated for each 
    row found during the scan
    cond The condition was not supported and all rows will be returned from
         the scan for evaluation (and thus not saved on stack)
*/
const 
COND* 
ha_ndbcluster::cond_push(const COND *cond) 
{ 
  DBUG_ENTER("cond_push");
  Ndb_cond_stack *ndb_cond = new Ndb_cond_stack();
  DBUG_EXECUTE("where",print_where((COND *)cond, m_tabname););
  if (m_cond_stack)
    ndb_cond->next= m_cond_stack;
  else
    ndb_cond->next= NULL;
  m_cond_stack= ndb_cond;
  
  if (serialize_cond(cond, ndb_cond))
  {
    DBUG_RETURN(NULL);
  }
  else
  {
    cond_pop();
  }
  DBUG_RETURN(cond); 
}

/*
  Pop the top condition from the condition stack of the handler instance.
*/
void 
ha_ndbcluster::cond_pop() 
{ 
  Ndb_cond_stack *ndb_cond_stack= m_cond_stack;  
  if (ndb_cond_stack)
  {
    m_cond_stack= ndb_cond_stack->next;
    delete ndb_cond_stack;
  }
}

/*
  Clear the condition stack
*/
void
ha_ndbcluster::cond_clear()
{
  DBUG_ENTER("cond_clear");
  while (m_cond_stack)
    cond_pop();

  DBUG_VOID_RETURN;
}

/*
  Serialize the item tree into a linked list represented by Ndb_cond
  for fast generation of NbdScanFilter. Adds information such as
  position of fields that is not directly available in the Item tree.
  Also checks if condition is supported.
*/
void ndb_serialize_cond(const Item *item, void *arg)
{
  Ndb_cond_traverse_context *context= (Ndb_cond_traverse_context *) arg;
  DBUG_ENTER("ndb_serialize_cond");  

  // Check if we are skipping arguments to a function to be evaluated
  if (context->skip)
  {
    DBUG_PRINT("info", ("Skiping argument %d", context->skip));
    context->skip--;
    switch (item->type()) {
    case Item::FUNC_ITEM:
    {
      Item_func *func_item= (Item_func *) item;
      context->skip+= func_item->argument_count();
      break;
    }
    case Item::INT_ITEM:
    case Item::REAL_ITEM:
    case Item::STRING_ITEM:
    case Item::VARBIN_ITEM:
    case Item::DECIMAL_ITEM:
      break;
    default:
      context->supported= FALSE;
      break;
    }
    
    DBUG_VOID_RETURN;
  }
  
  if (context->supported)
  {
    Ndb_rewrite_context *rewrite_context2= context->rewrite_stack;
    const Item_func *rewrite_func_item;
    // Check if we are rewriting some unsupported function call
    if (rewrite_context2 &&
        (rewrite_func_item= rewrite_context2->func_item) &&
        rewrite_context2->count++ == 0)
    {
      switch (rewrite_func_item->functype()) {
      case Item_func::BETWEEN:
        /*
          Rewrite 
          <field>|<const> BETWEEN <const1>|<field1> AND <const2>|<field2>
          to <field>|<const> > <const1>|<field1> AND 
          <field>|<const> < <const2>|<field2>
          or actually in prefix format
          BEGIN(AND) GT(<field>|<const>, <const1>|<field1>), 
          LT(<field>|<const>, <const2>|<field2>), END()
        */
      case Item_func::IN_FUNC:
      {
        /*
          Rewrite <field>|<const> IN(<const1>|<field1>, <const2>|<field2>,..)
          to <field>|<const> = <const1>|<field1> OR 
          <field> = <const2>|<field2> ...
          or actually in prefix format
          BEGIN(OR) EQ(<field>|<const>, <const1><field1>), 
          EQ(<field>|<const>, <const2>|<field2>), ... END()
          Each part of the disjunction is added for each call
          to ndb_serialize_cond and end of rewrite statement 
          is wrapped in end of ndb_serialize_cond
        */
        if (context->expecting(item->type()))
        {
          // This is the <field>|<const> item, save it in the rewrite context
          rewrite_context2->left_hand_item= item;
          if (item->type() == Item::FUNC_ITEM)
          {
            Item_func *func_item= (Item_func *) item;
            if (func_item->functype() == Item_func::UNKNOWN_FUNC &&
                func_item->const_item())
            {
              // Skip any arguments since we will evaluate function instead
              DBUG_PRINT("info", ("Skip until end of arguments marker"));
              context->skip= func_item->argument_count();
            }
            else
            {
              DBUG_PRINT("info", ("Found unsupported functional expression in BETWEEN|IN"));
              context->supported= FALSE;
              DBUG_VOID_RETURN;
              
            }
          }
        }
        else
        {
          // Non-supported BETWEEN|IN expression
          DBUG_PRINT("info", ("Found unexpected item of type %u in BETWEEN|IN",
                              item->type()));
          context->supported= FALSE;
          DBUG_VOID_RETURN;
        }
        break;
      }
      default:
        context->supported= FALSE;
        break;
      }
      DBUG_VOID_RETURN;
    }
    else
    {
      Ndb_cond_stack *ndb_stack= context->stack_ptr;
      Ndb_cond *prev_cond= context->cond_ptr;
      Ndb_cond *curr_cond= context->cond_ptr= new Ndb_cond();
      if (!ndb_stack->ndb_cond)
        ndb_stack->ndb_cond= curr_cond;
      curr_cond->prev= prev_cond;
      if (prev_cond) prev_cond->next= curr_cond;
    // Check if we are rewriting some unsupported function call
      if (context->rewrite_stack)
      {
        Ndb_rewrite_context *rewrite_context= context->rewrite_stack;
        const Item_func *func_item= rewrite_context->func_item;
        switch (func_item->functype()) {
        case Item_func::BETWEEN:
        {
          /*
            Rewrite 
            <field>|<const> BETWEEN <const1>|<field1> AND <const2>|<field2>
            to <field>|<const> > <const1>|<field1> AND 
            <field>|<const> < <const2>|<field2>
            or actually in prefix format
            BEGIN(AND) GT(<field>|<const>, <const1>|<field1>), 
            LT(<field>|<const>, <const2>|<field2>), END()
          */
          if (rewrite_context->count == 2)
          {
            // Lower limit of BETWEEN
            DBUG_PRINT("info", ("GE_FUNC"));      
            curr_cond->ndb_item= new Ndb_item(Item_func::GE_FUNC, 2);
          }
          else if (rewrite_context->count == 3)
          {
            // Upper limit of BETWEEN
            DBUG_PRINT("info", ("LE_FUNC"));      
            curr_cond->ndb_item= new Ndb_item(Item_func::LE_FUNC, 2);
          }
          else
          {
            // Illegal BETWEEN expression
            DBUG_PRINT("info", ("Illegal BETWEEN expression"));
            context->supported= FALSE;
            DBUG_VOID_RETURN;
          }
          break;
        }
        case Item_func::IN_FUNC:
        {
          /*
            Rewrite <field>|<const> IN(<const1>|<field1>, <const2>|<field2>,..)
            to <field>|<const> = <const1>|<field1> OR 
            <field> = <const2>|<field2> ...
            or actually in prefix format
            BEGIN(OR) EQ(<field>|<const>, <const1><field1>), 
            EQ(<field>|<const>, <const2>|<field2>), ... END()
            Each part of the disjunction is added for each call
            to ndb_serialize_cond and end of rewrite statement 
            is wrapped in end of ndb_serialize_cond
          */
          DBUG_PRINT("info", ("EQ_FUNC"));      
          curr_cond->ndb_item= new Ndb_item(Item_func::EQ_FUNC, 2);
          break;
        }
        default:
          context->supported= FALSE;
        }
        // Handle left hand <field>|<const>
        context->rewrite_stack= NULL; // Disable rewrite mode
        context->expect_only(Item::FIELD_ITEM);
        context->expect_field_result(STRING_RESULT);
        context->expect_field_result(REAL_RESULT);
        context->expect_field_result(INT_RESULT);
        context->expect_field_result(DECIMAL_RESULT);
        context->expect(Item::INT_ITEM);
        context->expect(Item::STRING_ITEM);
        context->expect(Item::VARBIN_ITEM);
        context->expect(Item::FUNC_ITEM);
        ndb_serialize_cond(rewrite_context->left_hand_item, arg);
        context->skip= 0; // Any FUNC_ITEM expression has already been parsed
        context->rewrite_stack= rewrite_context; // Enable rewrite mode
        if (!context->supported)
          DBUG_VOID_RETURN;

        prev_cond= context->cond_ptr;
        curr_cond= context->cond_ptr= new Ndb_cond();
        prev_cond->next= curr_cond;
      }
      
      // Check for end of AND/OR expression
      if (!item)
      {
        // End marker for condition group
        DBUG_PRINT("info", ("End of condition group"));
        curr_cond->ndb_item= new Ndb_item(NDB_END_COND);
      }
      else
      {
        switch (item->type()) {
        case Item::FIELD_ITEM:
        {
          Item_field *field_item= (Item_field *) item;
          Field *field= field_item->field;
          enum_field_types type= field->type();
          /*
            Check that the field is part of the table of the handler
            instance and that we expect a field with of this result type.
          */
          if (context->table->s == field->table->s)
          {       
            const NDBTAB *tab= (const NDBTAB *) context->ndb_table;
            DBUG_PRINT("info", ("FIELD_ITEM"));
            DBUG_PRINT("info", ("table %s", tab->getName()));
            DBUG_PRINT("info", ("column %s", field->field_name));
            DBUG_PRINT("info", ("type %d", field->type()));
            DBUG_PRINT("info", ("result type %d", field->result_type()));
            
            // Check that we are expecting a field and with the correct
            // result type
            if (context->expecting(Item::FIELD_ITEM) &&
                context->expecting_field_type(field->type()) &&
                (context->expecting_field_result(field->result_type()) ||
                 // Date and year can be written as string or int
                 ((type == MYSQL_TYPE_TIME ||
                   type == MYSQL_TYPE_DATE || 
                   type == MYSQL_TYPE_YEAR ||
                   type == MYSQL_TYPE_DATETIME)
                  ? (context->expecting_field_result(STRING_RESULT) ||
                     context->expecting_field_result(INT_RESULT))
                  : TRUE)) &&
                // Bit fields no yet supported in scan filter
                type != MYSQL_TYPE_BIT &&
                // No BLOB support in scan filter
                type != MYSQL_TYPE_TINY_BLOB &&
                type != MYSQL_TYPE_MEDIUM_BLOB &&
                type != MYSQL_TYPE_LONG_BLOB &&
                type != MYSQL_TYPE_BLOB)
            {
              const NDBCOL *col= tab->getColumn(field->field_name);
              DBUG_ASSERT(col);
              curr_cond->ndb_item= new Ndb_item(field, col->getColumnNo());
              context->dont_expect(Item::FIELD_ITEM);
              context->expect_no_field_result();
              if (! context->expecting_nothing())
              {
                // We have not seen second argument yet
                if (type == MYSQL_TYPE_TIME ||
                    type == MYSQL_TYPE_DATE || 
                    type == MYSQL_TYPE_YEAR ||
                    type == MYSQL_TYPE_DATETIME)
                {
                  context->expect_only(Item::STRING_ITEM);
                  context->expect(Item::INT_ITEM);
                }
                else
                  switch (field->result_type()) {
                  case STRING_RESULT:
                    // Expect char string or binary string
                    context->expect_only(Item::STRING_ITEM);
                    context->expect(Item::VARBIN_ITEM);
                    context->expect_collation(field_item->collation.collation);
                    break;
                  case REAL_RESULT:
                    context->expect_only(Item::REAL_ITEM);
                    context->expect(Item::DECIMAL_ITEM);
                    context->expect(Item::INT_ITEM);
                    break;
                  case INT_RESULT:
                    context->expect_only(Item::INT_ITEM);
                    context->expect(Item::VARBIN_ITEM);
                    break;
                  case DECIMAL_RESULT:
                    context->expect_only(Item::DECIMAL_ITEM);
                    context->expect(Item::REAL_ITEM);
                    context->expect(Item::INT_ITEM);
                    break;
                  default:
                    break;
                  }    
              }
              else
              {
                // Expect another logical expression
                context->expect_only(Item::FUNC_ITEM);
                context->expect(Item::COND_ITEM);
                // Check that field and string constant collations are the same
                if ((field->result_type() == STRING_RESULT) &&
                    !context->expecting_collation(item->collation.collation)
                    && type != MYSQL_TYPE_TIME
                    && type != MYSQL_TYPE_DATE
                    && type != MYSQL_TYPE_YEAR
                    && type != MYSQL_TYPE_DATETIME)
                {
                  DBUG_PRINT("info", ("Found non-matching collation %s",  
                                      item->collation.collation->name)); 
                  context->supported= FALSE;                
                }
              }
              break;
            }
            else
            {
              DBUG_PRINT("info", ("Was not expecting field of type %u(%u)",
                                  field->result_type(), type));
              context->supported= FALSE;
            }
          }
          else
          {
            DBUG_PRINT("info", ("Was not expecting field from table %s (%s)",
                                context->table->s->table_name.str, 
                                field->table->s->table_name.str));
            context->supported= FALSE;
          }
          break;
        }
        case Item::FUNC_ITEM:
        {
          Item_func *func_item= (Item_func *) item;
          // Check that we expect a function or functional expression here
          if (context->expecting(Item::FUNC_ITEM) || 
              func_item->functype() == Item_func::UNKNOWN_FUNC)
            context->expect_nothing();
          else
          {
            // Did not expect function here
            context->supported= FALSE;
            break;
          }
          
          switch (func_item->functype()) {
          case Item_func::EQ_FUNC:
          {
            DBUG_PRINT("info", ("EQ_FUNC"));      
            curr_cond->ndb_item= new Ndb_item(func_item->functype(), 
                                              func_item);      
            context->expect(Item::STRING_ITEM);
            context->expect(Item::INT_ITEM);
            context->expect(Item::REAL_ITEM);
            context->expect(Item::DECIMAL_ITEM);
            context->expect(Item::VARBIN_ITEM);
            context->expect(Item::FIELD_ITEM);
            context->expect_field_result(STRING_RESULT);
            context->expect_field_result(REAL_RESULT);
            context->expect_field_result(INT_RESULT);
            context->expect_field_result(DECIMAL_RESULT);
            break;
          }
          case Item_func::NE_FUNC:
          {
            DBUG_PRINT("info", ("NE_FUNC"));      
            curr_cond->ndb_item= new Ndb_item(func_item->functype(),
                                              func_item);      
            context->expect(Item::STRING_ITEM);
            context->expect(Item::INT_ITEM);
            context->expect(Item::REAL_ITEM);
            context->expect(Item::DECIMAL_ITEM);
            context->expect(Item::VARBIN_ITEM);
            context->expect(Item::FIELD_ITEM);
            context->expect_field_result(STRING_RESULT);
            context->expect_field_result(REAL_RESULT);
            context->expect_field_result(INT_RESULT);
            context->expect_field_result(DECIMAL_RESULT);
            break;
          }
          case Item_func::LT_FUNC:
          {
            DBUG_PRINT("info", ("LT_FUNC"));      
            curr_cond->ndb_item= new Ndb_item(func_item->functype(),
                                              func_item);      
            context->expect(Item::STRING_ITEM);
            context->expect(Item::INT_ITEM);
            context->expect(Item::REAL_ITEM);
            context->expect(Item::DECIMAL_ITEM);
            context->expect(Item::VARBIN_ITEM);
            context->expect(Item::FIELD_ITEM);
            context->expect_field_result(STRING_RESULT);
            context->expect_field_result(REAL_RESULT);
            context->expect_field_result(INT_RESULT);
            context->expect_field_result(DECIMAL_RESULT);
            break;
          }
          case Item_func::LE_FUNC:
          {
            DBUG_PRINT("info", ("LE_FUNC"));      
            curr_cond->ndb_item= new Ndb_item(func_item->functype(),
                                              func_item);      
            context->expect(Item::STRING_ITEM);
            context->expect(Item::INT_ITEM);
            context->expect(Item::REAL_ITEM);
            context->expect(Item::DECIMAL_ITEM);
            context->expect(Item::VARBIN_ITEM);
            context->expect(Item::FIELD_ITEM);
            context->expect_field_result(STRING_RESULT);
            context->expect_field_result(REAL_RESULT);
            context->expect_field_result(INT_RESULT);
            context->expect_field_result(DECIMAL_RESULT);
            break;
          }
          case Item_func::GE_FUNC:
          {
            DBUG_PRINT("info", ("GE_FUNC"));      
            curr_cond->ndb_item= new Ndb_item(func_item->functype(),
                                              func_item);      
            context->expect(Item::STRING_ITEM);
            context->expect(Item::INT_ITEM);
            context->expect(Item::REAL_ITEM);
            context->expect(Item::DECIMAL_ITEM);
            context->expect(Item::VARBIN_ITEM);
            context->expect(Item::FIELD_ITEM);
            context->expect_field_result(STRING_RESULT);
            context->expect_field_result(REAL_RESULT);
            context->expect_field_result(INT_RESULT);
            context->expect_field_result(DECIMAL_RESULT);
            break;
          }
          case Item_func::GT_FUNC:
          {
            DBUG_PRINT("info", ("GT_FUNC"));      
            curr_cond->ndb_item= new Ndb_item(func_item->functype(),
                                              func_item);      
            context->expect(Item::STRING_ITEM);
            context->expect(Item::REAL_ITEM);
            context->expect(Item::DECIMAL_ITEM);
            context->expect(Item::INT_ITEM);
            context->expect(Item::VARBIN_ITEM);
            context->expect(Item::FIELD_ITEM);
            context->expect_field_result(STRING_RESULT);
            context->expect_field_result(REAL_RESULT);
            context->expect_field_result(INT_RESULT);
            context->expect_field_result(DECIMAL_RESULT);
            break;
          }
          case Item_func::LIKE_FUNC:
          {
            DBUG_PRINT("info", ("LIKE_FUNC"));      
            curr_cond->ndb_item= new Ndb_item(func_item->functype(),
                                              func_item);      
            context->expect(Item::STRING_ITEM);
            context->expect(Item::FIELD_ITEM);
            context->expect_only_field_type(MYSQL_TYPE_STRING);
            context->expect_field_type(MYSQL_TYPE_VAR_STRING);
            context->expect_field_type(MYSQL_TYPE_VARCHAR);
            context->expect_field_result(STRING_RESULT);
            context->expect(Item::FUNC_ITEM);
            break;
          }
          case Item_func::ISNULL_FUNC:
          {
            DBUG_PRINT("info", ("ISNULL_FUNC"));      
            curr_cond->ndb_item= new Ndb_item(func_item->functype(),
                                              func_item);      
            context->expect(Item::FIELD_ITEM);
            context->expect_field_result(STRING_RESULT);
            context->expect_field_result(REAL_RESULT);
            context->expect_field_result(INT_RESULT);
            context->expect_field_result(DECIMAL_RESULT);
            break;
          }
          case Item_func::ISNOTNULL_FUNC:
          {
            DBUG_PRINT("info", ("ISNOTNULL_FUNC"));      
            curr_cond->ndb_item= new Ndb_item(func_item->functype(),
                                              func_item);     
            context->expect(Item::FIELD_ITEM);
            context->expect_field_result(STRING_RESULT);
            context->expect_field_result(REAL_RESULT);
            context->expect_field_result(INT_RESULT);
            context->expect_field_result(DECIMAL_RESULT);
            break;
          }
          case Item_func::NOT_FUNC:
          {
            DBUG_PRINT("info", ("NOT_FUNC"));      
            curr_cond->ndb_item= new Ndb_item(func_item->functype(),
                                              func_item);     
            context->expect(Item::FUNC_ITEM);
            context->expect(Item::COND_ITEM);
            break;
          }
          case Item_func::BETWEEN:
          {
            DBUG_PRINT("info", ("BETWEEN, rewriting using AND"));
            Item_func_between *between_func= (Item_func_between *) func_item;
            Ndb_rewrite_context *rewrite_context= 
              new Ndb_rewrite_context(func_item);
            rewrite_context->next= context->rewrite_stack;
            context->rewrite_stack= rewrite_context;
            if (between_func->negated)
            {
              DBUG_PRINT("info", ("NOT_FUNC"));
              curr_cond->ndb_item= new Ndb_item(Item_func::NOT_FUNC, 1);
              prev_cond= curr_cond;
              curr_cond= context->cond_ptr= new Ndb_cond();
              curr_cond->prev= prev_cond;
              prev_cond->next= curr_cond;
            }
            DBUG_PRINT("info", ("COND_AND_FUNC"));
            curr_cond->ndb_item= 
              new Ndb_item(Item_func::COND_AND_FUNC, 
                           func_item->argument_count() - 1);
            context->expect_only(Item::FIELD_ITEM);
            context->expect(Item::INT_ITEM);
            context->expect(Item::STRING_ITEM);
            context->expect(Item::VARBIN_ITEM);
            context->expect(Item::FUNC_ITEM);
            break;
          }
          case Item_func::IN_FUNC:
          {
            DBUG_PRINT("info", ("IN_FUNC, rewriting using OR"));
            Item_func_in *in_func= (Item_func_in *) func_item;
            Ndb_rewrite_context *rewrite_context= 
              new Ndb_rewrite_context(func_item);
            rewrite_context->next= context->rewrite_stack;
            context->rewrite_stack= rewrite_context;
            if (in_func->negated)
            {
              DBUG_PRINT("info", ("NOT_FUNC"));
              curr_cond->ndb_item= new Ndb_item(Item_func::NOT_FUNC, 1);
              prev_cond= curr_cond;
              curr_cond= context->cond_ptr= new Ndb_cond();
              curr_cond->prev= prev_cond;
              prev_cond->next= curr_cond;
            }
            DBUG_PRINT("info", ("COND_OR_FUNC"));
            curr_cond->ndb_item= new Ndb_item(Item_func::COND_OR_FUNC, 
                                              func_item->argument_count() - 1);
            context->expect_only(Item::FIELD_ITEM);
            context->expect(Item::INT_ITEM);
            context->expect(Item::STRING_ITEM);
            context->expect(Item::VARBIN_ITEM);
            context->expect(Item::FUNC_ITEM);
            break;
          }
          case Item_func::UNKNOWN_FUNC:
          {
            DBUG_PRINT("info", ("UNKNOWN_FUNC %s", 
                                func_item->const_item()?"const":""));  
            DBUG_PRINT("info", ("result type %d", func_item->result_type()));
            if (func_item->const_item())
            {
              switch (func_item->result_type()) {
              case STRING_RESULT:
              {
                NDB_ITEM_QUALIFICATION q;
                q.value_type= Item::STRING_ITEM;
                curr_cond->ndb_item= new Ndb_item(NDB_VALUE, q, item); 
                if (! context->expecting_no_field_result())
                {
                  // We have not seen the field argument yet
                  context->expect_only(Item::FIELD_ITEM);
                  context->expect_only_field_result(STRING_RESULT);
                  context->expect_collation(func_item->collation.collation);
                }
                else
                {
                  // Expect another logical expression
                  context->expect_only(Item::FUNC_ITEM);
                  context->expect(Item::COND_ITEM);
                  // Check that string result have correct collation
                  if (!context->expecting_collation(item->collation.collation))
                  {
                    DBUG_PRINT("info", ("Found non-matching collation %s",  
                                        item->collation.collation->name));
                    context->supported= FALSE;
                  }
                }
                // Skip any arguments since we will evaluate function instead
                DBUG_PRINT("info", ("Skip until end of arguments marker"));
                context->skip= func_item->argument_count();
                break;
              }
              case REAL_RESULT:
              {
                NDB_ITEM_QUALIFICATION q;
                q.value_type= Item::REAL_ITEM;
                curr_cond->ndb_item= new Ndb_item(NDB_VALUE, q, item);
                if (! context->expecting_no_field_result()) 
                {
                  // We have not seen the field argument yet
                  context->expect_only(Item::FIELD_ITEM);
                  context->expect_only_field_result(REAL_RESULT);
                }
                else
                {
                  // Expect another logical expression
                  context->expect_only(Item::FUNC_ITEM);
                  context->expect(Item::COND_ITEM);
                }
                
                // Skip any arguments since we will evaluate function instead
                DBUG_PRINT("info", ("Skip until end of arguments marker"));
                context->skip= func_item->argument_count();
                break;
              }
              case INT_RESULT:
              {
                NDB_ITEM_QUALIFICATION q;
                q.value_type= Item::INT_ITEM;
                curr_cond->ndb_item= new Ndb_item(NDB_VALUE, q, item);
                if (! context->expecting_no_field_result()) 
                {
                  // We have not seen the field argument yet
                  context->expect_only(Item::FIELD_ITEM);
                  context->expect_only_field_result(INT_RESULT);
                }
                else
                {
                  // Expect another logical expression
                  context->expect_only(Item::FUNC_ITEM);
                  context->expect(Item::COND_ITEM);
                }
                
                // Skip any arguments since we will evaluate function instead
                DBUG_PRINT("info", ("Skip until end of arguments marker"));
                context->skip= func_item->argument_count();
                break;
              }
              case DECIMAL_RESULT:
              {
                NDB_ITEM_QUALIFICATION q;
                q.value_type= Item::DECIMAL_ITEM;
                curr_cond->ndb_item= new Ndb_item(NDB_VALUE, q, item);
                if (! context->expecting_no_field_result()) 
                {
                  // We have not seen the field argument yet
                  context->expect_only(Item::FIELD_ITEM);
                  context->expect_only_field_result(DECIMAL_RESULT);
                }
                else
                {
                  // Expect another logical expression
                  context->expect_only(Item::FUNC_ITEM);
                  context->expect(Item::COND_ITEM);
                }
                // Skip any arguments since we will evaluate function instead
                DBUG_PRINT("info", ("Skip until end of arguments marker"));
                context->skip= func_item->argument_count();
                break;
              }
              default:
                break;
              }
            }
            else
              // Function does not return constant expression
              context->supported= FALSE;
            break;
          }
          default:
          {
            DBUG_PRINT("info", ("Found func_item of type %d", 
                                func_item->functype()));
            context->supported= FALSE;
          }
          }
          break;
        }
        case Item::STRING_ITEM:
          DBUG_PRINT("info", ("STRING_ITEM")); 
          if (context->expecting(Item::STRING_ITEM)) 
          {
#ifndef DBUG_OFF
            char buff[256];
            String str(buff,(uint32) sizeof(buff), system_charset_info);
            str.length(0);
            Item_string *string_item= (Item_string *) item;
            DBUG_PRINT("info", ("value \"%s\"", 
                                string_item->val_str(&str)->ptr()));
#endif
            NDB_ITEM_QUALIFICATION q;
            q.value_type= Item::STRING_ITEM;
            curr_cond->ndb_item= new Ndb_item(NDB_VALUE, q, item);      
            if (! context->expecting_no_field_result())
            {
              // We have not seen the field argument yet
              context->expect_only(Item::FIELD_ITEM);
              context->expect_only_field_result(STRING_RESULT);
              context->expect_collation(item->collation.collation);
            }
            else 
            {
              // Expect another logical expression
              context->expect_only(Item::FUNC_ITEM);
              context->expect(Item::COND_ITEM);
              // Check that we are comparing with a field with same collation
              if (!context->expecting_collation(item->collation.collation))
              {
                DBUG_PRINT("info", ("Found non-matching collation %s",  
                                    item->collation.collation->name));
                context->supported= FALSE;
              }
            }
          }
          else
            context->supported= FALSE;
          break;
        case Item::INT_ITEM:
          DBUG_PRINT("info", ("INT_ITEM"));
          if (context->expecting(Item::INT_ITEM)) 
          {
            DBUG_PRINT("info", ("value %ld",
                                (long) ((Item_int*) item)->value));
            NDB_ITEM_QUALIFICATION q;
            q.value_type= Item::INT_ITEM;
            curr_cond->ndb_item= new Ndb_item(NDB_VALUE, q, item);
            if (! context->expecting_no_field_result()) 
            {
              // We have not seen the field argument yet
              context->expect_only(Item::FIELD_ITEM);
              context->expect_only_field_result(INT_RESULT);
              context->expect_field_result(REAL_RESULT);
              context->expect_field_result(DECIMAL_RESULT);
            }
            else
            {
              // Expect another logical expression
              context->expect_only(Item::FUNC_ITEM);
              context->expect(Item::COND_ITEM);
            }
          }
          else
            context->supported= FALSE;
          break;
        case Item::REAL_ITEM:
          DBUG_PRINT("info", ("REAL_ITEM"));
          if (context->expecting(Item::REAL_ITEM)) 
          {
<<<<<<< HEAD
            DBUG_PRINT("info", ("value %f", ((Item_float*) item)->value));
=======
            DBUG_PRINT("info", ("value %f", ((Item_float *) item)->value));
>>>>>>> 98e57576
            NDB_ITEM_QUALIFICATION q;
            q.value_type= Item::REAL_ITEM;
            curr_cond->ndb_item= new Ndb_item(NDB_VALUE, q, item);
            if (! context->expecting_no_field_result()) 
            {
              // We have not seen the field argument yet
              context->expect_only(Item::FIELD_ITEM);
              context->expect_only_field_result(REAL_RESULT);
            }
            else
            {
              // Expect another logical expression
              context->expect_only(Item::FUNC_ITEM);
              context->expect(Item::COND_ITEM);
            }
          }
          else
            context->supported= FALSE;
          break;
        case Item::VARBIN_ITEM:
          DBUG_PRINT("info", ("VARBIN_ITEM"));
          if (context->expecting(Item::VARBIN_ITEM)) 
          {
            NDB_ITEM_QUALIFICATION q;
            q.value_type= Item::VARBIN_ITEM;
            curr_cond->ndb_item= new Ndb_item(NDB_VALUE, q, item);      
            if (! context->expecting_no_field_result())
            {
              // We have not seen the field argument yet
              context->expect_only(Item::FIELD_ITEM);
              context->expect_only_field_result(STRING_RESULT);
            }
            else
            {
              // Expect another logical expression
              context->expect_only(Item::FUNC_ITEM);
              context->expect(Item::COND_ITEM);
            }
          }
          else
            context->supported= FALSE;
          break;
        case Item::DECIMAL_ITEM:
          DBUG_PRINT("info", ("DECIMAL_ITEM"));
          if (context->expecting(Item::DECIMAL_ITEM)) 
          {
            DBUG_PRINT("info", ("value %f",
                                ((Item_decimal*) item)->val_real()));
            NDB_ITEM_QUALIFICATION q;
            q.value_type= Item::DECIMAL_ITEM;
            curr_cond->ndb_item= new Ndb_item(NDB_VALUE, q, item);
            if (! context->expecting_no_field_result()) 
            {
              // We have not seen the field argument yet
              context->expect_only(Item::FIELD_ITEM);
              context->expect_only_field_result(REAL_RESULT);
              context->expect_field_result(DECIMAL_RESULT);
            }
            else
            {
              // Expect another logical expression
              context->expect_only(Item::FUNC_ITEM);
              context->expect(Item::COND_ITEM);
            }
          }
          else
            context->supported= FALSE;
          break;
        case Item::COND_ITEM:
        {
          Item_cond *cond_item= (Item_cond *) item;
          
          if (context->expecting(Item::COND_ITEM))
          {
            switch (cond_item->functype()) {
            case Item_func::COND_AND_FUNC:
              DBUG_PRINT("info", ("COND_AND_FUNC"));
              curr_cond->ndb_item= new Ndb_item(cond_item->functype(),
                                                cond_item);      
              break;
            case Item_func::COND_OR_FUNC:
              DBUG_PRINT("info", ("COND_OR_FUNC"));
              curr_cond->ndb_item= new Ndb_item(cond_item->functype(),
                                                cond_item);      
              break;
            default:
              DBUG_PRINT("info", ("COND_ITEM %d", cond_item->functype()));
              context->supported= FALSE;
              break;
            }
          }
          else
          {
            /* Did not expect condition */
            context->supported= FALSE;          
          }
          break;
        }
        default:
        {
          DBUG_PRINT("info", ("Found item of type %d", item->type()));
          context->supported= FALSE;
        }
        }
      }
      if (context->supported && context->rewrite_stack)
      {
        Ndb_rewrite_context *rewrite_context= context->rewrite_stack;
        if (rewrite_context->count == 
            rewrite_context->func_item->argument_count())
        {
          // Rewrite is done, wrap an END() at the en
          DBUG_PRINT("info", ("End of condition group"));
          prev_cond= curr_cond;
          curr_cond= context->cond_ptr= new Ndb_cond();
          curr_cond->prev= prev_cond;
          prev_cond->next= curr_cond;
          curr_cond->ndb_item= new Ndb_item(NDB_END_COND);
          // Pop rewrite stack
          context->rewrite_stack=  rewrite_context->next;
          rewrite_context->next= NULL;
          delete(rewrite_context);
        }
      }
    }
  }
 
  DBUG_VOID_RETURN;
}

bool
ha_ndbcluster::serialize_cond(const COND *cond, Ndb_cond_stack *ndb_cond)
{
  DBUG_ENTER("serialize_cond");
  Item *item= (Item *) cond;
  Ndb_cond_traverse_context context(table, (void *)m_table, ndb_cond);
  // Expect a logical expression
  context.expect(Item::FUNC_ITEM);
  context.expect(Item::COND_ITEM);
  item->traverse_cond(&ndb_serialize_cond, (void *) &context, Item::PREFIX);
  DBUG_PRINT("info", ("The pushed condition is %ssupported", (context.supported)?"":"not "));

  DBUG_RETURN(context.supported);
}

int
ha_ndbcluster::build_scan_filter_predicate(Ndb_cond * &cond, 
                                           NdbScanFilter *filter,
                                           bool negated)
{
  DBUG_ENTER("build_scan_filter_predicate");  
  switch (cond->ndb_item->type) {
  case NDB_FUNCTION:
  {
    if (!cond->next)
      break;
    Ndb_item *a= cond->next->ndb_item;
    Ndb_item *b, *field, *value= NULL;

    switch (cond->ndb_item->argument_count()) {
    case 1:
      field= (a->type == NDB_FIELD)? a : NULL;
      break;
    case 2:
      if (!cond->next->next)
      {
        field= NULL;
        break;
      }
      b= cond->next->next->ndb_item;
      value= ((a->type == NDB_VALUE) ? a :
              (b->type == NDB_VALUE) ? b :
              NULL);
      field= ((a->type == NDB_FIELD) ? a :
              (b->type == NDB_FIELD) ? b :
              NULL);
      break;
    default:
      field= NULL; //Keep compiler happy
      DBUG_ASSERT(0);
      break;
    }
    switch ((negated) ? 
            Ndb_item::negate(cond->ndb_item->qualification.function_type)
            : cond->ndb_item->qualification.function_type) {
    case NDB_EQ_FUNC:
    {
      if (!value || !field) break;
      // Save value in right format for the field type
      value->save_in_field(field);
      DBUG_PRINT("info", ("Generating EQ filter"));
      if (filter->cmp(NdbScanFilter::COND_EQ, 
                      field->get_field_no(),
                      field->get_val(),
                      field->pack_length()) == -1)
        DBUG_RETURN(1);
      cond= cond->next->next->next;
      DBUG_RETURN(0);
    }
    case NDB_NE_FUNC:
    {
      if (!value || !field) break;
      // Save value in right format for the field type
      value->save_in_field(field);
      DBUG_PRINT("info", ("Generating NE filter"));
      if (filter->cmp(NdbScanFilter::COND_NE, 
                      field->get_field_no(),
                      field->get_val(),
                      field->pack_length()) == -1)
        DBUG_RETURN(1);
      cond= cond->next->next->next;
      DBUG_RETURN(0);
    }
    case NDB_LT_FUNC:
    {
      if (!value || !field) break;
      // Save value in right format for the field type
      value->save_in_field(field);
      if (a == field)
      {
        DBUG_PRINT("info", ("Generating LT filter")); 
        if (filter->cmp(NdbScanFilter::COND_LT, 
                        field->get_field_no(),
                        field->get_val(),
                        field->pack_length()) == -1)
          DBUG_RETURN(1);
      }
      else
      {
        DBUG_PRINT("info", ("Generating GT filter")); 
        if (filter->cmp(NdbScanFilter::COND_GT, 
                        field->get_field_no(),
                        field->get_val(),
                        field->pack_length()) == -1)
          DBUG_RETURN(1);
      }
      cond= cond->next->next->next;
      DBUG_RETURN(0);
    }
    case NDB_LE_FUNC:
    {
      if (!value || !field) break;
      // Save value in right format for the field type
      value->save_in_field(field);
      if (a == field)
      {
        DBUG_PRINT("info", ("Generating LE filter")); 
        if (filter->cmp(NdbScanFilter::COND_LE, 
                        field->get_field_no(),
                        field->get_val(),
                        field->pack_length()) == -1)
          DBUG_RETURN(1);       
      }
      else
      {
        DBUG_PRINT("info", ("Generating GE filter")); 
        if (filter->cmp(NdbScanFilter::COND_GE, 
                        field->get_field_no(),
                        field->get_val(),
                        field->pack_length()) == -1)
          DBUG_RETURN(1);
      }
      cond= cond->next->next->next;
      DBUG_RETURN(0);
    }
    case NDB_GE_FUNC:
    {
      if (!value || !field) break;
      // Save value in right format for the field type
      value->save_in_field(field);
      if (a == field)
      {
        DBUG_PRINT("info", ("Generating GE filter")); 
        if (filter->cmp(NdbScanFilter::COND_GE, 
                        field->get_field_no(),
                        field->get_val(),
                        field->pack_length()) == -1)
          DBUG_RETURN(1);
      }
      else
      {
        DBUG_PRINT("info", ("Generating LE filter")); 
        if (filter->cmp(NdbScanFilter::COND_LE, 
                        field->get_field_no(),
                        field->get_val(),
                        field->pack_length()) == -1)
          DBUG_RETURN(1);
      }
      cond= cond->next->next->next;
      DBUG_RETURN(0);
    }
    case NDB_GT_FUNC:
    {
      if (!value || !field) break;
      // Save value in right format for the field type
      value->save_in_field(field);
      if (a == field)
      {
        DBUG_PRINT("info", ("Generating GT filter"));
        if (filter->cmp(NdbScanFilter::COND_GT, 
                        field->get_field_no(),
                        field->get_val(),
                        field->pack_length()) == -1)
          DBUG_RETURN(1);
      }
      else
      {
        DBUG_PRINT("info", ("Generating LT filter"));
        if (filter->cmp(NdbScanFilter::COND_LT, 
                        field->get_field_no(),
                        field->get_val(),
                        field->pack_length()) == -1)
          DBUG_RETURN(1);
      }
      cond= cond->next->next->next;
      DBUG_RETURN(0);
    }
    case NDB_LIKE_FUNC:
    {
      if (!value || !field) break;
      if ((value->qualification.value_type != Item::STRING_ITEM) &&
          (value->qualification.value_type != Item::VARBIN_ITEM))
          break;
      // Save value in right format for the field type
      value->save_in_field(field);
      DBUG_PRINT("info", ("Generating LIKE filter: like(%d,%s,%d)", 
                          field->get_field_no(), value->get_val(), 
                          value->pack_length()));
      if (filter->cmp(NdbScanFilter::COND_LIKE, 
                      field->get_field_no(),
                      value->get_val(),
                      value->pack_length()) == -1)
        DBUG_RETURN(1);
      cond= cond->next->next->next;
      DBUG_RETURN(0);
    }
    case NDB_NOTLIKE_FUNC:
    {
      if (!value || !field) break;
      if ((value->qualification.value_type != Item::STRING_ITEM) &&
          (value->qualification.value_type != Item::VARBIN_ITEM))
          break;
      // Save value in right format for the field type
      value->save_in_field(field);
      DBUG_PRINT("info", ("Generating NOTLIKE filter: notlike(%d,%s,%d)", 
                          field->get_field_no(), value->get_val(), 
                          value->pack_length()));
      if (filter->cmp(NdbScanFilter::COND_NOT_LIKE, 
                      field->get_field_no(),
                      value->get_val(),
                      value->pack_length()) == -1)
        DBUG_RETURN(1);
      cond= cond->next->next->next;
      DBUG_RETURN(0);
    }
    case NDB_ISNULL_FUNC:
      if (!field)
        break;
      DBUG_PRINT("info", ("Generating ISNULL filter"));
      if (filter->isnull(field->get_field_no()) == -1)
        DBUG_RETURN(1);
      cond= cond->next->next;
      DBUG_RETURN(0);
    case NDB_ISNOTNULL_FUNC:
    {
      if (!field)
        break;
      DBUG_PRINT("info", ("Generating ISNOTNULL filter"));
      if (filter->isnotnull(field->get_field_no()) == -1)
        DBUG_RETURN(1);         
      cond= cond->next->next;
      DBUG_RETURN(0);
    }
    default:
      break;
    }
    break;
  }
  default:
    break;
  }
  DBUG_PRINT("info", ("Found illegal condition"));
  DBUG_RETURN(1);
}


int
ha_ndbcluster::build_scan_filter_group(Ndb_cond* &cond, NdbScanFilter *filter)
{
  uint level=0;
  bool negated= FALSE;
  DBUG_ENTER("build_scan_filter_group");

  do
  {
    if (!cond)
      DBUG_RETURN(1);
    switch (cond->ndb_item->type) {
    case NDB_FUNCTION:
    {
      switch (cond->ndb_item->qualification.function_type) {
      case NDB_COND_AND_FUNC:
      {
        level++;
        DBUG_PRINT("info", ("Generating %s group %u", (negated)?"NAND":"AND",
                            level));
        if ((negated) ? filter->begin(NdbScanFilter::NAND)
            : filter->begin(NdbScanFilter::AND) == -1)
          DBUG_RETURN(1);
        negated= FALSE;
        cond= cond->next;
        break;
      }
      case NDB_COND_OR_FUNC:
      {
        level++;
        DBUG_PRINT("info", ("Generating %s group %u", (negated)?"NOR":"OR",
                            level));
        if ((negated) ? filter->begin(NdbScanFilter::NOR)
            : filter->begin(NdbScanFilter::OR) == -1)
          DBUG_RETURN(1);
        negated= FALSE;
        cond= cond->next;
        break;
      }
      case NDB_NOT_FUNC:
      {
        DBUG_PRINT("info", ("Generating negated query"));
        cond= cond->next;
        negated= TRUE;
        break;
      }
      default:
        if (build_scan_filter_predicate(cond, filter, negated))
          DBUG_RETURN(1);
        negated= FALSE;
        break;
      }
      break;
    }
    case NDB_END_COND:
      DBUG_PRINT("info", ("End of group %u", level));
      level--;
      if (cond) cond= cond->next;
      if (filter->end() == -1)
        DBUG_RETURN(1);
      if (!negated)
        break;
      // else fall through (NOT END is an illegal condition)
    default:
    {
      DBUG_PRINT("info", ("Illegal scan filter"));
    }
    }
  }  while (level > 0 || negated);
  
  DBUG_RETURN(0);
}


int
ha_ndbcluster::build_scan_filter(Ndb_cond * &cond, NdbScanFilter *filter)
{
  bool simple_cond= TRUE;
  DBUG_ENTER("build_scan_filter");  

    switch (cond->ndb_item->type) {
    case NDB_FUNCTION:
      switch (cond->ndb_item->qualification.function_type) {
      case NDB_COND_AND_FUNC:
      case NDB_COND_OR_FUNC:
        simple_cond= FALSE;
        break;
      default:
        break;
      }
      break;
    default:
      break;
    }
  if (simple_cond && filter->begin() == -1)
    DBUG_RETURN(1);
  if (build_scan_filter_group(cond, filter))
    DBUG_RETURN(1);
  if (simple_cond && filter->end() == -1)
    DBUG_RETURN(1);

  DBUG_RETURN(0);
}

int
ha_ndbcluster::generate_scan_filter(Ndb_cond_stack *ndb_cond_stack,
                                    NdbScanOperation *op)
{
  DBUG_ENTER("generate_scan_filter");

  if (ndb_cond_stack)
  {
    NdbScanFilter filter(op);
    
    DBUG_RETURN(generate_scan_filter_from_cond(ndb_cond_stack, filter));
  }
  else
  {  
    DBUG_PRINT("info", ("Empty stack"));
  }

  DBUG_RETURN(0);
}


int
ha_ndbcluster::generate_scan_filter_from_cond(Ndb_cond_stack *ndb_cond_stack,
					      NdbScanFilter& filter)
{
  bool multiple_cond= FALSE;
  DBUG_ENTER("generate_scan_filter_from_cond");

  // Wrap an AND group around multiple conditions
  if (ndb_cond_stack->next) 
  {
    multiple_cond= TRUE;
    if (filter.begin() == -1)
      DBUG_RETURN(1); 
  }
  for (Ndb_cond_stack *stack= ndb_cond_stack; 
       (stack); 
       stack= stack->next)
  {
    Ndb_cond *cond= stack->ndb_cond;
    
    if (build_scan_filter(cond, &filter))
    {
      DBUG_PRINT("info", ("build_scan_filter failed"));
      DBUG_RETURN(1);
    }
  }
  if (multiple_cond && filter.end() == -1)
    DBUG_RETURN(1);

  DBUG_RETURN(0);
}


int ha_ndbcluster::generate_scan_filter_from_key(NdbScanOperation *op,
						 const KEY* key_info, 
						 const byte *key, 
						 uint key_len,
						 byte *buf)
{
  KEY_PART_INFO* key_part= key_info->key_part;
  KEY_PART_INFO* end= key_part+key_info->key_parts;
  NdbScanFilter filter(op);
  int res;
  DBUG_ENTER("generate_scan_filter_from_key");

  filter.begin(NdbScanFilter::AND);
  for (; key_part != end; key_part++) 
  {
    Field* field= key_part->field;
    uint32 pack_len= field->pack_length();
    const byte* ptr= key;
    DBUG_PRINT("info", ("Filtering value for %s", field->field_name));
    DBUG_DUMP("key", (char*)ptr, pack_len);
    if (key_part->null_bit)
    {
      DBUG_PRINT("info", ("Generating ISNULL filter"));
      if (filter.isnull(key_part->fieldnr-1) == -1)
	DBUG_RETURN(1);
    }
    else
    {
      DBUG_PRINT("info", ("Generating EQ filter"));
      if (filter.cmp(NdbScanFilter::COND_EQ, 
		     key_part->fieldnr-1,
		     ptr,
		     pack_len) == -1)
	DBUG_RETURN(1);
    }
    key += key_part->store_length;
  }      
  // Add any pushed condition
  if (m_cond_stack &&
      (res= generate_scan_filter_from_cond(m_cond_stack, filter)))
    DBUG_RETURN(res);
    
  if (filter.end() == -1)
    DBUG_RETURN(1);

  DBUG_RETURN(0);
}


/*
  get table space info for SHOW CREATE TABLE
*/
char* ha_ndbcluster::get_tablespace_name(THD *thd, char* name, uint name_len)
{
<<<<<<< HEAD
  Ndb *ndb= check_ndb_in_thd(thd);
  NDBDICT *ndbdict= ndb->getDictionary();
  NdbError ndberr;
  Uint32 id;
  ndb->setDatabaseName(m_dbname);
  const NDBTAB *ndbtab= m_table;
  DBUG_ASSERT(ndbtab != NULL);
  if (!ndbtab->getTablespace(&id))
=======
  Protocol *protocol= thd->protocol;
  DBUG_ENTER("ndbcluster_show_status");
  
  if (have_ndbcluster != SHOW_OPTION_YES) 
>>>>>>> 98e57576
  {
    return 0;
  }
  {
    NdbDictionary::Tablespace ts= ndbdict->getTablespace(id);
    ndberr= ndbdict->getNdbError();
    if(ndberr.classification != NdbError::NoError)
      goto err;
    DBUG_PRINT("info", ("Found tablespace '%s'", ts.getName()));
    if (name)
    {
      strxnmov(name, name_len, ts.getName(), NullS);
      return name;
    }
    else
      return (my_strdup(ts.getName(), MYF(0)));
  }
err:
  if (ndberr.status == NdbError::TemporaryError)
    push_warning_printf(thd, MYSQL_ERROR::WARN_LEVEL_ERROR,
			ER_GET_TEMPORARY_ERRMSG, ER(ER_GET_TEMPORARY_ERRMSG),
			ndberr.code, ndberr.message, "NDB");
  else
    push_warning_printf(thd, MYSQL_ERROR::WARN_LEVEL_ERROR,
			ER_GET_ERRMSG, ER(ER_GET_ERRMSG),
			ndberr.code, ndberr.message, "NDB");
  return 0;
}

/*
  Implements the SHOW NDB STATUS command.
*/
bool
ndbcluster_show_status(handlerton *hton, THD* thd, stat_print_fn *stat_print,
                       enum ha_stat_type stat_type)
{
  char buf[IO_SIZE];
  uint buflen;
  DBUG_ENTER("ndbcluster_show_status");
  
  if (have_ndbcluster != SHOW_OPTION_YES) 
  {
    DBUG_RETURN(FALSE);
  }
  if (stat_type != HA_ENGINE_STATUS)
  {
    DBUG_RETURN(FALSE);
  }

  update_status_variables(g_ndb_cluster_connection);
  buflen=
    my_snprintf(buf, sizeof(buf),
                "cluster_node_id=%ld, "
                "connected_host=%s, "
                "connected_port=%ld, "
                "number_of_data_nodes=%ld, "
                "number_of_ready_data_nodes=%ld, "
                "connect_count=%ld",
                ndb_cluster_node_id,
                ndb_connected_host,
                ndb_connected_port,
                ndb_number_of_data_nodes,
                ndb_number_of_ready_data_nodes,
                ndb_connect_count);
  if (stat_print(thd, ndbcluster_hton_name, ndbcluster_hton_name_length,
                 STRING_WITH_LEN("connection"), buf, buflen))
    DBUG_RETURN(TRUE);

  if (get_thd_ndb(thd) && get_thd_ndb(thd)->ndb)
  {
    Ndb* ndb= (get_thd_ndb(thd))->ndb;
    Ndb::Free_list_usage tmp;
    tmp.m_name= 0;
    while (ndb->get_free_list_usage(&tmp))
    {
      buflen=
        my_snprintf(buf, sizeof(buf),
                  "created=%u, free=%u, sizeof=%u",
                  tmp.m_created, tmp.m_free, tmp.m_sizeof);
      if (stat_print(thd, ndbcluster_hton_name, ndbcluster_hton_name_length,
                     tmp.m_name, strlen(tmp.m_name), buf, buflen))
        DBUG_RETURN(TRUE);
    }
  }
#ifdef HAVE_NDB_BINLOG
  ndbcluster_show_status_binlog(thd, stat_print, stat_type);
#endif

  DBUG_RETURN(FALSE);
}


/*
  Create a table in NDB Cluster
 */
static uint get_no_fragments(ulonglong max_rows)
{
#if MYSQL_VERSION_ID >= 50000
  uint acc_row_size= 25 + /*safety margin*/ 2;
#else
  uint acc_row_size= pk_length*4;
  /* add acc overhead */
  if (pk_length <= 8)  /* main page will set the limit */
    acc_row_size+= 25 + /*safety margin*/ 2;
  else                /* overflow page will set the limit */
    acc_row_size+= 4 + /*safety margin*/ 4;
#endif
  ulonglong acc_fragment_size= 512*1024*1024;
#if MYSQL_VERSION_ID >= 50100
  return (max_rows*acc_row_size)/acc_fragment_size+1;
#else
  return ((max_rows*acc_row_size)/acc_fragment_size+1
	  +1/*correct rounding*/)/2;
#endif
}


/*
  Routine to adjust default number of partitions to always be a multiple
  of number of nodes and never more than 4 times the number of nodes.

*/
static bool adjusted_frag_count(uint no_fragments, uint no_nodes,
                                uint &reported_frags)
{
  uint i= 0;
  reported_frags= no_nodes;
  while (reported_frags < no_fragments && ++i < 4 &&
         (reported_frags + no_nodes) < MAX_PARTITIONS) 
    reported_frags+= no_nodes;
  return (reported_frags < no_fragments);
}

int ha_ndbcluster::get_default_no_partitions(HA_CREATE_INFO *create_info)
{
  ha_rows max_rows, min_rows;
  if (create_info)
  {
    max_rows= create_info->max_rows;
    min_rows= create_info->min_rows;
  }
  else
  {
    max_rows= table_share->max_rows;
    min_rows= table_share->min_rows;
  }
  uint reported_frags;
  uint no_fragments=
    get_no_fragments(max_rows >= min_rows ? max_rows : min_rows);
  uint no_nodes= g_ndb_cluster_connection->no_db_nodes();
  if (adjusted_frag_count(no_fragments, no_nodes, reported_frags))
  {
    push_warning(current_thd,
                 MYSQL_ERROR::WARN_LEVEL_WARN, ER_UNKNOWN_ERROR,
    "Ndb might have problems storing the max amount of rows specified");
  }
  return (int)reported_frags;
}


/*
  Set-up auto-partitioning for NDB Cluster

  SYNOPSIS
    set_auto_partitions()
    part_info                  Partition info struct to set-up
 
  RETURN VALUE
    NONE

  DESCRIPTION
    Set-up auto partitioning scheme for tables that didn't define any
    partitioning. We'll use PARTITION BY KEY() in this case which
    translates into partition by primary key if a primary key exists
    and partition by hidden key otherwise.
*/

void ha_ndbcluster::set_auto_partitions(partition_info *part_info)
{
  DBUG_ENTER("ha_ndbcluster::set_auto_partitions");
  part_info->list_of_part_fields= TRUE;
  part_info->part_type= HASH_PARTITION;
  switch (opt_ndb_distribution_id)
  {
  case ND_KEYHASH:
    part_info->linear_hash_ind= FALSE;
    break;
  case ND_LINHASH:
    part_info->linear_hash_ind= TRUE;
    break;
  }
  DBUG_VOID_RETURN;
}


int ha_ndbcluster::set_range_data(void *tab_ref, partition_info *part_info)
{
  NDBTAB *tab= (NDBTAB*)tab_ref;
  int32 *range_data= (int32*)my_malloc(part_info->no_parts*sizeof(int32),
                                       MYF(0));
  uint i;
  int error= 0;
  bool unsigned_flag= part_info->part_expr->unsigned_flag;
  DBUG_ENTER("set_range_data");

  if (!range_data)
  {
    mem_alloc_error(part_info->no_parts*sizeof(int32));
    DBUG_RETURN(1);
  }
  for (i= 0; i < part_info->no_parts; i++)
  {
    longlong range_val= part_info->range_int_array[i];
    if (unsigned_flag)
      range_val-= 0x8000000000000000ULL;
    if (range_val < INT_MIN32 || range_val >= INT_MAX32)
    {
      if ((i != part_info->no_parts - 1) ||
          (range_val != LONGLONG_MAX))
      {
        my_error(ER_LIMITED_PART_RANGE, MYF(0), "NDB");
        error= 1;
        goto error;
      }
      range_val= INT_MAX32;
    }
    range_data[i]= (int32)range_val;
  }
  tab->setRangeListData(range_data, sizeof(int32)*part_info->no_parts);
error:
  my_free((char*)range_data, MYF(0));
  DBUG_RETURN(error);
}

int ha_ndbcluster::set_list_data(void *tab_ref, partition_info *part_info)
{
  NDBTAB *tab= (NDBTAB*)tab_ref;
  int32 *list_data= (int32*)my_malloc(part_info->no_list_values * 2
                                      * sizeof(int32), MYF(0));
  uint32 *part_id, i;
  int error= 0;
  bool unsigned_flag= part_info->part_expr->unsigned_flag;
  DBUG_ENTER("set_list_data");

  if (!list_data)
  {
    mem_alloc_error(part_info->no_list_values*2*sizeof(int32));
    DBUG_RETURN(1);
  }
  for (i= 0; i < part_info->no_list_values; i++)
  {
    LIST_PART_ENTRY *list_entry= &part_info->list_array[i];
    longlong list_val= list_entry->list_value;
    if (unsigned_flag)
      list_val-= 0x8000000000000000ULL;
    if (list_val < INT_MIN32 || list_val > INT_MAX32)
    {
      my_error(ER_LIMITED_PART_RANGE, MYF(0), "NDB");
      error= 1;
      goto error;
    }
    list_data[2*i]= (int32)list_val;
    part_id= (uint32*)&list_data[2*i+1];
    *part_id= list_entry->partition_id;
  }
  tab->setRangeListData(list_data, 2*sizeof(int32)*part_info->no_list_values);
error:
  my_free((char*)list_data, MYF(0));
  DBUG_RETURN(error);
}

/*
  User defined partitioning set-up. We need to check how many fragments the
  user wants defined and which node groups to put those into. Later we also
  want to attach those partitions to a tablespace.

  All the functionality of the partition function, partition limits and so
  forth are entirely handled by the MySQL Server. There is one exception to
  this rule for PARTITION BY KEY where NDB handles the hash function and
  this type can thus be handled transparently also by NDB API program.
  For RANGE, HASH and LIST and subpartitioning the NDB API programs must
  implement the function to map to a partition.
*/

uint ha_ndbcluster::set_up_partition_info(partition_info *part_info,
                                          TABLE *table,
                                          void *tab_par)
{
  uint16 frag_data[MAX_PARTITIONS];
  char *ts_names[MAX_PARTITIONS];
  ulong fd_index= 0, i, j;
  NDBTAB *tab= (NDBTAB*)tab_par;
  NDBTAB::FragmentType ftype= NDBTAB::UserDefined;
  partition_element *part_elem;
  bool first= TRUE;
  uint tot_ts_name_len;
  List_iterator<partition_element> part_it(part_info->partitions);
  int error;
  DBUG_ENTER("ha_ndbcluster::set_up_partition_info");

  if (part_info->part_type == HASH_PARTITION &&
      part_info->list_of_part_fields == TRUE)
  {
    Field **fields= part_info->part_field_array;

    if (part_info->linear_hash_ind)
      ftype= NDBTAB::DistrKeyLin;
    else
      ftype= NDBTAB::DistrKeyHash;

    for (i= 0; i < part_info->part_field_list.elements; i++)
    {
      NDBCOL *col= tab->getColumn(fields[i]->field_index);
      DBUG_PRINT("info",("setting dist key on %s", col->getName()));
      col->setPartitionKey(TRUE);
    }
  }
  else 
  {
    if (!current_thd->variables.new_mode)
    {
      push_warning_printf(current_thd, MYSQL_ERROR::WARN_LEVEL_ERROR,
                          ER_ILLEGAL_HA_CREATE_OPTION,
                          ER(ER_ILLEGAL_HA_CREATE_OPTION),
                          ndbcluster_hton_name,
                          "LIST, RANGE and HASH partition disabled by default,"
                          " use --new option to enable");
      DBUG_RETURN(HA_ERR_UNSUPPORTED);
    }
   /*
      Create a shadow field for those tables that have user defined
      partitioning. This field stores the value of the partition
      function such that NDB can handle reorganisations of the data
      even when the MySQL Server isn't available to assist with
      calculation of the partition function value.
    */
    NDBCOL col;
    DBUG_PRINT("info", ("Generating partition func value field"));
    col.setName("$PART_FUNC_VALUE");
    col.setType(NdbDictionary::Column::Int);
    col.setLength(1);
    col.setNullable(FALSE);
    col.setPrimaryKey(FALSE);
    col.setAutoIncrement(FALSE);
    tab->addColumn(col);
    if (part_info->part_type == RANGE_PARTITION)
    {
      if ((error= set_range_data((void*)tab, part_info)))
      {
        DBUG_RETURN(error);
      }
    }
    else if (part_info->part_type == LIST_PARTITION)
    {
      if ((error= set_list_data((void*)tab, part_info)))
      {
        DBUG_RETURN(error);
      }
    }
  }
  tab->setFragmentType(ftype);
  i= 0;
  tot_ts_name_len= 0;
  do
  {
    uint ng;
    part_elem= part_it++;
    if (!part_info->is_sub_partitioned())
    {
      ng= part_elem->nodegroup_id;
      if (first && ng == UNDEF_NODEGROUP)
        ng= 0;
      ts_names[fd_index]= part_elem->tablespace_name;
      frag_data[fd_index++]= ng;
    }
    else
    {
      List_iterator<partition_element> sub_it(part_elem->subpartitions);
      j= 0;
      do
      {
        part_elem= sub_it++;
        ng= part_elem->nodegroup_id;
        if (first && ng == UNDEF_NODEGROUP)
          ng= 0;
        ts_names[fd_index]= part_elem->tablespace_name;
        frag_data[fd_index++]= ng;
      } while (++j < part_info->no_subparts);
    }
    first= FALSE;
  } while (++i < part_info->no_parts);
  tab->setDefaultNoPartitionsFlag(part_info->use_default_no_partitions);
  tab->setLinearFlag(part_info->linear_hash_ind);
  {
    ha_rows max_rows= table_share->max_rows;
    ha_rows min_rows= table_share->min_rows;
    if (max_rows < min_rows)
      max_rows= min_rows;
    if (max_rows != (ha_rows)0) /* default setting, don't set fragmentation */
    {
      tab->setMaxRows(max_rows);
      tab->setMinRows(min_rows);
    }
  }
  tab->setTablespaceNames(ts_names, fd_index*sizeof(char*));
  tab->setFragmentCount(fd_index);
  tab->setFragmentData(&frag_data, fd_index*2);
  DBUG_RETURN(0);
}


bool ha_ndbcluster::check_if_incompatible_data(HA_CREATE_INFO *create_info,
					       uint table_changes)
{
  DBUG_ENTER("ha_ndbcluster::check_if_incompatible_data");
  uint i;
  const NDBTAB *tab= (const NDBTAB *) m_table;

  if (current_thd->variables.ndb_use_copying_alter_table)
  {
    DBUG_PRINT("info", ("On-line alter table disabled"));
    DBUG_RETURN(COMPATIBLE_DATA_NO);
  }

  int pk= 0;
  int ai= 0;

  if (create_info->tablespace)
    create_info->storage_media = HA_SM_DISK;
  else
    create_info->storage_media = HA_SM_MEMORY;

  for (i= 0; i < table->s->fields; i++) 
  {
    Field *field= table->field[i];
    const NDBCOL *col= tab->getColumn(i);
    if (col->getStorageType() == NDB_STORAGETYPE_MEMORY && create_info->storage_media != HA_SM_MEMORY ||
        col->getStorageType() == NDB_STORAGETYPE_DISK && create_info->storage_media != HA_SM_DISK)
    {
      DBUG_PRINT("info", ("Column storage media is changed"));
      DBUG_RETURN(COMPATIBLE_DATA_NO);
    }
    
    if (field->flags & FIELD_IS_RENAMED)
    {
      DBUG_PRINT("info", ("Field has been renamed, copy table"));
      DBUG_RETURN(COMPATIBLE_DATA_NO);
    }
    if ((field->flags & FIELD_IN_ADD_INDEX) &&
        col->getStorageType() == NdbDictionary::Column::StorageTypeDisk)
    {
      DBUG_PRINT("info", ("add/drop index not supported for disk stored column"));
      DBUG_RETURN(COMPATIBLE_DATA_NO);
    }
    
    if (field->flags & PRI_KEY_FLAG)
      pk=1;
    if (field->flags & FIELD_IN_ADD_INDEX)
      ai=1;
  }

  char tablespace_name[FN_LEN]; 
  if (get_tablespace_name(current_thd, tablespace_name, FN_LEN))
  {
    if (create_info->tablespace) 
    {
      if (strcmp(create_info->tablespace, tablespace_name))
      {
        DBUG_PRINT("info", ("storage media is changed, old tablespace=%s, new tablespace=%s",
          tablespace_name, create_info->tablespace));
        DBUG_RETURN(COMPATIBLE_DATA_NO);
      }
    }
    else
    {
      DBUG_PRINT("info", ("storage media is changed, old is DISK and tablespace=%s, new is MEM",
        tablespace_name));
      DBUG_RETURN(COMPATIBLE_DATA_NO);
    }
  }
  else
  {
    if (create_info->storage_media != HA_SM_MEMORY)
    {
      DBUG_PRINT("info", ("storage media is changed, old is MEM, new is DISK and tablespace=%s",
        create_info->tablespace));
      DBUG_RETURN(COMPATIBLE_DATA_NO);
    }
  }

  if (table_changes != IS_EQUAL_YES)
    DBUG_RETURN(COMPATIBLE_DATA_NO);
  
  /**
   * Changing from/to primary key
   *
   * This is _not_ correct, but check_if_incompatible_data-interface
   *   doesnt give more info, so I guess that we can't do any
   *   online add index if not using primary key
   *
   *   This as mysql will handle a unique not null index as primary 
   *     even wo/ user specifiying it... :-(
   *   
   */
  if ((table_share->primary_key == MAX_KEY && pk) ||
      (table_share->primary_key != MAX_KEY && !pk) ||
      (table_share->primary_key == MAX_KEY && !pk && ai))
  {
    DBUG_RETURN(COMPATIBLE_DATA_NO);
  }
  
  /* Check that auto_increment value was not changed */
  if ((create_info->used_fields & HA_CREATE_USED_AUTO) &&
      create_info->auto_increment_value != 0)
    DBUG_RETURN(COMPATIBLE_DATA_NO);
  
  /* Check that row format didn't change */
  if ((create_info->used_fields & HA_CREATE_USED_AUTO) &&
      get_row_type() != create_info->row_type)
    DBUG_RETURN(COMPATIBLE_DATA_NO);

  DBUG_RETURN(COMPATIBLE_DATA_YES);
}

bool set_up_tablespace(st_alter_tablespace *alter_info,
                       NdbDictionary::Tablespace *ndb_ts)
{
  ndb_ts->setName(alter_info->tablespace_name);
  ndb_ts->setExtentSize(alter_info->extent_size);
  ndb_ts->setDefaultLogfileGroup(alter_info->logfile_group_name);
  return FALSE;
}

bool set_up_datafile(st_alter_tablespace *alter_info,
                     NdbDictionary::Datafile *ndb_df)
{
  if (alter_info->max_size > 0)
  {
    my_error(ER_TABLESPACE_AUTO_EXTEND_ERROR, MYF(0));
    return TRUE;
  }
  ndb_df->setPath(alter_info->data_file_name);
  ndb_df->setSize(alter_info->initial_size);
  ndb_df->setTablespace(alter_info->tablespace_name);
  return FALSE;
}

bool set_up_logfile_group(st_alter_tablespace *alter_info,
                          NdbDictionary::LogfileGroup *ndb_lg)
{
  ndb_lg->setName(alter_info->logfile_group_name);
  ndb_lg->setUndoBufferSize(alter_info->undo_buffer_size);
  return FALSE;
}

bool set_up_undofile(st_alter_tablespace *alter_info,
                     NdbDictionary::Undofile *ndb_uf)
{
  ndb_uf->setPath(alter_info->undo_file_name);
  ndb_uf->setSize(alter_info->initial_size);
  ndb_uf->setLogfileGroup(alter_info->logfile_group_name);
  return FALSE;
}

int ndbcluster_alter_tablespace(handlerton *hton,
                                THD* thd, st_alter_tablespace *alter_info)
{
  int is_tablespace= 0;
  NdbError err;
  NDBDICT *dict;
  int error;
  const char *errmsg;
  Ndb *ndb;
  DBUG_ENTER("ha_ndbcluster::alter_tablespace");
  LINT_INIT(errmsg);

  ndb= check_ndb_in_thd(thd);
  if (ndb == NULL)
  {
    DBUG_RETURN(HA_ERR_NO_CONNECTION);
  }
  dict= ndb->getDictionary();

  switch (alter_info->ts_cmd_type){
  case (CREATE_TABLESPACE):
  {
    error= ER_CREATE_FILEGROUP_FAILED;
    
    NdbDictionary::Tablespace ndb_ts;
    NdbDictionary::Datafile ndb_df;
    NdbDictionary::ObjectId objid;
    if (set_up_tablespace(alter_info, &ndb_ts))
    {
      DBUG_RETURN(1);
    }
    if (set_up_datafile(alter_info, &ndb_df))
    {
      DBUG_RETURN(1);
    }
    errmsg= "TABLESPACE";
    if (dict->createTablespace(ndb_ts, &objid))
    {
      DBUG_PRINT("error", ("createTablespace returned %d", error));
      goto ndberror;
    }
    DBUG_PRINT("alter_info", ("Successfully created Tablespace"));
    errmsg= "DATAFILE";
    if (dict->createDatafile(ndb_df))
    {
      err= dict->getNdbError();
      NdbDictionary::Tablespace tmp= dict->getTablespace(ndb_ts.getName());
      if (dict->getNdbError().code == 0 &&
	  tmp.getObjectId() == objid.getObjectId() &&
	  tmp.getObjectVersion() == objid.getObjectVersion())
      {
	dict->dropTablespace(tmp);
      }
      
      DBUG_PRINT("error", ("createDatafile returned %d", error));
      goto ndberror2;
    }
    is_tablespace= 1;
    break;
  }
  case (ALTER_TABLESPACE):
  {
    error= ER_ALTER_FILEGROUP_FAILED;
    if (alter_info->ts_alter_tablespace_type == ALTER_TABLESPACE_ADD_FILE)
    {
      NdbDictionary::Datafile ndb_df;
      if (set_up_datafile(alter_info, &ndb_df))
      {
	DBUG_RETURN(1);
      }
      errmsg= " CREATE DATAFILE";
      if (dict->createDatafile(ndb_df))
      {
	goto ndberror;
      }
    }
    else if(alter_info->ts_alter_tablespace_type == ALTER_TABLESPACE_DROP_FILE)
    {
      NdbDictionary::Tablespace ts= dict->getTablespace(alter_info->tablespace_name);
      NdbDictionary::Datafile df= dict->getDatafile(0, alter_info->data_file_name);
      NdbDictionary::ObjectId objid;
      df.getTablespaceId(&objid);
      if (ts.getObjectId() == objid.getObjectId() && 
	  strcmp(df.getPath(), alter_info->data_file_name) == 0)
      {
	errmsg= " DROP DATAFILE";
	if (dict->dropDatafile(df))
	{
	  goto ndberror;
	}
      }
      else
      {
	DBUG_PRINT("error", ("No such datafile"));
	my_error(ER_ALTER_FILEGROUP_FAILED, MYF(0), " NO SUCH FILE");
	DBUG_RETURN(1);
      }
    }
    else
    {
      DBUG_PRINT("error", ("Unsupported alter tablespace: %d", 
			   alter_info->ts_alter_tablespace_type));
      DBUG_RETURN(HA_ADMIN_NOT_IMPLEMENTED);
    }
    is_tablespace= 1;
    break;
  }
  case (CREATE_LOGFILE_GROUP):
  {
    error= ER_CREATE_FILEGROUP_FAILED;
    NdbDictionary::LogfileGroup ndb_lg;
    NdbDictionary::Undofile ndb_uf;
    NdbDictionary::ObjectId objid;
    if (alter_info->undo_file_name == NULL)
    {
      /*
	REDO files in LOGFILE GROUP not supported yet
      */
      DBUG_RETURN(HA_ADMIN_NOT_IMPLEMENTED);
    }
    if (set_up_logfile_group(alter_info, &ndb_lg))
    {
      DBUG_RETURN(1);
    }
    errmsg= "LOGFILE GROUP";
    if (dict->createLogfileGroup(ndb_lg, &objid))
    {
      goto ndberror;
    }
    DBUG_PRINT("alter_info", ("Successfully created Logfile Group"));
    if (set_up_undofile(alter_info, &ndb_uf))
    {
      DBUG_RETURN(1);
    }
    errmsg= "UNDOFILE";
    if (dict->createUndofile(ndb_uf))
    {
      err= dict->getNdbError();
      NdbDictionary::LogfileGroup tmp= dict->getLogfileGroup(ndb_lg.getName());
      if (dict->getNdbError().code == 0 &&
	  tmp.getObjectId() == objid.getObjectId() &&
	  tmp.getObjectVersion() == objid.getObjectVersion())
      {
	dict->dropLogfileGroup(tmp);
      }
      goto ndberror2;
    }
    break;
  }
  case (ALTER_LOGFILE_GROUP):
  {
    error= ER_ALTER_FILEGROUP_FAILED;
    if (alter_info->undo_file_name == NULL)
    {
      /*
	REDO files in LOGFILE GROUP not supported yet
      */
      DBUG_RETURN(HA_ADMIN_NOT_IMPLEMENTED);
    }
    NdbDictionary::Undofile ndb_uf;
    if (set_up_undofile(alter_info, &ndb_uf))
    {
      DBUG_RETURN(1);
    }
    errmsg= "CREATE UNDOFILE";
    if (dict->createUndofile(ndb_uf))
    {
      goto ndberror;
    }
    break;
  }
  case (DROP_TABLESPACE):
  {
    error= ER_DROP_FILEGROUP_FAILED;
    errmsg= "TABLESPACE";
    if (dict->dropTablespace(dict->getTablespace(alter_info->tablespace_name)))
    {
      goto ndberror;
    }
    is_tablespace= 1;
    break;
  }
  case (DROP_LOGFILE_GROUP):
  {
    error= ER_DROP_FILEGROUP_FAILED;
    errmsg= "LOGFILE GROUP";
    if (dict->dropLogfileGroup(dict->getLogfileGroup(alter_info->logfile_group_name)))
    {
      goto ndberror;
    }
    break;
  }
  case (CHANGE_FILE_TABLESPACE):
  {
    DBUG_RETURN(HA_ADMIN_NOT_IMPLEMENTED);
  }
  case (ALTER_ACCESS_MODE_TABLESPACE):
  {
    DBUG_RETURN(HA_ADMIN_NOT_IMPLEMENTED);
  }
  default:
  {
    DBUG_RETURN(HA_ADMIN_NOT_IMPLEMENTED);
  }
  }
#ifdef HAVE_NDB_BINLOG
  if (is_tablespace)
    ndbcluster_log_schema_op(thd, 0,
                             thd->query, thd->query_length,
                             "", alter_info->tablespace_name,
                             0, 0,
                             SOT_TABLESPACE, 0, 0, 0);
  else
    ndbcluster_log_schema_op(thd, 0,
                             thd->query, thd->query_length,
                             "", alter_info->logfile_group_name,
                             0, 0,
                             SOT_LOGFILE_GROUP, 0, 0, 0);
#endif
  DBUG_RETURN(FALSE);

ndberror:
  err= dict->getNdbError();
ndberror2:
  ERR_PRINT(err);
  ndb_to_mysql_error(&err);
  
  my_error(error, MYF(0), errmsg);
  DBUG_RETURN(1);
}


bool ha_ndbcluster::get_no_parts(const char *name, uint *no_parts)
{
  Ndb *ndb;
  NDBDICT *dict;
  int err;
  DBUG_ENTER("ha_ndbcluster::get_no_parts");
  LINT_INIT(err);

  set_dbname(name);
  set_tabname(name);
  for (;;)
  {
    if (check_ndb_connection())
    {
      err= HA_ERR_NO_CONNECTION;
      break;
    }
    ndb= get_ndb();
    ndb->setDatabaseName(m_dbname);
    Ndb_table_guard ndbtab_g(dict= ndb->getDictionary(), m_tabname);
    if (!ndbtab_g.get_table())
      ERR_BREAK(dict->getNdbError(), err);
    *no_parts= ndbtab_g.get_table()->getFragmentCount();
    DBUG_RETURN(FALSE);
  }

  print_error(err, MYF(0));
  DBUG_RETURN(TRUE);
}

static int ndbcluster_fill_files_table(handlerton *hton, 
                                       THD *thd, 
                                       TABLE_LIST *tables,
                                       COND *cond)
{
  TABLE* table= tables->table;
  Ndb *ndb= check_ndb_in_thd(thd);
  NdbDictionary::Dictionary* dict= ndb->getDictionary();
  NdbDictionary::Dictionary::List dflist;
  NdbError ndberr;
  uint i;
  DBUG_ENTER("ndbcluster_fill_files_table");

  dict->listObjects(dflist, NdbDictionary::Object::Datafile);
  ndberr= dict->getNdbError();
  if (ndberr.classification != NdbError::NoError)
    ERR_RETURN(ndberr);

  for (i= 0; i < dflist.count; i++)
  {
    NdbDictionary::Dictionary::List::Element& elt = dflist.elements[i];
    Ndb_cluster_connection_node_iter iter;
    uint id;
    
    g_ndb_cluster_connection->init_get_next_node(iter);

    while ((id= g_ndb_cluster_connection->get_next_node(iter)))
    {
      init_fill_schema_files_row(table);
      NdbDictionary::Datafile df= dict->getDatafile(id, elt.name);
      ndberr= dict->getNdbError();
      if(ndberr.classification != NdbError::NoError)
      {
        if (ndberr.classification == NdbError::SchemaError)
          continue;
        ERR_RETURN(ndberr);
      }
      NdbDictionary::Tablespace ts= dict->getTablespace(df.getTablespace());
      ndberr= dict->getNdbError();
      if (ndberr.classification != NdbError::NoError)
      {
        if (ndberr.classification == NdbError::SchemaError)
          continue;
        ERR_RETURN(ndberr);
      }

      table->field[IS_FILES_FILE_NAME]->set_notnull();
      table->field[IS_FILES_FILE_NAME]->store(elt.name, strlen(elt.name),
                                              system_charset_info);
      table->field[IS_FILES_FILE_TYPE]->set_notnull();
      table->field[IS_FILES_FILE_TYPE]->store("DATAFILE",8,
                                              system_charset_info);
      table->field[IS_FILES_TABLESPACE_NAME]->set_notnull();
      table->field[IS_FILES_TABLESPACE_NAME]->store(df.getTablespace(),
                                                    strlen(df.getTablespace()),
                                                    system_charset_info);
      table->field[IS_FILES_LOGFILE_GROUP_NAME]->set_notnull();
      table->field[IS_FILES_LOGFILE_GROUP_NAME]->
        store(ts.getDefaultLogfileGroup(),
              strlen(ts.getDefaultLogfileGroup()),
              system_charset_info);
      table->field[IS_FILES_ENGINE]->set_notnull();
      table->field[IS_FILES_ENGINE]->store(ndbcluster_hton_name,
                                           ndbcluster_hton_name_length,
                                           system_charset_info);

      table->field[IS_FILES_FREE_EXTENTS]->set_notnull();
      table->field[IS_FILES_FREE_EXTENTS]->store(df.getFree()
                                                 / ts.getExtentSize());
      table->field[IS_FILES_TOTAL_EXTENTS]->set_notnull();
      table->field[IS_FILES_TOTAL_EXTENTS]->store(df.getSize()
                                                  / ts.getExtentSize());
      table->field[IS_FILES_EXTENT_SIZE]->set_notnull();
      table->field[IS_FILES_EXTENT_SIZE]->store(ts.getExtentSize());
      table->field[IS_FILES_INITIAL_SIZE]->set_notnull();
      table->field[IS_FILES_INITIAL_SIZE]->store(df.getSize());
      table->field[IS_FILES_MAXIMUM_SIZE]->set_notnull();
      table->field[IS_FILES_MAXIMUM_SIZE]->store(df.getSize());
      table->field[IS_FILES_VERSION]->set_notnull();
      table->field[IS_FILES_VERSION]->store(df.getObjectVersion());

      table->field[IS_FILES_ROW_FORMAT]->set_notnull();
      table->field[IS_FILES_ROW_FORMAT]->store("FIXED", 5, system_charset_info);

      char extra[30];
      int len= my_snprintf(extra, sizeof(extra), "CLUSTER_NODE=%u", id);
      table->field[IS_FILES_EXTRA]->set_notnull();
      table->field[IS_FILES_EXTRA]->store(extra, len, system_charset_info);
      schema_table_store_record(thd, table);
    }
  }

  NdbDictionary::Dictionary::List uflist;
  dict->listObjects(uflist, NdbDictionary::Object::Undofile);
  ndberr= dict->getNdbError();
  if (ndberr.classification != NdbError::NoError)
    ERR_RETURN(ndberr);

  for (i= 0; i < uflist.count; i++)
  {
    NdbDictionary::Dictionary::List::Element& elt= uflist.elements[i];
    Ndb_cluster_connection_node_iter iter;
    unsigned id;

    g_ndb_cluster_connection->init_get_next_node(iter);

    while ((id= g_ndb_cluster_connection->get_next_node(iter)))
    {
      NdbDictionary::Undofile uf= dict->getUndofile(id, elt.name);
      ndberr= dict->getNdbError();
      if (ndberr.classification != NdbError::NoError)
      {
        if (ndberr.classification == NdbError::SchemaError)
          continue;
        ERR_RETURN(ndberr);
      }
      NdbDictionary::LogfileGroup lfg=
        dict->getLogfileGroup(uf.getLogfileGroup());
      ndberr= dict->getNdbError();
      if (ndberr.classification != NdbError::NoError)
      {
        if (ndberr.classification == NdbError::SchemaError)
          continue;
        ERR_RETURN(ndberr);
      }

      init_fill_schema_files_row(table);
      table->field[IS_FILES_FILE_NAME]->set_notnull();
      table->field[IS_FILES_FILE_NAME]->store(elt.name, strlen(elt.name),
                                              system_charset_info);
      table->field[IS_FILES_FILE_TYPE]->set_notnull();
      table->field[IS_FILES_FILE_TYPE]->store("UNDO LOG", 8,
                                              system_charset_info);
      NdbDictionary::ObjectId objid;
      uf.getLogfileGroupId(&objid);
      table->field[IS_FILES_LOGFILE_GROUP_NAME]->set_notnull();
      table->field[IS_FILES_LOGFILE_GROUP_NAME]->store(uf.getLogfileGroup(),
                                                  strlen(uf.getLogfileGroup()),
                                                       system_charset_info);
      table->field[IS_FILES_LOGFILE_GROUP_NUMBER]->set_notnull();
      table->field[IS_FILES_LOGFILE_GROUP_NUMBER]->store(objid.getObjectId());
      table->field[IS_FILES_ENGINE]->set_notnull();
      table->field[IS_FILES_ENGINE]->store(ndbcluster_hton_name,
                                           ndbcluster_hton_name_length,
                                           system_charset_info);

      table->field[IS_FILES_TOTAL_EXTENTS]->set_notnull();
      table->field[IS_FILES_TOTAL_EXTENTS]->store(uf.getSize()/4);
      table->field[IS_FILES_EXTENT_SIZE]->set_notnull();
      table->field[IS_FILES_EXTENT_SIZE]->store(4);

      table->field[IS_FILES_INITIAL_SIZE]->set_notnull();
      table->field[IS_FILES_INITIAL_SIZE]->store(uf.getSize());
      table->field[IS_FILES_MAXIMUM_SIZE]->set_notnull();
      table->field[IS_FILES_MAXIMUM_SIZE]->store(uf.getSize());

      table->field[IS_FILES_VERSION]->set_notnull();
      table->field[IS_FILES_VERSION]->store(uf.getObjectVersion());

      char extra[100];
      int len= my_snprintf(extra,sizeof(extra),"CLUSTER_NODE=%u;UNDO_BUFFER_SIZE=%lu",
                           id, (ulong) lfg.getUndoBufferSize());
      table->field[IS_FILES_EXTRA]->set_notnull();
      table->field[IS_FILES_EXTRA]->store(extra, len, system_charset_info);
      schema_table_store_record(thd, table);
    }
  }

  // now for LFGs
  NdbDictionary::Dictionary::List lfglist;
  dict->listObjects(lfglist, NdbDictionary::Object::LogfileGroup);
  ndberr= dict->getNdbError();
  if (ndberr.classification != NdbError::NoError)
    ERR_RETURN(ndberr);

  for (i= 0; i < lfglist.count; i++)
  {
    NdbDictionary::Dictionary::List::Element& elt= lfglist.elements[i];

    NdbDictionary::LogfileGroup lfg= dict->getLogfileGroup(elt.name);
    ndberr= dict->getNdbError();
    if (ndberr.classification != NdbError::NoError)
    {
      if (ndberr.classification == NdbError::SchemaError)
        continue;
      ERR_RETURN(ndberr);
    }

    init_fill_schema_files_row(table);
    table->field[IS_FILES_FILE_TYPE]->set_notnull();
    table->field[IS_FILES_FILE_TYPE]->store("UNDO LOG", 8,
                                            system_charset_info);

    table->field[IS_FILES_LOGFILE_GROUP_NAME]->set_notnull();
    table->field[IS_FILES_LOGFILE_GROUP_NAME]->store(elt.name,
                                                     strlen(elt.name),
                                                     system_charset_info);
    table->field[IS_FILES_LOGFILE_GROUP_NUMBER]->set_notnull();
    table->field[IS_FILES_LOGFILE_GROUP_NUMBER]->store(lfg.getObjectId());
    table->field[IS_FILES_ENGINE]->set_notnull();
    table->field[IS_FILES_ENGINE]->store(ndbcluster_hton_name,
                                         ndbcluster_hton_name_length,
                                         system_charset_info);

    table->field[IS_FILES_FREE_EXTENTS]->set_notnull();
    table->field[IS_FILES_FREE_EXTENTS]->store(lfg.getUndoFreeWords());
    table->field[IS_FILES_EXTENT_SIZE]->set_notnull();
    table->field[IS_FILES_EXTENT_SIZE]->store(4);

    table->field[IS_FILES_VERSION]->set_notnull();
    table->field[IS_FILES_VERSION]->store(lfg.getObjectVersion());

    char extra[100];
    int len= my_snprintf(extra,sizeof(extra),
                         "UNDO_BUFFER_SIZE=%lu",
                         (ulong) lfg.getUndoBufferSize());
    table->field[IS_FILES_EXTRA]->set_notnull();
    table->field[IS_FILES_EXTRA]->store(extra, len, system_charset_info);
    schema_table_store_record(thd, table);
  }
  DBUG_RETURN(0);
}

SHOW_VAR ndb_status_variables_export[]= {
  {"Ndb",                      (char*) &ndb_status_variables,   SHOW_ARRAY},
  {NullS, NullS, SHOW_LONG}
};

struct st_mysql_storage_engine ndbcluster_storage_engine=
{ MYSQL_HANDLERTON_INTERFACE_VERSION };

mysql_declare_plugin(ndbcluster)
{
  MYSQL_STORAGE_ENGINE_PLUGIN,
  &ndbcluster_storage_engine,
  ndbcluster_hton_name,
  "MySQL AB",
  "Clustered, fault-tolerant tables",
  PLUGIN_LICENSE_GPL,
  ndbcluster_init, /* Plugin Init */
  NULL, /* Plugin Deinit */
  0x0100 /* 1.0 */,
  ndb_status_variables_export,/* status variables                */
  NULL,                       /* system variables                */
  NULL                        /* config options                  */
}
mysql_declare_plugin_end;

#endif<|MERGE_RESOLUTION|>--- conflicted
+++ resolved
@@ -219,38 +219,8 @@
 
 static int ndb_to_mysql_error(const NdbError *ndberr)
 {
-<<<<<<< HEAD
   /* read the mysql mapped error code */
   int error= ndberr->mysql_code;
-=======
-  { 626, HA_ERR_KEY_NOT_FOUND, 0 },
-  { 630, HA_ERR_FOUND_DUPP_KEY, 0 },
-  { 893, HA_ERR_FOUND_DUPP_KEY, 0 },
-  { 721, HA_ERR_TABLE_EXIST, 1 },
-  { 4244, HA_ERR_TABLE_EXIST, 1 },
-
-  { 709, HA_ERR_NO_SUCH_TABLE, 0 },
-
-  { 266, HA_ERR_LOCK_WAIT_TIMEOUT, 1 },
-  { 274, HA_ERR_LOCK_WAIT_TIMEOUT, 1 },
-  { 296, HA_ERR_LOCK_WAIT_TIMEOUT, 1 },
-  { 297, HA_ERR_LOCK_WAIT_TIMEOUT, 1 },
-  { 237, HA_ERR_LOCK_WAIT_TIMEOUT, 1 },
-
-  { 623, HA_ERR_RECORD_FILE_FULL, 1 },
-  { 624, HA_ERR_RECORD_FILE_FULL, 1 },
-  { 625, HA_ERR_RECORD_FILE_FULL, 1 },
-  { 826, HA_ERR_RECORD_FILE_FULL, 1 },
-  { 827, HA_ERR_RECORD_FILE_FULL, 1 },
-  { 832, HA_ERR_RECORD_FILE_FULL, 1 },
-
-  { 284, HA_ERR_TABLE_DEF_CHANGED, 0 },
-
-  {4009, HA_ERR_NO_CONNECTION, 1 },
-
-  { 0, 1, 0 },
->>>>>>> 98e57576
-
   switch (error)
   {
     /* errors for which we do not add warnings, just return mapped error code
@@ -269,7 +239,6 @@
   default:
     break;
   }
-
   /*
     Push the NDB error message as warning
     - Used to be able to use SHOW WARNINGS toget more info on what the error is
@@ -502,19 +471,10 @@
   DBUG_ENTER("ha_ndbcluster::records_update");
   int result= 0;
 
-<<<<<<< HEAD
   struct Ndb_local_table_statistics *local_info= m_table_info;
   DBUG_PRINT("info", ("id=%d, no_uncommitted_rows_count=%d",
                       ((const NDBTAB *)m_table)->getTableId(),
                       local_info->no_uncommitted_rows_count));
-=======
-  struct Ndb_local_table_statistics *local_info= 
-    (struct Ndb_local_table_statistics *)m_table_info;
-  DBUG_PRINT("info", ("id=%d, no_uncommitted_rows_count=%d",
-                      ((const NDBTAB *)m_table)->getTableId(),
-                      local_info->no_uncommitted_rows_count));
-  //  if (info->records == ~(ha_rows)0)
->>>>>>> 98e57576
   {
     Ndb *ndb= get_ndb();
     struct Ndb_statistics stat;
@@ -522,13 +482,8 @@
     result= ndb_get_table_statistics(this, TRUE, ndb, m_table, &stat);
     if (result == 0)
     {
-<<<<<<< HEAD
       stats.mean_rec_length= stat.row_size;
       stats.data_file_length= stat.fragment_memory;
-=======
-      mean_rec_length= stat.row_size;
-      data_file_length= stat.fragment_memory;
->>>>>>> 98e57576
       local_info->records= stat.row_count;
     }
   }
@@ -537,13 +492,8 @@
     if (get_thd_ndb(thd)->error)
       local_info->no_uncommitted_rows_count= 0;
   }
-<<<<<<< HEAD
   if (result == 0)
     stats.records= local_info->records+ local_info->no_uncommitted_rows_count;
-=======
-  if(result==0)
-    records= local_info->records+ local_info->no_uncommitted_rows_count;
->>>>>>> 98e57576
   DBUG_RETURN(result);
 }
 
@@ -556,40 +506,12 @@
   DBUG_VOID_RETURN;
 }
 
-<<<<<<< HEAD
-=======
-void ha_ndbcluster::no_uncommitted_rows_init(THD *thd)
-{
-  if (m_ha_not_exact_count)
-    return;
-  DBUG_ENTER("ha_ndbcluster::no_uncommitted_rows_init");
-  struct Ndb_local_table_statistics *local_info= 
-    (struct Ndb_local_table_statistics *)m_table_info;
-  Thd_ndb *thd_ndb= get_thd_ndb(thd);
-  if (local_info->last_count != thd_ndb->count)
-  {
-    local_info->last_count= thd_ndb->count;
-    local_info->no_uncommitted_rows_count= 0;
-    local_info->records= ~(ha_rows)0;
-    DBUG_PRINT("info", ("id=%d, no_uncommitted_rows_count=%d",
-                        ((const NDBTAB *)m_table)->getTableId(),
-                        local_info->no_uncommitted_rows_count));
-  }
-  DBUG_VOID_RETURN;
-}
-
->>>>>>> 98e57576
 void ha_ndbcluster::no_uncommitted_rows_update(int c)
 {
   if (m_ha_not_exact_count)
     return;
   DBUG_ENTER("ha_ndbcluster::no_uncommitted_rows_update");
-<<<<<<< HEAD
   struct Ndb_local_table_statistics *local_info= m_table_info;
-=======
-  struct Ndb_local_table_statistics *local_info=
-    (struct Ndb_local_table_statistics *)m_table_info;
->>>>>>> 98e57576
   local_info->no_uncommitted_rows_count+= c;
   DBUG_PRINT("info", ("id=%d, no_uncommitted_rows_count=%d",
                       ((const NDBTAB *)m_table)->getTableId(),
@@ -2109,11 +2031,7 @@
       if (!(op= m_active_cursor->lockCurrentTuple()))
       {
         /* purecov: begin inspected */
-<<<<<<< HEAD
 	m_lock_tuple= FALSE;
-=======
-	m_lock_tuple= false;
->>>>>>> 98e57576
 	ERR_RETURN(con_trans->getNdbError());
         /* purecov: end */    
       }
@@ -2668,12 +2586,8 @@
   NdbOperation *op;
   int res;
   THD *thd= table->in_use;
-<<<<<<< HEAD
   longlong func_value= 0;
   DBUG_ENTER("ha_ndbcluster::write_row");
-=======
-  DBUG_ENTER("write_row");
->>>>>>> 98e57576
 
   m_write_op= TRUE;
   has_auto_increment= (table->next_number_field && record == table->record[0]);
@@ -2759,14 +2673,9 @@
   } 
   else 
   {
-<<<<<<< HEAD
     int error;
     if ((error= set_primary_key_from_record(op, record)))
       DBUG_RETURN(error);
-=======
-    if ((res= set_primary_key_from_record(op, record)))
-      return res;  
->>>>>>> 98e57576
   }
 
   // Set non-key attribute(s)
@@ -2859,12 +2768,8 @@
                ("Trying to set next auto increment value to %s",
                 llstr(next_val, buff)));
 #endif
-<<<<<<< HEAD
     Ndb_tuple_id_range_guard g(m_share);
     if (ndb->setAutoIncrementValue(m_table, g.range, next_val, TRUE)
-=======
-    if (ndb->setAutoIncrementValue((const NDBTAB *) m_table, next_val, TRUE)
->>>>>>> 98e57576
         == -1)
       ERR_RETURN(ndb->getNdbError());
   }
@@ -3338,11 +3243,6 @@
   DBUG_ENTER("print_results");
 
 #ifndef DBUG_OFF
-<<<<<<< HEAD
-=======
-  if (!_db_on_)
-    DBUG_VOID_RETURN;
->>>>>>> 98e57576
 
   char buf_type[MAX_FIELD_WIDTH], buf_val[MAX_FIELD_WIDTH];
   String type(buf_type, sizeof(buf_type), &my_charset_bin);
@@ -4846,14 +4746,9 @@
   NDBCOL col;
   uint pack_length, length, i, pk_length= 0;
   const void *data, *pack_data;
-<<<<<<< HEAD
   bool create_from_engine= (create_info->table_options & HA_OPTION_CREATE_FROM_ENGINE);
   bool is_truncate= (thd->lex->sql_command == SQLCOM_TRUNCATE);
   char tablespace[FN_LEN];
-=======
-  char name2[FN_HEADLEN];
-  bool create_from_engine= (create_info->table_options & HA_OPTION_CREATE_FROM_ENGINE);
->>>>>>> 98e57576
 
   DBUG_ENTER("ha_ndbcluster::create");
   DBUG_PRINT("enter", ("name: %s", name));
@@ -6341,7 +6236,6 @@
     ERR_RETURN(dict->getNdbError());
   for (uint i= 0 ; i < list.count ; i++)
   {
-<<<<<<< HEAD
     NdbDictionary::Dictionary::List::Element& elmt= list.elements[i];
     if (my_strcasecmp(system_charset_info, elmt.database, db))
       continue;
@@ -6351,13 +6245,6 @@
     DBUG_RETURN(1);
   }
   DBUG_RETURN(0);
-=======
-    ERR_RETURN(dict->getNdbError());
-  }
-
-  DBUG_PRINT("info", ("Found table %s", tab->getName()));
-  DBUG_RETURN(HA_ERR_TABLE_EXIST);
->>>>>>> 98e57576
 }
 
 
@@ -6719,11 +6606,7 @@
     DBUG_PRINT("info", ("%s existed on disk", name));     
     // The .ndb file exists on disk, but it's not in list of tables in ndb
     // Verify that handler agrees table is gone.
-<<<<<<< HEAD
     if (ndbcluster_table_exists_in_engine(hton, thd, db, file_name) == 0)    
-=======
-    if (ndbcluster_table_exists_in_engine(thd, db, file_name) == HA_ERR_NO_SUCH_TABLE)
->>>>>>> 98e57576
     {
       DBUG_PRINT("info", ("NDB says %s does not exists", file_name));     
       it.remove();
@@ -8221,18 +8104,11 @@
                                       bool sorted, 
                                       HANDLER_BUFFER *buffer)
 {
-<<<<<<< HEAD
   m_write_op= FALSE;
   int res;
   KEY* key_info= table->key_info + active_index;
   NDB_INDEX_TYPE cur_index_type= get_index_type(active_index);
   ulong reclength= table_share->reclength;
-=======
-  int res;
-  KEY* key_info= table->key_info + active_index;
-  NDB_INDEX_TYPE cur_index_type= get_index_type(active_index);
-  ulong reclength= table->s->reclength;
->>>>>>> 98e57576
   NdbOperation* op;
   Thd_ndb *thd_ndb= get_thd_ndb(current_thd);
   DBUG_ENTER("ha_ndbcluster::read_multi_range_first");
@@ -8240,13 +8116,8 @@
   /**
    * blobs and unique hash index with NULL can't be batched currently
    */
-<<<<<<< HEAD
   if (uses_blob_value() ||
       (cur_index_type ==  UNIQUE_INDEX &&
-=======
-  if (uses_blob_value(m_retrieve_all_fields) ||
-      (cur_index_type == UNIQUE_INDEX &&
->>>>>>> 98e57576
        has_null_in_unique_index(active_index) &&
        null_value_index_search(ranges, ranges+range_count, buffer)))
   {
@@ -8298,7 +8169,6 @@
   for (; multi_range_curr<multi_range_end && curr+reclength <= end_of_buffer; 
        multi_range_curr++)
   {
-<<<<<<< HEAD
     part_id_range part_spec;
     if (m_use_partition_function)
     {
@@ -8322,8 +8192,6 @@
         continue;
       }
     }
-=======
->>>>>>> 98e57576
     switch (cur_index_type) {
     case PRIMARY_KEY_ORDERED_INDEX:
       if (!(multi_range_curr->start_key.length == key_info->key_length &&
@@ -8755,13 +8623,6 @@
   set_timespec(abstime, 0);
   for (;;)
   {
-<<<<<<< HEAD
-=======
-
-    if (abort_loop)
-      break; /* Shutting down server */
-
->>>>>>> 98e57576
     pthread_mutex_lock(&LOCK_ndb_util_thread);
     if (!ndbcluster_terminating)
       pthread_cond_timedwait(&COND_ndb_util_thread,
@@ -8844,21 +8705,6 @@
       lock= share->commit_count_lock;
       pthread_mutex_unlock(&share->mutex);
 
-<<<<<<< HEAD
-=======
-      if (ndb_get_table_statistics(NULL, false, ndb, tabname, &stat) == 0)
-      {
-#ifndef DBUG_OFF
-        char buff[22], buff2[22];
-#endif
-        DBUG_PRINT("ndb_util_thread",
-                   ("Table: %s  commit_count: %s  rows: %s",
-                    share->table_name,
-                    llstr(stat.commit_count, buff),
-                    llstr(stat.row_count, buff2)));
-      }
-      else
->>>>>>> 98e57576
       {
         /* Contact NDB to get commit count for table */
         Ndb* ndb= thd_ndb->ndb;
@@ -9749,11 +9595,7 @@
           DBUG_PRINT("info", ("REAL_ITEM"));
           if (context->expecting(Item::REAL_ITEM)) 
           {
-<<<<<<< HEAD
             DBUG_PRINT("info", ("value %f", ((Item_float*) item)->value));
-=======
-            DBUG_PRINT("info", ("value %f", ((Item_float *) item)->value));
->>>>>>> 98e57576
             NDB_ITEM_QUALIFICATION q;
             q.value_type= Item::REAL_ITEM;
             curr_cond->ndb_item= new Ndb_item(NDB_VALUE, q, item);
@@ -10352,7 +10194,6 @@
 */
 char* ha_ndbcluster::get_tablespace_name(THD *thd, char* name, uint name_len)
 {
-<<<<<<< HEAD
   Ndb *ndb= check_ndb_in_thd(thd);
   NDBDICT *ndbdict= ndb->getDictionary();
   NdbError ndberr;
@@ -10361,12 +10202,6 @@
   const NDBTAB *ndbtab= m_table;
   DBUG_ASSERT(ndbtab != NULL);
   if (!ndbtab->getTablespace(&id))
-=======
-  Protocol *protocol= thd->protocol;
-  DBUG_ENTER("ndbcluster_show_status");
-  
-  if (have_ndbcluster != SHOW_OPTION_YES) 
->>>>>>> 98e57576
   {
     return 0;
   }
