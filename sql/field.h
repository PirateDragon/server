#ifndef FIELD_INCLUDED
#define FIELD_INCLUDED
/* Copyright (c) 2000, 2015, Oracle and/or its affiliates.
   Copyright (c) 2008, 2019, MariaDB Corporation.

   This program is free software; you can redistribute it and/or modify
   it under the terms of the GNU General Public License as published by
   the Free Software Foundation; version 2 of the License.

   This program is distributed in the hope that it will be useful,
   but WITHOUT ANY WARRANTY; without even the implied warranty of
   MERCHANTABILITY or FITNESS FOR A PARTICULAR PURPOSE.  See the
   GNU General Public License for more details.

   You should have received a copy of the GNU General Public License
   along with this program; if not, write to the Free Software
   Foundation, Inc., 51 Franklin St, Fifth Floor, Boston, MA 02110-1335  USA */

/*
  Because of the function make_new_field() all field classes that have static
  variables must declare the size_of() member function.
*/

#ifdef USE_PRAGMA_INTERFACE
#pragma interface			/* gcc class implementation */
#endif

#include "mysqld.h"                             /* system_charset_info */
#include "table.h"                              /* TABLE */
#include "sql_string.h"                         /* String */
#include "my_decimal.h"                         /* my_decimal */
#include "sql_error.h"                          /* Sql_condition */
#include "compat56.h"
#include "sql_type.h"                           /* Type_std_attributes */
#include "field_comp.h"

class Send_field;
class Copy_field;
class Protocol;
class Create_field;
class Relay_log_info;
class Field;
class Column_statistics;
class Column_statistics_collected;
class Item_func;
class Item_bool_func;
class Item_equal;
class Virtual_tmp_table;
class Qualified_column_ident;
class Table_ident;

enum enum_check_fields
{
  CHECK_FIELD_IGNORE,
  CHECK_FIELD_EXPRESSION,
  CHECK_FIELD_WARN,
  CHECK_FIELD_ERROR_FOR_NULL,
};

/*
  Common declarations for Field and Item
*/
class Value_source
{
protected:

  // Parameters for warning and note generation
  class Warn_filter
  {
    bool m_want_warning_edom;
    bool m_want_note_truncated_spaces;
  public:
    Warn_filter(bool want_warning_edom, bool want_note_truncated_spaces) :
     m_want_warning_edom(want_warning_edom),
     m_want_note_truncated_spaces(want_note_truncated_spaces)
    { }
    Warn_filter(const THD *thd);
    bool want_warning_edom() const
    { return m_want_warning_edom; }
    bool want_note_truncated_spaces() const
    { return m_want_note_truncated_spaces; }
  };
  class Warn_filter_all: public Warn_filter
  {
  public:
    Warn_filter_all() :Warn_filter(true, true) { }
  };

  class Converter_double_to_longlong
  {
  protected:
    bool m_error;
    longlong m_result;
  public:
    Converter_double_to_longlong(double nr, bool unsigned_flag);
    longlong result() const { return m_result; }
    bool error() const { return m_error; }
    void push_warning(THD *thd, double nr, bool unsigned_flag);
  };
  class Converter_double_to_longlong_with_warn:
    public Converter_double_to_longlong
  {
  public:
    Converter_double_to_longlong_with_warn(THD *thd, double nr,
                                           bool unsigned_flag)
      :Converter_double_to_longlong(nr, unsigned_flag)
    {
      if (m_error)
        push_warning(thd, nr, unsigned_flag);
    }
    Converter_double_to_longlong_with_warn(double nr, bool unsigned_flag)
      :Converter_double_to_longlong(nr, unsigned_flag)
    {
      if (m_error)
        push_warning(current_thd, nr, unsigned_flag);
    }
  };

  // String-to-number converters
  class Converter_string_to_number
  {
  protected:
    char *m_end_of_num; // Where the low-level conversion routine stopped
    int m_error;        // The error code returned by the low-level routine
    bool m_edom;        // If EDOM-alike error happened during conversion
    /**
      Check string-to-number conversion and produce a warning if
      - could not convert any digits (EDOM-alike error)
      - found garbage at the end of the string
      - found extra spaces at the end (a note)
      See also Field_num::check_edom_and_truncation() for a similar function.

      @param thd         - the thread that will be used to generate warnings.
                           Can be NULL (which means current_thd will be used
                           if a warning is really necessary).
      @param type        - name of the data type
                           (e.g. "INTEGER", "DECIMAL", "DOUBLE")
      @param cs          - character set of the original string
      @param str         - the original string
      @param end         - the end of the string
      @param allow_notes - tells if trailing space notes should be displayed
                           or suppressed.

      Unlike Field_num::check_edom_and_truncation(), this function does not
      distinguish between EDOM and truncation and reports the same warning for
      both cases. Perhaps we should eventually print different warnings,
      to make the explicit CAST work closer to the implicit cast in
      Field_xxx::store().
    */
    void check_edom_and_truncation(THD *thd, Warn_filter filter,
                                   const char *type,
                                   CHARSET_INFO *cs,
                                   const char *str,
                                   size_t length) const;
  public:
    int error() const { return m_error; }
  };

  class Converter_strntod: public Converter_string_to_number
  {
    double m_result;
  public:
    Converter_strntod(CHARSET_INFO *cs, const char *str, size_t length)
    {
      m_result= my_strntod(cs, (char *) str, length, &m_end_of_num, &m_error);
      // strntod() does not set an error if the input string was empty
      m_edom= m_error !=0 || str == m_end_of_num;
    }
    double result() const { return m_result; }
  };

  class Converter_string_to_longlong: public Converter_string_to_number
  {
  protected:
    longlong m_result;
  public:
    longlong result() const { return m_result; }
  };

  class Converter_strntoll: public Converter_string_to_longlong
  {
  public:
    Converter_strntoll(CHARSET_INFO *cs, const char *str, size_t length)
    {
      m_result= my_strntoll(cs, str, length, 10, &m_end_of_num, &m_error);
      /*
         All non-zero errors means EDOM error.
         strntoll() does not set an error if the input string was empty.
         Check it here.
         Notice the different with the same condition in Converter_strntoll10.
      */
      m_edom= m_error != 0 || str == m_end_of_num;
    }
  };

  class Converter_strtoll10: public Converter_string_to_longlong
  {
  public:
    Converter_strtoll10(CHARSET_INFO *cs, const char *str, size_t length)
    {
      m_end_of_num= (char *) str + length;
      m_result= (*(cs->cset->strtoll10))(cs, str, &m_end_of_num, &m_error);
      /*
        Negative error means "good negative number".
        Only a positive m_error value means a real error.
        strtoll10() sets error to MY_ERRNO_EDOM in case of an empty string,
        so we don't have to additionally catch empty strings here.
      */
      m_edom= m_error > 0;
    }
  };

  class Converter_str2my_decimal: public Converter_string_to_number
  {
  public:
    Converter_str2my_decimal(uint mask,
                             CHARSET_INFO *cs, const char *str, size_t length,
                             my_decimal *buf)
    {
      DBUG_ASSERT(length < UINT_MAX32);
      m_error= str2my_decimal(mask, str, length, cs,
                              buf, (const char **) &m_end_of_num);
      // E_DEC_TRUNCATED means a very minor truncation: '1e-100' -> 0
      m_edom= m_error && m_error != E_DEC_TRUNCATED;
    }
  };


  // String-to-number converters with automatic warning generation
  class Converter_strntod_with_warn: public Converter_strntod
  {
  public:
    Converter_strntod_with_warn(THD *thd, Warn_filter filter,
                                CHARSET_INFO *cs,
                                const char *str, size_t length)
      :Converter_strntod(cs, str, length)
    {
      check_edom_and_truncation(thd, filter, "DOUBLE", cs, str, length);
    }
  };

  class Converter_strntoll_with_warn: public Converter_strntoll
  {
  public:
    Converter_strntoll_with_warn(THD *thd, Warn_filter filter,
                                 CHARSET_INFO *cs,
                                 const char *str, size_t length)
      :Converter_strntoll(cs, str, length)
    {
      check_edom_and_truncation(thd, filter, "INTEGER", cs, str, length);
    }
  };

  class Converter_strtoll10_with_warn: public Converter_strtoll10
  {
  public:
    Converter_strtoll10_with_warn(THD *thd, Warn_filter filter,
                                 CHARSET_INFO *cs,
                                 const char *str, size_t length)
      :Converter_strtoll10(cs, str, length)
    {
      check_edom_and_truncation(thd, filter, "INTEGER", cs, str, length);
    }
  };

  class Converter_str2my_decimal_with_warn: public Converter_str2my_decimal
  {
  public:
    Converter_str2my_decimal_with_warn(THD *thd, Warn_filter filter,
                                       uint mask, CHARSET_INFO *cs,
                                       const char *str, size_t length,
                                       my_decimal *buf)
     :Converter_str2my_decimal(mask, cs, str, length, buf)
    {
      check_edom_and_truncation(thd, filter, "DECIMAL", cs, str, length);
    }
  };


  // String-to-number convertion methods for the old code compatibility
  longlong longlong_from_string_with_check(CHARSET_INFO *cs, const char *cptr,
                                           const char *end) const
  {
    /*
      TODO: Give error if we wanted a signed integer and we got an unsigned
      one

      Notice, longlong_from_string_with_check() honors thd->no_error, because
      it's used to handle queries like this:
        SELECT COUNT(@@basedir);
      and is called when Item_func_get_system_var::update_null_value()
      suppresses warnings and then calls val_int().
      The other methods {double|decimal}_from_string_with_check() ignore
      thd->no_errors, because they are not used for update_null_value()
      and they always allow all kind of warnings.
    */
    THD *thd= current_thd;
    return Converter_strtoll10_with_warn(thd, Warn_filter(thd),
                                         cs, cptr, end - cptr).result();
  }

  double double_from_string_with_check(CHARSET_INFO *cs, const char *cptr,
                                       const char *end) const
  {
    return Converter_strntod_with_warn(NULL, Warn_filter_all(),
                                       cs, cptr, end - cptr).result();
  }
  my_decimal *decimal_from_string_with_check(my_decimal *decimal_value,
                                             CHARSET_INFO *cs,
                                             const char *cptr,
                                             const char *end)
  {
    Converter_str2my_decimal_with_warn(NULL, Warn_filter_all(),
                                       E_DEC_FATAL_ERROR & ~E_DEC_BAD_NUM,
                                       cs, cptr, end - cptr, decimal_value);
    return decimal_value;
  }

  longlong longlong_from_hex_hybrid(const char *str, size_t length)
  {
    const char *end= str + length;
    const char *ptr= end - MY_MIN(length, sizeof(longlong));
    ulonglong value= 0;
    for ( ; ptr != end ; ptr++)
      value= (value << 8) + (ulonglong) (uchar) *ptr;
    return (longlong) value;
  }

  longlong longlong_from_string_with_check(const String *str) const
  {
    return longlong_from_string_with_check(str->charset(),
                                           str->ptr(), str->end());
  }
  double double_from_string_with_check(const String *str) const
  {
    return double_from_string_with_check(str->charset(),
                                         str->ptr(), str->end());
  }
  my_decimal *decimal_from_string_with_check(my_decimal *decimal_value,
                                             const String *str)
  {
    return decimal_from_string_with_check(decimal_value, str->charset(),
                                          str->ptr(), str->end());
  }
  // End of String-to-number conversion methods

public:
  /*
    The enumeration Subst_constraint is currently used only in implementations
    of the virtual function subst_argument_checker.
  */
  enum Subst_constraint
  {
    ANY_SUBST,           /* Any substitution for a field is allowed  */
    IDENTITY_SUBST       /* Substitution for a field is allowed if any two
                            different values of the field type are not equal */
  };
  /*
    Item context attributes.
    Comparison functions pass their attributes to propagate_equal_fields().
    For exmple, for string comparison, the collation of the comparison
    operation is important inside propagate_equal_fields().
  */
  class Context
  {
    /*
      Which type of propagation is allowed:
      - ANY_SUBST (loose equality, according to the collation), or
      - IDENTITY_SUBST (strict binary equality).
    */
    Subst_constraint m_subst_constraint;
    /*
      Comparison type.
      Important only when ANY_SUBSTS.
    */
    const Type_handler *m_compare_handler;
    /*
      Collation of the comparison operation.
      Important only when ANY_SUBST.
    */
    CHARSET_INFO *m_compare_collation;
  public:
    Context(Subst_constraint subst, const Type_handler *h, CHARSET_INFO *cs)
      :m_subst_constraint(subst),
       m_compare_handler(h),
       m_compare_collation(cs)
    { DBUG_ASSERT(h == h->type_handler_for_comparison()); }
    Subst_constraint subst_constraint() const { return m_subst_constraint; }
    const Type_handler *compare_type_handler() const
    {
      DBUG_ASSERT(m_subst_constraint == ANY_SUBST);
      return m_compare_handler;
    }
    CHARSET_INFO *compare_collation() const
    {
      DBUG_ASSERT(m_subst_constraint == ANY_SUBST);
      return m_compare_collation;
    }
  };
  class Context_identity: public Context
  { // Use this to request only exact value, no invariants.
  public:
     Context_identity()
      :Context(IDENTITY_SUBST, &type_handler_long_blob, &my_charset_bin) { }
  };
  class Context_boolean: public Context
  { // Use this when an item is [a part of] a boolean expression
  public:
    Context_boolean()
      :Context(ANY_SUBST, &type_handler_longlong, &my_charset_bin) { }
  };
};


#define STORAGE_TYPE_MASK 7
#define COLUMN_FORMAT_MASK 7
#define COLUMN_FORMAT_SHIFT 3

/* The length of the header part for each virtual column in the .frm file */
#define FRM_VCOL_OLD_HEADER_SIZE(b) (3 + MY_TEST(b))
#define FRM_VCOL_NEW_BASE_SIZE 16
#define FRM_VCOL_NEW_HEADER_SIZE 6

class Count_distinct_field;

struct ha_field_option_struct;

struct st_cache_field;
int field_conv(Field *to,Field *from);
int truncate_double(double *nr, uint field_length, uint dec,
                    bool unsigned_flag, double max_value);

inline uint get_enum_pack_length(int elements)
{
  return elements < 256 ? 1 : 2;
}

inline uint get_set_pack_length(int elements)
{
  uint len= (elements + 7) / 8;
  return len > 4 ? 8 : len;
}


/**
  Tests if field type is temporal and has date part,
  i.e. represents DATE, DATETIME or TIMESTAMP types in SQL.

  @param type    Field type, as returned by field->type().
  @retval true   If field type is temporal type with date part.
  @retval false  If field type is not temporal type with date part.
*/
inline bool is_temporal_type_with_date(enum_field_types type)
{
  switch (type)
  {
  case MYSQL_TYPE_DATE:
  case MYSQL_TYPE_DATETIME:
  case MYSQL_TYPE_TIMESTAMP:
    return true;
  case MYSQL_TYPE_DATETIME2:
  case MYSQL_TYPE_TIMESTAMP2:
    DBUG_ASSERT(0); // field->real_type() should not get to here.
    /* fall through */
  default:
    return false;
  }
}


/**
  Convert temporal real types as retuned by field->real_type()
  to field type as returned by field->type().
  
  @param real_type  Real type.
  @retval           Field type.
*/
inline enum_field_types real_type_to_type(enum_field_types real_type)
{
  switch (real_type)
  {
  case MYSQL_TYPE_TIME2:
    return MYSQL_TYPE_TIME;
  case MYSQL_TYPE_DATETIME2:
    return MYSQL_TYPE_DATETIME;
  case MYSQL_TYPE_TIMESTAMP2:
    return MYSQL_TYPE_TIMESTAMP;
  case MYSQL_TYPE_NEWDATE:
    return MYSQL_TYPE_DATE;
  /* Note: NEWDECIMAL is a type, not only a real_type */
  default: return real_type;
  }
}


enum enum_vcol_info_type
{
  VCOL_GENERATED_VIRTUAL, VCOL_GENERATED_STORED,
  VCOL_DEFAULT, VCOL_CHECK_FIELD, VCOL_CHECK_TABLE,
  /* Additional types should be added here */
  /* Following is the highest value last   */
  VCOL_TYPE_NONE = 127 // Since the 0 value is already in use
};

static inline const char *vcol_type_name(enum_vcol_info_type type)
{
  switch (type)
  {
  case VCOL_GENERATED_VIRTUAL:
  case VCOL_GENERATED_STORED:
    return "GENERATED ALWAYS AS";
  case VCOL_DEFAULT:
    return "DEFAULT";
  case VCOL_CHECK_FIELD:
  case VCOL_CHECK_TABLE:
    return "CHECK";
  case VCOL_TYPE_NONE:
    return "UNTYPED";
  }
  return 0;
}

/*
  Flags for Virtual_column_info. If none is set, the expression must be
  a constant with no side-effects, so it's calculated at CREATE TABLE time,
  stored in table->record[2], and not recalculated for every statement.
*/
#define VCOL_FIELD_REF         1
#define VCOL_NON_DETERMINISTIC 2
#define VCOL_SESSION_FUNC      4  /* uses session data, e.g. USER or DAYNAME */
#define VCOL_TIME_FUNC         8
#define VCOL_AUTO_INC         16
#define VCOL_IMPOSSIBLE       32
#define VCOL_NOT_VIRTUAL      64  /* Function can't be virtual */

#define VCOL_NOT_STRICTLY_DETERMINISTIC                       \
  (VCOL_NON_DETERMINISTIC | VCOL_TIME_FUNC | VCOL_SESSION_FUNC)

/*
  Virtual_column_info is the class to contain additional
  characteristics that is specific for a virtual/computed
  field such as:
   - the defining expression that is evaluated to compute the value
  of the field 
  - whether the field is to be stored in the database
  - whether the field is used in a partitioning expression
*/

class Virtual_column_info: public Sql_alloc
{
private:
  enum_vcol_info_type vcol_type; /* Virtual column expression type */
  /*
    The following data is only updated by the parser and read
    when a Create_field object is created/initialized.
  */
  enum_field_types field_type;   /* Real field type*/
  /* Flag indicating that the field used in a partitioning expression */
  bool in_partitioning_expr;

public:
  /* Flag indicating  that the field is physically stored in the database */
  bool stored_in_db;
  bool utf8;                                    /* Already in utf8 */
  bool automatic_name;
  Item *expr;
  LEX_CSTRING name;                             /* Name of constraint */
  /* see VCOL_* (VCOL_FIELD_REF, ...) */
  uint flags;

  Virtual_column_info()
  : vcol_type((enum_vcol_info_type)VCOL_TYPE_NONE),
    field_type((enum enum_field_types)MYSQL_TYPE_VIRTUAL),
    in_partitioning_expr(FALSE), stored_in_db(FALSE),
    utf8(TRUE), automatic_name(FALSE), expr(NULL), flags(0)
  {
    name.str= NULL;
    name.length= 0;
  };
  ~Virtual_column_info() {}
  enum_vcol_info_type get_vcol_type() const
  {
    return vcol_type;
  }
  void set_vcol_type(enum_vcol_info_type v_type)
  {
    vcol_type= v_type;
  }
  const char *get_vcol_type_name() const
  {
    DBUG_ASSERT(vcol_type != VCOL_TYPE_NONE);
    return vcol_type_name(vcol_type);
  }
  enum_field_types get_real_type() const
  {
    return field_type;
  }
  void set_field_type(enum_field_types fld_type)
  {
    /* Calling this function can only be done once. */
    field_type= fld_type;
  }
  bool is_stored() const
  {
    return stored_in_db;
  }
  void set_stored_in_db_flag(bool stored)
  {
    stored_in_db= stored;
  }
  bool is_in_partitioning_expr() const
  {
    return in_partitioning_expr;
  }
  void mark_as_in_partitioning_expr()
  {
    in_partitioning_expr= TRUE;
  }
  inline bool is_equal(const Virtual_column_info* vcol) const;
  inline void print(String*);
};

class Field: public Value_source
{
  Field(const Item &);				/* Prevent use of these */
  void operator=(Field &);
protected:
  int save_in_field_str(Field *to)
  {
    StringBuffer<MAX_FIELD_WIDTH> result(charset());
    val_str(&result);
    return to->store(result.ptr(), result.length(), charset());
  }
  void error_generated_column_function_is_not_allowed(THD *thd, bool error)
                                                      const;
  static void do_field_int(Copy_field *copy);
  static void do_field_real(Copy_field *copy);
  static void do_field_string(Copy_field *copy);
  static void do_field_temporal(Copy_field *copy);
  static void do_field_timestamp(Copy_field *copy);
  static void do_field_decimal(Copy_field *copy);
public:
  static void *operator new(size_t size, MEM_ROOT *mem_root) throw ()
  { return alloc_root(mem_root, size); }
  static void *operator new(size_t size) throw ()
  {
    DBUG_ASSERT(size < UINT_MAX32);
    return thd_alloc(current_thd, (uint) size);
  }
  static void operator delete(void *ptr_arg, size_t size) { TRASH_FREE(ptr_arg, size); }
  static void operator delete(void *ptr, MEM_ROOT *mem_root)
  { DBUG_ASSERT(0); }

  /**
     Used by System Versioning.
   */
  virtual void set_max()
  { DBUG_ASSERT(0); }
  virtual bool is_max()
  { DBUG_ASSERT(0); return false; }

  uchar		*ptr;			// Position to field in record

  field_visibility_t invisible;
  /**
     Byte where the @c NULL bit is stored inside a record. If this Field is a
     @c NOT @c NULL field, this member is @c NULL.
  */
  uchar		*null_ptr;
  /*
    Note that you can use table->in_use as replacement for current_thd member
    only inside of val_*() and store() members (e.g. you can't use it in cons)
  */
  TABLE *table;                                 // Pointer for table
  TABLE *orig_table;                            // Pointer to original table
  const char * const *table_name;               // Pointer to alias in TABLE
  LEX_CSTRING field_name;
  LEX_CSTRING comment;
  /** reference to the list of options or NULL */
  engine_option_value *option_list;
  ha_field_option_struct *option_struct;   /* structure with parsed options */
  /* Field is part of the following keys */
  key_map	key_start, part_of_key, part_of_key_not_clustered;

  /*
    Bitmap of indexes that have records ordered by col1, ... this_field, ...

    For example, INDEX (col(prefix_n)) is not present in col.part_of_sortkey.
  */
  key_map       part_of_sortkey;
  /*
    We use three additional unireg types for TIMESTAMP to overcome limitation
    of current binary format of .frm file. We'd like to be able to support
    NOW() as default and on update value for such fields but unable to hold
    this info anywhere except unireg_check field. This issue will be resolved
    in more clean way with transition to new text based .frm format.
    See also comment for Field_timestamp::Field_timestamp().
  */
  enum utype  {
    NONE=0,
    NEXT_NUMBER=15,             // AUTO_INCREMENT
    TIMESTAMP_OLD_FIELD=18,     // TIMESTAMP created before 4.1.3
    TIMESTAMP_DN_FIELD=21,      // TIMESTAMP DEFAULT NOW()
    TIMESTAMP_UN_FIELD=22,      // TIMESTAMP ON UPDATE NOW()
    TIMESTAMP_DNUN_FIELD=23,    // TIMESTAMP DEFAULT NOW() ON UPDATE NOW()
    TMYSQL_COMPRESSED= 24,      // Compatibility with TMySQL
    };
  enum geometry_type
  {
    GEOM_GEOMETRY = 0, GEOM_POINT = 1, GEOM_LINESTRING = 2, GEOM_POLYGON = 3,
    GEOM_MULTIPOINT = 4, GEOM_MULTILINESTRING = 5, GEOM_MULTIPOLYGON = 6,
    GEOM_GEOMETRYCOLLECTION = 7
  };
  enum imagetype { itRAW, itMBR};

  utype		unireg_check;
  uint32	field_length;		// Length of field
  uint32	flags;
  uint16        field_index;            // field number in fields array
  uchar		null_bit;		// Bit used to test null bit
  /**
     If true, this field was created in create_tmp_field_from_item from a NULL
     value. This means that the type of the field is just a guess, and the type
     may be freely coerced to another type.

     @see create_tmp_field_from_item
     @see Item_type_holder::get_real_type

   */
  bool is_created_from_null_item;

  /* TRUE in Field objects created for column min/max values */
  bool is_stat_field; 

  /* 
    Selectivity of the range condition over this field.
    When calculating this selectivity a range predicate
    is taken into account only if:
    - it is extracted from the WHERE clause
    - it depends only on the table the field belongs to 
  */
  double cond_selectivity;

  /* 
    The next field in the class of equal fields at the top AND level
    of the WHERE clause
  */ 
  Field *next_equal_field;

  /*
    This structure is used for statistical data on the column
    that has been read from the statistical table column_stat
  */ 
  Column_statistics *read_stats;
  /*
    This structure is used for statistical data on the column that
    is collected by the function collect_statistics_for_table
  */
  Column_statistics_collected *collected_stats;

  /* 
    This is additional data provided for any computed(virtual) field,
    default function or check constraint.
    In particular it includes a pointer to the item by which this field
    can be computed from other fields.
  */
  Virtual_column_info *vcol_info, *check_constraint, *default_value;

  Field(uchar *ptr_arg,uint32 length_arg,uchar *null_ptr_arg,
        uchar null_bit_arg, utype unireg_check_arg,
        const LEX_CSTRING *field_name_arg);
  virtual ~Field() {}

  DTCollation dtcollation() const
  {
    return DTCollation(charset(), derivation(), repertoire());
  }
  virtual Type_std_attributes type_std_attributes() const
  {
    return Type_std_attributes(field_length, decimals(),
                               MY_TEST(flags & UNSIGNED_FLAG),
                               dtcollation());
  }

  bool is_unsigned() const { return flags & UNSIGNED_FLAG; }

  /**
    Convenience definition of a copy function returned by
    Field::get_copy_func()
  */
  typedef void Copy_func(Copy_field*);
  virtual Copy_func *get_copy_func(const Field *from) const= 0;
  /* Store functions returns 1 on overflow and -1 on fatal error */
  virtual int  store_field(Field *from) { return from->save_in_field(this); }
  virtual int  save_in_field(Field *to)= 0;
  /**
    Check if it is possible just copy the value
    of the field 'from' to the field 'this', e.g. for
      INSERT INTO t1 (field1) SELECT field2 FROM t2;
    @param from   - The field to copy from
    @retval true  - it is possible to just copy value of 'from' to 'this'
    @retval false - conversion is needed
  */
  virtual bool memcpy_field_possible(const Field *from) const= 0;
  virtual int  store(const char *to, size_t length,CHARSET_INFO *cs)=0;
  virtual int  store_hex_hybrid(const char *str, size_t length);
  virtual int  store(double nr)=0;
  virtual int  store(longlong nr, bool unsigned_val)=0;
  virtual int  store_decimal(const my_decimal *d)=0;
  virtual int  store_time_dec(const MYSQL_TIME *ltime, uint dec);
  virtual int  store_timestamp(my_time_t timestamp, ulong sec_part);
  int store_time(const MYSQL_TIME *ltime)
  { return store_time_dec(ltime, TIME_SECOND_PART_DIGITS); }
  int store(const char *to, size_t length, CHARSET_INFO *cs,
            enum_check_fields check_level);
  int store(const LEX_STRING *ls, CHARSET_INFO *cs)
  {
    DBUG_ASSERT(ls->length < UINT_MAX32);
    return store(ls->str, (uint) ls->length, cs);
  }
  int store(const LEX_CSTRING *ls, CHARSET_INFO *cs)
  {
    DBUG_ASSERT(ls->length < UINT_MAX32);
    return store(ls->str, (uint) ls->length, cs);
  }
  int store(const LEX_CSTRING &ls, CHARSET_INFO *cs)
  {
    DBUG_ASSERT(ls.length < UINT_MAX32);
    return store(ls.str, (uint) ls.length, cs);
  }
  virtual double val_real(void)=0;
  virtual longlong val_int(void)=0;
  /*
    Get ulonglong representation.
    Negative values are truncated to 0.
  */
  virtual ulonglong val_uint(void)
  {
    longlong nr= val_int();
    return nr < 0 ? 0 : (ulonglong) nr;
  }
  virtual bool val_bool(void)= 0;
  virtual my_decimal *val_decimal(my_decimal *);
  inline String *val_str(String *str) { return val_str(str, str); }
  /*
     val_str(buf1, buf2) gets two buffers and should use them as follows:
     if it needs a temp buffer to convert result to string - use buf1
       example Field_tiny::val_str()
     if the value exists as a string already - use buf2
       example Field_string::val_str()
     consequently, buf2 may be created as 'String buf;' - no memory
     will be allocated for it. buf1 will be allocated to hold a
     value if it's too small. Using allocated buffer for buf2 may result in
     an unnecessary free (and later, may be an alloc).
     This trickery is used to decrease a number of malloc calls.
  */
  virtual String *val_str(String*,String *)=0;
  String *val_int_as_str(String *val_buffer, bool unsigned_flag);
  /*
    Return the field value as a LEX_CSTRING, without padding to full length
    (MODE_PAD_CHAR_TO_FULL_LENGTH is temporarily suppressed during the call).

    In case of an empty value, to[0] is assigned to empty_clex_string,
    memory is not allocated.
    In case of a non-empty value, the memory is allocated on mem_root.
    In case of a memory allocation failure, to[0] is assigned to {NULL,0}.

    @param  [IN] mem_root  store non-empty values here
    @param  [OUT to        return the string here
    @retval                false (success)
    @retval                true  (EOM)
  */
  bool val_str_nopad(MEM_ROOT *mem_root, LEX_CSTRING *to);
  fast_field_copier get_fast_field_copier(const Field *from);
  /*
   str_needs_quotes() returns TRUE if the value returned by val_str() needs
   to be quoted when used in constructing an SQL query.
  */
  virtual bool str_needs_quotes() { return FALSE; }
  Item_result result_type () const
  {
    return type_handler()->result_type();
  }
  Item_result cmp_type () const
  {
    return type_handler()->cmp_type();
  }
  static enum_field_types field_type_merge(enum_field_types, enum_field_types);
  virtual bool eq(Field *field)
  {
    return (ptr == field->ptr && null_ptr == field->null_ptr &&
            null_bit == field->null_bit && field->type() == type());
  }
  virtual bool eq_def(const Field *field) const;
  
  /*
    pack_length() returns size (in bytes) used to store field data in memory
    (i.e. it returns the maximum size of the field in a row of the table,
    which is located in RAM).
  */
  virtual uint32 pack_length() const { return (uint32) field_length; }

  /*
    pack_length_in_rec() returns size (in bytes) used to store field data on
    storage (i.e. it returns the maximal size of the field in a row of the
    table, which is located on disk).
  */
  virtual uint32 pack_length_in_rec() const { return pack_length(); }
  virtual bool compatible_field_size(uint metadata, Relay_log_info *rli,
                                     uint16 mflags, int *order);
  virtual uint pack_length_from_metadata(uint field_metadata)
  {
    DBUG_ENTER("Field::pack_length_from_metadata");
    DBUG_RETURN(field_metadata);
  }
  virtual uint row_pack_length() const { return 0; }


  /**
     Retrieve the field metadata for fields.

     This default implementation returns 0 and saves 0 in the first_byte value.

     @param   first_byte   First byte of field metadata

     @returns 0 no bytes written.
  */

  virtual int save_field_metadata(uchar *first_byte)
  { return 0; }


  /*
    data_length() return the "real size" of the data in memory.
  */
  virtual uint32 data_length() { return pack_length(); }
  virtual uint32 sort_length() const { return pack_length(); }

  /* 
    Get the number bytes occupied by the value in the field.
    CHAR values are stripped of trailing spaces.
    Flexible values are stripped of their length.
  */
  virtual uint32 value_length()
  {
    uint len;
    if (!zero_pack() &&
	(type() == MYSQL_TYPE_STRING &&
        (len= pack_length()) >= 4 && len < 256))
    {
      uchar *str, *end;
      for (str= ptr, end= str+len; end > str && end[-1] == ' '; end--) {}
      len=(uint) (end-str); 
      return len;
    } 
    return data_length();
  }

  /**
     Get the maximum size of the data in packed format.

     @return Maximum data length of the field when packed using the
     Field::pack() function.
   */
  virtual uint32 max_data_length() const {
    return pack_length();
  };

  virtual int reset(void) { bzero(ptr,pack_length()); return 0; }
  virtual void reset_fields() {}
  const uchar *ptr_in_record(const uchar *record) const
  {
    my_ptrdiff_t l_offset= (my_ptrdiff_t) (record -  table->record[0]);
    return ptr + l_offset;
  }
  virtual int set_default();

  bool has_update_default_function() const
  {
    return flags & ON_UPDATE_NOW_FLAG;
  }
  bool has_default_now_unireg_check() const
  {
    return unireg_check == TIMESTAMP_DN_FIELD
        || unireg_check == TIMESTAMP_DNUN_FIELD;
  }

  /*
    Mark the field as having a value supplied by the client, thus it should
    not be auto-updated.
  */
  void set_has_explicit_value()
  {
    bitmap_set_bit(&table->has_value_set, field_index);
  }
  bool has_explicit_value()
  {
    return bitmap_is_set(&table->has_value_set, field_index);
  }
  void clear_has_explicit_value()
  {
    bitmap_clear_bit(&table->has_value_set, field_index);
  }

  virtual my_time_t get_timestamp(const uchar *pos, ulong *sec_part) const
  { DBUG_ASSERT(0); return 0; }
  my_time_t get_timestamp(ulong *sec_part) const
  {
    return get_timestamp(ptr, sec_part);
  }

  virtual bool binary() const { return 1; }
  virtual bool zero_pack() const { return 1; }
  virtual enum ha_base_keytype key_type() const { return HA_KEYTYPE_BINARY; }
  virtual uint32 key_length() const { return pack_length(); }
  virtual const Type_handler *type_handler() const= 0;
  virtual enum_field_types type() const
  {
    return type_handler()->field_type();
  }
  virtual enum_field_types real_type() const
  {
    return type_handler()->real_field_type();
  }
  virtual enum_field_types binlog_type() const
  {
    /*
      Binlog stores field->type() as type code by default. For example,
      it puts MYSQL_TYPE_STRING in case of CHAR, VARCHAR, SET and ENUM,
      with extra data type details put into metadata.

      Binlog behaviour slightly differs between various MySQL and MariaDB
      versions for the temporal data types TIME, DATETIME and TIMESTAMP.

      MySQL prior to 5.6 uses MYSQL_TYPE_TIME, MYSQL_TYPE_DATETIME 
      and MYSQL_TYPE_TIMESTAMP type codes in binlog and stores no 
      additional metadata.

      MariaDB-5.3 implements new versions for TIME, DATATIME, TIMESTAMP
      with fractional second precision, but uses the old format for the
      types TIME(0), DATETIME(0), TIMESTAMP(0), and it still stores
      MYSQL_TYPE_TIME, MYSQL_TYPE_DATETIME and MYSQL_TYPE_TIMESTAMP in binlog,
      with no additional metadata.
      So row-based replication between temporal data types of
      different precision is not possible in MariaDB.

      MySQL-5.6 also implements a new version of TIME, DATETIME, TIMESTAMP
      which support fractional second precision 0..6, and use the new
      format even for the types TIME(0), DATETIME(0), TIMESTAMP(0).
      For these new data types, MySQL-5.6 stores new type codes 
      MYSQL_TYPE_TIME2, MYSQL_TYPE_DATETIME2, MYSQL_TYPE_TIMESTAMP2 in binlog,
      with fractional precision 0..6 put into metadata.
      This makes it in theory possible to do row-based replication between
      columns of different fractional precision (e.g. from TIME(1) on master
      to TIME(6) on slave). However, it's not currently fully implemented yet.
      MySQL-5.6 can only do row-based replication from the old types
      TIME, DATETIME, TIMESTAMP (represented by MYSQL_TYPE_TIME,
      MYSQL_TYPE_DATETIME and MYSQL_TYPE_TIMESTAMP type codes in binlog)
      to the new corresponding types TIME(0), DATETIME(0), TIMESTAMP(0).

      Note: MariaDB starting from the version 10.0 understands the new
      MySQL-5.6 type codes MYSQL_TYPE_TIME2, MYSQL_TYPE_DATETIME2,
      MYSQL_TYPE_TIMESTAMP2. When started over MySQL-5.6 tables both on
      master and on slave, MariaDB-10.0 can also do row-based replication
      from the old types TIME, DATETIME, TIMESTAMP to the new MySQL-5.6
      types TIME(0), DATETIME(0), TIMESTAMP(0).

      Note: perhaps binlog should eventually be modified to store
      real_type() instead of type() for all column types.
    */
    return type();
  }
  inline  int cmp(const uchar *str) { return cmp(ptr,str); }
  virtual int cmp_max(const uchar *a, const uchar *b, uint max_len)
    { return cmp(a, b); }
  virtual int cmp(const uchar *,const uchar *)=0;
  virtual int cmp_binary(const uchar *a,const uchar *b, uint32 max_length=~0U)
  { return memcmp(a,b,pack_length()); }
  virtual int cmp_offset(uint row_offset)
  { return cmp(ptr,ptr+row_offset); }
  virtual int cmp_binary_offset(uint row_offset)
  { return cmp_binary(ptr, ptr+row_offset); };
  virtual int key_cmp(const uchar *a,const uchar *b)
  { return cmp(a, b); }
  virtual int key_cmp(const uchar *str, uint length)
  { return cmp(ptr,str); }
  /*
    Update the value m of the 'min_val' field with the current value v
    of this field if force_update is set to TRUE or if v < m.
    Return TRUE if the value has been updated.
  */  
  virtual bool update_min(Field *min_val, bool force_update)
  { 
    bool update_fl= force_update || cmp(ptr, min_val->ptr) < 0;
    if (update_fl)
    {
      min_val->set_notnull();
      memcpy(min_val->ptr, ptr, pack_length());
    }
    return update_fl;
  }
  /*
    Update the value m of the 'max_val' field with the current value v
    of this field if force_update is set to TRUE or if v > m.
    Return TRUE if the value has been updated.
  */  
  virtual bool update_max(Field *max_val, bool force_update)
  { 
    bool update_fl= force_update || cmp(ptr, max_val->ptr) > 0;
    if (update_fl)
    {
      max_val->set_notnull();
      memcpy(max_val->ptr, ptr, pack_length());
    }
    return update_fl;
  }
  virtual void store_field_value(uchar *val, uint len)
  {
     memcpy(ptr, val, len);
  }
  virtual uint decimals() const { return 0; }
  virtual Information_schema_numeric_attributes
            information_schema_numeric_attributes() const
  {
    return Information_schema_numeric_attributes();
  }
  virtual Information_schema_character_attributes
            information_schema_character_attributes() const
  {
    return Information_schema_character_attributes();
  }
  /*
    Caller beware: sql_type can change str.Ptr, so check
    ptr() to see if it changed if you are using your own buffer
    in str and restore it with set() if needed
  */
  virtual void sql_type(String &str) const =0;
  virtual void sql_rpl_type(String *str) const { sql_type(*str); }
  virtual uint size_of() const =0;		// For new field
  inline bool is_null(my_ptrdiff_t row_offset= 0) const
  {
    /*
      The table may have been marked as containing only NULL values
      for all fields if it is a NULL-complemented row of an OUTER JOIN
      or if the query is an implicitly grouped query (has aggregate
      functions but no GROUP BY clause) with no qualifying rows. If
      this is the case (in which TABLE::null_row is true), the field
      is considered to be NULL.

      Note that if a table->null_row is set then also all null_bits are
      set for the row.

      In the case of the 'result_field' for GROUP BY, table->null_row might
      refer to the *next* row in the table (when the algorithm is: read the
      next row, see if any of group column values have changed, send the
      result - grouped - row to the client if yes). So, table->null_row might
      be wrong, but such a result_field is always nullable (that's defined by
      original_field->maybe_null()) and we trust its null bit.
    */
    return null_ptr ? null_ptr[row_offset] & null_bit : table->null_row;
  }
  inline bool is_real_null(my_ptrdiff_t row_offset= 0) const
    { return null_ptr && (null_ptr[row_offset] & null_bit); }
  inline bool is_null_in_record(const uchar *record) const
  {
    if (maybe_null_in_table())
      return record[(uint) (null_ptr - table->record[0])] & null_bit;
    return 0;
  }
  inline void set_null(my_ptrdiff_t row_offset= 0)
    { if (null_ptr) null_ptr[row_offset]|= null_bit; }
  inline void set_notnull(my_ptrdiff_t row_offset= 0)
    { if (null_ptr) null_ptr[row_offset]&= (uchar) ~null_bit; }
  inline bool maybe_null(void) const
  { return null_ptr != 0 || table->maybe_null; }
  // Set to NULL on LOAD DATA or LOAD XML
  virtual bool load_data_set_null(THD *thd);
  // Reset when a LOAD DATA file ended unexpectedly
  virtual bool load_data_set_no_data(THD *thd, bool fixed_format);
  void load_data_set_value(const char *pos, uint length, CHARSET_INFO *cs);

  /* @return true if this field is NULL-able (even if temporarily) */
  inline bool real_maybe_null(void) const { return null_ptr != 0; }
  uint null_offset(const uchar *record) const
  { return (uint) (null_ptr - record); }
  /*
    For a NULL-able field (that can actually store a NULL value in a table)
    null_ptr points to the "null bitmap" in the table->record[0] header. For
    NOT NULL fields it is either 0 or points outside table->record[0] into the
    table->triggers->extra_null_bitmap (so that the field can store a NULL
    value temporarily, only in memory)
  */
  bool maybe_null_in_table() const
  { return null_ptr >= table->record[0] && null_ptr <= ptr; }

  uint null_offset() const
  { return null_offset(table->record[0]); }
  void set_null_ptr(uchar *p_null_ptr, uint p_null_bit)
  {
    null_ptr= p_null_ptr;
    null_bit= p_null_bit;
  }

  bool stored_in_db() const { return !vcol_info || vcol_info->stored_in_db; }
  bool check_vcol_sql_mode_dependency(THD *, vcol_init_mode mode) const;

  virtual sql_mode_t value_depends_on_sql_mode() const
  {
    return 0;
  }
  virtual sql_mode_t can_handle_sql_mode_dependency_on_store() const
  {
    return 0;
  }

  inline THD *get_thd() const
  { return likely(table) ? table->in_use : current_thd; }

  enum {
    LAST_NULL_BYTE_UNDEF= 0
  };

  /*
    Find the position of the last null byte for the field.

    SYNOPSIS
      last_null_byte()

    DESCRIPTION
      Return a pointer to the last byte of the null bytes where the
      field conceptually is placed.

    RETURN VALUE
      The position of the last null byte relative to the beginning of
      the record. If the field does not use any bits of the null
      bytes, the value 0 (LAST_NULL_BYTE_UNDEF) is returned.
   */
  size_t last_null_byte() const {
    size_t bytes= do_last_null_byte();
    DBUG_PRINT("debug", ("last_null_byte() ==> %ld", (long) bytes));
    DBUG_ASSERT(bytes <= table->s->null_bytes);
    return bytes;
  }

  void make_sort_key(uchar *buff, uint length);
  virtual void make_send_field(Send_field *);
  virtual void sort_string(uchar *buff,uint length)=0;
  virtual bool optimize_range(uint idx, uint part) const;
  virtual void free() {}
  virtual Field *make_new_field(MEM_ROOT *root, TABLE *new_table,
                                bool keep_type);
  virtual Field *new_key_field(MEM_ROOT *root, TABLE *new_table,
                               uchar *new_ptr, uint32 length,
                               uchar *new_null_ptr, uint new_null_bit);
  Field *clone(MEM_ROOT *mem_root, TABLE *new_table);
<<<<<<< HEAD
  Field *clone(MEM_ROOT *mem_root, TABLE *new_table, my_ptrdiff_t diff);
  Field *clone(MEM_ROOT *mem_root, my_ptrdiff_t diff);
=======
  Field *clone(MEM_ROOT *mem_root, TABLE *new_table, my_ptrdiff_t diff,
               bool stat_flag= FALSE);
>>>>>>> 2931fd29
  inline void move_field(uchar *ptr_arg,uchar *null_ptr_arg,uchar null_bit_arg)
  {
    ptr=ptr_arg; null_ptr=null_ptr_arg; null_bit=null_bit_arg;
  }
  inline void move_field(uchar *ptr_arg) { ptr=ptr_arg; }
  inline uchar *record_ptr() // record[0] or wherever the field was moved to
  {
    my_ptrdiff_t offset= table->s->field[field_index]->ptr - table->s->default_values;
    return ptr - offset;
  }
  virtual void move_field_offset(my_ptrdiff_t ptr_diff)
  {
    ptr=ADD_TO_PTR(ptr,ptr_diff, uchar*);
    if (null_ptr)
      null_ptr=ADD_TO_PTR(null_ptr,ptr_diff,uchar*);
  }
  virtual void get_image(uchar *buff, uint length, CHARSET_INFO *cs)
    { memcpy(buff,ptr,length); }
  virtual void set_image(const uchar *buff,uint length, CHARSET_INFO *cs)
    { memcpy(ptr,buff,length); }


  /*
    Copy a field part into an output buffer.

    SYNOPSIS
      Field::get_key_image()
      buff   [out] output buffer
      length       output buffer size
      type         itMBR for geometry blobs, otherwise itRAW

    DESCRIPTION
      This function makes a copy of field part of size equal to or
      less than "length" parameter value.
      For fields of string types (CHAR, VARCHAR, TEXT) the rest of buffer
      is padded by zero byte.

    NOTES
      For variable length character fields (i.e. UTF-8) the "length"
      parameter means a number of output buffer bytes as if all field
      characters have maximal possible size (mbmaxlen). In the other words,
      "length" parameter is a number of characters multiplied by
      field_charset->mbmaxlen.

    RETURN
      Number of copied bytes (excluding padded zero bytes -- see above).
  */

  virtual uint get_key_image(uchar *buff, uint length, imagetype type_arg)
  {
    get_image(buff, length, &my_charset_bin);
    return length;
  }
  virtual void set_key_image(const uchar *buff,uint length)
    { set_image(buff,length, &my_charset_bin); }
  inline longlong val_int_offset(uint row_offset)
    {
      ptr+=row_offset;
      longlong tmp=val_int();
      ptr-=row_offset;
      return tmp;
    }
  inline longlong val_int(const uchar *new_ptr)
  {
    uchar *old_ptr= ptr;
    longlong return_value;
    ptr= (uchar*) new_ptr;
    return_value= val_int();
    ptr= old_ptr;
    return return_value;
  }
  inline String *val_str(String *str, const uchar *new_ptr)
  {
    uchar *old_ptr= ptr;
    ptr= (uchar*) new_ptr;
    val_str(str);
    ptr= old_ptr;
    return str;
  }
  virtual bool send_binary(Protocol *protocol);

  virtual uchar *pack(uchar *to, const uchar *from, uint max_length);
  /**
     @overload Field::pack(uchar*, const uchar*, uint, bool)
  */
  uchar *pack(uchar *to, const uchar *from)
  {
    DBUG_ENTER("Field::pack");
    uchar *result= this->pack(to, from, UINT_MAX);
    DBUG_RETURN(result);
  }

  virtual const uchar *unpack(uchar* to, const uchar *from,
                              const uchar *from_end, uint param_data=0);

  virtual uint packed_col_length(const uchar *to, uint length)
  { return length;}
  virtual uint max_packed_col_length(uint max_length)
  { return max_length;}

  uint offset(uchar *record) const
  {
    return (uint) (ptr - record);
  }
  void copy_from_tmp(int offset);
  uint fill_cache_field(struct st_cache_field *copy);
  virtual bool get_date(MYSQL_TIME *ltime, ulonglong fuzzydate);
  bool get_time(MYSQL_TIME *ltime) { return get_date(ltime, TIME_TIME_ONLY); }
  virtual TYPELIB *get_typelib() const { return NULL; }
  virtual CHARSET_INFO *charset(void) const { return &my_charset_bin; }
  virtual CHARSET_INFO *charset_for_protocol(void) const
  { return binary() ? &my_charset_bin : charset(); }
  virtual CHARSET_INFO *sort_charset(void) const { return charset(); }
  virtual bool has_charset(void) const { return FALSE; }
  virtual enum Derivation derivation(void) const
  { return DERIVATION_IMPLICIT; }
  virtual uint repertoire(void) const { return MY_REPERTOIRE_UNICODE30; }
  virtual int set_time() { return 1; }
  bool set_warning(Sql_condition::enum_warning_level, unsigned int code,
                   int cuted_increment, ulong current_row=0) const;
protected:
  bool set_warning(unsigned int code, int cuted_increment) const
  {
    return set_warning(Sql_condition::WARN_LEVEL_WARN, code, cuted_increment);
  }
  bool set_note(unsigned int code, int cuted_increment) const
  {
    return set_warning(Sql_condition::WARN_LEVEL_NOTE, code, cuted_increment);
  }
  void set_datetime_warning(Sql_condition::enum_warning_level, uint code,
                            const ErrConv *str, timestamp_type ts_type,
                            int cuted_increment) const;
  void set_datetime_warning(uint code,
                            const ErrConv *str, timestamp_type ts_type,
                            int cuted_increment) const
  {
    set_datetime_warning(Sql_condition::WARN_LEVEL_WARN, code, str, ts_type,
                         cuted_increment);
  }
  void set_warning_truncated_wrong_value(const char *type, const char *value);
  inline bool check_overflow(int op_result)
  {
    return (op_result == E_DEC_OVERFLOW);
  }
  int warn_if_overflow(int op_result);
  Copy_func *get_identical_copy_func() const;
public:
  void set_table_name(String *alias)
  {
    table_name= &alias->Ptr;
  }
  void init(TABLE *table_arg)
  {
    orig_table= table= table_arg;
    set_table_name(&table_arg->alias);
  }
  void init_for_make_new_field(TABLE *new_table_arg, TABLE *orig_table_arg)
  {
    init(new_table_arg);
    /*
      Normally orig_table is different from table only if field was
      created via ::make_new_field.  Here we alter the type of field,
      so ::make_new_field is not applicable. But we still need to
      preserve the original field metadata for the client-server
      protocol.
    */
    orig_table= orig_table_arg;
  }

  /* maximum possible display length */
  virtual uint32 max_display_length() const= 0;
  /**
    Whether a field being created is compatible with a existing one.

    Used by the ALTER TABLE code to evaluate whether the new definition
    of a table is compatible with the old definition so that it can
    determine if data needs to be copied over (table data change).
  */
  virtual uint is_equal(Create_field *new_field);
  /* convert decimal to longlong with overflow check */
  longlong convert_decimal2longlong(const my_decimal *val, bool unsigned_flag,
                                    int *err);
  /* The max. number of characters */
  virtual uint32 char_length() const
  {
    return field_length / charset()->mbmaxlen;
  }

  virtual geometry_type get_geometry_type()
  {
    /* shouldn't get here. */
    DBUG_ASSERT(0);
    return GEOM_GEOMETRY;
  }

  ha_storage_media field_storage_type() const
  {
    return (ha_storage_media)
      ((flags >> FIELD_FLAGS_STORAGE_MEDIA) & 3);
  }

  void set_storage_type(ha_storage_media storage_type_arg)
  {
    DBUG_ASSERT(field_storage_type() == HA_SM_DEFAULT);
    flags |= static_cast<uint32>(storage_type_arg) <<
      FIELD_FLAGS_STORAGE_MEDIA;
  }

  column_format_type column_format() const
  {
    return (column_format_type)
      ((flags >> FIELD_FLAGS_COLUMN_FORMAT) & 3);
  }

  void set_column_format(column_format_type column_format_arg)
  {
    DBUG_ASSERT(column_format() == COLUMN_FORMAT_TYPE_DEFAULT);
    flags |= static_cast<uint32>(column_format_arg) <<
      FIELD_FLAGS_COLUMN_FORMAT;
  }

  bool vers_sys_field() const
  {
    return flags & (VERS_SYS_START_FLAG | VERS_SYS_END_FLAG);
  }

  bool vers_update_unversioned() const
  {
    return flags & VERS_UPDATE_UNVERSIONED_FLAG;
  }

  /*
    Validate a non-null field value stored in the given record
    according to the current thread settings, e.g. sql_mode.
    @param thd     - the thread
    @param record  - the record to check in
  */
  virtual bool validate_value_in_record(THD *thd, const uchar *record) const
  { return false; }
  bool validate_value_in_record_with_warn(THD *thd, const uchar *record);
  key_map get_possible_keys();

  /* Hash value */
  virtual void hash(ulong *nr, ulong *nr2);

  /**
    Get the upper limit of the MySQL integral and floating-point type.

    @return maximum allowed value for the field
  */
  virtual ulonglong get_max_int_value() const
  {
    DBUG_ASSERT(false);
    return 0ULL;
  }

/**
  Checks whether a string field is part of write_set.

  @return
    FALSE  - If field is not char/varchar/....
           - If field is char/varchar/.. and is not part of write set.
    TRUE   - If field is char/varchar/.. and is part of write set.
*/
  virtual bool is_varchar_and_in_write_set() const { return FALSE; }

  /* Check whether the field can be used as a join attribute in hash join */
  virtual bool hash_join_is_possible() { return TRUE; }
  virtual bool eq_cmp_as_binary() { return TRUE; }

  /* Position of the field value within the interval of [min, max] */
  virtual double pos_in_interval(Field *min, Field *max)
  {
    return (double) 0.5; 
  }

  /*
    Check if comparison between the field and an item unambiguously
    identifies a distinct field value.

    Example1: SELECT * FROM t1 WHERE int_column=10;
              This example returns distinct integer value of 10.

    Example2: SELECT * FROM t1 WHERE varchar_column=DATE'2001-01-01'
              This example returns non-distinct values.
              Comparison as DATE will return '2001-01-01' and '2001-01-01x',
              but these two values are not equal to each other as VARCHARs.
    See also the function with the same name in sql_select.cc.
  */
  virtual bool test_if_equality_guarantees_uniqueness(const Item *const_item)
                                                      const;
  virtual bool can_be_substituted_to_equal_item(const Context &ctx,
                                        const Item_equal *item);
  virtual Item *get_equal_const_item(THD *thd, const Context &ctx,
                                     Item *const_item)
  {
    return const_item;
  }
  virtual bool can_optimize_keypart_ref(const Item_bool_func *cond,
                                        const Item *item) const;
  virtual bool can_optimize_hash_join(const Item_bool_func *cond,
                                      const Item *item) const
  {
    return can_optimize_keypart_ref(cond, item);
  }
  virtual bool can_optimize_group_min_max(const Item_bool_func *cond,
                                          const Item *const_item) const;
  /**
    Test if Field can use range optimizer for a standard comparison operation:
      <=, <, =, <=>, >, >=
    Note, this method does not cover spatial operations.
  */
  virtual bool can_optimize_range(const Item_bool_func *cond,
                                  const Item *item,
                                  bool is_eq_func) const;

  bool can_optimize_outer_join_table_elimination(const Item_bool_func *cond,
                                                 const Item *item) const
  {
    // Exactly the same rules with REF access
    return can_optimize_keypart_ref(cond, item);
  }

  bool save_in_field_default_value(bool view_eror_processing);
  bool save_in_field_ignore_value(bool view_error_processing);

  /* Mark field in read map. Updates also virtual fields */
  void register_field_in_read_map();

  virtual Compression_method *compression_method() const { return 0; }

  virtual Virtual_tmp_table **virtual_tmp_table_addr()
  {
    return NULL;
  }
  virtual bool sp_prepare_and_store_item(THD *thd, Item **value);

  friend int cre_myisam(char * name, TABLE *form, uint options,
			ulonglong auto_increment_value);
  friend class Copy_field;
  friend class Item_avg_field;
  friend class Item_std_field;
  friend class Item_sum_num;
  friend class Item_sum_sum;
  friend class Item_sum_count;
  friend class Item_sum_avg;
  friend class Item_sum_std;
  friend class Item_sum_min;
  friend class Item_sum_max;
  friend class Item_func_group_concat;

private:
  /*
    Primitive for implementing last_null_byte().

    SYNOPSIS
      do_last_null_byte()

    DESCRIPTION
      Primitive for the implementation of the last_null_byte()
      function. This represents the inheritance interface and can be
      overridden by subclasses.
   */
  virtual size_t do_last_null_byte() const;

protected:
  uchar *pack_int(uchar *to, const uchar *from, size_t size)
  {
    memcpy(to, from, size);
    return to + size;
  }

  const uchar *unpack_int(uchar* to, const uchar *from,
                          const uchar *from_end, size_t size)
  {
    if (from + size > from_end)
      return 0;
    memcpy(to, from, size);
    return from + size;
  }

  uchar *pack_int16(uchar *to, const uchar *from)
  { return pack_int(to, from, 2); }
  const uchar *unpack_int16(uchar* to, const uchar *from, const uchar *from_end)
  { return unpack_int(to, from, from_end, 2); }
  uchar *pack_int24(uchar *to, const uchar *from)
  { return pack_int(to, from, 3); }
  const uchar *unpack_int24(uchar* to, const uchar *from, const uchar *from_end)
  { return unpack_int(to, from, from_end, 3); }
  uchar *pack_int32(uchar *to, const uchar *from)
  { return pack_int(to, from, 4); }
  const uchar *unpack_int32(uchar* to, const uchar *from, const uchar *from_end)
  { return unpack_int(to, from, from_end, 4); }
  uchar *pack_int64(uchar* to, const uchar *from)
  { return pack_int(to, from, 8); }
  const uchar *unpack_int64(uchar* to, const uchar *from,  const uchar *from_end)
  { return unpack_int(to, from, from_end, 8); }

  double pos_in_interval_val_real(Field *min, Field *max);
  double pos_in_interval_val_str(Field *min, Field *max, uint data_offset);
};


class Field_num :public Field {
protected:
  int check_edom_and_important_data_truncation(const char *type, bool edom,
                                               CHARSET_INFO *cs,
                                               const char *str, size_t length,
                                               const char *end_of_num);
  int check_edom_and_truncation(const char *type, bool edom,
                                CHARSET_INFO *cs,
                                const char *str, size_t length,
                                const char *end_of_num);
  int check_int(CHARSET_INFO *cs, const char *str, size_t length,
                const char *int_end, int error)
  {
    return check_edom_and_truncation("integer",
                                     error == MY_ERRNO_EDOM || str == int_end,
                                     cs, str, length, int_end);
  }
  bool get_int(CHARSET_INFO *cs, const char *from, size_t len,
               longlong *rnd, ulonglong unsigned_max,
               longlong signed_min, longlong signed_max);
  void prepend_zeros(String *value) const;
  Item *get_equal_zerofill_const_item(THD *thd, const Context &ctx,
                                      Item *const_item);
public:
  const uint8 dec;
  bool zerofill,unsigned_flag;	// Purify cannot handle bit fields
  Field_num(uchar *ptr_arg,uint32 len_arg, uchar *null_ptr_arg,
	    uchar null_bit_arg, utype unireg_check_arg,
	    const LEX_CSTRING *field_name_arg,
            uint8 dec_arg, bool zero_arg, bool unsigned_arg);
  enum Derivation derivation(void) const { return DERIVATION_NUMERIC; }
  uint repertoire(void) const { return MY_REPERTOIRE_NUMERIC; }
  CHARSET_INFO *charset(void) const { return &my_charset_numeric; }
  sql_mode_t can_handle_sql_mode_dependency_on_store() const;
  Item *get_equal_const_item(THD *thd, const Context &ctx, Item *const_item)
  {
    return (flags & ZEROFILL_FLAG) ?
           get_equal_zerofill_const_item(thd, ctx, const_item) :
           const_item;
  }
  void add_zerofill_and_unsigned(String &res) const;
  friend class Create_field;
  void make_send_field(Send_field *);
  uint decimals() const { return (uint) dec; }
  uint size_of() const { return sizeof(*this); }
  bool eq_def(const Field *field) const;
  Copy_func *get_copy_func(const Field *from) const
  {
    if (unsigned_flag && from->cmp_type() == DECIMAL_RESULT)
      return do_field_decimal;
    return do_field_int;
  }
  int save_in_field(Field *to)
  {
    return to->store(val_int(), MY_TEST(flags & UNSIGNED_FLAG));
  }
  uint is_equal(Create_field *new_field);
  uint row_pack_length() const { return pack_length(); }
  uint32 pack_length_from_metadata(uint field_metadata) {
    uint32 length= pack_length();
    DBUG_PRINT("result", ("pack_length_from_metadata(%d): %u",
                          field_metadata, length));
    return length;
  }
  double pos_in_interval(Field *min, Field *max)
  {
    return pos_in_interval_val_real(min, max);
  }
};


class Field_str :public Field {
protected:
  // TODO-10.2: Reuse DTCollation instead of these three members
  CHARSET_INFO *field_charset;
  enum Derivation field_derivation;
  uint field_repertoire;
public:
  bool can_be_substituted_to_equal_item(const Context &ctx,
                                        const Item_equal *item_equal);
  Field_str(uchar *ptr_arg,uint32 len_arg, uchar *null_ptr_arg,
	    uchar null_bit_arg, utype unireg_check_arg,
	    const LEX_CSTRING *field_name_arg,
	    const DTCollation &collation);
  uint decimals() const { return NOT_FIXED_DEC; }
  int  save_in_field(Field *to) { return save_in_field_str(to); }
  bool memcpy_field_possible(const Field *from) const
  {
    return real_type() == from->real_type() &&
           pack_length() == from->pack_length() &&
           charset() == from->charset();
  }
  int  store(double nr);
  int  store(longlong nr, bool unsigned_val);
  int  store_decimal(const my_decimal *);
  int  store(const char *to,size_t length,CHARSET_INFO *cs)=0;
  int  store_hex_hybrid(const char *str, size_t length)
  {
    return store(str, length, &my_charset_bin);
  }
  uint repertoire(void) const { return field_repertoire; }
  CHARSET_INFO *charset(void) const { return field_charset; }
  enum Derivation derivation(void) const { return field_derivation; }
  bool binary() const { return field_charset == &my_charset_bin; }
  uint32 max_display_length() const { return field_length; }
  uint32 char_length() const { return field_length / field_charset->mbmaxlen; }
  Information_schema_character_attributes
    information_schema_character_attributes() const
  {
    return Information_schema_character_attributes(max_display_length(),
                                                   char_length());
  }
  friend class Create_field;
  my_decimal *val_decimal(my_decimal *);
  bool val_bool() { return val_real() != 0e0; }
  virtual bool str_needs_quotes() { return TRUE; }
  uint is_equal(Create_field *new_field);
  bool eq_cmp_as_binary() { return MY_TEST(flags & BINARY_FLAG); }
  virtual uint length_size() { return 0; }
  double pos_in_interval(Field *min, Field *max)
  {
    return pos_in_interval_val_str(min, max, length_size());
  }
  bool test_if_equality_guarantees_uniqueness(const Item *const_item) const;
};

/* base class for Field_string, Field_varstring and Field_blob */

class Field_longstr :public Field_str
{
protected:
  int report_if_important_data(const char *ptr, const char *end,
                               bool count_spaces);
  bool check_string_copy_error(const String_copier *copier,
                               const char *end, CHARSET_INFO *cs);
  int check_conversion_status(const String_copier *copier,
                              const char *end, CHARSET_INFO *cs,
                              bool count_spaces)
  {
    if (check_string_copy_error(copier, end, cs))
      return 2;
    return report_if_important_data(copier->source_end_pos(),
                                    end, count_spaces);
  }
  int well_formed_copy_with_check(char *to, size_t to_length,
                                  CHARSET_INFO *from_cs,
                                  const char *from, size_t from_length,
                                  size_t nchars, bool count_spaces,
                                  uint *copy_length)
  {
    String_copier copier;

    *copy_length= copier.well_formed_copy(field_charset, to, to_length,
                                          from_cs, from, from_length,
                                          nchars);

    return check_conversion_status(&copier, from + from_length, from_cs, count_spaces);
  }
  bool cmp_to_string_with_same_collation(const Item_bool_func *cond,
                                         const Item *item) const;
  bool cmp_to_string_with_stricter_collation(const Item_bool_func *cond,
                                             const Item *item) const;
  int compress(char *to, uint to_length,
               const char *from, uint length,
               uint max_length,
               uint *out_length,
               CHARSET_INFO *cs, size_t nchars);
  String *uncompress(String *val_buffer, String *val_ptr,
                     const uchar *from, uint from_length);
public:
  Field_longstr(uchar *ptr_arg, uint32 len_arg, uchar *null_ptr_arg,
                uchar null_bit_arg, utype unireg_check_arg,
                const LEX_CSTRING *field_name_arg,
                const DTCollation &collation)
    :Field_str(ptr_arg, len_arg, null_ptr_arg, null_bit_arg, unireg_check_arg,
               field_name_arg, collation)
    {}

  int store_decimal(const my_decimal *d);
  uint32 max_data_length() const;

  bool is_varchar_and_in_write_set() const
  {
    DBUG_ASSERT(table && table->write_set);
    return bitmap_is_set(table->write_set, field_index);
  }
  bool match_collation_to_optimize_range() const { return true; }

  bool can_optimize_keypart_ref(const Item_bool_func *cond,
                                const Item *item) const;
  bool can_optimize_hash_join(const Item_bool_func *cond,
                              const Item *item) const;
  bool can_optimize_group_min_max(const Item_bool_func *cond,
                                  const Item *const_item) const;
  bool can_optimize_range(const Item_bool_func *cond,
                          const Item *item,
                          bool is_eq_func) const;
};

/* base class for float and double and decimal (old one) */
class Field_real :public Field_num {
protected:
  double get_double(const char *str, size_t length, CHARSET_INFO *cs, int *err);
public:
  bool not_fixed;

  Field_real(uchar *ptr_arg, uint32 len_arg, uchar *null_ptr_arg,
             uchar null_bit_arg, utype unireg_check_arg,
             const LEX_CSTRING *field_name_arg,
             uint8 dec_arg, bool zero_arg, bool unsigned_arg)
    :Field_num(ptr_arg, len_arg, null_ptr_arg, null_bit_arg, unireg_check_arg,
               field_name_arg, dec_arg, zero_arg, unsigned_arg),
    not_fixed(dec_arg >= FLOATING_POINT_DECIMALS)
    {}
  Copy_func *get_copy_func(const Field *from) const
  {
    return do_field_real;
  }
  Information_schema_numeric_attributes
    information_schema_numeric_attributes() const
  {
    return dec == NOT_FIXED_DEC ?
                  Information_schema_numeric_attributes(field_length) :
                  Information_schema_numeric_attributes(field_length, dec);
  }
  int save_in_field(Field *to) { return to->store(val_real()); }
  bool memcpy_field_possible(const Field *from) const
  {
    /*
      Cannot do memcpy from a longer field to a shorter field,
      e.g. a DOUBLE(53,10) into a DOUBLE(10,10).
      But it should be OK the other way around.
    */
    return real_type() == from->real_type() &&
           pack_length() == from->pack_length() &&
           is_unsigned() <= from->is_unsigned() &&
           decimals() == from->decimals() &&
           field_length >= from->field_length;
  }
  int store_decimal(const my_decimal *);
  int  store_time_dec(const MYSQL_TIME *ltime, uint dec);
  bool get_date(MYSQL_TIME *ltime, ulonglong fuzzydate);
  my_decimal *val_decimal(my_decimal *);
  bool val_bool() { return val_real() != 0e0; }
  uint32 max_display_length() const { return field_length; }
  uint size_of() const { return sizeof(*this); }
  Item *get_equal_const_item(THD *thd, const Context &ctx, Item *const_item);
};


class Field_decimal :public Field_real {
public:
  Field_decimal(uchar *ptr_arg, uint32 len_arg, uchar *null_ptr_arg,
		uchar null_bit_arg,
		enum utype unireg_check_arg, const LEX_CSTRING *field_name_arg,
		uint8 dec_arg,bool zero_arg,bool unsigned_arg)
    :Field_real(ptr_arg, len_arg, null_ptr_arg, null_bit_arg,
                unireg_check_arg, field_name_arg,
                dec_arg, zero_arg, unsigned_arg)
    {}
  Field *make_new_field(MEM_ROOT *root, TABLE *new_table, bool keep_type);
  const Type_handler *type_handler() const { return &type_handler_olddecimal; }
  enum ha_base_keytype key_type() const
  { return zerofill ? HA_KEYTYPE_BINARY : HA_KEYTYPE_NUM; }
  Information_schema_numeric_attributes
    information_schema_numeric_attributes() const
  {
    uint tmp= dec ? 2 : 1; // The sign and the decimal point
    return Information_schema_numeric_attributes(field_length - tmp, dec);
  }
  Copy_func *get_copy_func(const Field *from) const
  {
    return eq_def(from) ? get_identical_copy_func() : do_field_string;
  }
  int reset(void);
  int store(const char *to,size_t length,CHARSET_INFO *charset);
  int store(double nr);
  int store(longlong nr, bool unsigned_val);
  double val_real(void);
  longlong val_int(void);
  String *val_str(String*,String *);
  int cmp(const uchar *,const uchar *);
  void sort_string(uchar *buff,uint length);
  void overflow(bool negative);
  bool zero_pack() const { return 0; }
  void sql_type(String &str) const;
  virtual uchar *pack(uchar* to, const uchar *from, uint max_length)
  {
    return Field::pack(to, from, max_length);
  }
};


/* New decimal/numeric field which use fixed point arithmetic */
class Field_new_decimal :public Field_num {
private:
  int save_field_metadata(uchar *first_byte);
public:
  /* The maximum number of decimal digits can be stored */
  uint precision;
  uint bin_size;
  /*
    Constructors take max_length of the field as a parameter - not the
    precision as the number of decimal digits allowed.
    So for example we need to count length from precision handling
    CREATE TABLE ( DECIMAL(x,y)) 
  */
  Field_new_decimal(uchar *ptr_arg, uint32 len_arg, uchar *null_ptr_arg,
                    uchar null_bit_arg,
                    enum utype unireg_check_arg,
                    const LEX_CSTRING *field_name_arg,
                    uint8 dec_arg, bool zero_arg, bool unsigned_arg);
  const Type_handler *type_handler() const { return &type_handler_newdecimal; }
  enum ha_base_keytype key_type() const { return HA_KEYTYPE_BINARY; }
  Copy_func *get_copy_func(const Field *from) const
  {
    //  if (from->real_type() == MYSQL_TYPE_BIT) // QQ: why?
    //    return do_field_int;
    return do_field_decimal;
  }
  int save_in_field(Field *to)
  {
    my_decimal buff;
    return to->store_decimal(val_decimal(&buff));
  }
  bool memcpy_field_possible(const Field *from) const
  {
    return real_type() == from->real_type() &&
           pack_length() == from->pack_length() &&
           is_unsigned() <= from->is_unsigned() &&
           decimals() == from->decimals() &&
           field_length == from->field_length;
  }
  int  reset(void);
  bool store_value(const my_decimal *decimal_value);
  bool store_value(const my_decimal *decimal_value, int *native_error);
  void set_value_on_overflow(my_decimal *decimal_value, bool sign);
  int  store(const char *to, size_t length, CHARSET_INFO *charset);
  int  store(double nr);
  int  store(longlong nr, bool unsigned_val);
  int  store_time_dec(const MYSQL_TIME *ltime, uint dec);
  int  store_decimal(const my_decimal *);
  double val_real(void);
  longlong val_int(void);
  ulonglong val_uint(void);
  my_decimal *val_decimal(my_decimal *);
  String *val_str(String*, String *);
  bool get_date(MYSQL_TIME *ltime, ulonglong fuzzydate);
  bool val_bool()
  {
    my_decimal decimal_value;
    my_decimal *val= val_decimal(&decimal_value);
    return val ? !my_decimal_is_zero(val) : 0;
  }
  int cmp(const uchar *, const uchar *);
  void sort_string(uchar *buff, uint length);
  bool zero_pack() const { return 0; }
  void sql_type(String &str) const;
  uint32 max_display_length() const { return field_length; }
  Information_schema_numeric_attributes
    information_schema_numeric_attributes() const
  {
    return Information_schema_numeric_attributes(precision, dec);
  }
  uint size_of() const { return sizeof(*this); } 
  uint32 pack_length() const { return (uint32) bin_size; }
  uint pack_length_from_metadata(uint field_metadata);
  uint row_pack_length() const { return pack_length(); }
  bool compatible_field_size(uint field_metadata, Relay_log_info *rli,
                             uint16 mflags, int *order_var);
  uint is_equal(Create_field *new_field);
  virtual const uchar *unpack(uchar* to, const uchar *from, const uchar *from_end, uint param_data);
  Item *get_equal_const_item(THD *thd, const Context &ctx, Item *const_item);
};


class Field_int :public Field_num
{
protected:
  String *val_str_from_long(String *val_buffer, uint max_char_length,
                            int radix, long nr);
public:
  Field_int(uchar *ptr_arg, uint32 len_arg, uchar *null_ptr_arg,
            uchar null_bit_arg, enum utype unireg_check_arg,
            const LEX_CSTRING *field_name_arg, bool zero_arg, bool unsigned_arg)
    :Field_num(ptr_arg, len_arg, null_ptr_arg, null_bit_arg,
               unireg_check_arg, field_name_arg, 0, zero_arg, unsigned_arg)
    {}
  bool memcpy_field_possible(const Field *from) const
  {
    return real_type() == from->real_type() &&
           pack_length() == from->pack_length() &&
           is_unsigned() == from->is_unsigned();
  }
  int store_decimal(const my_decimal *);
  my_decimal *val_decimal(my_decimal *);
  bool val_bool() { return val_int() != 0; }
  ulonglong val_uint()
  {
    longlong nr= val_int();
    return nr < 0 && !unsigned_flag ? 0 : (ulonglong) nr;
  }
  int  store_time_dec(const MYSQL_TIME *ltime, uint dec);
  bool get_date(MYSQL_TIME *ltime, ulonglong fuzzydate);
  virtual const Type_limits_int *type_limits_int() const= 0;
  uint32 max_display_length() const
  {
    return type_limits_int()->char_length();
  }
  Type_std_attributes type_std_attributes() const
  {
    /*
      For integer data types, the user-specified length does not constrain the
      supported range, so e.g. a column of the INT(1) data type supports the
      full integer range anyway.
      Choose the maximum from the user-specified length and the maximum
      possible length determined by the data type capacity:
        INT(1)  -> 11
        INT(10) -> 11
        INT(40) -> 40
    */
    uint32 length1= max_display_length();
    uint32 length2= field_length;
    return Type_std_attributes(MY_MAX(length1, length2), decimals(),
                               MY_TEST(flags & UNSIGNED_FLAG),
                               dtcollation());
  }
  Information_schema_numeric_attributes
    information_schema_numeric_attributes() const
  {
    uint32 prec= type_limits_int()->precision();
    return Information_schema_numeric_attributes(prec, 0);
  }
};


class Field_tiny :public Field_int
{
public:
  Field_tiny(uchar *ptr_arg, uint32 len_arg, uchar *null_ptr_arg,
	     uchar null_bit_arg,
	     enum utype unireg_check_arg, const LEX_CSTRING *field_name_arg,
	     bool zero_arg, bool unsigned_arg)
    :Field_int(ptr_arg, len_arg, null_ptr_arg, null_bit_arg,
               unireg_check_arg, field_name_arg, zero_arg, unsigned_arg)
    {}
  const Type_handler *type_handler() const { return &type_handler_tiny; }
  enum ha_base_keytype key_type() const
    { return unsigned_flag ? HA_KEYTYPE_BINARY : HA_KEYTYPE_INT8; }
  int store(const char *to,size_t length,CHARSET_INFO *charset);
  int store(double nr);
  int store(longlong nr, bool unsigned_val);
  int reset(void) { ptr[0]=0; return 0; }
  double val_real(void);
  longlong val_int(void);
  String *val_str(String*,String *);
  bool send_binary(Protocol *protocol);
  int cmp(const uchar *,const uchar *);
  void sort_string(uchar *buff,uint length);
  uint32 pack_length() const { return 1; }
  void sql_type(String &str) const;
  const Type_limits_int *type_limits_int() const
  {
    return type_handler_tiny.type_limits_int_by_unsigned_flag(is_unsigned());
  }

  virtual uchar *pack(uchar* to, const uchar *from, uint max_length)
  {
    *to= *from;
    return to + 1;
  }

  virtual const uchar *unpack(uchar* to, const uchar *from,
                              const uchar *from_end, uint param_data)
  {
    if (from == from_end)
      return 0;
    *to= *from;
    return from + 1;
  }
  virtual ulonglong get_max_int_value() const
  {
    return unsigned_flag ? 0xFFULL : 0x7FULL;
  }
};


class Field_short :public Field_int
{
public:
  Field_short(uchar *ptr_arg, uint32 len_arg, uchar *null_ptr_arg,
	      uchar null_bit_arg,
	      enum utype unireg_check_arg, const LEX_CSTRING *field_name_arg,
	      bool zero_arg, bool unsigned_arg)
    :Field_int(ptr_arg, len_arg, null_ptr_arg, null_bit_arg,
               unireg_check_arg, field_name_arg, zero_arg, unsigned_arg)
    {}
  Field_short(uint32 len_arg,bool maybe_null_arg,
              const LEX_CSTRING *field_name_arg,
	      bool unsigned_arg)
    :Field_int((uchar*) 0, len_arg, maybe_null_arg ? (uchar*) "": 0,0,
               NONE, field_name_arg, 0, unsigned_arg)
    {}
  const Type_handler *type_handler() const { return &type_handler_short; }
  enum ha_base_keytype key_type() const
    { return unsigned_flag ? HA_KEYTYPE_USHORT_INT : HA_KEYTYPE_SHORT_INT;}
  int store(const char *to,size_t length,CHARSET_INFO *charset);
  int store(double nr);
  int store(longlong nr, bool unsigned_val);
  int reset(void) { ptr[0]=ptr[1]=0; return 0; }
  double val_real(void);
  longlong val_int(void);
  String *val_str(String*,String *);
  bool send_binary(Protocol *protocol);
  int cmp(const uchar *,const uchar *);
  void sort_string(uchar *buff,uint length);
  uint32 pack_length() const { return 2; }
  void sql_type(String &str) const;
  const Type_limits_int *type_limits_int() const
  {
    return type_handler_short.type_limits_int_by_unsigned_flag(is_unsigned());
  }
  virtual uchar *pack(uchar* to, const uchar *from, uint max_length)
  { return pack_int16(to, from); }

  virtual const uchar *unpack(uchar* to, const uchar *from,
                              const uchar *from_end, uint param_data)
  { return unpack_int16(to, from, from_end); }
  virtual ulonglong get_max_int_value() const
  {
    return unsigned_flag ? 0xFFFFULL : 0x7FFFULL;
  }
};

class Field_medium :public Field_int
{
public:
  Field_medium(uchar *ptr_arg, uint32 len_arg, uchar *null_ptr_arg,
	      uchar null_bit_arg,
	      enum utype unireg_check_arg, const LEX_CSTRING *field_name_arg,
	      bool zero_arg, bool unsigned_arg)
    :Field_int(ptr_arg, len_arg, null_ptr_arg, null_bit_arg,
               unireg_check_arg, field_name_arg, zero_arg, unsigned_arg)
    {}
  const Type_handler *type_handler() const { return &type_handler_int24; }
  enum ha_base_keytype key_type() const
    { return unsigned_flag ? HA_KEYTYPE_UINT24 : HA_KEYTYPE_INT24; }
  int store(const char *to,size_t length,CHARSET_INFO *charset);
  int store(double nr);
  int store(longlong nr, bool unsigned_val);
  int reset(void) { ptr[0]=ptr[1]=ptr[2]=0; return 0; }
  double val_real(void);
  longlong val_int(void);
  String *val_str(String*,String *);
  bool send_binary(Protocol *protocol);
  int cmp(const uchar *,const uchar *);
  void sort_string(uchar *buff,uint length);
  uint32 pack_length() const { return 3; }
  void sql_type(String &str) const;
  const Type_limits_int *type_limits_int() const
  {
    return type_handler_int24.type_limits_int_by_unsigned_flag(is_unsigned());
  }
  virtual uchar *pack(uchar* to, const uchar *from, uint max_length)
  {
    return Field::pack(to, from, max_length);
  }
  virtual ulonglong get_max_int_value() const
  {
    return unsigned_flag ? 0xFFFFFFULL : 0x7FFFFFULL;
  }
};


class Field_long :public Field_int
{
public:
  Field_long(uchar *ptr_arg, uint32 len_arg, uchar *null_ptr_arg,
	     uchar null_bit_arg,
	     enum utype unireg_check_arg, const LEX_CSTRING *field_name_arg,
	     bool zero_arg, bool unsigned_arg)
    :Field_int(ptr_arg, len_arg, null_ptr_arg, null_bit_arg,
               unireg_check_arg, field_name_arg, zero_arg, unsigned_arg)
    {}
  Field_long(uint32 len_arg,bool maybe_null_arg,
             const LEX_CSTRING *field_name_arg,
	     bool unsigned_arg)
    :Field_int((uchar*) 0, len_arg, maybe_null_arg ? (uchar*) "": 0,0,
               NONE, field_name_arg, 0, unsigned_arg)
    {}
  const Type_handler *type_handler() const { return &type_handler_long; }
  enum ha_base_keytype key_type() const
    { return unsigned_flag ? HA_KEYTYPE_ULONG_INT : HA_KEYTYPE_LONG_INT; }
  int store(const char *to,size_t length,CHARSET_INFO *charset);
  int store(double nr);
  int store(longlong nr, bool unsigned_val);
  int reset(void) { ptr[0]=ptr[1]=ptr[2]=ptr[3]=0; return 0; }
  double val_real(void);
  longlong val_int(void);
  bool send_binary(Protocol *protocol);
  String *val_str(String*,String *);
  int cmp(const uchar *,const uchar *);
  void sort_string(uchar *buff,uint length);
  uint32 pack_length() const { return 4; }
  void sql_type(String &str) const;
  const Type_limits_int *type_limits_int() const
  {
    return type_handler_long.type_limits_int_by_unsigned_flag(is_unsigned());
  }
  virtual uchar *pack(uchar* to, const uchar *from,
                      uint max_length __attribute__((unused)))
  {
    return pack_int32(to, from);
  }
  virtual const uchar *unpack(uchar* to, const uchar *from,
                              const uchar *from_end,
                              uint param_data __attribute__((unused)))
  {
    return unpack_int32(to, from, from_end);
  }
  virtual ulonglong get_max_int_value() const
  {
    return unsigned_flag ? 0xFFFFFFFFULL : 0x7FFFFFFFULL;
  }
};


class Field_longlong :public Field_int
{
public:
  Field_longlong(uchar *ptr_arg, uint32 len_arg, uchar *null_ptr_arg,
	      uchar null_bit_arg,
	      enum utype unireg_check_arg, const LEX_CSTRING *field_name_arg,
	      bool zero_arg, bool unsigned_arg)
    :Field_int(ptr_arg, len_arg, null_ptr_arg, null_bit_arg,
               unireg_check_arg, field_name_arg, zero_arg, unsigned_arg)
    {}
  Field_longlong(uint32 len_arg,bool maybe_null_arg,
		 const LEX_CSTRING *field_name_arg,
                 bool unsigned_arg)
    :Field_int((uchar*) 0, len_arg, maybe_null_arg ? (uchar*) "": 0,0,
                NONE, field_name_arg, 0, unsigned_arg)
    {}
  const Type_handler *type_handler() const { return &type_handler_longlong; }
  enum ha_base_keytype key_type() const
    { return unsigned_flag ? HA_KEYTYPE_ULONGLONG : HA_KEYTYPE_LONGLONG; }
  int store(const char *to,size_t length,CHARSET_INFO *charset);
  int store(double nr);
  int store(longlong nr, bool unsigned_val);
  int reset(void)
  {
    ptr[0]=ptr[1]=ptr[2]=ptr[3]=ptr[4]=ptr[5]=ptr[6]=ptr[7]=0;
    return 0;
  }
  double val_real(void);
  longlong val_int(void);
  String *val_str(String*,String *);
  bool send_binary(Protocol *protocol);
  int cmp(const uchar *,const uchar *);
  void sort_string(uchar *buff,uint length);
  uint32 pack_length() const { return 8; }
  void sql_type(String &str) const;
  const Type_limits_int *type_limits_int() const
  {
    return type_handler_longlong.type_limits_int_by_unsigned_flag(is_unsigned());
  }
  virtual uchar *pack(uchar* to, const uchar *from,
                      uint max_length  __attribute__((unused)))
  {
    return pack_int64(to, from);
  }
  const uchar *unpack(uchar* to, const uchar *from, const uchar *from_end,
                      uint param_data __attribute__((unused)))
  {
    return unpack_int64(to, from, from_end);
  }
  void set_max();
  bool is_max();
  virtual ulonglong get_max_int_value() const
  {
    return unsigned_flag ? 0xFFFFFFFFFFFFFFFFULL : 0x7FFFFFFFFFFFFFFFULL;
  }
};


class Field_vers_trx_id :public Field_longlong {
  MYSQL_TIME cache;
  ulonglong cached;
public:
  Field_vers_trx_id(uchar *ptr_arg, uint32 len_arg, uchar *null_ptr_arg,
                    uchar null_bit_arg, enum utype unireg_check_arg,
                    const LEX_CSTRING *field_name_arg, bool zero_arg,
                    bool unsigned_arg)
      : Field_longlong(ptr_arg, len_arg, null_ptr_arg, null_bit_arg,
                       unireg_check_arg, field_name_arg, zero_arg,
                       unsigned_arg),
        cached(0)
  {}
  const Type_handler *type_handler() const { return &type_handler_vers_trx_id; }
  uint size_of() const { return sizeof(*this); }
  bool get_date(MYSQL_TIME *ltime, ulonglong fuzzydate, ulonglong trx_id);
  bool get_date(MYSQL_TIME *ltime, ulonglong fuzzydate)
  {
    return get_date(ltime, fuzzydate, (ulonglong) val_int());
  }
  bool test_if_equality_guarantees_uniqueness(const Item *item) const;
  bool can_optimize_keypart_ref(const Item_bool_func *cond,
                                      const Item *item) const
  {
    return true;
  }

  bool can_optimize_group_min_max(const Item_bool_func *cond,
                                        const Item *const_item) const
  {
    return true;
  }
  bool can_optimize_range(const Item_bool_func *cond,
                                  const Item *item,
                                  bool is_eq_func) const
  {
    return true;
  }
  /* cmp_type() cannot be TIME_RESULT, because we want to compare this field against
     integers. But in all other cases we treat it as TIME_RESULT! */
};


class Field_float :public Field_real {
public:
  Field_float(uchar *ptr_arg, uint32 len_arg, uchar *null_ptr_arg,
	      uchar null_bit_arg,
	      enum utype unireg_check_arg, const LEX_CSTRING *field_name_arg,
              uint8 dec_arg,bool zero_arg,bool unsigned_arg)
    :Field_real(ptr_arg, len_arg, null_ptr_arg, null_bit_arg,
                unireg_check_arg, field_name_arg,
                dec_arg, zero_arg, unsigned_arg)
    {
      if (dec_arg >= FLOATING_POINT_DECIMALS)
        dec_arg= NOT_FIXED_DEC;
    }
  Field_float(uint32 len_arg, bool maybe_null_arg,
              const LEX_CSTRING *field_name_arg, uint8 dec_arg)
    :Field_real((uchar*) 0, len_arg, maybe_null_arg ? (uchar*) "": 0, (uint) 0,
                NONE, field_name_arg, dec_arg, 0, 0)
    {
      if (dec_arg >= FLOATING_POINT_DECIMALS)
        dec_arg= NOT_FIXED_DEC;
    }
  const Type_handler *type_handler() const { return &type_handler_float; }
  enum ha_base_keytype key_type() const { return HA_KEYTYPE_FLOAT; }
  int store(const char *to,size_t length,CHARSET_INFO *charset);
  int store(double nr);
  int store(longlong nr, bool unsigned_val);
  int reset(void) { bzero(ptr,sizeof(float)); return 0; }
  double val_real(void);
  longlong val_int(void);
  String *val_str(String*,String *);
  bool send_binary(Protocol *protocol);
  int cmp(const uchar *,const uchar *);
  void sort_string(uchar *buff,uint length);
  uint32 pack_length() const { return sizeof(float); }
  uint row_pack_length() const { return pack_length(); }
  void sql_type(String &str) const;
  virtual ulonglong get_max_int_value() const
  {
    /*
      We use the maximum as per IEEE754-2008 standard, 2^24
    */
    return 0x1000000ULL;
  }
private:
  int save_field_metadata(uchar *first_byte);
};


class Field_double :public Field_real {
  longlong val_int_from_real(bool want_unsigned_result);
public:
  Field_double(uchar *ptr_arg, uint32 len_arg, uchar *null_ptr_arg,
	       uchar null_bit_arg,
	       enum utype unireg_check_arg, const LEX_CSTRING *field_name_arg,
	       uint8 dec_arg,bool zero_arg,bool unsigned_arg)
    :Field_real(ptr_arg, len_arg, null_ptr_arg, null_bit_arg,
                unireg_check_arg, field_name_arg,
                dec_arg, zero_arg, unsigned_arg)
    {
      if (dec_arg >= FLOATING_POINT_DECIMALS)
        dec_arg= NOT_FIXED_DEC;
    }
  Field_double(uint32 len_arg, bool maybe_null_arg,
               const LEX_CSTRING *field_name_arg, uint8 dec_arg)
    :Field_real((uchar*) 0, len_arg, maybe_null_arg ? (uchar*) "" : 0, (uint) 0,
                NONE, field_name_arg, dec_arg, 0, 0)
    {
      if (dec_arg >= FLOATING_POINT_DECIMALS)
        dec_arg= NOT_FIXED_DEC;
    }
  Field_double(uint32 len_arg, bool maybe_null_arg,
               const LEX_CSTRING *field_name_arg,
	       uint8 dec_arg, bool not_fixed_arg)
    :Field_real((uchar*) 0, len_arg, maybe_null_arg ? (uchar*) "" : 0, (uint) 0,
                NONE, field_name_arg, dec_arg, 0, 0)
    {
      not_fixed= not_fixed_arg;
      if (dec_arg >= FLOATING_POINT_DECIMALS)
        dec_arg= NOT_FIXED_DEC;
    }
  const Type_handler *type_handler() const { return &type_handler_double; }
  enum ha_base_keytype key_type() const { return HA_KEYTYPE_DOUBLE; }
  int  store(const char *to,size_t length,CHARSET_INFO *charset);
  int  store(double nr);
  int  store(longlong nr, bool unsigned_val);
  int reset(void) { bzero(ptr,sizeof(double)); return 0; }
  double val_real(void);
  longlong val_int(void) { return val_int_from_real(false); }
  ulonglong val_uint(void) { return (ulonglong) val_int_from_real(true); }
  String *val_str(String*,String *);
  bool send_binary(Protocol *protocol);
  int cmp(const uchar *,const uchar *);
  void sort_string(uchar *buff,uint length);
  uint32 pack_length() const { return sizeof(double); }
  uint row_pack_length() const { return pack_length(); }
  void sql_type(String &str) const;
  virtual ulonglong get_max_int_value() const
  {
    /*
      We use the maximum as per IEEE754-2008 standard, 2^53
    */
    return 0x20000000000000ULL;
  }
private:
  int save_field_metadata(uchar *first_byte);
};


/* Everything saved in this will disappear. It will always return NULL */

class Field_null :public Field_str {
  static uchar null[1];
public:
  Field_null(uchar *ptr_arg, uint32 len_arg,
	     enum utype unireg_check_arg, const LEX_CSTRING *field_name_arg,
	     const DTCollation &collation)
    :Field_str(ptr_arg, len_arg, null, 1,
	       unireg_check_arg, field_name_arg, collation)
    {}
  const Type_handler *type_handler() const { return &type_handler_null; }
  Information_schema_character_attributes
    information_schema_character_attributes() const
  {
    return Information_schema_character_attributes();
  }
  Copy_func *get_copy_func(const Field *from) const
  {
    return do_field_string;
  }
  int  store(const char *to, size_t length, CHARSET_INFO *cs)
  { null[0]=1; return 0; }
  int store(double nr)   { null[0]=1; return 0; }
  int store(longlong nr, bool unsigned_val) { null[0]=1; return 0; }
  int store_decimal(const my_decimal *d)  { null[0]=1; return 0; }
  int reset(void)	  { return 0; }
  double val_real(void)		{ return 0.0;}
  longlong val_int(void)	{ return 0;}
  bool val_bool(void) { return false; }
  my_decimal *val_decimal(my_decimal *) { return 0; }
  String *val_str(String *value,String *value2)
  { value2->length(0); return value2;}
  int cmp(const uchar *a, const uchar *b) { return 0;}
  void sort_string(uchar *buff, uint length)  {}
  uint32 pack_length() const { return 0; }
  void sql_type(String &str) const;
  uint size_of() const { return sizeof(*this); }
  uint32 max_display_length() const { return 4; }
  void move_field_offset(my_ptrdiff_t ptr_diff) {}
  bool can_optimize_keypart_ref(const Item_bool_func *cond,
                                const Item *item) const
  {
    return false;
  }
  bool can_optimize_group_min_max(const Item_bool_func *cond,
                                  const Item *const_item) const
  {
    return false;
  }
};


class Field_temporal: public Field {
protected:
  Item *get_equal_const_item_datetime(THD *thd, const Context &ctx,
                                      Item *const_item);
public:
  Field_temporal(uchar *ptr_arg,uint32 len_arg, uchar *null_ptr_arg,
                 uchar null_bit_arg, utype unireg_check_arg,
                 const LEX_CSTRING *field_name_arg)
    :Field(ptr_arg, len_arg, null_ptr_arg, null_bit_arg, unireg_check_arg,
               field_name_arg)
    { flags|= BINARY_FLAG; }
  int  store_hex_hybrid(const char *str, size_t length)
  {
    return store(str, length, &my_charset_bin);
  }
  sql_mode_t can_handle_sql_mode_dependency_on_store() const;
  Copy_func *get_copy_func(const Field *from) const;
  int save_in_field(Field *to)
  {
    MYSQL_TIME ltime;
    if (get_date(&ltime, 0))
      return to->reset();
    return to->store_time_dec(&ltime, decimals());
  }
  bool memcpy_field_possible(const Field *from) const;
  uint32 max_display_length() const { return field_length; }
  bool str_needs_quotes() { return TRUE; }
  enum Derivation derivation(void) const { return DERIVATION_NUMERIC; }
  uint repertoire(void) const { return MY_REPERTOIRE_NUMERIC; }
  CHARSET_INFO *charset(void) const { return &my_charset_numeric; }
  CHARSET_INFO *sort_charset(void) const { return &my_charset_bin; }
  bool binary() const { return true; }
  bool val_bool() { return val_real() != 0e0; }
  uint is_equal(Create_field *new_field);
  bool eq_def(const Field *field) const
  {
    return (Field::eq_def(field) && decimals() == field->decimals());
  }
  my_decimal *val_decimal(my_decimal*);
  void set_warnings(Sql_condition::enum_warning_level trunc_level,
                    const ErrConv *str, int was_cut, timestamp_type ts_type);
  double pos_in_interval(Field *min, Field *max)
  {
    return pos_in_interval_val_real(min, max);
  }
  bool can_optimize_keypart_ref(const Item_bool_func *cond,
                                const Item *item) const;
  bool can_optimize_group_min_max(const Item_bool_func *cond,
                                  const Item *const_item) const;
  bool can_optimize_range(const Item_bool_func *cond,
                                  const Item *item,
                                  bool is_eq_func) const
  {
    return true;
  }
};


/**
  Abstract class for:
  - DATE
  - DATETIME
  - DATETIME(1..6)
  - DATETIME(0..6) - MySQL56 version
*/
class Field_temporal_with_date: public Field_temporal {
protected:
  int store_TIME_with_warning(MYSQL_TIME *ltime, const ErrConv *str,
                              int was_cut, int have_smth_to_conv);
  virtual void store_TIME(MYSQL_TIME *ltime) = 0;
  virtual bool get_TIME(MYSQL_TIME *ltime, const uchar *pos,
                        ulonglong fuzzydate) const = 0;
  bool validate_MMDD(bool not_zero_date, uint month, uint day,
                     ulonglong fuzzydate) const
  {
    if (!not_zero_date)
      return fuzzydate & TIME_NO_ZERO_DATE;
    if (!month || !day)
      return fuzzydate & TIME_NO_ZERO_IN_DATE;
    return false;
  }
public:
  Field_temporal_with_date(uchar *ptr_arg, uint32 len_arg,
                           uchar *null_ptr_arg, uchar null_bit_arg,
                           utype unireg_check_arg,
                           const LEX_CSTRING *field_name_arg)
    :Field_temporal(ptr_arg, len_arg, null_ptr_arg, null_bit_arg,
                    unireg_check_arg, field_name_arg)
    {}
  int  store(const char *to, size_t length, CHARSET_INFO *charset);
  int  store(double nr);
  int  store(longlong nr, bool unsigned_val);
  int  store_time_dec(const MYSQL_TIME *ltime, uint dec);
  int  store_decimal(const my_decimal *);
  bool validate_value_in_record(THD *thd, const uchar *record) const;
};


class Field_timestamp :public Field_temporal {
protected:
  sql_mode_t sql_mode_for_timestamp(THD *thd) const;
  int store_TIME_with_warning(THD *, MYSQL_TIME *, const ErrConv *,
                              int warnings, bool have_smth_to_conv);
public:
  Field_timestamp(uchar *ptr_arg, uint32 len_arg,
                  uchar *null_ptr_arg, uchar null_bit_arg,
		  enum utype unireg_check_arg,
                  const LEX_CSTRING *field_name_arg,
		  TABLE_SHARE *share);
  const Type_handler *type_handler() const { return &type_handler_timestamp; }
  enum ha_base_keytype key_type() const { return HA_KEYTYPE_ULONG_INT; }
  Copy_func *get_copy_func(const Field *from) const;
  int  store(const char *to,size_t length,CHARSET_INFO *charset);
  int  store(double nr);
  int  store(longlong nr, bool unsigned_val);
  int  store_time_dec(const MYSQL_TIME *ltime, uint dec);
  int  store_decimal(const my_decimal *);
  int  store_timestamp(my_time_t timestamp, ulong sec_part);
  int  save_in_field(Field *to);
  double val_real(void);
  longlong val_int(void);
  String *val_str(String*,String *);
  bool send_binary(Protocol *protocol);
  int cmp(const uchar *,const uchar *);
  void sort_string(uchar *buff,uint length);
  uint32 pack_length() const { return 4; }
  void sql_type(String &str) const;
  bool zero_pack() const { return 0; }
  int set_time();
  /* Get TIMESTAMP field value as seconds since begging of Unix Epoch */
  my_time_t get_timestamp(const uchar *pos, ulong *sec_part) const;
  my_time_t get_timestamp(ulong *sec_part) const
  {
    return get_timestamp(ptr, sec_part);
  }
  virtual void store_TIME(my_time_t timestamp, ulong sec_part)
  {
    int4store(ptr,timestamp);
  }
  bool get_date(MYSQL_TIME *ltime, ulonglong fuzzydate);
  uchar *pack(uchar *to, const uchar *from,
              uint max_length __attribute__((unused)))
  {
    return pack_int32(to, from);
  }
  const uchar *unpack(uchar* to, const uchar *from, const uchar *from_end,
                      uint param_data __attribute__((unused)))
  {
    return unpack_int32(to, from, from_end);
  }
  bool validate_value_in_record(THD *thd, const uchar *record) const;
  Item *get_equal_const_item(THD *thd, const Context &ctx, Item *const_item)
  {
    return get_equal_const_item_datetime(thd, ctx, const_item);
  }
  bool load_data_set_null(THD *thd);
  bool load_data_set_no_data(THD *thd, bool fixed_format);
  uint size_of() const { return sizeof(*this); }
};


/**
  Abstract class for:
  - TIMESTAMP(1..6)
  - TIMESTAMP(0..6) - MySQL56 version
*/
class Field_timestamp_with_dec :public Field_timestamp {
protected:
  uint dec;
public:
  Field_timestamp_with_dec(uchar *ptr_arg,
                           uchar *null_ptr_arg, uchar null_bit_arg,
                           enum utype unireg_check_arg,
                           const LEX_CSTRING *field_name_arg,
                           TABLE_SHARE *share, uint dec_arg) :
  Field_timestamp(ptr_arg,
                  MAX_DATETIME_WIDTH + dec_arg + MY_TEST(dec_arg), null_ptr_arg,
                  null_bit_arg, unireg_check_arg, field_name_arg, share),
  dec(dec_arg)
  {
    DBUG_ASSERT(dec <= TIME_SECOND_PART_DIGITS);
  }
  uint decimals() const { return dec; }
  enum ha_base_keytype key_type() const { return HA_KEYTYPE_BINARY; }
  uchar *pack(uchar *to, const uchar *from, uint max_length)
  { return Field::pack(to, from, max_length); }
  const uchar *unpack(uchar* to, const uchar *from, const uchar *from_end,
                      uint param_data)
  { return Field::unpack(to, from, from_end, param_data); }
  void make_send_field(Send_field *field);
  void sort_string(uchar *to, uint length)
  {
    DBUG_ASSERT(length == pack_length());
    memcpy(to, ptr, length);
  }
  bool send_binary(Protocol *protocol);
  double val_real(void);
  my_decimal* val_decimal(my_decimal*);
  int set_time();
};


class Field_timestamp_hires :public Field_timestamp_with_dec {
  uint sec_part_bytes(uint dec) const
  {
    return Type_handler_timestamp::sec_part_bytes(dec);
  }
public:
  Field_timestamp_hires(uchar *ptr_arg,
                        uchar *null_ptr_arg, uchar null_bit_arg,
                        enum utype unireg_check_arg,
                        const LEX_CSTRING *field_name_arg,
                        TABLE_SHARE *share, uint dec_arg) :
  Field_timestamp_with_dec(ptr_arg, null_ptr_arg, null_bit_arg,
                           unireg_check_arg, field_name_arg, share, dec_arg)
  {
    DBUG_ASSERT(dec);
  }
  my_time_t get_timestamp(const uchar *pos, ulong *sec_part) const;
  void store_TIME(my_time_t timestamp, ulong sec_part);
  int cmp(const uchar *,const uchar *);
  uint32 pack_length() const { return 4 + sec_part_bytes(dec); }
  uint size_of() const { return sizeof(*this); }
};


/**
  TIMESTAMP(0..6) - MySQL56 version
*/
class Field_timestampf :public Field_timestamp_with_dec {
  int save_field_metadata(uchar *metadata_ptr)
  {
    *metadata_ptr= (uchar) decimals();
    return 1;
  }
public:
  Field_timestampf(uchar *ptr_arg,
                   uchar *null_ptr_arg, uchar null_bit_arg,
                   enum utype unireg_check_arg,
                   const LEX_CSTRING *field_name_arg,
                   TABLE_SHARE *share, uint dec_arg) :
    Field_timestamp_with_dec(ptr_arg, null_ptr_arg, null_bit_arg,
                             unireg_check_arg, field_name_arg, share, dec_arg)
    {}
  const Type_handler *type_handler() const { return &type_handler_timestamp2; }
  enum_field_types binlog_type() const { return MYSQL_TYPE_TIMESTAMP2; }
  uint32 pack_length() const
  {
    return my_timestamp_binary_length(dec);
  }
  uint row_pack_length() const { return pack_length(); }
  uint pack_length_from_metadata(uint field_metadata)
  {
    DBUG_ENTER("Field_timestampf::pack_length_from_metadata");
    uint tmp= my_timestamp_binary_length(field_metadata);
    DBUG_RETURN(tmp);
  }
  int cmp(const uchar *a_ptr,const uchar *b_ptr)
  {
    return memcmp(a_ptr, b_ptr, pack_length());
  }
  void set_max();
  bool is_max();
  void store_TIME(my_time_t timestamp, ulong sec_part);
  my_time_t get_timestamp(const uchar *pos, ulong *sec_part) const;
  my_time_t get_timestamp(ulong *sec_part) const
  {
    return get_timestamp(ptr, sec_part);
  }
  uint size_of() const { return sizeof(*this); }
};


class Field_year :public Field_tiny {
public:
  Field_year(uchar *ptr_arg, uint32 len_arg, uchar *null_ptr_arg,
	     uchar null_bit_arg,
	     enum utype unireg_check_arg, const LEX_CSTRING *field_name_arg)
    :Field_tiny(ptr_arg, len_arg, null_ptr_arg, null_bit_arg,
		unireg_check_arg, field_name_arg, 1, 1)
    {}
  const Type_handler *type_handler() const { return &type_handler_year; }
  Copy_func *get_copy_func(const Field *from) const
  {
    if (eq_def(from))
      return get_identical_copy_func();
    switch (from->cmp_type()) {
    case STRING_RESULT:
    {
      const Type_handler *handler= from->type_handler();
      if (handler == &type_handler_enum || handler == &type_handler_set)
        return do_field_int;
      return do_field_string;
    }
    case TIME_RESULT:
      return do_field_temporal;
    case DECIMAL_RESULT:
      return do_field_decimal;
    case REAL_RESULT:
      return do_field_real;
    case INT_RESULT:
      break;
    case ROW_RESULT:
    default:
      DBUG_ASSERT(0);
      break;
    }
    return do_field_int;
  }
  int  store(const char *to,size_t length,CHARSET_INFO *charset);
  int  store(double nr);
  int  store(longlong nr, bool unsigned_val);
  int  store_time_dec(const MYSQL_TIME *ltime, uint dec);
  double val_real(void);
  longlong val_int(void);
  String *val_str(String*,String *);
  bool get_date(MYSQL_TIME *ltime, ulonglong fuzzydate);
  bool send_binary(Protocol *protocol);
  Information_schema_numeric_attributes
    information_schema_numeric_attributes() const
  {
    return Information_schema_numeric_attributes();
  }
  uint32 max_display_length() const { return field_length; }
  void sql_type(String &str) const;
};


class Field_date :public Field_temporal_with_date {
  void store_TIME(MYSQL_TIME *ltime);
  bool get_TIME(MYSQL_TIME *ltime, const uchar *pos, ulonglong fuzzydate) const;
public:
  Field_date(uchar *ptr_arg, uchar *null_ptr_arg, uchar null_bit_arg,
	     enum utype unireg_check_arg, const LEX_CSTRING *field_name_arg)
    :Field_temporal_with_date(ptr_arg, MAX_DATE_WIDTH, null_ptr_arg, null_bit_arg,
                              unireg_check_arg, field_name_arg) {}
  const Type_handler *type_handler() const { return &type_handler_date; }
  enum ha_base_keytype key_type() const { return HA_KEYTYPE_ULONG_INT; }
  int reset(void) { ptr[0]=ptr[1]=ptr[2]=ptr[3]=0; return 0; }
  bool get_date(MYSQL_TIME *ltime, ulonglong fuzzydate)
  { return Field_date::get_TIME(ltime, ptr, fuzzydate); }
  double val_real(void);
  longlong val_int(void);
  String *val_str(String*,String *);
  bool send_binary(Protocol *protocol);
  int cmp(const uchar *,const uchar *);
  void sort_string(uchar *buff,uint length);
  uint32 pack_length() const { return 4; }
  void sql_type(String &str) const;
  uchar *pack(uchar* to, const uchar *from,
              uint max_length __attribute__((unused)))
  {
    return pack_int32(to, from);
  }
  const uchar *unpack(uchar* to, const uchar *from, const uchar *from_end,
                      uint param_data __attribute__((unused)))
  {
    return unpack_int32(to, from, from_end);
  }
  uint size_of() const { return sizeof(*this); }
};


class Field_newdate :public Field_temporal_with_date {
  void store_TIME(MYSQL_TIME *ltime);
  bool get_TIME(MYSQL_TIME *ltime, const uchar *pos, ulonglong fuzzydate) const;
public:
  Field_newdate(uchar *ptr_arg, uchar *null_ptr_arg, uchar null_bit_arg,
		enum utype unireg_check_arg, const LEX_CSTRING *field_name_arg)
    :Field_temporal_with_date(ptr_arg, MAX_DATE_WIDTH, null_ptr_arg, null_bit_arg,
                              unireg_check_arg, field_name_arg)
    {}
  const Type_handler *type_handler() const { return &type_handler_newdate; }
  enum ha_base_keytype key_type() const { return HA_KEYTYPE_UINT24; }
  int reset(void) { ptr[0]=ptr[1]=ptr[2]=0; return 0; }
  double val_real(void);
  longlong val_int(void);
  String *val_str(String*,String *);
  bool send_binary(Protocol *protocol);
  int cmp(const uchar *,const uchar *);
  void sort_string(uchar *buff,uint length);
  uint32 pack_length() const { return 3; }
  void sql_type(String &str) const;
  bool get_date(MYSQL_TIME *ltime, ulonglong fuzzydate)
  { return Field_newdate::get_TIME(ltime, ptr, fuzzydate); }
  uint size_of() const { return sizeof(*this); }
  Item *get_equal_const_item(THD *thd, const Context &ctx, Item *const_item);
};


class Field_time :public Field_temporal {
  /*
    when this Field_time instance is used for storing values for index lookups
    (see class store_key, Field::new_key_field(), etc), the following
    might be set to TO_DAYS(CURDATE()). See also Field_time::store_time_dec()
  */
  long curdays;
protected:
  virtual void store_TIME(const MYSQL_TIME *ltime);
  int store_TIME_with_warning(MYSQL_TIME *ltime, const ErrConv *str,
                              int was_cut, int have_smth_to_conv);
  void set_warnings(Sql_condition::enum_warning_level level,
                    const ErrConv *str, int was_cut)
  {
    Field_temporal::set_warnings(level, str, was_cut, MYSQL_TIMESTAMP_TIME);
  }
  bool check_zero_in_date_with_warn(ulonglong fuzzydate);
  static void do_field_time(Copy_field *copy);
public:
  Field_time(uchar *ptr_arg, uint length_arg, uchar *null_ptr_arg,
             uchar null_bit_arg, enum utype unireg_check_arg,
             const LEX_CSTRING *field_name_arg)
    :Field_temporal(ptr_arg, length_arg, null_ptr_arg, null_bit_arg,
                    unireg_check_arg, field_name_arg), curdays(0)
    {}
  bool can_be_substituted_to_equal_item(const Context &ctx,
                                        const Item_equal *item_equal);
  const Type_handler *type_handler() const { return &type_handler_time; }
  enum ha_base_keytype key_type() const { return HA_KEYTYPE_INT24; }
  Copy_func *get_copy_func(const Field *from) const
  {
    return from->cmp_type() == REAL_RESULT ? do_field_string : // MDEV-9344
           from->type() == MYSQL_TYPE_YEAR ? do_field_int :
           from->type() == MYSQL_TYPE_BIT  ? do_field_int :
           eq_def(from)                    ? get_identical_copy_func() :
                                             do_field_time;
  }
  bool memcpy_field_possible(const Field *from) const
  {
    return real_type() == from->real_type() &&
           decimals() == from->decimals();
  }
  int store_time_dec(const MYSQL_TIME *ltime, uint dec);
  int store(const char *to,size_t length,CHARSET_INFO *charset);
  int store(double nr);
  int store(longlong nr, bool unsigned_val);
  int  store_decimal(const my_decimal *);
  double val_real(void);
  longlong val_int(void);
  String *val_str(String*,String *);
  bool get_date(MYSQL_TIME *ltime, ulonglong fuzzydate);
  bool send_binary(Protocol *protocol);
  int cmp(const uchar *,const uchar *);
  void sort_string(uchar *buff,uint length);
  uint32 pack_length() const { return 3; }
  void sql_type(String &str) const;
  uint size_of() const { return sizeof(*this); }
  void set_curdays(THD *thd);
  Field *new_key_field(MEM_ROOT *root, TABLE *new_table,
                       uchar *new_ptr, uint32 length,
                       uchar *new_null_ptr, uint new_null_bit);
  Item *get_equal_const_item(THD *thd, const Context &ctx, Item *const_item);
};


/**
  Abstract class for:
  - TIME(1..6)
  - TIME(0..6) - MySQL56 version
*/
class Field_time_with_dec :public Field_time {
protected:
  uint dec;
public:
  Field_time_with_dec(uchar *ptr_arg, uchar *null_ptr_arg, uchar null_bit_arg,
                      enum utype unireg_check_arg,
                      const LEX_CSTRING *field_name_arg,
                      uint dec_arg)
    :Field_time(ptr_arg, MIN_TIME_WIDTH + dec_arg + MY_TEST(dec_arg),
                null_ptr_arg, null_bit_arg, unireg_check_arg, field_name_arg),
     dec(dec_arg)
  {
    DBUG_ASSERT(dec <= TIME_SECOND_PART_DIGITS);
  }
  uint decimals() const { return dec; }
  enum ha_base_keytype key_type() const { return HA_KEYTYPE_BINARY; }
  longlong val_int(void);
  double val_real(void);
  void make_send_field(Send_field *);
};


/**
  TIME(1..6)
*/
class Field_time_hires :public Field_time_with_dec {
  longlong zero_point;
  void store_TIME(const MYSQL_TIME *);
public:
  Field_time_hires(uchar *ptr_arg, uchar *null_ptr_arg, uchar null_bit_arg,
             enum utype unireg_check_arg, const LEX_CSTRING *field_name_arg,
             uint dec_arg)
    :Field_time_with_dec(ptr_arg, null_ptr_arg,
                         null_bit_arg, unireg_check_arg, field_name_arg,
                         dec_arg)
  {
    DBUG_ASSERT(dec);
    zero_point= sec_part_shift(
                   ((TIME_MAX_VALUE_SECONDS+1LL)*TIME_SECOND_PART_FACTOR), dec);
  }
  int reset(void);
  bool get_date(MYSQL_TIME *ltime, ulonglong fuzzydate);
  int cmp(const uchar *,const uchar *);
  void sort_string(uchar *buff,uint length);
  uint32 pack_length() const { return Type_handler_time::hires_bytes(dec); }
  uint size_of() const { return sizeof(*this); }
};


/**
  TIME(0..6) - MySQL56 version
*/
class Field_timef :public Field_time_with_dec {
  void store_TIME(const MYSQL_TIME *ltime);
  int save_field_metadata(uchar *metadata_ptr)
  {
    *metadata_ptr= (uchar) decimals();
    return 1;
  }
public:
  Field_timef(uchar *ptr_arg, uchar *null_ptr_arg, uchar null_bit_arg,
             enum utype unireg_check_arg, const LEX_CSTRING *field_name_arg,
             uint dec_arg)
    :Field_time_with_dec(ptr_arg, null_ptr_arg,
                         null_bit_arg, unireg_check_arg, field_name_arg,
                         dec_arg)
  {
    DBUG_ASSERT(dec <= TIME_SECOND_PART_DIGITS);
  }
  const Type_handler *type_handler() const { return &type_handler_time2; }
  enum_field_types binlog_type() const { return MYSQL_TYPE_TIME2; }
  uint32 pack_length() const
  {
    return my_time_binary_length(dec);
  }
  uint row_pack_length() const { return pack_length(); }
  uint pack_length_from_metadata(uint field_metadata)
  {
    DBUG_ENTER("Field_timef::pack_length_from_metadata");
    uint tmp= my_time_binary_length(field_metadata);
    DBUG_RETURN(tmp);
  }
  void sort_string(uchar *to, uint length)
  {
    DBUG_ASSERT(length == Field_timef::pack_length());
    memcpy(to, ptr, length);
  }
  int cmp(const uchar *a_ptr, const uchar *b_ptr)
  {
    return memcmp(a_ptr, b_ptr, pack_length());
  }
  int reset();
  bool get_date(MYSQL_TIME *ltime, ulonglong fuzzydate);
  uint size_of() const { return sizeof(*this); }
};


class Field_datetime :public Field_temporal_with_date {
  void store_TIME(MYSQL_TIME *ltime);
  bool get_TIME(MYSQL_TIME *ltime, const uchar *pos, ulonglong fuzzydate) const;
public:
  Field_datetime(uchar *ptr_arg, uint length_arg, uchar *null_ptr_arg,
                 uchar null_bit_arg, enum utype unireg_check_arg,
                 const LEX_CSTRING *field_name_arg)
    :Field_temporal_with_date(ptr_arg, length_arg, null_ptr_arg, null_bit_arg,
                              unireg_check_arg, field_name_arg)
    {
      if (unireg_check == TIMESTAMP_UN_FIELD ||
          unireg_check == TIMESTAMP_DNUN_FIELD)
        flags|= ON_UPDATE_NOW_FLAG;
    }
  const Type_handler *type_handler() const { return &type_handler_datetime; }
  enum ha_base_keytype key_type() const { return HA_KEYTYPE_ULONGLONG; }
  double val_real(void);
  longlong val_int(void);
  String *val_str(String*,String *);
  bool send_binary(Protocol *protocol);
  int cmp(const uchar *,const uchar *);
  void sort_string(uchar *buff,uint length);
  uint32 pack_length() const { return 8; }
  void sql_type(String &str) const;
  bool get_date(MYSQL_TIME *ltime, ulonglong fuzzydate)
  { return Field_datetime::get_TIME(ltime, ptr, fuzzydate); }
  int set_time();
  uchar *pack(uchar* to, const uchar *from,
              uint max_length __attribute__((unused)))
  {
    return pack_int64(to, from);
  }
  const uchar *unpack(uchar* to, const uchar *from, const uchar *from_end,
                      uint param_data __attribute__((unused)))
  {
    return unpack_int64(to, from, from_end);
  }
  Item *get_equal_const_item(THD *thd, const Context &ctx, Item *const_item)
  {
    return get_equal_const_item_datetime(thd, ctx, const_item);
  }
  uint size_of() const { return sizeof(*this); }
};


/**
  Abstract class for:
  - DATETIME(1..6)
  - DATETIME(0..6) - MySQL56 version
*/
class Field_datetime_with_dec :public Field_datetime {
protected:
  uint dec;
public:
  Field_datetime_with_dec(uchar *ptr_arg, uchar *null_ptr_arg,
                          uchar null_bit_arg, enum utype unireg_check_arg,
                          const LEX_CSTRING *field_name_arg, uint dec_arg)
    :Field_datetime(ptr_arg, MAX_DATETIME_WIDTH + dec_arg + MY_TEST(dec_arg),
                    null_ptr_arg, null_bit_arg, unireg_check_arg,
                    field_name_arg), dec(dec_arg)
  {
    DBUG_ASSERT(dec <= TIME_SECOND_PART_DIGITS);
  }
  uint decimals() const { return dec; }
  enum ha_base_keytype key_type() const { return HA_KEYTYPE_BINARY; }
  void make_send_field(Send_field *field);
  bool send_binary(Protocol *protocol);
  uchar *pack(uchar *to, const uchar *from, uint max_length)
  { return Field::pack(to, from, max_length); }
  const uchar *unpack(uchar* to, const uchar *from, const uchar *from_end,
                      uint param_data)
  { return Field::unpack(to, from, from_end, param_data); }
  void sort_string(uchar *to, uint length)
  {
    DBUG_ASSERT(length == pack_length());
    memcpy(to, ptr, length);
  }
  double val_real(void);
  longlong val_int(void);
  String *val_str(String*,String *);
};


/**
  DATETIME(1..6)
*/
class Field_datetime_hires :public Field_datetime_with_dec {
  void store_TIME(MYSQL_TIME *ltime);
  bool get_TIME(MYSQL_TIME *ltime, const uchar *pos, ulonglong fuzzydate) const;
public:
  Field_datetime_hires(uchar *ptr_arg, uchar *null_ptr_arg,
                       uchar null_bit_arg, enum utype unireg_check_arg,
                       const LEX_CSTRING *field_name_arg, uint dec_arg)
    :Field_datetime_with_dec(ptr_arg, null_ptr_arg, null_bit_arg,
                             unireg_check_arg, field_name_arg, dec_arg)
  {
    DBUG_ASSERT(dec);
  }
  int cmp(const uchar *,const uchar *);
  uint32 pack_length() const { return Type_handler_datetime::hires_bytes(dec); }
  bool get_date(MYSQL_TIME *ltime, ulonglong fuzzydate)
  { return Field_datetime_hires::get_TIME(ltime, ptr, fuzzydate); }
  uint size_of() const { return sizeof(*this); }
};


/**
  DATETIME(0..6) - MySQL56 version
*/
class Field_datetimef :public Field_datetime_with_dec {
  void store_TIME(MYSQL_TIME *ltime);
  bool get_TIME(MYSQL_TIME *ltime, const uchar *pos, ulonglong fuzzydate) const;
  int save_field_metadata(uchar *metadata_ptr)
  {
    *metadata_ptr= (uchar) decimals();
    return 1;
  }
public:
  Field_datetimef(uchar *ptr_arg, uchar *null_ptr_arg,
                  uchar null_bit_arg, enum utype unireg_check_arg,
                  const LEX_CSTRING *field_name_arg, uint dec_arg)
    :Field_datetime_with_dec(ptr_arg, null_ptr_arg, null_bit_arg,
                             unireg_check_arg, field_name_arg, dec_arg)
  {}
  const Type_handler *type_handler() const { return &type_handler_datetime2; }
  enum_field_types binlog_type() const { return MYSQL_TYPE_DATETIME2; }
  uint32 pack_length() const
  {
    return my_datetime_binary_length(dec);
  }
  uint row_pack_length() const { return pack_length(); }
  uint pack_length_from_metadata(uint field_metadata)
  {
    DBUG_ENTER("Field_datetimef::pack_length_from_metadata");
    uint tmp= my_datetime_binary_length(field_metadata);
    DBUG_RETURN(tmp);
  }
  int cmp(const uchar *a_ptr, const uchar *b_ptr)
  {
    return memcmp(a_ptr, b_ptr, pack_length());
  }
  int reset();
  bool get_date(MYSQL_TIME *ltime, ulonglong fuzzydate)
  { return Field_datetimef::get_TIME(ltime, ptr, fuzzydate); }
  uint size_of() const { return sizeof(*this); }
};


static inline Field_timestamp *
new_Field_timestamp(MEM_ROOT *root,uchar *ptr, uchar *null_ptr, uchar null_bit,
                    enum Field::utype unireg_check,
                    const LEX_CSTRING *field_name,
                    TABLE_SHARE *share, uint dec)
{
  if (dec==0)
    return new (root)
      Field_timestamp(ptr, MAX_DATETIME_WIDTH, null_ptr,
                      null_bit, unireg_check, field_name, share);
  if (dec >= FLOATING_POINT_DECIMALS)
    dec= MAX_DATETIME_PRECISION;
  return new (root)
    Field_timestamp_hires(ptr, null_ptr, null_bit, unireg_check,
                          field_name, share, dec);
}

static inline Field_time *
new_Field_time(MEM_ROOT *root, uchar *ptr, uchar *null_ptr, uchar null_bit,
               enum Field::utype unireg_check, const LEX_CSTRING *field_name,
               uint dec)
{
  if (dec == 0)
    return new (root)
      Field_time(ptr, MIN_TIME_WIDTH, null_ptr, null_bit, unireg_check,
                 field_name);
  if (dec >= FLOATING_POINT_DECIMALS)
    dec= MAX_DATETIME_PRECISION;
  return new (root)
    Field_time_hires(ptr, null_ptr, null_bit, unireg_check, field_name, dec);
}

static inline Field_datetime *
new_Field_datetime(MEM_ROOT *root, uchar *ptr, uchar *null_ptr, uchar null_bit,
                   enum Field::utype unireg_check,
                   const LEX_CSTRING *field_name, uint dec)
{
  if (dec == 0)
    return new (root)
      Field_datetime(ptr, MAX_DATETIME_WIDTH, null_ptr, null_bit,
                     unireg_check, field_name);
  if (dec >= FLOATING_POINT_DECIMALS)
    dec= MAX_DATETIME_PRECISION;
  return new (root)
    Field_datetime_hires(ptr, null_ptr, null_bit,
                         unireg_check, field_name, dec);
}

class Field_string :public Field_longstr {
  class Warn_filter_string: public Warn_filter
  {
  public:
    Warn_filter_string(const THD *thd, const Field_string *field);
  };
  bool is_var_string() const
  {
    return can_alter_field_type &&
           orig_table &&
           (orig_table->s->db_create_options & HA_OPTION_PACK_RECORD) &&
           field_length >= 4 &&
           orig_table->s->frm_version < FRM_VER_TRUE_VARCHAR;
  }
public:
  bool can_alter_field_type;
  Field_string(uchar *ptr_arg, uint32 len_arg,uchar *null_ptr_arg,
	       uchar null_bit_arg,
	       enum utype unireg_check_arg, const LEX_CSTRING *field_name_arg,
	       const DTCollation &collation)
    :Field_longstr(ptr_arg, len_arg, null_ptr_arg, null_bit_arg,
                   unireg_check_arg, field_name_arg, collation),
     can_alter_field_type(1) {};
  Field_string(uint32 len_arg,bool maybe_null_arg,
               const LEX_CSTRING *field_name_arg,
               const DTCollation &collation)
    :Field_longstr((uchar*) 0, len_arg, maybe_null_arg ? (uchar*) "": 0, 0,
                   NONE, field_name_arg, collation),
     can_alter_field_type(1) {};

  const Type_handler *type_handler() const
  {
    if (is_var_string())
      return &type_handler_var_string;
    return &type_handler_string;
  }
  enum ha_base_keytype key_type() const
    { return binary() ? HA_KEYTYPE_BINARY : HA_KEYTYPE_TEXT; }
  bool zero_pack() const { return 0; }
  Copy_func *get_copy_func(const Field *from) const;
  int reset(void)
  {
    charset()->cset->fill(charset(),(char*) ptr, field_length,
                          (has_charset() ? ' ' : 0));
    return 0;
  }
  int store(const char *to,size_t length,CHARSET_INFO *charset);
  using Field_str::store;
  double val_real(void);
  longlong val_int(void);
  String *val_str(String*,String *);
  my_decimal *val_decimal(my_decimal *);
  int cmp(const uchar *,const uchar *);
  void sort_string(uchar *buff,uint length);
  void sql_type(String &str) const;
  void sql_rpl_type(String*) const;
  virtual uchar *pack(uchar *to, const uchar *from,
                      uint max_length);
  virtual const uchar *unpack(uchar* to, const uchar *from,
                              const uchar *from_end,uint param_data);
  uint pack_length_from_metadata(uint field_metadata)
  {
    DBUG_PRINT("debug", ("field_metadata: 0x%04x", field_metadata));
    if (field_metadata == 0)
      return row_pack_length();
    return (((field_metadata >> 4) & 0x300) ^ 0x300) + (field_metadata & 0x00ff);
  }
  bool compatible_field_size(uint field_metadata, Relay_log_info *rli,
                             uint16 mflags, int *order_var);
  uint row_pack_length() const { return field_length; }
  int pack_cmp(const uchar *a,const uchar *b,uint key_length,
               bool insert_or_update);
  int pack_cmp(const uchar *b,uint key_length,bool insert_or_update);
  uint packed_col_length(const uchar *to, uint length);
  uint max_packed_col_length(uint max_length);
  uint size_of() const { return sizeof(*this); }
  bool has_charset(void) const
  { return charset() == &my_charset_bin ? FALSE : TRUE; }
  Field *make_new_field(MEM_ROOT *root, TABLE *new_table, bool keep_type);
  virtual uint get_key_image(uchar *buff,uint length, imagetype type);
  sql_mode_t value_depends_on_sql_mode() const;
  sql_mode_t can_handle_sql_mode_dependency_on_store() const;
private:
  int save_field_metadata(uchar *first_byte);
};


class Field_varstring :public Field_longstr {
public:
  uchar *get_data() const
  {
    return ptr + length_bytes;
  }
  uint get_length() const
  {
    return length_bytes == 1 ? (uint) *ptr : uint2korr(ptr);
  }
protected:
  void store_length(uint32 number)
  {
    if (length_bytes == 1)
      *ptr= (uchar) number;
    else
      int2store(ptr, number);
  }
public:
  /*
    The maximum space available in a Field_varstring, in bytes. See
    length_bytes.
  */
  static const uint MAX_SIZE;
  /* Store number of bytes used to store length (1 or 2) */
  uint32 length_bytes;
  Field_varstring(uchar *ptr_arg,
                  uint32 len_arg, uint length_bytes_arg,
                  uchar *null_ptr_arg, uchar null_bit_arg,
		  enum utype unireg_check_arg, const LEX_CSTRING *field_name_arg,
		  TABLE_SHARE *share, const DTCollation &collation)
    :Field_longstr(ptr_arg, len_arg, null_ptr_arg, null_bit_arg,
                   unireg_check_arg, field_name_arg, collation),
     length_bytes(length_bytes_arg)
  {
    share->varchar_fields++;
  }
  Field_varstring(uint32 len_arg,bool maybe_null_arg,
                  const LEX_CSTRING *field_name_arg,
                  TABLE_SHARE *share, const DTCollation &collation)
    :Field_longstr((uchar*) 0,len_arg, maybe_null_arg ? (uchar*) "": 0, 0,
                   NONE, field_name_arg, collation),
     length_bytes(len_arg < 256 ? 1 :2)
  {
    share->varchar_fields++;
  }

  const Type_handler *type_handler() const { return &type_handler_varchar; }
  enum ha_base_keytype key_type() const;
  uint row_pack_length() const { return field_length; }
  bool zero_pack() const { return 0; }
  int  reset(void) { bzero(ptr,field_length+length_bytes); return 0; }
  uint32 pack_length() const { return (uint32) field_length+length_bytes; }
  uint32 key_length() const { return (uint32) field_length; }
  uint32 sort_length() const
  {
    return (uint32) field_length + (field_charset == &my_charset_bin ?
                                    length_bytes : 0);
  }
  Copy_func *get_copy_func(const Field *from) const;
  bool memcpy_field_possible(const Field *from) const
  {
    return Field_str::memcpy_field_possible(from) &&
           !compression_method() == !from->compression_method() &&
           length_bytes == ((Field_varstring*) from)->length_bytes;
  }
  int  store(const char *to,size_t length,CHARSET_INFO *charset);
  using Field_str::store;
  double val_real(void);
  longlong val_int(void);
  String *val_str(String*,String *);
  my_decimal *val_decimal(my_decimal *);
  int cmp_max(const uchar *, const uchar *, uint max_length);
  int cmp(const uchar *a,const uchar *b)
  {
    return cmp_max(a, b, ~0U);
  }
  void sort_string(uchar *buff,uint length);
  uint get_key_image(uchar *buff,uint length, imagetype type);
  void set_key_image(const uchar *buff,uint length);
  void sql_type(String &str) const;
  void sql_rpl_type(String*) const;
  virtual uchar *pack(uchar *to, const uchar *from, uint max_length);
  virtual const uchar *unpack(uchar* to, const uchar *from,
                              const uchar *from_end, uint param_data);
  int cmp_binary(const uchar *a,const uchar *b, uint32 max_length=~0U);
  int key_cmp(const uchar *,const uchar*);
  int key_cmp(const uchar *str, uint length);
  uint packed_col_length(const uchar *to, uint length);
  uint max_packed_col_length(uint max_length);
  uint32 data_length();
  uint size_of() const { return sizeof(*this); }
  bool has_charset(void) const
  { return charset() == &my_charset_bin ? FALSE : TRUE; }
  Field *make_new_field(MEM_ROOT *root, TABLE *new_table, bool keep_type);
  Field *new_key_field(MEM_ROOT *root, TABLE *new_table,
                       uchar *new_ptr, uint32 length,
                       uchar *new_null_ptr, uint new_null_bit);
  uint is_equal(Create_field *new_field);
  void hash(ulong *nr, ulong *nr2);
  uint length_size() { return length_bytes; }
private:
  int save_field_metadata(uchar *first_byte);
};


class Field_varstring_compressed: public Field_varstring {
public:
  Field_varstring_compressed(uchar *ptr_arg,
                             uint32 len_arg, uint length_bytes_arg,
                             uchar *null_ptr_arg, uchar null_bit_arg,
                             enum utype unireg_check_arg,
                             const LEX_CSTRING *field_name_arg,
                             TABLE_SHARE *share, const DTCollation &collation,
                             Compression_method *compression_method_arg):
    Field_varstring(ptr_arg, len_arg, length_bytes_arg, null_ptr_arg,
                    null_bit_arg, unireg_check_arg, field_name_arg,
                    share, collation),
    compression_method_ptr(compression_method_arg) { DBUG_ASSERT(len_arg > 0); }
  Compression_method *compression_method() const
  { return compression_method_ptr; }
private:
  Compression_method *compression_method_ptr;
  int store(const char *to, size_t length, CHARSET_INFO *charset);
  using Field_str::store;
  String *val_str(String *, String *);
  double val_real(void);
  longlong val_int(void);
  uint size_of() const { return sizeof(*this); }
  enum_field_types binlog_type() const { return MYSQL_TYPE_VARCHAR_COMPRESSED; }
  void sql_type(String &str) const
  {
    Field_varstring::sql_type(str);
    str.append(STRING_WITH_LEN(" /*!100301 COMPRESSED*/"));
  }
  uint32 max_display_length() const { return field_length - 1; }
  uint32 char_length() const
  {
    return (field_length - 1) / field_charset->mbmaxlen;
  }
  int cmp_max(const uchar *a_ptr, const uchar *b_ptr, uint max_len);

  /*
    Compressed fields can't have keys as two rows may have different
    compression methods or compression levels.
  */

  int key_cmp(const uchar *str, uint length)
  { DBUG_ASSERT(0); return 0; }
  using Field_varstring::key_cmp;
};


static inline uint8 number_storage_requirement(uint32 n)
{
  return n < 256 ? 1 : n < 65536 ? 2 : n < 16777216 ? 3 : 4;
}


static inline void store_bigendian(ulonglong num, uchar *to, uint bytes)
{
  switch(bytes) {
  case 1: mi_int1store(to, num); break;
  case 2: mi_int2store(to, num); break;
  case 3: mi_int3store(to, num); break;
  case 4: mi_int4store(to, num); break;
  case 5: mi_int5store(to, num); break;
  case 6: mi_int6store(to, num); break;
  case 7: mi_int7store(to, num); break;
  case 8: mi_int8store(to, num); break;
  default: DBUG_ASSERT(0);
  }
}


static inline longlong read_bigendian(const uchar *from, uint bytes)
{
  switch(bytes) {
  case 1: return mi_uint1korr(from);
  case 2: return mi_uint2korr(from);
  case 3: return mi_uint3korr(from);
  case 4: return mi_uint4korr(from);
  case 5: return mi_uint5korr(from);
  case 6: return mi_uint6korr(from);
  case 7: return mi_uint7korr(from);
  case 8: return mi_sint8korr(from);
  default: DBUG_ASSERT(0); return 0;
  }
}


extern LEX_CSTRING temp_lex_str;

class Field_blob :public Field_longstr {
protected:
  /**
    The number of bytes used to represent the length of the blob.
  */
  uint packlength;
  
  /**
    The 'value'-object is a cache fronting the storage engine.
  */
  String value;
  /**
     Cache for blob values when reading a row with a virtual blob
     field. This is needed to not destroy the old cached value when
     updating the blob with a new value when creating the new row.
  */
  String read_value;

  static void do_copy_blob(Copy_field *copy);
  static void do_conv_blob(Copy_field *copy);
public:
  Field_blob(uchar *ptr_arg, uchar *null_ptr_arg, uchar null_bit_arg,
	     enum utype unireg_check_arg, const LEX_CSTRING *field_name_arg,
	     TABLE_SHARE *share, uint blob_pack_length,
	     const DTCollation &collation);
  Field_blob(uint32 len_arg,bool maybe_null_arg, const LEX_CSTRING *field_name_arg,
             const DTCollation &collation)
    :Field_longstr((uchar*) 0, len_arg, maybe_null_arg ? (uchar*) "": 0, 0,
                   NONE, field_name_arg, collation),
    packlength(4)
  {
    flags|= BLOB_FLAG;
  }
  Field_blob(uint32 len_arg,bool maybe_null_arg,
             const LEX_CSTRING *field_name_arg,
             const DTCollation &collation, bool set_packlength)
    :Field_longstr((uchar*) 0,len_arg, maybe_null_arg ? (uchar*) "": 0, 0,
                   NONE, field_name_arg, collation)
  {
    flags|= BLOB_FLAG;
    packlength= set_packlength ? number_storage_requirement(len_arg) : 4;
  }
  Field_blob(uint32 packlength_arg)
    :Field_longstr((uchar*) 0, 0, (uchar*) "", 0, NONE, &temp_lex_str,
                   system_charset_info),
    packlength(packlength_arg) {}
  const Type_handler *type_handler() const;
  /* Note that the default copy constructor is used, in clone() */
  enum_field_types type() const
  {
    /*
      We cannot return type_handler()->field_type() here.
      Some pieces of the code (e.g. in engines) rely on the fact
      that Field::type(), Field::real_type() and Item_field::field_type()
      return MYSQL_TYPE_BLOB for all blob variants.
      We should eventually fix all such code pieces to expect
      all BLOB type codes.
    */
    return MYSQL_TYPE_BLOB;
  }
  enum_field_types real_type() const
  {
    return MYSQL_TYPE_BLOB;
  }
  enum ha_base_keytype key_type() const
    { return binary() ? HA_KEYTYPE_VARBINARY2 : HA_KEYTYPE_VARTEXT2; }
  Type_std_attributes type_std_attributes() const
  {
    return Type_std_attributes(Field_blob::max_display_length(), decimals(),
                               MY_TEST(flags & UNSIGNED_FLAG),
                               dtcollation());
  }
  Information_schema_character_attributes
    information_schema_character_attributes() const
  {
    uint32 octets= Field_blob::octet_length();
    uint32 chars= octets / field_charset->mbminlen;
    return Information_schema_character_attributes(octets, chars);
  }
  Copy_func *get_copy_func(const Field *from) const
  {
    /*
    TODO: MDEV-9331
    if (from->type() == MYSQL_TYPE_BIT)
      return do_field_int;
    */
    if (!(from->flags & BLOB_FLAG) || from->charset() != charset() ||
        !from->compression_method() != !compression_method())
      return do_conv_blob;
    if (from->pack_length() != Field_blob::pack_length())
      return do_copy_blob;
    return get_identical_copy_func();
  }
  int  store_field(Field *from)
  {                                             // Be sure the value is stored
    from->val_str(&value);
    if (table->copy_blobs ||
        (!value.is_alloced() && from->is_varchar_and_in_write_set()))
      value.copy();
    return store(value.ptr(), value.length(), from->charset());
  }
  bool memcpy_field_possible(const Field *from) const
  {
    return Field_str::memcpy_field_possible(from) &&
           !compression_method() == !from->compression_method() &&
           !table->copy_blobs;
  }
  int store(const char *to, size_t length, CHARSET_INFO *charset);
  using Field_str::store;
  double val_real(void);
  longlong val_int(void);
  String *val_str(String*,String *);
  my_decimal *val_decimal(my_decimal *);
  int cmp_max(const uchar *, const uchar *, uint max_length);
  int cmp(const uchar *a,const uchar *b)
    { return cmp_max(a, b, ~0U); }
  int cmp(const uchar *a, uint32 a_length, const uchar *b, uint32 b_length);
  int cmp_binary(const uchar *a,const uchar *b, uint32 max_length=~0U);
  int key_cmp(const uchar *,const uchar*);
  int key_cmp(const uchar *str, uint length);
  /* Never update the value of min_val for a blob field */
  bool update_min(Field *min_val, bool force_update) { return FALSE; }
  /* Never update the value of max_val for a blob field */
  bool update_max(Field *max_val, bool force_update) { return FALSE; }
  uint32 key_length() const { return 0; }
  void sort_string(uchar *buff,uint length);
  uint32 pack_length() const
  { return (uint32) (packlength + portable_sizeof_char_ptr); }

  /**
     Return the packed length without the pointer size added. 

     This is used to determine the size of the actual data in the row
     buffer.

     @returns The length of the raw data itself without the pointer.
  */
  uint32 pack_length_no_ptr() const
  { return (uint32) (packlength); }
  uint row_pack_length() const { return pack_length_no_ptr(); }
  uint32 sort_length() const;
  uint32 value_length() { return get_length(); }
  virtual uint32 max_data_length() const
  {
    return (uint32) (((ulonglong) 1 << (packlength*8)) -1);
  }
  int reset(void) { bzero(ptr, packlength+sizeof(uchar*)); return 0; }
  void reset_fields() { bzero((uchar*) &value,sizeof(value)); bzero((uchar*) &read_value,sizeof(read_value)); }
  uint32 get_field_buffer_size(void) { return value.alloced_length(); }
  void store_length(uchar *i_ptr, uint i_packlength, uint32 i_number);
  inline void store_length(size_t number)
  {
    DBUG_ASSERT(number < UINT_MAX32);
    store_length(ptr, packlength, (uint32)number);
  }
  inline uint32 get_length(my_ptrdiff_t row_offset= 0) const
  { return get_length(ptr+row_offset, this->packlength); }
  uint32 get_length(const uchar *ptr, uint packlength) const;
  uint32 get_length(const uchar *ptr_arg) const
  { return get_length(ptr_arg, this->packlength); }
  inline uchar *get_ptr() const { return get_ptr(0); }
  inline uchar *get_ptr(my_ptrdiff_t row_offset) const
  {
    uchar *s;
    memcpy(&s, ptr + packlength + row_offset, sizeof(uchar*));
    return s;
  }
  inline void set_ptr(uchar *length, uchar *data)
  {
    memcpy(ptr,length,packlength);
    memcpy(ptr+packlength, &data,sizeof(char*));
  }
  void set_ptr_offset(my_ptrdiff_t ptr_diff, uint32 length, const uchar *data)
  {
    uchar *ptr_ofs= ADD_TO_PTR(ptr,ptr_diff,uchar*);
    store_length(ptr_ofs, packlength, length);
    memcpy(ptr_ofs+packlength, &data, sizeof(char*));
  }
  inline void set_ptr(uint32 length, uchar *data)
  {
    set_ptr_offset(0, length, data);
  }
  int copy_value(Field_blob *from);
  uint get_key_image(uchar *buff,uint length, imagetype type);
  void set_key_image(const uchar *buff,uint length);
  Field *new_key_field(MEM_ROOT *root, TABLE *new_table,
                       uchar *new_ptr, uint32 length,
                       uchar *new_null_ptr, uint new_null_bit);
  void sql_type(String &str) const;
  inline bool copy()
  {
    uchar *tmp= get_ptr();
    if (value.copy((char*) tmp, get_length(), charset()))
    {
      Field_blob::reset();
      return 1;
    }
    tmp=(uchar*) value.ptr();
    memcpy(ptr+packlength, &tmp, sizeof(char*));
    return 0;
  }
  /* store value for the duration of the current read record */
  inline void swap_value_and_read_value()
  {
    read_value.swap(value);
  }
  inline void set_value(uchar *data)
  {
    /* Set value pointer. Lengths are not important */
    value.reset((char*) data, 1, 1, &my_charset_bin);
  }
  virtual uchar *pack(uchar *to, const uchar *from, uint max_length);
  virtual const uchar *unpack(uchar *to, const uchar *from,
                              const uchar *from_end, uint param_data);
  uint packed_col_length(const uchar *col_ptr, uint length);
  uint max_packed_col_length(uint max_length);
  void free()
  {
    value.free();
    read_value.free();
  }
  inline void clear_temporary()
  {
    uchar *tmp= get_ptr();
    if (likely(value.ptr() == (char*) tmp))
      bzero((uchar*) &value, sizeof(value));
    else
    {
      /*
        Currently read_value should never point to tmp, the following code
        is mainly here to make things future proof.
      */
      if (unlikely(read_value.ptr() == (char*) tmp))
        bzero((uchar*) &read_value, sizeof(read_value));
    }
  }
  uint size_of() const { return sizeof(*this); }
  bool has_charset(void) const
  { return charset() == &my_charset_bin ? FALSE : TRUE; }
  uint32 max_display_length() const;
  uint32 char_length() const;
  uint32 octet_length() const;
  uint is_equal(Create_field *new_field);

  friend void TABLE::remember_blob_values(String *blob_storage);
  friend void TABLE::restore_blob_values(String *blob_storage);

private:
  int save_field_metadata(uchar *first_byte);
};


class Field_blob_compressed: public Field_blob {
public:
  Field_blob_compressed(uchar *ptr_arg, uchar *null_ptr_arg,
                        uchar null_bit_arg, enum utype unireg_check_arg,
                        const LEX_CSTRING *field_name_arg, TABLE_SHARE *share,
                        uint blob_pack_length, const DTCollation &collation,
                        Compression_method *compression_method_arg):
    Field_blob(ptr_arg, null_ptr_arg, null_bit_arg, unireg_check_arg,
               field_name_arg, share, blob_pack_length, collation),
    compression_method_ptr(compression_method_arg) {}
  Compression_method *compression_method() const
  { return compression_method_ptr; }
private:
  Compression_method *compression_method_ptr;
  int store(const char *to, size_t length, CHARSET_INFO *charset);
  using Field_str::store;
  String *val_str(String *, String *);
  double val_real(void);
  longlong val_int(void);
  uint size_of() const { return sizeof(*this); }
  enum_field_types binlog_type() const { return MYSQL_TYPE_BLOB_COMPRESSED; }
  void sql_type(String &str) const
  {
    Field_blob::sql_type(str);
    str.append(STRING_WITH_LEN(" /*!100301 COMPRESSED*/"));
  }

  /*
    Compressed fields can't have keys as two rows may have different
    compression methods or compression levels.
  */

  uint get_key_image(uchar *buff, uint length, imagetype type_arg)
  { DBUG_ASSERT(0); return 0; }
  void set_key_image(const uchar *buff, uint length)
  { DBUG_ASSERT(0); }
  int key_cmp(const uchar *a, const uchar *b)
  { DBUG_ASSERT(0); return 0; }
  int key_cmp(const uchar *str, uint length)
  { DBUG_ASSERT(0); return 0; }
  Field *new_key_field(MEM_ROOT *root, TABLE *new_table,
                       uchar *new_ptr, uint32 length,
                       uchar *new_null_ptr, uint new_null_bit)
  { DBUG_ASSERT(0); return 0; }
};


#ifdef HAVE_SPATIAL
class Field_geom :public Field_blob {
public:
  enum geometry_type geom_type;
  uint srid;
  uint precision;
  enum storage_type { GEOM_STORAGE_WKB= 0, GEOM_STORAGE_BINARY= 1};
  enum storage_type storage;

  Field_geom(uchar *ptr_arg, uchar *null_ptr_arg, uchar null_bit_arg,
	     enum utype unireg_check_arg, const LEX_CSTRING *field_name_arg,
	     TABLE_SHARE *share, uint blob_pack_length,
	     enum geometry_type geom_type_arg, uint field_srid)
     :Field_blob(ptr_arg, null_ptr_arg, null_bit_arg, unireg_check_arg,
                 field_name_arg, share, blob_pack_length, &my_charset_bin)
  { geom_type= geom_type_arg; srid= field_srid; }
  enum ha_base_keytype key_type() const { return HA_KEYTYPE_VARBINARY2; }
  const Type_handler *type_handler() const
  {
    return &type_handler_geometry;
  }
  enum_field_types type() const
  {
    return MYSQL_TYPE_GEOMETRY;
  }
  enum_field_types real_type() const
  {
    return MYSQL_TYPE_GEOMETRY;
  }
  Information_schema_character_attributes
    information_schema_character_attributes() const
  {
    return Information_schema_character_attributes();
  }
  bool can_optimize_range(const Item_bool_func *cond,
                                  const Item *item,
                                  bool is_eq_func) const;
  void sql_type(String &str) const;
  uint is_equal(Create_field *new_field);
  int  store(const char *to, size_t length, CHARSET_INFO *charset);
  int  store(double nr);
  int  store(longlong nr, bool unsigned_val);
  int  store_decimal(const my_decimal *);
  uint size_of() const { return sizeof(*this); }
  /**
   Key length is provided only to support hash joins. (compared byte for byte)
   Ex: SELECT .. FROM t1,t2 WHERE t1.field_geom1=t2.field_geom2.

   The comparison is not very relevant, as identical geometry might be
   represented differently, but we need to support it either way.
  */
  uint32 key_length() const { return packlength; }

  /**
    Non-nullable GEOMETRY types cannot have defaults,
    but the underlying blob must still be reset.
   */
  int reset(void) { return Field_blob::reset() || !maybe_null(); }
  bool load_data_set_null(THD *thd);
  bool load_data_set_no_data(THD *thd, bool fixed_format);

  geometry_type get_geometry_type() { return geom_type; };
  static geometry_type geometry_type_merge(geometry_type, geometry_type);
  uint get_srid() { return srid; }
};

uint gis_field_options_image(uchar *buff, List<Create_field> &create_fields);
uint gis_field_options_read(const uchar *buf, size_t buf_len,
      Field_geom::storage_type *st_type,uint *precision, uint *scale, uint *srid);

#endif /*HAVE_SPATIAL*/


class Field_enum :public Field_str {
  static void do_field_enum(Copy_field *copy_field);
protected:
  uint packlength;
public:
  TYPELIB *typelib;
  Field_enum(uchar *ptr_arg, uint32 len_arg, uchar *null_ptr_arg,
             uchar null_bit_arg,
             enum utype unireg_check_arg, const LEX_CSTRING *field_name_arg,
             uint packlength_arg,
             TYPELIB *typelib_arg,
             const DTCollation &collation)
    :Field_str(ptr_arg, len_arg, null_ptr_arg, null_bit_arg,
	       unireg_check_arg, field_name_arg, collation),
    packlength(packlength_arg),typelib(typelib_arg)
  {
      flags|=ENUM_FLAG;
  }
  Field *make_new_field(MEM_ROOT *root, TABLE *new_table, bool keep_type);
  const Type_handler *type_handler() const { return &type_handler_enum; }
  enum ha_base_keytype key_type() const;
  sql_mode_t can_handle_sql_mode_dependency_on_store() const;
  Copy_func *get_copy_func(const Field *from) const
  {
    if (eq_def(from))
      return get_identical_copy_func();
    if (real_type() == MYSQL_TYPE_ENUM &&
        from->real_type() == MYSQL_TYPE_ENUM)
      return do_field_enum;
    if (from->result_type() == STRING_RESULT)
      return do_field_string;
    return do_field_int;
  }
  int store_field(Field *from)
  {
    if (from->real_type() == MYSQL_TYPE_ENUM && from->val_int() == 0)
    {
      store_type(0);
      return 0;
    }
    return from->save_in_field(this);
  }
  int save_in_field(Field *to)
  {
    if (to->result_type() != STRING_RESULT)
      return to->store(val_int(), 0);
    return save_in_field_str(to);
  }
  bool memcpy_field_possible(const Field *from) const { return false; }
  int  store(const char *to,size_t length,CHARSET_INFO *charset);
  int  store(double nr);
  int  store(longlong nr, bool unsigned_val);
  double val_real(void);
  longlong val_int(void);
  String *val_str(String*,String *);
  int cmp(const uchar *,const uchar *);
  void sort_string(uchar *buff,uint length);
  uint32 pack_length() const { return (uint32) packlength; }
  void store_type(ulonglong value);
  void sql_type(String &str) const;
  uint size_of() const { return sizeof(*this); }
  uint pack_length_from_metadata(uint field_metadata)
  { return (field_metadata & 0x00ff); }
  uint row_pack_length() const { return pack_length(); }
  virtual bool zero_pack() const { return 0; }
  bool optimize_range(uint idx, uint part) const { return 0; }
  bool eq_def(const Field *field) const;
  bool has_charset(void) const { return TRUE; }
  /* enum and set are sorted as integers */
  CHARSET_INFO *sort_charset(void) const { return &my_charset_bin; }
  uint decimals() const { return 0; }
  TYPELIB *get_typelib() const { return typelib; }

  virtual uchar *pack(uchar *to, const uchar *from, uint max_length);
  virtual const uchar *unpack(uchar *to, const uchar *from,
                              const uchar *from_end, uint param_data);

  bool can_optimize_keypart_ref(const Item_bool_func *cond,
                                const Item *item) const;
  bool can_optimize_group_min_max(const Item_bool_func *cond,
                                  const Item *const_item) const
  {
    /*
      Can't use GROUP_MIN_MAX optimization for ENUM and SET,
      because the values are stored as numbers in index,
      while MIN() and MAX() work as strings.
      It would return the records with min and max enum numeric indexes.
     "Bug#45300 MAX() and ENUM type" should be fixed first.
    */
    return false;
  }
  bool can_optimize_range(const Item_bool_func *cond,
                          const Item *item,
                          bool is_eq_func) const;
private:
  int save_field_metadata(uchar *first_byte);
  uint is_equal(Create_field *new_field);
};


class Field_set :public Field_enum {
public:
  Field_set(uchar *ptr_arg, uint32 len_arg, uchar *null_ptr_arg,
	    uchar null_bit_arg,
	    enum utype unireg_check_arg, const LEX_CSTRING *field_name_arg,
	    uint32 packlength_arg,
	    TYPELIB *typelib_arg, const DTCollation &collation)
    :Field_enum(ptr_arg, len_arg, null_ptr_arg, null_bit_arg,
		    unireg_check_arg, field_name_arg,
                packlength_arg,
                typelib_arg, collation),
      empty_set_string("", 0, collation.collation)
    {
      flags=(flags & ~ENUM_FLAG) | SET_FLAG;
    }
  int  store_field(Field *from) { return from->save_in_field(this); }
  int  store(const char *to,size_t length,CHARSET_INFO *charset);
  int  store(double nr) { return Field_set::store((longlong) nr, FALSE); }
  int  store(longlong nr, bool unsigned_val);

  virtual bool zero_pack() const { return 1; }
  String *val_str(String*,String *);
  void sql_type(String &str) const;
  uint size_of() const { return sizeof(*this); }
  const Type_handler *type_handler() const { return &type_handler_set; }
  bool has_charset(void) const { return TRUE; }
private:
  const String empty_set_string;
};


/*
  Note:
    To use Field_bit::cmp_binary() you need to copy the bits stored in
    the beginning of the record (the NULL bytes) to each memory you
    want to compare (where the arguments point).

    This is the reason:
    - Field_bit::cmp_binary() is only implemented in the base class
      (Field::cmp_binary()).
    - Field::cmp_binary() currenly use pack_length() to calculate how
      long the data is.
    - pack_length() includes size of the bits stored in the NULL bytes
      of the record.
*/
class Field_bit :public Field {
public:
  uchar *bit_ptr;     // position in record where 'uneven' bits store
  uchar bit_ofs;      // offset to 'uneven' high bits
  uint bit_len;       // number of 'uneven' high bits
  uint bytes_in_rec;
  Field_bit(uchar *ptr_arg, uint32 len_arg, uchar *null_ptr_arg,
            uchar null_bit_arg, uchar *bit_ptr_arg, uchar bit_ofs_arg,
            enum utype unireg_check_arg, const LEX_CSTRING *field_name_arg);
  const Type_handler *type_handler() const { return &type_handler_bit; }
  enum ha_base_keytype key_type() const { return HA_KEYTYPE_BIT; }
  uint32 key_length() const { return (uint32) (field_length + 7) / 8; }
  uint32 max_data_length() const { return (field_length + 7) / 8; }
  uint32 max_display_length() const { return field_length; }
  Information_schema_numeric_attributes
    information_schema_numeric_attributes() const
  {
    return Information_schema_numeric_attributes(field_length);
  }
  uint size_of() const { return sizeof(*this); }
  int reset(void) { 
    bzero(ptr, bytes_in_rec); 
    if (bit_ptr && (bit_len > 0))  // reset odd bits among null bits
      clr_rec_bits(bit_ptr, bit_ofs, bit_len);
    return 0; 
  }
  Copy_func *get_copy_func(const Field *from) const
  {
    if (from->cmp_type() == DECIMAL_RESULT)
      return do_field_decimal;
    return do_field_int;
  }
  int save_in_field(Field *to) { return to->store(val_int(), true); }
  bool memcpy_field_possible(const Field *from) const { return false; }
  int store(const char *to, size_t length, CHARSET_INFO *charset);
  int store(double nr);
  int store(longlong nr, bool unsigned_val);
  int store_decimal(const my_decimal *);
  double val_real(void);
  longlong val_int(void);
  String *val_str(String*, String *);
  virtual bool str_needs_quotes() { return TRUE; }
  my_decimal *val_decimal(my_decimal *);
  bool val_bool() { return val_int() != 0; }
  int cmp(const uchar *a, const uchar *b)
  {
    DBUG_ASSERT(ptr == a || ptr == b);
    if (ptr == a)
      return Field_bit::key_cmp(b, bytes_in_rec + MY_TEST(bit_len));
    else
      return Field_bit::key_cmp(a, bytes_in_rec + MY_TEST(bit_len)) * -1;
  }
  int cmp_binary_offset(uint row_offset)
  { return cmp_offset(row_offset); }
  int cmp_max(const uchar *a, const uchar *b, uint max_length);
  int key_cmp(const uchar *a, const uchar *b)
  { return cmp_binary((uchar *) a, (uchar *) b); }
  int key_cmp(const uchar *str, uint length);
  int cmp_offset(uint row_offset);
  bool update_min(Field *min_val, bool force_update)
  { 
    longlong val= val_int();
    bool update_fl= force_update || val < min_val->val_int();
    if (update_fl)
    {
      min_val->set_notnull();
      min_val->store(val, FALSE);
    }
    return update_fl;
  }
  bool update_max(Field *max_val, bool force_update)
  { 
    longlong val= val_int();
    bool update_fl= force_update || val > max_val->val_int();
    if (update_fl)
    {
      max_val->set_notnull();
      max_val->store(val, FALSE);
    }
    return update_fl;
  }
  void store_field_value(uchar *val, uint len)
  {
    store(*((longlong *)val), TRUE);
  }
  double pos_in_interval(Field *min, Field *max)
  {
    return pos_in_interval_val_real(min, max);
  }
  void get_image(uchar *buff, uint length, CHARSET_INFO *cs)
  { get_key_image(buff, length, itRAW); }   
  void set_image(const uchar *buff,uint length, CHARSET_INFO *cs)
  { Field_bit::store((char *) buff, length, cs); }
  uint get_key_image(uchar *buff, uint length, imagetype type);
  void set_key_image(const uchar *buff, uint length)
  { Field_bit::store((char*) buff, length, &my_charset_bin); }
  void sort_string(uchar *buff, uint length)
  { get_key_image(buff, length, itRAW); }
  uint32 pack_length() const { return (uint32) (field_length + 7) / 8; }
  uint32 pack_length_in_rec() const { return bytes_in_rec; }
  uint pack_length_from_metadata(uint field_metadata);
  uint row_pack_length() const
  { return (bytes_in_rec + ((bit_len > 0) ? 1 : 0)); }
  bool compatible_field_size(uint metadata, Relay_log_info *rli,
                             uint16 mflags, int *order_var);
  void sql_type(String &str) const;
  virtual uchar *pack(uchar *to, const uchar *from, uint max_length);
  virtual const uchar *unpack(uchar *to, const uchar *from,
                              const uchar *from_end, uint param_data);
  virtual int set_default();

  Field *new_key_field(MEM_ROOT *root, TABLE *new_table,
                       uchar *new_ptr, uint32 length,
                       uchar *new_null_ptr, uint new_null_bit);
  void set_bit_ptr(uchar *bit_ptr_arg, uchar bit_ofs_arg)
  {
    bit_ptr= bit_ptr_arg;
    bit_ofs= bit_ofs_arg;
  }
  bool eq(Field *field)
  {
    return (Field::eq(field) &&
            bit_ptr == ((Field_bit *)field)->bit_ptr &&
            bit_ofs == ((Field_bit *)field)->bit_ofs);
  }
  uint is_equal(Create_field *new_field);
  void move_field_offset(my_ptrdiff_t ptr_diff)
  {
    Field::move_field_offset(ptr_diff);
    bit_ptr= ADD_TO_PTR(bit_ptr, ptr_diff, uchar*);
  }
  void hash(ulong *nr, ulong *nr2);

private:
  virtual size_t do_last_null_byte() const;
  int save_field_metadata(uchar *first_byte);
};


/**
  BIT field represented as chars for non-MyISAM tables.

  @todo The inheritance relationship is backwards since Field_bit is
  an extended version of Field_bit_as_char and not the other way
  around. Hence, we should refactor it to fix the hierarchy order.
 */
class Field_bit_as_char: public Field_bit {
public:
  Field_bit_as_char(uchar *ptr_arg, uint32 len_arg, uchar *null_ptr_arg,
                    uchar null_bit_arg,
                    enum utype unireg_check_arg, const LEX_CSTRING *field_name_arg);
  enum ha_base_keytype key_type() const { return HA_KEYTYPE_BINARY; }
  uint size_of() const { return sizeof(*this); }
  int store(const char *to, size_t length, CHARSET_INFO *charset);
  int store(double nr) { return Field_bit::store(nr); }
  int store(longlong nr, bool unsigned_val)
  { return Field_bit::store(nr, unsigned_val); }
  void sql_type(String &str) const;
};


class Field_row: public Field_null
{
  class Virtual_tmp_table *m_table;
public:
  Field_row(uchar *ptr_arg, const LEX_CSTRING *field_name_arg)
    :Field_null(ptr_arg, 0, Field::NONE, field_name_arg, &my_charset_bin),
     m_table(NULL)
    {}
  ~Field_row();
  Virtual_tmp_table **virtual_tmp_table_addr() { return &m_table; }
  bool sp_prepare_and_store_item(THD *thd, Item **value);
};


extern const LEX_CSTRING null_clex_str;

Field *make_field(TABLE_SHARE *share, MEM_ROOT *mem_root,
                  uchar *ptr, uint32 field_length,
                  uchar *null_pos, uchar null_bit,
                  uint pack_flag, const Type_handler *handler,
                  CHARSET_INFO *cs,
                  Field::geometry_type geom_type, uint srid,
                  Field::utype unireg_check,
                  TYPELIB *interval, const LEX_CSTRING *field_name,
                  uint32 flags);

/*
  Create field class for CREATE TABLE
*/
class Column_definition: public Sql_alloc,
                         public Type_handler_hybrid_field_type
{
  /**
    Create "interval" from "interval_list".
    @param mem_root                   - memory root to create the TYPELIB
                                        instance and its values on
    @param reuse_interval_list_values - determines if TYPELIB can reuse strings
                                        from interval_list, or should always
                                        allocate a copy on mem_root, even if
                                        character set conversion is not needed
    @retval false on success
    @retval true  on error (bad values, or EOM)
  */
  bool create_interval_from_interval_list(MEM_ROOT *mem_root,
                                          bool reuse_interval_list_values);

  /*
    Calculate TYPELIB (set or enum) max and total lengths

    @param  cs            charset+collation pair of the interval
    @param  max_length    length of the longest item
    @param  tot_length    sum of the item lengths

    After this method call:
    - ENUM uses max_length
    - SET uses tot_length.
  */
  void calculate_interval_lengths(uint32 *max_length, uint32 *tot_length)
  {
    const char **pos;
    uint *len;
    *max_length= *tot_length= 0;
    for (pos= interval->type_names, len= interval->type_lengths;
         *pos ; pos++, len++)
    {
      size_t length= charset->cset->numchars(charset, *pos, *pos + *len);
      DBUG_ASSERT(length < UINT_MAX32);
      *tot_length+= (uint) length;
      set_if_bigger(*max_length, (uint32)length);
    }
  }
  bool prepare_stage1_check_typelib_default();
  bool prepare_stage1_convert_default(THD *, MEM_ROOT *, CHARSET_INFO *to);
  const Type_handler *field_type() const; // Prevent using this
  Compression_method *compression_method_ptr;
public:
  LEX_CSTRING field_name;
  LEX_CSTRING comment;			// Comment for field
  enum enum_column_versioning
  {
    VERSIONING_NOT_SET,
    WITH_VERSIONING,
    WITHOUT_VERSIONING
  };
  Item *on_update;		        // ON UPDATE NOW()
  /*
    At various stages in execution this can be length of field in bytes or
    max number of characters. 
  */
  ulonglong length;
  field_visibility_t invisible;
  /*
    The value of `length' as set by parser: is the number of characters
    for most of the types, or of bytes for BLOBs or numeric types.
  */
  uint32 char_length;
  uint  decimals, flags, pack_length, key_length;
  Field::utype unireg_check;
  TYPELIB *interval;			// Which interval to use
  List<String> interval_list;
  CHARSET_INFO *charset;
  uint32 srid;
  Field::geometry_type geom_type;
  engine_option_value *option_list;

  uint pack_flag;

  /*
    This is additinal data provided for any computed(virtual) field.
    In particular it includes a pointer to the item by  which this field
    can be computed from other fields.
  */
  Virtual_column_info
    *vcol_info,                      // Virtual field
    *default_value,                  // Default value
    *check_constraint;               // Check constraint

  enum_column_versioning versioning;

  Column_definition()
   :Type_handler_hybrid_field_type(&type_handler_null),
    compression_method_ptr(0),
    comment(null_clex_str),
    on_update(NULL), length(0), invisible(VISIBLE), decimals(0),
    flags(0), pack_length(0), key_length(0), unireg_check(Field::NONE),
    interval(0), charset(&my_charset_bin),
    srid(0), geom_type(Field::GEOM_GEOMETRY),
    option_list(NULL), pack_flag(0),
    vcol_info(0), default_value(0), check_constraint(0),
    versioning(VERSIONING_NOT_SET)
  {
    interval_list.empty();
  }

  Column_definition(THD *thd, Field *field, Field *orig_field);
  void set_attributes(const Lex_field_type_st &type, CHARSET_INFO *cs);
  void create_length_to_internal_length_null()
  {
    DBUG_ASSERT(length == 0);
    key_length= pack_length= 0;
  }
  void create_length_to_internal_length_simple()
  {
    key_length= pack_length= type_handler()->calc_pack_length((uint32) length);
  }
  void create_length_to_internal_length_string()
  {
    length*= charset->mbmaxlen;
    if (real_field_type() == MYSQL_TYPE_VARCHAR && compression_method())
      length++;
    set_if_smaller(length, UINT_MAX32);
    key_length= (uint) length;
    pack_length= type_handler()->calc_pack_length((uint32) length);
  }
  void create_length_to_internal_length_typelib()
  {
    /* Pack_length already calculated in sql_parse.cc */
    length*= charset->mbmaxlen;
    key_length= pack_length;
  }
  bool vers_sys_field() const
  {
    return flags & (VERS_SYS_START_FLAG | VERS_SYS_END_FLAG);
  }
  void create_length_to_internal_length_bit();
  void create_length_to_internal_length_newdecimal();

  /**
    Prepare a SET/ENUM field.
    Create "interval" from "interval_list" if needed, and adjust "length".
    @param mem_root                   - Memory root to allocate TYPELIB and
                                        its values on
    @param reuse_interval_list_values - determines if TYPELIB can reuse value
                                        buffers from interval_list, or should
                                        always allocate a copy on mem_root,
                                        even if character set conversion
                                        is not needed
  */
  bool prepare_interval_field(MEM_ROOT *mem_root,
                              bool reuse_interval_list_values);

  void prepare_interval_field_calc_length()
  {
    uint32 field_length, dummy;
    if (real_field_type() == MYSQL_TYPE_SET)
    {
      calculate_interval_lengths(&dummy, &field_length);
      length= field_length + (interval->count - 1);
    }
    else /* MYSQL_TYPE_ENUM */
    {
      calculate_interval_lengths(&field_length, &dummy);
      length= field_length;
    }
    set_if_smaller(length, MAX_FIELD_WIDTH - 1);
  }

  bool prepare_blob_field(THD *thd);

  bool sp_prepare_create_field(THD *thd, MEM_ROOT *mem_root);

  bool prepare_stage1(THD *thd, MEM_ROOT *mem_root,
                      handler *file, ulonglong table_flags);
  bool prepare_stage1_typelib(THD *thd, MEM_ROOT *mem_root,
                              handler *file, ulonglong table_flags);
  bool prepare_stage1_string(THD *thd, MEM_ROOT *mem_root,
                             handler *file, ulonglong table_flags);
  bool prepare_stage1_bit(THD *thd, MEM_ROOT *mem_root,
                          handler *file, ulonglong table_flags);

  void redefine_stage1_common(const Column_definition *dup_field,
                              const handler *file,
                              const Schema_specification_st *schema);
  bool redefine_stage1(const Column_definition *dup_field, const handler *file,
                       const Schema_specification_st *schema)
  {
    const Type_handler *handler= dup_field->type_handler();
    return handler->Column_definition_redefine_stage1(this, dup_field,
                                                      file, schema);
  }
  bool prepare_stage2(handler *handler, ulonglong table_flags);
  bool prepare_stage2_blob(handler *handler,
                           ulonglong table_flags, uint field_flags);
  bool prepare_stage2_varchar(ulonglong table_flags);
  bool prepare_stage2_typelib(const char *type_name, uint field_flags,
                              uint *dup_val_count);
  uint pack_flag_numeric(uint dec) const;
  uint sign_length() const { return flags & UNSIGNED_FLAG ? 0 : 1; }
  bool check_length(uint mysql_errno, uint max_allowed_length) const;
  bool fix_attributes_real(uint default_length);
  bool fix_attributes_int(uint default_length);
  bool fix_attributes_decimal();
  bool fix_attributes_temporal_with_time(uint int_part_length);
  bool fix_attributes_bit();

  bool check(THD *thd);

  bool stored_in_db() const { return !vcol_info || vcol_info->stored_in_db; }

  ha_storage_media field_storage_type() const
  {
    return (ha_storage_media)
      ((flags >> FIELD_FLAGS_STORAGE_MEDIA) & 3);
  }

  column_format_type column_format() const
  {
    return (column_format_type)
      ((flags >> FIELD_FLAGS_COLUMN_FORMAT) & 3);
  }

  bool has_default_function() const
  {
    return unireg_check != Field::NONE;
  }

  Field *make_field(TABLE_SHARE *share, MEM_ROOT *mem_root,
                    uchar *ptr, uchar *null_pos, uchar null_bit,
                    const LEX_CSTRING *field_name_arg) const
  {
    return ::make_field(share, mem_root, ptr,
                        (uint32)length, null_pos, null_bit,
                        pack_flag, type_handler(), charset,
                        geom_type, srid, unireg_check, interval,
                        field_name_arg, flags);
  }
  Field *make_field(TABLE_SHARE *share, MEM_ROOT *mem_root,
                    const LEX_CSTRING *field_name_arg) const
  {
    return make_field(share, mem_root, (uchar *) 0, (uchar *) "", 0,
                      field_name_arg);
  }
  /* Return true if default is an expression that must be saved explicitely */
  bool has_default_expression();

  bool has_default_now_unireg_check() const
  {
    return unireg_check == Field::TIMESTAMP_DN_FIELD
        || unireg_check == Field::TIMESTAMP_DNUN_FIELD;
  }

  void set_type(const Column_definition &other)
  {
    set_handler(other.type_handler());
    length= other.length;
    char_length= other.char_length;
    decimals= other.decimals;
    flags= other.flags;
    pack_length= other.pack_length;
    key_length= other.key_length;
    unireg_check= other.unireg_check;
    interval= other.interval;
    charset= other.charset;
    srid= other.srid;
    geom_type= other.geom_type;
    pack_flag= other.pack_flag;
  }

  // Replace the entire value by another definition
  void set_column_definition(const Column_definition *def)
  {
    *this= *def;
  }
  bool set_compressed(const char *method);
  bool set_compressed_deprecated(THD *thd, const char *method);
  bool set_compressed_deprecated_column_attribute(THD *thd,
                                                  const char *pos,
                                                  const char *method);
  void set_compression_method(Compression_method *compression_method_arg)
  { compression_method_ptr= compression_method_arg; }
  Compression_method *compression_method() const
  { return compression_method_ptr; }
};


/**
  List of ROW element definitions, e.g.:
    DECLARE a ROW(a INT,b VARCHAR(10))
*/
class Row_definition_list: public List<class Spvar_definition>
{
public:
  inline bool eq_name(const Spvar_definition *def, const LEX_CSTRING *name) const;
  /**
    Find a ROW field by name.
    @param [IN]  name   - the name
    @param [OUT] offset - if the ROW field found, its offset it returned here
    @retval NULL        - the ROW field was not found
    @retval !NULL       - the pointer to the found ROW field
  */
  Spvar_definition *find_row_field_by_name(const LEX_CSTRING *name, uint *offset) const
  {
    // Cast-off the "const" qualifier
    List_iterator<Spvar_definition> it(*((List<Spvar_definition>*)this));
    Spvar_definition *def;
    for (*offset= 0; (def= it++); (*offset)++)
    {
      if (eq_name(def, name))
        return def;
    }
    return 0;
  }
  bool adjust_formal_params_to_actual_params(THD *thd, List<Item> *args);
  bool adjust_formal_params_to_actual_params(THD *thd,
                                             Item **args, uint arg_count);
  bool resolve_type_refs(THD *);
};

/**
  This class is used during a stored routine or a trigger execution,
  at sp_rcontext::create() time.
  Currently it can represent:
  - variables with explicit data types:   DECLARE a INT;
  - variables with data type references:  DECLARE a t1.a%TYPE;
  - ROW type variables

  Notes:
  - Scalar variables have m_field_definitions==NULL.
  - ROW variables are defined as having MYSQL_TYPE_NULL,
    with a non-empty m_field_definitions.

  Data type references to other object types will be added soon, e.g.:
  - DECLARE a table_name%ROWTYPE;
  - DECLARE a cursor_name%ROWTYPE;
  - DECLARE a record_name%TYPE;
  - DECLARE a variable_name%TYPE;
*/
class Spvar_definition: public Column_definition
{
  Qualified_column_ident *m_column_type_ref; // for %TYPE
  Table_ident *m_table_rowtype_ref;          // for table%ROWTYPE
  bool m_cursor_rowtype_ref;                       // for cursor%ROWTYPE
  uint m_cursor_rowtype_offset;                    // for cursor%ROWTYPE
  Row_definition_list *m_row_field_definitions;    // for ROW
public:
  Spvar_definition()
   :m_column_type_ref(NULL),
    m_table_rowtype_ref(NULL),
    m_cursor_rowtype_ref(false),
    m_cursor_rowtype_offset(0),
    m_row_field_definitions(NULL)
  { }
  Spvar_definition(THD *thd, Field *field)
   :Column_definition(thd, field, NULL),
    m_column_type_ref(NULL),
    m_table_rowtype_ref(NULL),
    m_cursor_rowtype_ref(false),
    m_cursor_rowtype_offset(0),
    m_row_field_definitions(NULL)
  { }
  const Type_handler *type_handler() const
  {
    return Type_handler_hybrid_field_type::type_handler();
  }
  bool is_column_type_ref() const { return m_column_type_ref != 0; }
  bool is_table_rowtype_ref() const { return m_table_rowtype_ref != 0; }
  bool is_cursor_rowtype_ref() const { return m_cursor_rowtype_ref; }
  bool is_explicit_data_type() const
  {
    return !is_column_type_ref() &&
           !is_table_rowtype_ref() &&
           !is_cursor_rowtype_ref();
  }
  Qualified_column_ident *column_type_ref() const
  {
    return m_column_type_ref;
  }
  void set_column_type_ref(Qualified_column_ident *ref)
  {
    m_column_type_ref= ref;
  }

  Table_ident *table_rowtype_ref() const
  {
    return m_table_rowtype_ref;
  }
  void set_table_rowtype_ref(Table_ident *ref)
  {
    DBUG_ASSERT(ref);
    set_handler(&type_handler_row);
    m_table_rowtype_ref= ref;
  }

  uint cursor_rowtype_offset() const
  {
    return m_cursor_rowtype_offset;
  }
  void set_cursor_rowtype_ref(uint offset)
  {
    set_handler(&type_handler_row);
    m_cursor_rowtype_ref= true;
    m_cursor_rowtype_offset= offset;
  }

  /*
    Find a ROW field by name.
    See Row_field_list::find_row_field_by_name() for details.
  */
  Spvar_definition *find_row_field_by_name(const LEX_CSTRING *name, uint *offset) const
  {
    DBUG_ASSERT(m_row_field_definitions);
    return m_row_field_definitions->find_row_field_by_name(name, offset);
  }
  uint is_row() const
  {
    return m_row_field_definitions != NULL;
  }
  // Check if "this" defines a ROW variable with n elements
  uint is_row(uint n) const
  {
    return m_row_field_definitions != NULL &&
           m_row_field_definitions->elements == n;
  }
  Row_definition_list *row_field_definitions() const
  {
    return m_row_field_definitions;
  }
  void set_row_field_definitions(Row_definition_list *list)
  {
    DBUG_ASSERT(list);
    set_handler(&type_handler_row);
    m_row_field_definitions= list;
  }

};


inline bool Row_definition_list::eq_name(const Spvar_definition *def,
                                         const LEX_CSTRING *name) const
{
  return def->field_name.length == name->length && my_strcasecmp(system_charset_info, def->field_name.str, name->str) == 0;
}


class Create_field :public Column_definition
{
public:
  LEX_CSTRING change;			// If done with alter table
  LEX_CSTRING after;			// Put column after this one
  Field *field;				// For alter table
  TYPELIB *save_interval;               // Temporary copy for the above
                                        // Used only for UCS2 intervals

  /** structure with parsed options (for comparing fields in ALTER TABLE) */
  ha_field_option_struct *option_struct;
  uint	offset;
  uint8 interval_id;                    // For rea_create_table
  bool create_if_not_exists;            // Used in ALTER TABLE IF NOT EXISTS

  Create_field():
    Column_definition(),
    field(0), option_struct(NULL),
    create_if_not_exists(false)
  {
    change= after= null_clex_str;
  }
  Create_field(THD *thd, Field *old_field, Field *orig_field):
    Column_definition(thd, old_field, orig_field),
    change(old_field->field_name),
    field(old_field), option_struct(old_field->option_struct),
    create_if_not_exists(false)
  {
    after= null_clex_str;
  }
  /* Used to make a clone of this object for ALTER/CREATE TABLE */
  Create_field *clone(MEM_ROOT *mem_root) const;
};


/*
  A class for sending info to the client
*/

class Send_field :public Sql_alloc {
 public:
  const char *db_name;
  const char *table_name,*org_table_name;
  LEX_CSTRING col_name, org_col_name;
  ulong length;
  uint flags, decimals;
  enum_field_types type;
  Send_field() {}
};


/*
  A class for quick copying data to fields
*/

class Copy_field :public Sql_alloc {
public:
  uchar *from_ptr,*to_ptr;
  uchar *from_null_ptr,*to_null_ptr;
  bool *null_row;
  uint	from_bit,to_bit;
  /**
    Number of bytes in the fields pointed to by 'from_ptr' and
    'to_ptr'. Usually this is the number of bytes that are copied from
    'from_ptr' to 'to_ptr'.

    For variable-length fields (VARCHAR), the first byte(s) describe
    the actual length of the text. For VARCHARs with length 
       < 256 there is 1 length byte 
       >= 256 there is 2 length bytes
    Thus, if from_field is VARCHAR(10), from_length (and in most cases
    to_length) is 11. For VARCHAR(1024), the length is 1026. @see
    Field_varstring::length_bytes

    Note that for VARCHARs, do_copy() will be do_varstring*() which
    only copies the length-bytes (1 or 2) + the actual length of the
    text instead of from/to_length bytes.
  */
  uint from_length,to_length;
  Field *from_field,*to_field;
  String tmp;					// For items

  Copy_field() {}
  ~Copy_field() {}
  void set(Field *to,Field *from,bool save);	// Field to field 
  void set(uchar *to,Field *from);		// Field to string
  void (*do_copy)(Copy_field *);
  void (*do_copy2)(Copy_field *);		// Used to handle null values
};


uint pack_length_to_packflag(uint type);
enum_field_types get_blob_type_from_length(ulong length);
int set_field_to_null(Field *field);
int set_field_to_null_with_conversions(Field *field, bool no_conversions);
int convert_null_to_field_value_or_error(Field *field);
bool check_expression(Virtual_column_info *vcol, LEX_CSTRING *name,
                      enum_vcol_info_type type);

/*
  The following are for the interface with the .frm file
*/

#define FIELDFLAG_DECIMAL		1U
#define FIELDFLAG_BINARY		1U	// Shares same flag
#define FIELDFLAG_NUMBER		2U
#define FIELDFLAG_ZEROFILL		4U
#define FIELDFLAG_PACK			120U	// Bits used for packing
#define FIELDFLAG_INTERVAL		256U    // mangled with decimals!
#define FIELDFLAG_BITFIELD		512U	// mangled with decimals!
#define FIELDFLAG_BLOB			1024U	// mangled with decimals!
#define FIELDFLAG_GEOM			2048U   // mangled with decimals!

#define FIELDFLAG_TREAT_BIT_AS_CHAR     4096U   /* use Field_bit_as_char */
#define FIELDFLAG_LONG_DECIMAL          8192U
#define FIELDFLAG_NO_DEFAULT		16384U  /* sql */
#define FIELDFLAG_MAYBE_NULL		32768U	// sql
#define FIELDFLAG_HEX_ESCAPE		0x10000U
#define FIELDFLAG_PACK_SHIFT		3
#define FIELDFLAG_DEC_SHIFT		8
#define FIELDFLAG_MAX_DEC               63U

#define MTYP_TYPENR(type) (type & 127U)	/* Remove bits from type */

#define f_is_dec(x)		((x) & FIELDFLAG_DECIMAL)
#define f_is_num(x)		((x) & FIELDFLAG_NUMBER)
#define f_is_zerofill(x)	((x) & FIELDFLAG_ZEROFILL)
#define f_is_packed(x)		((x) & FIELDFLAG_PACK)
#define f_packtype(x)		(((x) >> FIELDFLAG_PACK_SHIFT) & 15)
#define f_decimals(x)		((uint8) (((x) >> FIELDFLAG_DEC_SHIFT) & FIELDFLAG_MAX_DEC))
#define f_is_alpha(x)		(!f_is_num(x))
#define f_is_binary(x)          ((x) & FIELDFLAG_BINARY) // 4.0- compatibility
#define f_is_enum(x)            (((x) & (FIELDFLAG_INTERVAL | FIELDFLAG_NUMBER)) == FIELDFLAG_INTERVAL)
#define f_is_bitfield(x)        (((x) & (FIELDFLAG_BITFIELD | FIELDFLAG_NUMBER)) == FIELDFLAG_BITFIELD)
#define f_is_blob(x)		(((x) & (FIELDFLAG_BLOB | FIELDFLAG_NUMBER)) == FIELDFLAG_BLOB)
#define f_is_geom(x)		(((x) & (FIELDFLAG_GEOM | FIELDFLAG_NUMBER)) == FIELDFLAG_GEOM)
#define f_settype(x)		(((uint) (x)) << FIELDFLAG_PACK_SHIFT)
#define f_maybe_null(x)		((x) & FIELDFLAG_MAYBE_NULL)
#define f_no_default(x)		((x) & FIELDFLAG_NO_DEFAULT)
#define f_bit_as_char(x)        ((x) & FIELDFLAG_TREAT_BIT_AS_CHAR)
#define f_is_hex_escape(x)      ((x) & FIELDFLAG_HEX_ESCAPE)
#define f_visibility(x)         (static_cast<field_visibility_t> ((x) & INVISIBLE_MAX_BITS))

inline
ulonglong TABLE::vers_end_id() const
{
  DBUG_ASSERT(versioned(VERS_TRX_ID));
  return static_cast<ulonglong>(vers_end_field()->val_int());
}

inline
ulonglong TABLE::vers_start_id() const
{
  DBUG_ASSERT(versioned(VERS_TRX_ID));
  return static_cast<ulonglong>(vers_start_field()->val_int());
}


#endif /* FIELD_INCLUDED */<|MERGE_RESOLUTION|>--- conflicted
+++ resolved
@@ -1253,13 +1253,7 @@
                                uchar *new_ptr, uint32 length,
                                uchar *new_null_ptr, uint new_null_bit);
   Field *clone(MEM_ROOT *mem_root, TABLE *new_table);
-<<<<<<< HEAD
   Field *clone(MEM_ROOT *mem_root, TABLE *new_table, my_ptrdiff_t diff);
-  Field *clone(MEM_ROOT *mem_root, my_ptrdiff_t diff);
-=======
-  Field *clone(MEM_ROOT *mem_root, TABLE *new_table, my_ptrdiff_t diff,
-               bool stat_flag= FALSE);
->>>>>>> 2931fd29
   inline void move_field(uchar *ptr_arg,uchar *null_ptr_arg,uchar null_bit_arg)
   {
     ptr=ptr_arg; null_ptr=null_ptr_arg; null_bit=null_bit_arg;
