/* Copyright (C) 2000-2004 MySQL AB
   This program is free software; you can redistribute it and/or modify
   it under the terms of the GNU General Public License as published by
   the Free Software Foundation; either version 2 of the License, or
   (at your option) any later version.

   This program is distributed in the hope that it will be useful,
   but WITHOUT ANY WARRANTY; without even the implied warranty of
   MERCHANTABILITY or FITNESS FOR A PARTICULAR PURPOSE.  See the
   GNU General Public License for more details.

   You should have received a copy of the GNU General Public License
   along with this program; if not, write to the Free Software
   Foundation, Inc., 59 Temple Place, Suite 330, Boston, MA  02111-1307  USA */


/* HANDLER ... commands - direct access to ISAM */

/* TODO:
  HANDLER blabla OPEN [ AS foobar ] [ (column-list) ]

  the most natural (easiest, fastest) way to do it is to
  compute List<Item> field_list not in mysql_ha_read
  but in mysql_ha_open, and then store it in TABLE structure.

  The problem here is that mysql_parse calls free_item to free all the
  items allocated at the end of every query. The workaround would to
  keep two item lists per THD - normal free_list and handler_items.
  The second is to be freeed only on thread end. mysql_ha_open should
  then do { handler_items=concat(handler_items, free_list); free_list=0; }

  But !!! do_command calls free_root at the end of every query and frees up
  all the sql_alloc'ed memory. It's harder to work around...
*/

/*
  There are two containers holding information about open handler tables.
  The first is 'thd->handler_tables'. It is a linked list of TABLE objects.
  It is used like 'thd->open_tables' in the table cache. The trick is to
  exchange these two lists during open and lock of tables. Thus the normal
  table cache code can be used.
  The second container is a HASH. It holds objects of the type TABLE_LIST.
  Despite its name, no lists of tables but only single structs are hashed
  (the 'next' pointer is always NULL). The reason for theis second container
  is, that we want handler tables to survive FLUSH TABLE commands. A table
  affected by FLUSH TABLE must be closed so that other threads are not
  blocked by handler tables still in use. Since we use the normal table cache
  functions with 'thd->handler_tables', the closed tables are removed from
  this list. Hence we need the original open information for the handler
  table in the case that it is used again. This information is handed over
  to mysql_ha_open() as a TABLE_LIST. So we store this information in the
  second container, where it is not affected by FLUSH TABLE. The second
  container is implemented as a hash for performance reasons. Consequently,
  we use it not only for re-opening a handler table, but also for the
  HANDLER ... READ commands. For this purpose, we store a pointer to the
  TABLE structure (in the first container) in the TBALE_LIST object in the
  second container. When the table is flushed, the pointer is cleared.
*/

#include "mysql_priv.h"
#include "sql_select.h"
#include <assert.h>

#define HANDLER_TABLES_HASH_SIZE 120

static enum enum_ha_read_modes rkey_to_rnext[]=
    { RNEXT_SAME, RNEXT, RPREV, RNEXT, RPREV, RNEXT, RPREV, RPREV };

#define HANDLER_TABLES_HACK(thd) {      \
  TABLE *tmp=thd->open_tables;          \
  thd->open_tables=thd->handler_tables; \
  thd->handler_tables=tmp; }

static int mysql_ha_flush_table(THD *thd, TABLE **table_ptr, uint mode_flags);


/*
  Get hash key and hash key length.

  SYNOPSIS
    mysql_ha_hash_get_key()
    tables                      Pointer to the hash object.
    key_len_p   (out)           Pointer to the result for key length.
    first                       Unused.

  DESCRIPTION
    The hash object is an TABLE_LIST struct.
    The hash key is the alias name.
    The hash key length is the alias name length plus one for the
    terminateing NUL character.

  RETURN
    Pointer to the TABLE_LIST struct.
*/

static char *mysql_ha_hash_get_key(TABLE_LIST *tables, uint *key_len_p,
                                   my_bool first __attribute__((unused)))
{
  *key_len_p= strlen(tables->alias) + 1 ; /* include '\0' in comparisons */
  return tables->alias;
}


/*
  Free an hash object.

  SYNOPSIS
    mysql_ha_hash_free()
    tables                      Pointer to the hash object.

  DESCRIPTION
    The hash object is an TABLE_LIST struct.

  RETURN
    Nothing
*/

static void mysql_ha_hash_free(TABLE_LIST *tables)
{
  my_free((char*) tables, MYF(0));
}


/*
  Open a HANDLER table.

  SYNOPSIS
    mysql_ha_open()
    thd                         Thread identifier.
    tables                      A list of tables with the first entry to open.
    reopen                      Re-open a previously opened handler table.

  DESCRIPTION
    Though this function takes a list of tables, only the first list entry
    will be opened.
    'reopen' is set when a handler table is to be re-opened. In this case,
    'tables' is the pointer to the hashed TABLE_LIST object which has been
    saved on the original open.
    'reopen' is also used to suppress the sending of an 'ok' message or
    error messages.

  RETURN
    0    ok
    != 0 error
*/

int mysql_ha_open(THD *thd, TABLE_LIST *tables, bool reopen)
{
  TABLE_LIST    *hash_tables;
  char          *db, *name, *alias;
  uint          dblen, namelen, aliaslen, counter;
  int           err;
  DBUG_ENTER("mysql_ha_open");
  DBUG_PRINT("enter",("'%s'.'%s' as '%s'  reopen: %d",
                      tables->db, tables->real_name, tables->alias,
                      (int) reopen));

  if (! hash_inited(&thd->handler_tables_hash))
  {
    /*
      HASH entries are of type TABLE_LIST.
    */
    if (hash_init(&thd->handler_tables_hash, &my_charset_latin1,
                  HANDLER_TABLES_HASH_SIZE, 0, 0,
                  (hash_get_key) mysql_ha_hash_get_key,
                  (hash_free_key) mysql_ha_hash_free, 0))
      goto err;
  }
  else if (! reopen) /* Otherwise we have 'tables' already. */
  {
    if (hash_search(&thd->handler_tables_hash, (byte*) tables->alias,
                    strlen(tables->alias) + 1))
    {
      DBUG_PRINT("info",("duplicate '%s'", tables->alias));
      if (! reopen)
        my_printf_error(ER_NONUNIQ_TABLE, ER(ER_NONUNIQ_TABLE),
                        MYF(0), tables->alias);
      goto err;
    }
  }

  /*
    open_tables() will set 'tables->table' if successful.
    It must be NULL for a real open when calling open_tables().
  */
  DBUG_ASSERT(! tables->table);
  HANDLER_TABLES_HACK(thd);
  err=open_tables(thd, tables, &counter);
  HANDLER_TABLES_HACK(thd);
  if (err)
    goto err;

  /* There can be only one table in '*tables'. */
  if (! (tables->table->file->table_flags() & HA_CAN_SQL_HANDLER))
  {
    if (! reopen)
      my_printf_error(ER_ILLEGAL_HA,ER(ER_ILLEGAL_HA),MYF(0), tables->alias);
    mysql_ha_close(thd, tables);
    goto err;
  }

  if (! reopen)
  {
    /* copy the TABLE_LIST struct */
    dblen= strlen(tables->db) + 1;
    namelen= strlen(tables->real_name) + 1;
    aliaslen= strlen(tables->alias) + 1;
    if (!(my_multi_malloc(MYF(MY_WME),
                          &hash_tables, sizeof(*hash_tables),
                          &db, dblen,
                          &name, namelen,
                          &alias, aliaslen,
                          NullS)))
      goto err;
    /* structure copy */
    *hash_tables= *tables;
    hash_tables->db= db;
    hash_tables->real_name= name;
    hash_tables->alias= alias;
    memcpy(hash_tables->db, tables->db, dblen);
    memcpy(hash_tables->real_name, tables->real_name, namelen);
    memcpy(hash_tables->alias, tables->alias, aliaslen);

    /* add to hash */
    if (my_hash_insert(&thd->handler_tables_hash, (byte*) hash_tables))
    {
      mysql_ha_close(thd, tables);
      goto err;
    }
  }

  if (! reopen)
    send_ok(thd);
  DBUG_PRINT("exit",("OK"));
  DBUG_RETURN(0);

err:
  DBUG_PRINT("exit",("ERROR"));
  DBUG_RETURN(-1);
}


/*
  Close a HANDLER table.

  SYNOPSIS
    mysql_ha_close()
    thd                         Thread identifier.
    tables                      A list of tables with the first entry to close.

  DESCRIPTION
    Though this function takes a list of tables, only the first list entry
    will be closed. Broadcasts a COND_refresh condition.

  RETURN
    0    ok
    != 0 error
*/

int mysql_ha_close(THD *thd, TABLE_LIST *tables)
{
  TABLE_LIST    *hash_tables;
  TABLE         **table_ptr;
  DBUG_ENTER("mysql_ha_close");
  DBUG_PRINT("enter",("'%s'.'%s' as '%s'",
                      tables->db, tables->real_name, tables->alias));

  if ((hash_tables= (TABLE_LIST*) hash_search(&thd->handler_tables_hash,
                                              (byte*) tables->alias,
                                              strlen(tables->alias) + 1)))
  {
    /*
      Though we could take the table pointer from hash_tables->table,
      we must follow the thd->handler_tables chain anyway, as we need the
      address of the 'next' pointer referencing this table
      for close_thread_table().
    */
    for (table_ptr= &(thd->handler_tables);
         *table_ptr && (*table_ptr != hash_tables->table);
           table_ptr= &(*table_ptr)->next);

#if MYSQL_VERSION_ID < 40100
    if (*tables->db && strcmp(hash_tables->db, tables->db))
    {
      DBUG_PRINT("info",("wrong db"));
      hash_tables= NULL;
    }
    else
#endif
    {
      if (*table_ptr)
      {
        (*table_ptr)->file->ha_index_or_rnd_end();
        VOID(pthread_mutex_lock(&LOCK_open));
        if (close_thread_table(thd, table_ptr))
        {
          /* Tell threads waiting for refresh that something has happened */
          VOID(pthread_cond_broadcast(&COND_refresh));
        }
        VOID(pthread_mutex_unlock(&LOCK_open));
      }

      hash_delete(&thd->handler_tables_hash, (byte*) hash_tables);
    }
  }

  if (! hash_tables)
  {
#if MYSQL_VERSION_ID < 40100
    char buff[MAX_DBKEY_LENGTH];
    if (*tables->db)
      strxnmov(buff, sizeof(buff), tables->db, ".", tables->real_name, NullS);
    else
      strncpy(buff, tables->alias, sizeof(buff));
    my_printf_error(ER_UNKNOWN_TABLE, ER(ER_UNKNOWN_TABLE), MYF(0),
                    buff, "HANDLER");
#else
    my_printf_error(ER_UNKNOWN_TABLE, ER(ER_UNKNOWN_TABLE), MYF(0),
                    tables->alias, "HANDLER");
#endif
    DBUG_PRINT("exit",("ERROR"));
    DBUG_RETURN(-1);
  }

  send_ok(thd);
  DBUG_PRINT("exit", ("OK"));
  DBUG_RETURN(0);
}


/*
  Read from a HANDLER table.

  SYNOPSIS
    mysql_ha_read()
    thd                         Thread identifier.
    tables                      A list of tables with the first entry to read.
    mode
    keyname
    key_expr
    ha_rkey_mode
    cond
    select_limit
    offset_limit

  RETURN
    0    ok
    != 0 error
*/
 
int mysql_ha_read(THD *thd, TABLE_LIST *tables,
    enum enum_ha_read_modes mode, char *keyname, List<Item> *key_expr,
    enum ha_rkey_function ha_rkey_mode, Item *cond,
    ha_rows select_limit,ha_rows offset_limit)
{
  TABLE_LIST    *hash_tables;
  TABLE         **table_ptr;
  TABLE         *table;
  MYSQL_LOCK    *lock;
  List<Item>	list;
  Protocol	*protocol= thd->protocol;
  char		buff[MAX_FIELD_WIDTH];
  String	buffer(buff, sizeof(buff), system_charset_info);
  int           err, keyno= -1;
  uint          num_rows;
  byte		*key;
  uint		key_len;
  DBUG_ENTER("mysql_ha_read");
  DBUG_PRINT("enter",("'%s'.'%s' as '%s'",
                      tables->db, tables->real_name, tables->alias));

  LINT_INIT(key);
  LINT_INIT(key_len);

  list.push_front(new Item_field(NULL,NULL,"*"));
  List_iterator<Item> it(list);
  it++;

  if ((hash_tables= (TABLE_LIST*) hash_search(&thd->handler_tables_hash,
                                              (byte*) tables->alias,
                                              strlen(tables->alias) + 1)))
  {
    table= hash_tables->table;
    DBUG_PRINT("info-in-hash",("'%s'.'%s' as '%s' tab %p",
                               hash_tables->db, hash_tables->real_name,
                               hash_tables->alias, table));
    if (!table)
    {
      /*
        The handler table has been closed. Re-open it.
      */
      if (mysql_ha_open(thd, hash_tables, 1))
      {
        DBUG_PRINT("exit",("reopen failed"));
        goto err0;
      }

      table= hash_tables->table;
      DBUG_PRINT("info",("re-opened '%s'.'%s' as '%s' tab %p",
                         hash_tables->db, hash_tables->real_name,
                         hash_tables->alias, table));
    }

#if MYSQL_VERSION_ID < 40100
    if (*tables->db && strcmp(table->table_cache_key, tables->db))
    {
      DBUG_PRINT("info",("wrong db"));
      table= NULL;
    }
#endif
  }
  else
    table= NULL;

  if (!table)
  {
#if MYSQL_VERSION_ID < 40100
    char buff[MAX_DBKEY_LENGTH];
    if (*tables->db)
      strxnmov(buff, sizeof(buff), tables->db, ".", tables->real_name, NullS);
    else
      strncpy(buff, tables->alias, sizeof(buff));
    my_printf_error(ER_UNKNOWN_TABLE, ER(ER_UNKNOWN_TABLE), MYF(0),
                    buff, "HANDLER");
#else
    my_printf_error(ER_UNKNOWN_TABLE, ER(ER_UNKNOWN_TABLE), MYF(0),
                    tables->alias, "HANDLER");
#endif
    goto err0;
  }
  tables->table=table;

<<<<<<< HEAD
  if (cond && ((!cond->fixed &&
              cond->fix_fields(thd, tables, &cond)) || cond->check_cols(1)))
=======
  HANDLER_TABLES_HACK(thd);
  lock= mysql_lock_tables(thd, &tables->table, 1, 0);
  HANDLER_TABLES_HACK(thd);

  if (!lock)
    goto err0; // mysql_lock_tables() printed error message already

  if (cond && cond->fix_fields(thd,tables))
>>>>>>> fd4a0403
    goto err0;

  if (keyname)
  {
    if ((keyno=find_type(keyname, &table->keynames, 1+2)-1)<0)
    {
      my_printf_error(ER_KEY_DOES_NOT_EXITS,ER(ER_KEY_DOES_NOT_EXITS),MYF(0),
          keyname,tables->alias);
      goto err0;
    }
  }
 
  byte *key;
  uint key_len;
  LINT_INIT(key); 
  LINT_INIT(key_len); 

  if (insert_fields(thd,tables,tables->db,tables->alias,&it))
    goto err0;

  select_limit+=offset_limit;
  protocol->send_fields(&list,1);

<<<<<<< HEAD
  HANDLER_TABLES_HACK(thd);
  lock= mysql_lock_tables(thd, &tables->table, 1, 0);
  HANDLER_TABLES_HACK(thd);

  if (!lock)
     goto err0; // mysql_lock_tables() printed error message already

  /*
    In ::external_lock InnoDB resets the fields which tell it that
    the handle is used in the HANDLER interface. Tell it again that
    we are using it for HANDLER.
  */

  table->file->init_table_handle_for_HANDLER();
=======
  table->file->init_table_handle_for_HANDLER(); // Only InnoDB requires it
>>>>>>> fd4a0403

  for (num_rows=0; num_rows < select_limit; )
  {
    switch (mode) {
    case RNEXT:
      if (table->file->inited != handler::NONE)
      {
        err=keyname ?
	  table->file->index_next(table->record[0]) :
	  table->file->rnd_next(table->record[0]);
        break;
      }
      /* else fall through */
    case RFIRST:
      if (keyname)
      {
        table->file->ha_index_or_rnd_end();
        table->file->ha_index_init(keyno);
        err=table->file->index_first(table->record[0]);
      }
      else
      {
        table->file->ha_index_or_rnd_end();
	if (!(err=table->file->ha_rnd_init(1)))
          err=table->file->rnd_next(table->record[0]);
      }
      mode=RNEXT;
      break;
    case RPREV:
      DBUG_ASSERT(keyname != 0);
      if (table->file->inited != handler::NONE)
      {
        err=table->file->index_prev(table->record[0]);
        break;
      }
      /* else fall through */
    case RLAST:
      DBUG_ASSERT(keyname != 0);
      table->file->ha_index_or_rnd_end();
      table->file->ha_index_init(keyno);
      err=table->file->index_last(table->record[0]);
      mode=RPREV;
      break;
    case RNEXT_SAME:
      /* Continue scan on "(keypart1,keypart2,...)=(c1, c2, ...)  */
      DBUG_ASSERT(keyname != 0);
      err= table->file->index_next_same(table->record[0], key, key_len);
      break;
    case RKEY:
    {
      DBUG_ASSERT(keyname != 0);
      KEY *keyinfo=table->key_info+keyno;
      KEY_PART_INFO *key_part=keyinfo->key_part;
      if (key_expr->elements > keyinfo->key_parts)
      {
	my_printf_error(ER_TOO_MANY_KEY_PARTS,ER(ER_TOO_MANY_KEY_PARTS),
			MYF(0),keyinfo->key_parts);
	goto err;
      }
      List_iterator<Item> it_ke(*key_expr);
      Item *item;
      for (key_len=0 ; (item=it_ke++) ; key_part++)
      {
	// 'item' can be changed by fix_fields() call
	if ((!item->fixed &&
             item->fix_fields(thd, tables, it_ke.ref())) ||
	    (item= *it_ke.ref())->check_cols(1))
	  goto err;
	if (item->used_tables() & ~RAND_TABLE_BIT)
        {
          my_error(ER_WRONG_ARGUMENTS,MYF(0),"HANDLER ... READ");
	  goto err;
        }
	(void) item->save_in_field(key_part->field, 1);
	key_len+=key_part->store_length;
      }
      if (!(key= (byte*) thd->calloc(ALIGN_SIZE(key_len))))
      {
	send_error(thd,ER_OUTOFMEMORY);
	goto err;
      }
      key_copy(key, table, keyno, key_len);
      table->file->ha_index_or_rnd_end();
      table->file->ha_index_init(keyno);
      err=table->file->index_read(table->record[0],
				  key,key_len,ha_rkey_mode);
      mode=rkey_to_rnext[(int)ha_rkey_mode];
      break;
    }
    default:
      send_error(thd,ER_ILLEGAL_HA);
      goto err;
    }

    if (err == HA_ERR_RECORD_DELETED)
      continue;
    if (err)
    {
      if (err != HA_ERR_KEY_NOT_FOUND && err != HA_ERR_END_OF_FILE)
      {
        sql_print_error("mysql_ha_read: Got error %d when reading table '%s'",
                        err, tables->real_name);
        table->file->print_error(err,MYF(0));
        goto err;
      }
      goto ok;
    }
    if (cond && !cond->val_int())
      continue;
    if (num_rows >= offset_limit)
    {
      Item *item;
      protocol->prepare_for_resend();
      it.rewind();
      while ((item=it++))
      {
	if (item->send(thd->protocol, &buffer))
	{
	  protocol->free();                             // Free used
	  my_error(ER_OUT_OF_RESOURCES,MYF(0));
	  goto err;
	}
      }
      protocol->write();
    }
    num_rows++;
  }
ok:
  mysql_unlock_tables(thd,lock);
  send_eof(thd);
  DBUG_PRINT("exit",("OK"));
  DBUG_RETURN(0);

err:
  mysql_unlock_tables(thd,lock);
err0:
  DBUG_PRINT("exit",("ERROR"));
  DBUG_RETURN(-1);
}


/*
  Flush (close) a list of HANDLER tables.

  SYNOPSIS
    mysql_ha_flush()
    thd                         Thread identifier.
    tables                      The list of tables to close. If NULL,
                                close all HANDLER tables [marked as flushed].
    mode_flags                  MYSQL_HA_CLOSE_FINAL finally close the table.
                                MYSQL_HA_REOPEN_ON_USAGE mark for reopen.
                                MYSQL_HA_FLUSH_ALL flush all tables, not only
                                those marked for flush.
    is_locked                   If LOCK_open is locked.

  DESCRIPTION
    The list of HANDLER tables may be NULL, in which case all HANDLER
    tables are closed (if MYSQL_HA_FLUSH_ALL) is set.
    If 'tables' is NULL and MYSQL_HA_FLUSH_ALL is not set,
    all HANDLER tables marked for flush are closed.
    Broadcasts a COND_refresh condition, for every table closed.

  NOTE
    Since mysql_ha_flush() is called when the base table has to be closed,
    we compare real table names, not aliases. Hence, database names matter.

  RETURN
    0  ok
*/

int mysql_ha_flush(THD *thd, TABLE_LIST *tables, uint mode_flags,
                   bool is_locked)
{
  TABLE_LIST    *tmp_tables;
  TABLE         **table_ptr;
  bool          did_lock= FALSE;
  DBUG_ENTER("mysql_ha_flush");
  DBUG_PRINT("enter", ("tables: %p  mode_flags: 0x%02x", tables, mode_flags));

  if (tables)
  {
    /* Close all tables in the list. */
    for (tmp_tables= tables ; tmp_tables; tmp_tables= tmp_tables->next)
    {
      DBUG_PRINT("info-in-tables-list",("'%s'.'%s' as '%s'",
                                        tmp_tables->db, tmp_tables->real_name,
                                        tmp_tables->alias));
      /* Close all currently open handler tables with the same base table. */
      table_ptr= &(thd->handler_tables);
      while (*table_ptr)
      {
        if ((! *tmp_tables->db ||
             ! my_strcasecmp(&my_charset_latin1, (*table_ptr)->table_cache_key,
                             tmp_tables->db)) &&
            ! my_strcasecmp(&my_charset_latin1, (*table_ptr)->real_name,
                            tmp_tables->real_name))
        {
          DBUG_PRINT("info",("*table_ptr '%s'.'%s' as '%s'",
                             (*table_ptr)->table_cache_key,
                             (*table_ptr)->real_name,
                             (*table_ptr)->table_name));
          /* The first time it is required, lock for close_thread_table(). */
          if (! did_lock && ! is_locked)
          {
            VOID(pthread_mutex_lock(&LOCK_open));
            did_lock= TRUE;
          }
          mysql_ha_flush_table(thd, table_ptr, mode_flags);
          continue;
        }
        table_ptr= &(*table_ptr)->next;
      }
      /* end of handler_tables list */
    }
    /* end of flush tables list */
  }
  else
  {
    /* Close all currently open tables [which are marked for flush]. */
    table_ptr= &(thd->handler_tables);
    while (*table_ptr)
    {
      if ((mode_flags & MYSQL_HA_FLUSH_ALL) ||
          ((*table_ptr)->version != refresh_version))
      {
        /* The first time it is required, lock for close_thread_table(). */
        if (! did_lock && ! is_locked)
        {
          VOID(pthread_mutex_lock(&LOCK_open));
          did_lock= TRUE;
        }
        mysql_ha_flush_table(thd, table_ptr, mode_flags);
        continue;
      }
      table_ptr= &(*table_ptr)->next;
    }
  }

  /* Release the lock if it was taken by this function. */
  if (did_lock)
    VOID(pthread_mutex_unlock(&LOCK_open));

  DBUG_RETURN(0);
}

/*
  Flush (close) a table.

  SYNOPSIS
    mysql_ha_flush_table()
    thd                         Thread identifier.
    table                       The table to close.
    mode_flags                  MYSQL_HA_CLOSE_FINAL finally close the table.
                                MYSQL_HA_REOPEN_ON_USAGE mark for reopen.

  DESCRIPTION
    Broadcasts a COND_refresh condition, for every table closed.
    The caller must lock LOCK_open.

  RETURN
    0  ok
*/

static int mysql_ha_flush_table(THD *thd, TABLE **table_ptr, uint mode_flags)
{
  TABLE_LIST    *hash_tables;
  TABLE         *table= *table_ptr;
  DBUG_ENTER("mysql_ha_flush_table");
  DBUG_PRINT("enter",("'%s'.'%s' as '%s'  flags: 0x%02x",
                      table->table_cache_key, table->real_name,
                      table->table_name, mode_flags));

  if ((hash_tables= (TABLE_LIST*) hash_search(&thd->handler_tables_hash,
                                              (byte*) table->table_name,
                                              strlen(table->table_name) + 1)))
  {
    if (! (mode_flags & MYSQL_HA_REOPEN_ON_USAGE))
    {
      /* This is a final close. Remove from hash. */
      hash_delete(&thd->handler_tables_hash, (byte*) hash_tables);
    }
    else
    {
      /* Mark table as closed, ready for re-open. */
      hash_tables->table= NULL;
    }
  }    

  safe_mutex_assert_owner(&LOCK_open);
  (*table_ptr)->file->ha_index_or_rnd_end();
  if (close_thread_table(thd, table_ptr))
  {
    /* Tell threads waiting for refresh that something has happened */
    VOID(pthread_cond_broadcast(&COND_refresh));
  }

  DBUG_RETURN(0);
}<|MERGE_RESOLUTION|>--- conflicted
+++ resolved
@@ -430,10 +430,6 @@
   }
   tables->table=table;
 
-<<<<<<< HEAD
-  if (cond && ((!cond->fixed &&
-              cond->fix_fields(thd, tables, &cond)) || cond->check_cols(1)))
-=======
   HANDLER_TABLES_HACK(thd);
   lock= mysql_lock_tables(thd, &tables->table, 1, 0);
   HANDLER_TABLES_HACK(thd);
@@ -441,8 +437,8 @@
   if (!lock)
     goto err0; // mysql_lock_tables() printed error message already
 
-  if (cond && cond->fix_fields(thd,tables))
->>>>>>> fd4a0403
+  if (cond && ((!cond->fixed &&
+              cond->fix_fields(thd, tables, &cond)) || cond->check_cols(1)))
     goto err0;
 
   if (keyname)
@@ -454,25 +450,9 @@
       goto err0;
     }
   }
- 
-  byte *key;
-  uint key_len;
-  LINT_INIT(key); 
-  LINT_INIT(key_len); 
 
   if (insert_fields(thd,tables,tables->db,tables->alias,&it))
     goto err0;
-
-  select_limit+=offset_limit;
-  protocol->send_fields(&list,1);
-
-<<<<<<< HEAD
-  HANDLER_TABLES_HACK(thd);
-  lock= mysql_lock_tables(thd, &tables->table, 1, 0);
-  HANDLER_TABLES_HACK(thd);
-
-  if (!lock)
-     goto err0; // mysql_lock_tables() printed error message already
 
   /*
     In ::external_lock InnoDB resets the fields which tell it that
@@ -481,9 +461,6 @@
   */
 
   table->file->init_table_handle_for_HANDLER();
-=======
-  table->file->init_table_handle_for_HANDLER(); // Only InnoDB requires it
->>>>>>> fd4a0403
 
   for (num_rows=0; num_rows < select_limit; )
   {
