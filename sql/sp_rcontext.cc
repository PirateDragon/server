/* Copyright (c) 2002, 2010, Oracle and/or its affiliates. All rights reserved.

   This program is free software; you can redistribute it and/or modify
   it under the terms of the GNU General Public License as published by
   the Free Software Foundation; version 2 of the License.

   This program is distributed in the hope that it will be useful,
   but WITHOUT ANY WARRANTY; without even the implied warranty of
   MERCHANTABILITY or FITNESS FOR A PARTICULAR PURPOSE.  See the
   GNU General Public License for more details.

   You should have received a copy of the GNU General Public License
   along with this program; if not, write to the Free Software
   Foundation, Inc., 51 Franklin St, Fifth Floor, Boston, MA 02110-1301  USA */

#include <my_global.h>
#include "sql_priv.h"
#include "unireg.h"
#ifdef USE_PRAGMA_IMPLEMENTATION
#pragma implementation
#endif

#include "mysql.h"
#include "sp_head.h"
#include "sql_cursor.h"
#include "sp_rcontext.h"
#include "sp_pcontext.h"
#include "sql_select.h"                     // create_virtual_tmp_table
#include "sql_base.h"                       // open_tables_only_view_structure
#include "sql_acl.h"                        // SELECT_ACL
#include "sql_parse.h"                      // check_table_access

///////////////////////////////////////////////////////////////////////////
// sp_rcontext implementation.
///////////////////////////////////////////////////////////////////////////


sp_rcontext::sp_rcontext(const sp_head *owner,
                         const sp_pcontext *root_parsing_ctx,
                         Field *return_value_fld,
                         bool in_sub_stmt)
  :end_partial_result_set(false),
#ifndef DBUG_OFF
   m_sp(owner),
#endif
   m_root_parsing_ctx(root_parsing_ctx),
   m_var_table(NULL),
   m_return_value_fld(return_value_fld),
   m_return_value_set(false),
   m_in_sub_stmt(in_sub_stmt),
   m_ccount(0)
{
}


sp_rcontext::~sp_rcontext()
{
  delete m_var_table;
  // Leave m_handlers, m_handler_call_stack, m_var_items, m_cstack
  // and m_case_expr_holders untouched.
  // They are allocated in mem roots and will be freed accordingly.
}


sp_rcontext *sp_rcontext::create(THD *thd,
                                 const sp_head *owner,
                                 const sp_pcontext *root_parsing_ctx,
                                 Field *return_value_fld,
                                 Row_definition_list &field_def_lst)
{
<<<<<<< HEAD
  sp_rcontext *ctx= new (thd->mem_root) sp_rcontext(owner,
                                                    root_parsing_ctx,
=======
  SELECT_LEX *save_current_select;
  sp_rcontext *ctx= new (thd->mem_root) sp_rcontext(root_parsing_ctx,
>>>>>>> 6b7dcefd
                                                    return_value_fld,
                                                    thd->in_sub_stmt);
  if (!ctx)
    return NULL;

  /* Reset current_select as it's checked in Item_ident::Item_ident */
  save_current_select= thd->lex->current_select;
  thd->lex->current_select= 0;

  if (ctx->alloc_arrays(thd) ||
      ctx->init_var_table(thd, field_def_lst) ||
      ctx->init_var_items(thd, field_def_lst))
  {
    delete ctx;
    ctx= 0;
  }

  thd->lex->current_select= save_current_select;
  return ctx;
}


bool Row_definition_list::
       adjust_formal_params_to_actual_params(THD *thd, List<Item> *args)
{
  List_iterator<Spvar_definition> it(*this);
  List_iterator<Item> it_args(*args);
  DBUG_ASSERT(elements >= args->elements );
  Spvar_definition *def;
  Item *arg;
  while ((def= it++) && (arg= it_args++))
  {
    if (def->type_handler()->adjust_spparam_type(def, arg))
      return true;
  }
  return false;
}


bool Row_definition_list::
       adjust_formal_params_to_actual_params(THD *thd,
                                             Item **args, uint arg_count)
{
  List_iterator<Spvar_definition> it(*this);
  DBUG_ASSERT(elements >= arg_count );
  Spvar_definition *def;
  for (uint i= 0; (def= it++) && (i < arg_count) ; i++)
  {
    if (def->type_handler()->adjust_spparam_type(def, args[i]))
      return true;
  }
  return false;
}


bool sp_rcontext::alloc_arrays(THD *thd)
{
  {
    size_t n= m_root_parsing_ctx->max_cursor_index();
    m_cstack.reset(
      static_cast<sp_cursor **> (
        thd->alloc(n * sizeof (sp_cursor*))),
      n);
  }

  {
    size_t n= m_root_parsing_ctx->get_num_case_exprs();
    m_case_expr_holders.reset(
      static_cast<Item_cache **> (
        thd->calloc(n * sizeof (Item_cache*))),
      n);
  }

  return !m_cstack.array() || !m_case_expr_holders.array();
}


bool sp_rcontext::init_var_table(THD *thd,
                                 List<Spvar_definition> &field_def_lst)
{
  if (!m_root_parsing_ctx->max_var_index())
    return false;

  DBUG_ASSERT(field_def_lst.elements == m_root_parsing_ctx->max_var_index());

  if (!(m_var_table= create_virtual_tmp_table(thd, field_def_lst)))
    return true;

  return false;
}


/**
  Check if we have access to use a column as a %TYPE reference.
  @return false - OK
  @return true  - access denied
*/
static inline bool
check_column_grant_for_type_ref(THD *thd, TABLE_LIST *table_list,
                                const char *str, size_t length)
{
#ifndef NO_EMBEDDED_ACCESS_CHECKS
  table_list->table->grant.want_privilege= SELECT_ACL;
  return check_column_grant_in_table_ref(thd, table_list, str, length);
#else
  return false;
#endif
}


/**
  This method implementation is very close to fill_schema_table_by_open().
*/
bool Qualified_column_ident::resolve_type_ref(THD *thd, Column_definition *def)
{
  Open_tables_backup open_tables_state_backup;
  thd->reset_n_backup_open_tables_state(&open_tables_state_backup);

  TABLE_LIST *table_list;
  Field *src;
  LEX *save_lex= thd->lex;
  bool rc= true;

  sp_lex_local lex(thd, thd->lex);
  thd->lex= &lex;

  lex.context_analysis_only= CONTEXT_ANALYSIS_ONLY_VIEW;
  // Make %TYPE variables see temporary tables that shadow permanent tables
  thd->temporary_tables= open_tables_state_backup.temporary_tables;

  if ((table_list= lex.select_lex.add_table_to_list(thd, this, NULL, 0,
                                                    TL_READ_NO_INSERT,
                                                    MDL_SHARED_READ)) &&
      !check_table_access(thd, SELECT_ACL, table_list, TRUE, UINT_MAX, FALSE) &&
      !open_tables_only_view_structure(thd, table_list,
                                       thd->mdl_context.has_locks()))
  {
    if ((src= lex.query_tables->table->find_field_by_name(&m_column)))
    {
      if (!(rc= check_column_grant_for_type_ref(thd, table_list,
                                                m_column.str,
                                                m_column.length)))
      {
        *def= Column_definition(thd, src, NULL/*No defaults,no constraints*/);
        def->flags&= (uint) ~NOT_NULL_FLAG;
        rc= def->sp_prepare_create_field(thd, thd->mem_root);
      }
    }
    else
      my_error(ER_BAD_FIELD_ERROR, MYF(0), m_column.str, table.str);
  }

  lex.unit.cleanup();
  thd->temporary_tables= NULL; // Avoid closing temporary tables
  close_thread_tables(thd);
  thd->lex= save_lex;
  thd->restore_backup_open_tables_state(&open_tables_state_backup);
  return rc;
}


/**
  This method resolves the structure of a variable declared as:
     rec t1%ROWTYPE;
  It opens the table "t1" and copies its structure to %ROWTYPE variable.
*/
bool Table_ident::resolve_table_rowtype_ref(THD *thd,
                                            Row_definition_list &defs)
{
  Open_tables_backup open_tables_state_backup;
  thd->reset_n_backup_open_tables_state(&open_tables_state_backup);

  TABLE_LIST *table_list;
  LEX *save_lex= thd->lex;
  bool rc= true;

  /*
    Create a temporary LEX on stack and switch to it.
    In case of VIEW, open_tables_only_view_structure() will open more
    tables/views recursively. We want to avoid them to stick to the current LEX.
  */
  sp_lex_local lex(thd, thd->lex);
  thd->lex= &lex;

  lex.context_analysis_only= CONTEXT_ANALYSIS_ONLY_VIEW;
  // Make %ROWTYPE variables see temporary tables that shadow permanent tables
  thd->temporary_tables= open_tables_state_backup.temporary_tables;

  if ((table_list= lex.select_lex.add_table_to_list(thd, this, NULL, 0,
                                                    TL_READ_NO_INSERT,
                                                    MDL_SHARED_READ)) &&
      !check_table_access(thd, SELECT_ACL, table_list, TRUE, UINT_MAX, FALSE) &&
      !open_tables_only_view_structure(thd, table_list,
                                       thd->mdl_context.has_locks()))
  {
    for (Field **src= lex.query_tables->table->field; *src; src++)
    {
      /*
         Make field names on the THD memory root,
         as the table will be closed and freed soon,
         in the end of this method.
      */
      LEX_CSTRING tmp= src[0]->field_name;
      Spvar_definition *def;
      if ((rc= check_column_grant_for_type_ref(thd, table_list,
                                               tmp.str, tmp.length)) ||
          (rc= !(src[0]->field_name.str= thd->strmake(tmp.str, tmp.length))) ||
          (rc= !(def= new (thd->mem_root) Spvar_definition(thd, *src))))
        break;
      src[0]->field_name.str= tmp.str; // Restore field name, just in case.
      def->flags&= (uint) ~NOT_NULL_FLAG;
      if ((rc= def->sp_prepare_create_field(thd, thd->mem_root)))
        break;
      defs.push_back(def, thd->mem_root);
    }
  }

  lex.unit.cleanup();
  thd->temporary_tables= NULL; // Avoid closing temporary tables
  close_thread_tables(thd);
  thd->lex= save_lex;
  thd->restore_backup_open_tables_state(&open_tables_state_backup);
  return rc;
}


bool Row_definition_list::resolve_type_refs(THD *thd)
{
  List_iterator<Spvar_definition> it(*this);
  Spvar_definition *def;
  while ((def= it++))
  {
    if (def->is_column_type_ref() &&
        def->column_type_ref()->resolve_type_ref(thd, def))
      return true;
  }
  return false;
};


bool sp_rcontext::init_var_items(THD *thd,
                                 List<Spvar_definition> &field_def_lst)
{
  uint num_vars= m_root_parsing_ctx->max_var_index();

  m_var_items.reset(
    static_cast<Item **> (
      thd->alloc(num_vars * sizeof (Item *))),
    num_vars);

  if (!m_var_items.array())
    return true;

  DBUG_ASSERT(field_def_lst.elements == num_vars);
  List_iterator<Spvar_definition> it(field_def_lst);
  Spvar_definition *def= it++;

  for (uint idx= 0; idx < num_vars; ++idx, def= it++)
  {
    Field *field= m_var_table->field[idx];
    if (def->is_table_rowtype_ref())
    {
      Row_definition_list defs;
      Item_field_row *item= new (thd->mem_root) Item_field_row(thd, field);
      if (!(m_var_items[idx]= item) ||
          def->table_rowtype_ref()->resolve_table_rowtype_ref(thd, defs) ||
          item->row_create_items(thd, &defs))
        return true;
    }
    else if (def->is_cursor_rowtype_ref())
    {
      Row_definition_list defs;
      Item_field_row *item= new (thd->mem_root) Item_field_row(thd, field);
      if (!(m_var_items[idx]= item))
        return true;
    }
    else if (def->is_row())
    {
      Item_field_row *item= new (thd->mem_root) Item_field_row(thd, field);
      if (!(m_var_items[idx]= item) ||
          item->row_create_items(thd, def->row_field_definitions()))
        return true;
    }
    else
    {
      if (!(m_var_items[idx]= new (thd->mem_root) Item_field(thd, field)))
        return true;
    }
  }
  return false;
}


bool Item_field_row::row_create_items(THD *thd, List<Spvar_definition> *list)
{
  DBUG_ASSERT(list);
  DBUG_ASSERT(field);
  Virtual_tmp_table **ptable= field->virtual_tmp_table_addr();
  DBUG_ASSERT(ptable);
  if (!(ptable[0]= create_virtual_tmp_table(thd, *list)))
    return true;

  if (alloc_arguments(thd, list->elements))
    return true;

  List_iterator<Spvar_definition> it(*list);
  Spvar_definition *def;
  for (arg_count= 0; (def= it++); arg_count++)
  {
    if (!(args[arg_count]= new (thd->mem_root)
                           Item_field(thd, ptable[0]->field[arg_count])))
      return true;
  }
  return false;
}


Field *Item_field_row::get_row_field(uint i) const
{
  DBUG_ASSERT(field);
  Virtual_tmp_table **ptable= field->virtual_tmp_table_addr();
  DBUG_ASSERT(ptable);
  return ptable[0]->field[i];
}


bool sp_rcontext::set_return_value(THD *thd, Item **return_value_item)
{
  DBUG_ASSERT(m_return_value_fld);

  m_return_value_set = true;

  return sp_eval_expr(thd, NULL, m_return_value_fld, return_value_item);
}


bool sp_rcontext::push_cursor(THD *thd, sp_lex_keeper *lex_keeper)
{
  /*
    We should create cursors in the callers arena, as
    it could be (and usually is) used in several instructions.
  */
  sp_cursor *c= new (callers_arena->mem_root) sp_cursor(thd, lex_keeper);

  if (c == NULL)
    return true;

  m_cstack[m_ccount++]= c;
  return false;
}


void sp_rcontext::pop_cursors(uint count)
{
  DBUG_ASSERT(m_ccount >= count);

  while (count--)
    delete m_cstack[--m_ccount];
}


bool sp_rcontext::push_handler(sp_handler *handler, uint first_ip)
{
  /*
    We should create handler entries in the callers arena, as
    they could be (and usually are) used in several instructions.
  */
  sp_handler_entry *he=
    new (callers_arena->mem_root) sp_handler_entry(handler, first_ip);

  if (he == NULL)
    return true;

  return m_handlers.append(he);
}


void sp_rcontext::pop_handlers(size_t count)
{
  DBUG_ASSERT(m_handlers.elements() >= count);

  for (size_t i= 0; i < count; ++i)
    m_handlers.pop();
}


bool sp_rcontext::handle_sql_condition(THD *thd,
                                       uint *ip,
                                       const sp_instr *cur_spi)
{
  DBUG_ENTER("sp_rcontext::handle_sql_condition");

  /*
    If this is a fatal sub-statement error, and this runtime
    context corresponds to a sub-statement, no CONTINUE/EXIT
    handlers from this context are applicable: try to locate one
    in the outer scope.
  */
  if (thd->is_fatal_sub_stmt_error && m_in_sub_stmt)
    DBUG_RETURN(false);

  Diagnostics_area *da= thd->get_stmt_da();
  const sp_handler *found_handler= NULL;
  const Sql_condition *found_condition= NULL;

  if (thd->is_error())
  {
    found_handler=
      cur_spi->m_ctx->find_handler(da->get_error_condition_identity());

    if (found_handler)
      found_condition= da->get_error_condition();

    /*
      Found condition can be NULL if the diagnostics area was full
      when the error was raised. It can also be NULL if
      Diagnostics_area::set_error_status(uint sql_error) was used.
      In these cases, make a temporary Sql_condition here so the
      error can be handled.
    */
    if (!found_condition)
    {
      found_condition=
        new (callers_arena->mem_root) Sql_condition(callers_arena->mem_root,
                                                    da->get_error_condition_identity(),
                                                    da->message());
    }
  }
  else if (da->current_statement_warn_count())
  {
    Diagnostics_area::Sql_condition_iterator it= da->sql_conditions();
    const Sql_condition *c;

    // Here we need to find the last warning/note from the stack.
    // In MySQL most substantial warning is the last one.
    // (We could have used a reverse iterator here if one existed)

    while ((c= it++))
    {
      if (c->get_level() == Sql_condition::WARN_LEVEL_WARN ||
          c->get_level() == Sql_condition::WARN_LEVEL_NOTE)
      {
        const sp_handler *handler= cur_spi->m_ctx->find_handler(*c);
        if (handler)
        {
          found_handler= handler;
          found_condition= c;
        }
      }
    }
  }

  if (!found_handler)
    DBUG_RETURN(false);

  // At this point, we know that:
  //  - there is a pending SQL-condition (error or warning);
  //  - there is an SQL-handler for it.

  DBUG_ASSERT(found_condition);

  sp_handler_entry *handler_entry= NULL;
  for (size_t i= 0; i < m_handlers.elements(); ++i)
  {
    sp_handler_entry *h= m_handlers.at(i);

    if (h->handler == found_handler)
    {
      handler_entry= h;
      break;
    }
  }

  /*
    handler_entry usually should not be NULL here, as that indicates
    that the parser context thinks a HANDLER should be activated,
    but the runtime context cannot find it.

    However, this can happen (and this is in line with the Standard)
    if SQL-condition has been raised before DECLARE HANDLER instruction
    is processed.

    For example:
    CREATE PROCEDURE p()
    BEGIN
      DECLARE v INT DEFAULT 'get'; -- raises SQL-warning here
      DECLARE EXIT HANDLER ...     -- this handler does not catch the warning
    END
  */
  if (!handler_entry)
    DBUG_RETURN(false);

  // Mark active conditions so that they can be deleted when the handler exits.
  da->mark_sql_conditions_for_removal();

  uint continue_ip= handler_entry->handler->type == sp_handler::CONTINUE ?
    cur_spi->get_cont_dest() : 0;

  /* End aborted result set. */
  if (end_partial_result_set)
    thd->protocol->end_partial_result_set(thd);

  /* Reset error state. */
  thd->clear_error();
  thd->reset_killed();      // Some errors set thd->killed, (e.g. "bad data").

  /* Add a frame to handler-call-stack. */
  Sql_condition_info *cond_info=
    new (callers_arena->mem_root) Sql_condition_info(found_condition,
                                                     callers_arena);
  Handler_call_frame *frame=
    new (callers_arena->mem_root) Handler_call_frame(cond_info, continue_ip);
  m_handler_call_stack.append(frame);

  *ip= handler_entry->first_ip;

  DBUG_RETURN(true);
}


uint sp_rcontext::exit_handler(Diagnostics_area *da)
{
  DBUG_ENTER("sp_rcontext::exit_handler");
  DBUG_ASSERT(m_handler_call_stack.elements() > 0);

  Handler_call_frame *f= m_handler_call_stack.pop();

  /*
    Remove the SQL conditions that were present in DA when the
    handler was activated.
  */
  da->remove_marked_sql_conditions();

  uint continue_ip= f->continue_ip;

  DBUG_RETURN(continue_ip);
}


int sp_rcontext::set_variable(THD *thd, uint idx, Item **value)
{
  Field *field= m_var_table->field[idx];
  if (!value)
  {
    field->set_null();
    return 0;
  }
  Item *dst= m_var_items[idx];

  if (dst->cmp_type() != ROW_RESULT)
    return sp_eval_expr(thd, dst, m_var_table->field[idx], value);

  DBUG_ASSERT(dst->type() == Item::FIELD_ITEM);
  if (value[0]->type() == Item::NULL_ITEM)
  {
    /*
      We're in a auto-generated sp_inst_set, to assign
      the explicit default NULL value to a ROW variable.
    */
    for (uint i= 0; i < dst->cols(); i++)
    {
      Item_field_row *item_field_row= (Item_field_row*) dst;
      item_field_row->get_row_field(i)->set_null();
    }
    return false;
  }

  /**
    - In case if we're assigning a ROW variable from another ROW variable,
      value[0] points to Item_splocal. sp_prepare_func_item() will return the
      fixed underlying Item_field_spvar with ROW members in its aguments().
    - In case if we're assigning from a ROW() value, src and value[0] will
      point to the same Item_row.
  */
  Item *src;
  if (!(src= sp_prepare_func_item(thd, value, dst->cols())) ||
      src->cmp_type() != ROW_RESULT)
  {
    my_error(ER_OPERAND_COLUMNS, MYF(0), dst->cols());
    return true;
  }
  DBUG_ASSERT(dst->cols() == src->cols());
  for (uint i= 0; i < src->cols(); i++)
    set_variable_row_field(thd, idx, i, src->addr(i));
  return false;
}


void sp_rcontext::set_variable_row_field_to_null(THD *thd,
                                                 uint var_idx,
                                                 uint field_idx)
{
  Item *dst= get_item(var_idx);
  DBUG_ASSERT(dst->type() == Item::FIELD_ITEM);
  DBUG_ASSERT(dst->cmp_type() == ROW_RESULT);
  Item_field_row *item_field_row= (Item_field_row*) dst;
  item_field_row->get_row_field(field_idx)->set_null();
}


int sp_rcontext::set_variable_row_field(THD *thd, uint var_idx, uint field_idx,
                                        Item **value)
{
  DBUG_ASSERT(value);
  Item *dst= get_item(var_idx);
  DBUG_ASSERT(dst->type() == Item::FIELD_ITEM);
  DBUG_ASSERT(dst->cmp_type() == ROW_RESULT);
  Item_field_row *item_field_row= (Item_field_row*) dst;

  Item *expr_item= sp_prepare_func_item(thd, value);
  if (!expr_item)
  {
    DBUG_ASSERT(thd->is_error());
    return true;
  }
  return sp_eval_expr(thd,
                      item_field_row->arguments()[field_idx],
                      item_field_row->get_row_field(field_idx),
                      value);
}


int sp_rcontext::set_variable_row(THD *thd, uint var_idx, List<Item> &items)
{
  DBUG_ENTER("sp_rcontext::set_variable_row");
  DBUG_ASSERT(get_item(var_idx)->cols() == items.elements);
  List_iterator<Item> it(items);
  Item *item;
  for (uint i= 0 ; (item= it++) ; i++)
  {
    int rc;
    if ((rc= set_variable_row_field(thd, var_idx, i, &item)))
      DBUG_RETURN(rc);
  }
  DBUG_RETURN(0);
}


Item_cache *sp_rcontext::create_case_expr_holder(THD *thd,
                                                 const Item *item) const
{
  Item_cache *holder;
  Query_arena current_arena;

  thd->set_n_backup_active_arena(thd->spcont->callers_arena, &current_arena);

  holder= item->get_cache(thd);

  thd->restore_active_arena(thd->spcont->callers_arena, &current_arena);

  return holder;
}


bool sp_rcontext::set_case_expr(THD *thd, int case_expr_id,
                                Item **case_expr_item_ptr)
{
  Item *case_expr_item= sp_prepare_func_item(thd, case_expr_item_ptr);
  if (!case_expr_item)
    return true;

  if (!m_case_expr_holders[case_expr_id] ||
      m_case_expr_holders[case_expr_id]->result_type() !=
        case_expr_item->result_type())
  {
    m_case_expr_holders[case_expr_id]=
      create_case_expr_holder(thd, case_expr_item);
  }

  m_case_expr_holders[case_expr_id]->store(case_expr_item);
  m_case_expr_holders[case_expr_id]->cache_value();
  return false;
}


///////////////////////////////////////////////////////////////////////////
// sp_cursor implementation.
///////////////////////////////////////////////////////////////////////////


sp_cursor::sp_cursor(THD *thd_arg, sp_lex_keeper *lex_keeper):
   result(thd_arg),
   m_lex_keeper(lex_keeper),
   server_side_cursor(NULL),
   m_fetch_count(0),
   m_row_count(0),
   m_found(false)
{
  /*
    currsor can't be stored in QC, so we should prevent opening QC for
    try to write results which are absent.
  */
  lex_keeper->disable_query_cache();
}


/*
  Open an SP cursor

  SYNOPSIS
    open()
    THD		         Thread handler


  RETURN
   0 in case of success, -1 otherwise
*/

int sp_cursor::open(THD *thd)
{
  if (server_side_cursor)
  {
    my_message(ER_SP_CURSOR_ALREADY_OPEN,
               ER_THD(thd, ER_SP_CURSOR_ALREADY_OPEN),
               MYF(0));
    return -1;
  }
  if (mysql_open_cursor(thd, &result, &server_side_cursor))
    return -1;
  return 0;
}


/**
  Open the cursor, but do not copy data.
  This method is used to fetch the cursor structure
  to cursor%ROWTYPE routine variables.
  Data copying is suppressed by setting thd->lex->limit_rows_examined to 0.
*/
int sp_cursor::open_view_structure_only(THD *thd)
{
  int res;
  int thd_no_errors_save= thd->no_errors;
  Item *limit_rows_examined= thd->lex->limit_rows_examined; // No data copying
  if (!(thd->lex->limit_rows_examined= new (thd->mem_root) Item_uint(thd, 0)))
    return -1;
  thd->no_errors= true; // Suppress ER_QUERY_EXCEEDED_ROWS_EXAMINED_LIMIT
  DBUG_ASSERT(!thd->killed);
  res= open(thd);
  /*
    The query possibly exited on LIMIT ROWS EXAMINED and set thd->killed.
    Reset it now.
  */
  thd->reset_killed();
  thd->no_errors= thd_no_errors_save;
  thd->lex->limit_rows_examined= limit_rows_examined;
  return res;
}


int sp_cursor::close(THD *thd)
{
  if (! server_side_cursor)
  {
    my_message(ER_SP_CURSOR_NOT_OPEN, ER_THD(thd, ER_SP_CURSOR_NOT_OPEN),
               MYF(0));
    return -1;
  }
  m_row_count= m_fetch_count= 0;
  m_found= false;
  destroy();
  return 0;
}


void sp_cursor::destroy()
{
  delete server_side_cursor;
  server_side_cursor= NULL;
}


int sp_cursor::fetch(THD *thd, List<sp_variable> *vars, bool error_on_no_data)
{
  if (! server_side_cursor)
  {
    my_message(ER_SP_CURSOR_NOT_OPEN, ER_THD(thd, ER_SP_CURSOR_NOT_OPEN),
               MYF(0));
    return -1;
  }
  if (vars->elements != result.get_field_count() &&
      (vars->elements != 1 ||
       result.get_field_count() !=
       thd->spcont->get_item(vars->head()->offset)->cols()))
  {
    my_message(ER_SP_WRONG_NO_OF_FETCH_ARGS,
               ER_THD(thd, ER_SP_WRONG_NO_OF_FETCH_ARGS), MYF(0));
    return -1;
  }

  m_fetch_count++;
  DBUG_EXECUTE_IF("bug23032_emit_warning",
                  push_warning(thd, Sql_condition::WARN_LEVEL_WARN,
                               ER_UNKNOWN_ERROR,
                               ER_THD(thd, ER_UNKNOWN_ERROR)););

  result.set_spvar_list(vars);

  /* Attempt to fetch one row */
  if (server_side_cursor->is_open())
    server_side_cursor->fetch(1);

  /*
    If the cursor was pointing after the last row, the fetch will
    close it instead of sending any rows.
  */
  if (! server_side_cursor->is_open())
  {
    m_found= false;
    if (!error_on_no_data)
      return 0;
    my_message(ER_SP_FETCH_NO_DATA, ER_THD(thd, ER_SP_FETCH_NO_DATA), MYF(0));
    return -1;
  }

  m_found= true;
  m_row_count++;
  return 0;
}


bool sp_cursor::export_structure(THD *thd, Row_definition_list *list)
{
  return server_side_cursor->export_structure(thd, list);
}

///////////////////////////////////////////////////////////////////////////
// sp_cursor::Select_fetch_into_spvars implementation.
///////////////////////////////////////////////////////////////////////////


int sp_cursor::Select_fetch_into_spvars::prepare(List<Item> &fields,
                                                 SELECT_LEX_UNIT *u)
{
  /*
    Cache the number of columns in the result set in order to easily
    return an error if column count does not match value count.
  */
  field_count= fields.elements;
  return select_result_interceptor::prepare(fields, u);
}


bool sp_cursor::Select_fetch_into_spvars::
       send_data_to_variable_list(List<sp_variable> &vars, List<Item> &items)
{
  List_iterator_fast<sp_variable> spvar_iter(vars);
  List_iterator_fast<Item> item_iter(items);
  sp_variable *spvar;
  Item *item;

  /* Must be ensured by the caller */
  DBUG_ASSERT(vars.elements == items.elements);

  /*
    Assign the row fetched from a server side cursor to stored
    procedure variables.
  */
  for (; spvar= spvar_iter++, item= item_iter++; )
  {
    if (thd->spcont->set_variable(thd, spvar->offset, &item))
      return true;
  }
  return false;
}


int sp_cursor::Select_fetch_into_spvars::send_data(List<Item> &items)
{
  Item *item;
  /*
    If we have only one variable in spvar_list, and this is a ROW variable,
    and the number of fields in the ROW variable matches the number of
    fields in the query result, we fetch to this ROW variable.

    If there is one variable, and it is a ROW variable, but its number
    of fields does not match the number of fields in the query result,
    we go through send_data_to_variable_list(). It will report an error
    on attempt to assign a scalar value to a ROW variable.
  */
  return spvar_list->elements == 1 &&
         (item= thd->spcont->get_item(spvar_list->head()->offset)) &&
         item->type_handler() == &type_handler_row &&
         item->cols() == items.elements ?
    thd->spcont->set_variable_row(thd, spvar_list->head()->offset, items) :
    send_data_to_variable_list(*spvar_list, items);
}<|MERGE_RESOLUTION|>--- conflicted
+++ resolved
@@ -68,13 +68,9 @@
                                  Field *return_value_fld,
                                  Row_definition_list &field_def_lst)
 {
-<<<<<<< HEAD
+  SELECT_LEX *save_current_select;
   sp_rcontext *ctx= new (thd->mem_root) sp_rcontext(owner,
                                                     root_parsing_ctx,
-=======
-  SELECT_LEX *save_current_select;
-  sp_rcontext *ctx= new (thd->mem_root) sp_rcontext(root_parsing_ctx,
->>>>>>> 6b7dcefd
                                                     return_value_fld,
                                                     thd->in_sub_stmt);
   if (!ctx)
