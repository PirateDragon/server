/* Copyright (c) 2000, 2012, Oracle and/or its affiliates.

   This program is free software; you can redistribute it and/or modify
   it under the terms of the GNU General Public License as published by
   the Free Software Foundation; version 2 of the License.

   This program is distributed in the hope that it will be useful,
   but WITHOUT ANY WARRANTY; without even the implied warranty of
   MERCHANTABILITY or FITNESS FOR A PARTICULAR PURPOSE.  See the
   GNU General Public License for more details.

   You should have received a copy of the GNU General Public License
   along with this program; if not, write to the Free Software
   Foundation, Inc., 51 Franklin St, Fifth Floor, Boston, MA 02110-1301  USA */


/* A lexical scanner on a temporary buffer with a yacc interface */

#define MYSQL_LEX 1
#include "sql_priv.h"
#include "unireg.h"                    // REQUIRED: for other includes
#include "sql_class.h"                          // sql_lex.h: SQLCOM_END
#include "sql_lex.h"
#include "sql_parse.h"                          // add_to_list
#include "item_create.h"
#include <m_ctype.h>
#include <hash.h>
#include "sp_head.h"
#include "sp.h"
#include "sql_select.h"

static int lex_one_token(void *arg, void *yythd);

/*
  We are using pointer to this variable for distinguishing between assignment
  to NEW row field (when parsing trigger definition) and structured variable.
*/

sys_var *trg_new_row_fake_var= (sys_var*) 0x01;

/**
  LEX_STRING constant for null-string to be used in parser and other places.
*/
const LEX_STRING null_lex_str= {NULL, 0};
const LEX_STRING empty_lex_str= {(char *) "", 0};
/**
  @note The order of the elements of this array must correspond to
  the order of elements in enum_binlog_stmt_unsafe.
*/
const int
Query_tables_list::binlog_stmt_unsafe_errcode[BINLOG_STMT_UNSAFE_COUNT] =
{
  ER_BINLOG_UNSAFE_LIMIT,
  ER_BINLOG_UNSAFE_INSERT_DELAYED,
  ER_BINLOG_UNSAFE_SYSTEM_TABLE,
  ER_BINLOG_UNSAFE_AUTOINC_COLUMNS,
  ER_BINLOG_UNSAFE_UDF,
  ER_BINLOG_UNSAFE_SYSTEM_VARIABLE,
  ER_BINLOG_UNSAFE_SYSTEM_FUNCTION,
  ER_BINLOG_UNSAFE_NONTRANS_AFTER_TRANS,
  ER_BINLOG_UNSAFE_MULTIPLE_ENGINES_AND_SELF_LOGGING_ENGINE,
  ER_BINLOG_UNSAFE_MIXED_STATEMENT,
  ER_BINLOG_UNSAFE_INSERT_IGNORE_SELECT,
  ER_BINLOG_UNSAFE_INSERT_SELECT_UPDATE,
  ER_BINLOG_UNSAFE_WRITE_AUTOINC_SELECT,
  ER_BINLOG_UNSAFE_REPLACE_SELECT,
  ER_BINLOG_UNSAFE_CREATE_IGNORE_SELECT,
  ER_BINLOG_UNSAFE_CREATE_REPLACE_SELECT,
  ER_BINLOG_UNSAFE_CREATE_SELECT_AUTOINC,
  ER_BINLOG_UNSAFE_UPDATE_IGNORE
};


/* Longest standard keyword name */

#define TOCK_NAME_LENGTH 24

/*
  The following data is based on the latin1 character set, and is only
  used when comparing keywords
*/

static uchar to_upper_lex[]=
{
    0,  1,  2,  3,  4,  5,  6,  7,  8,  9, 10, 11, 12, 13, 14, 15,
   16, 17, 18, 19, 20, 21, 22, 23, 24, 25, 26, 27, 28, 29, 30, 31,
   32, 33, 34, 35, 36, 37, 38, 39, 40, 41, 42, 43, 44, 45, 46, 47,
   48, 49, 50, 51, 52, 53, 54, 55, 56, 57, 58, 59, 60, 61, 62, 63,
   64, 65, 66, 67, 68, 69, 70, 71, 72, 73, 74, 75, 76, 77, 78, 79,
   80, 81, 82, 83, 84, 85, 86, 87, 88, 89, 90, 91, 92, 93, 94, 95,
   96, 65, 66, 67, 68, 69, 70, 71, 72, 73, 74, 75, 76, 77, 78, 79,
   80, 81, 82, 83, 84, 85, 86, 87, 88, 89, 90,123,124,125,126,127,
  128,129,130,131,132,133,134,135,136,137,138,139,140,141,142,143,
  144,145,146,147,148,149,150,151,152,153,154,155,156,157,158,159,
  160,161,162,163,164,165,166,167,168,169,170,171,172,173,174,175,
  176,177,178,179,180,181,182,183,184,185,186,187,188,189,190,191,
  192,193,194,195,196,197,198,199,200,201,202,203,204,205,206,207,
  208,209,210,211,212,213,214,215,216,217,218,219,220,221,222,223,
  192,193,194,195,196,197,198,199,200,201,202,203,204,205,206,207,
  208,209,210,211,212,213,214,247,216,217,218,219,220,221,222,255
};

/* 
  Names of the index hints (for error messages). Keep in sync with 
  index_hint_type 
*/

const char * index_hint_type_name[] =
{
  "IGNORE INDEX", 
  "USE INDEX", 
  "FORCE INDEX"
};

inline int lex_casecmp(const char *s, const char *t, uint len)
{
  while (len-- != 0 &&
	 to_upper_lex[(uchar) *s++] == to_upper_lex[(uchar) *t++]) ;
  return (int) len+1;
}

#include <lex_hash.h>


void lex_init(void)
{
  uint i;
  DBUG_ENTER("lex_init");
  for (i=0 ; i < array_elements(symbols) ; i++)
    symbols[i].length=(uchar) strlen(symbols[i].name);
  for (i=0 ; i < array_elements(sql_functions) ; i++)
    sql_functions[i].length=(uchar) strlen(sql_functions[i].name);

  DBUG_VOID_RETURN;
}


void lex_free(void)
{					// Call this when daemon ends
  DBUG_ENTER("lex_free");
  DBUG_VOID_RETURN;
}

/**
  Initialize lex object for use in fix_fields and parsing.

  SYNOPSIS
    init_lex_with_single_table()
    @param thd                 The thread object
    @param table               The table object
  @return Operation status
    @retval TRUE                An error occurred, memory allocation error
    @retval FALSE               Ok

  DESCRIPTION
    This function is used to initialize a lex object on the
    stack for use by fix_fields and for parsing. In order to
    work properly it also needs to initialize the
    Name_resolution_context object of the lexer.
    Finally it needs to set a couple of variables to ensure
    proper functioning of fix_fields.
*/

int
init_lex_with_single_table(THD *thd, TABLE *table, LEX *lex)
{
  TABLE_LIST *table_list;
  Table_ident *table_ident;
  SELECT_LEX *select_lex= &lex->select_lex;
  Name_resolution_context *context= &select_lex->context;
  /*
    We will call the parser to create a part_info struct based on the
    partition string stored in the frm file.
    We will use a local lex object for this purpose. However we also
    need to set the Name_resolution_object for this lex object. We
    do this by using add_table_to_list where we add the table that
    we're working with to the Name_resolution_context.
  */
  thd->lex= lex;
  lex_start(thd);
  context->init();
  if ((!(table_ident= new Table_ident(thd,
                                      table->s->table_name,
                                      table->s->db, TRUE))) ||
      (!(table_list= select_lex->add_table_to_list(thd,
                                                   table_ident,
                                                   NULL,
                                                   0))))
    return TRUE;
  context->resolve_in_table_list_only(table_list);
  lex->use_only_table_context= TRUE;
  lex->context_analysis_only|= CONTEXT_ANALYSIS_ONLY_VCOL_EXPR;
  select_lex->cur_pos_in_select_list= UNDEF_POS;
  table->map= 1; //To ensure correct calculation of const item
  table->get_fields_in_item_tree= TRUE;
  table_list->table= table;
  return FALSE;
}

/**
  End use of local lex with single table

  SYNOPSIS
    end_lex_with_single_table()
    @param thd               The thread object
    @param table             The table object
    @param old_lex           The real lex object connected to THD

  DESCRIPTION
    This function restores the real lex object after calling
    init_lex_with_single_table and also restores some table
    variables temporarily set.
*/

void
end_lex_with_single_table(THD *thd, TABLE *table, LEX *old_lex)
{
  LEX *lex= thd->lex;
  table->map= 0;
  table->get_fields_in_item_tree= FALSE;
  lex_end(lex);
  thd->lex= old_lex;
}


void
st_parsing_options::reset()
{
  allows_variable= TRUE;
  allows_select_into= TRUE;
  allows_select_procedure= TRUE;
  allows_derived= TRUE;
}


/**
  Perform initialization of Lex_input_stream instance.

  Basically, a buffer for pre-processed query. This buffer should be large
  enough to keep multi-statement query. The allocation is done once in
  Lex_input_stream::init() in order to prevent memory pollution when
  the server is processing large multi-statement queries.
*/

bool Lex_input_stream::init(THD *thd,
			    char* buff,
			    unsigned int length)
{
  DBUG_EXECUTE_IF("bug42064_simulate_oom",
                  DBUG_SET("+d,simulate_out_of_memory"););

  m_cpp_buf= (char*) thd->alloc(length + 1);

  DBUG_EXECUTE_IF("bug42064_simulate_oom",
                  DBUG_SET("-d,bug42064_simulate_oom");); 

  if (m_cpp_buf == NULL)
    return TRUE;

  m_thd= thd;
  reset(buff, length);

  return FALSE;
}


/**
  Prepare Lex_input_stream instance state for use for handling next SQL statement.

  It should be called between two statements in a multi-statement query.
  The operation resets the input stream to the beginning-of-parse state,
  but does not reallocate m_cpp_buf.
*/

void
Lex_input_stream::reset(char *buffer, unsigned int length)
{
  yylineno= 1;
  yytoklen= 0;
  yylval= NULL;
  lookahead_token= -1;
  lookahead_yylval= NULL;
  m_ptr= buffer;
  m_tok_start= NULL;
  m_tok_end= NULL;
  m_end_of_query= buffer + length;
  m_tok_start_prev= NULL;
  m_buf= buffer;
  m_buf_length= length;
  m_echo= TRUE;
  m_cpp_tok_start= NULL;
  m_cpp_tok_start_prev= NULL;
  m_cpp_tok_end= NULL;
  m_body_utf8= NULL;
  m_cpp_utf8_processed_ptr= NULL;
  next_state= MY_LEX_START;
  found_semicolon= NULL;
  ignore_space= test(m_thd->variables.sql_mode & MODE_IGNORE_SPACE);
  stmt_prepare_mode= FALSE;
  multi_statements= TRUE;
  in_comment=NO_COMMENT;
  m_underscore_cs= NULL;
  m_cpp_ptr= m_cpp_buf;
}


/**
  The operation is called from the parser in order to
  1) designate the intention to have utf8 body;
  1) Indicate to the lexer that we will need a utf8 representation of this
     statement;
  2) Determine the beginning of the body.

  @param thd        Thread context.
  @param begin_ptr  Pointer to the start of the body in the pre-processed
                    buffer.
*/

void Lex_input_stream::body_utf8_start(THD *thd, const char *begin_ptr)
{
  DBUG_ASSERT(begin_ptr);
  DBUG_ASSERT(m_cpp_buf <= begin_ptr && begin_ptr <= m_cpp_buf + m_buf_length);

  uint body_utf8_length=
    (m_buf_length / thd->variables.character_set_client->mbminlen) *
    my_charset_utf8_bin.mbmaxlen;

  m_body_utf8= (char *) thd->alloc(body_utf8_length + 1);
  m_body_utf8_ptr= m_body_utf8;
  *m_body_utf8_ptr= 0;

  m_cpp_utf8_processed_ptr= begin_ptr;
}

/**
  @brief The operation appends unprocessed part of pre-processed buffer till
  the given pointer (ptr) and sets m_cpp_utf8_processed_ptr to end_ptr.

  The idea is that some tokens in the pre-processed buffer (like character
  set introducers) should be skipped.

  Example:
    CPP buffer: SELECT 'str1', _latin1 'str2';
    m_cpp_utf8_processed_ptr -- points at the "SELECT ...";
    In order to skip "_latin1", the following call should be made:
      body_utf8_append(<pointer to "_latin1 ...">, <pointer to " 'str2'...">)

  @param ptr      Pointer in the pre-processed buffer, which specifies the
                  end of the chunk, which should be appended to the utf8
                  body.
  @param end_ptr  Pointer in the pre-processed buffer, to which
                  m_cpp_utf8_processed_ptr will be set in the end of the
                  operation.
*/

void Lex_input_stream::body_utf8_append(const char *ptr,
                                        const char *end_ptr)
{
  DBUG_ASSERT(m_cpp_buf <= ptr && ptr <= m_cpp_buf + m_buf_length);
  DBUG_ASSERT(m_cpp_buf <= end_ptr && end_ptr <= m_cpp_buf + m_buf_length);

  if (!m_body_utf8)
    return;

  if (m_cpp_utf8_processed_ptr >= ptr)
    return;

  int bytes_to_copy= ptr - m_cpp_utf8_processed_ptr;

  memcpy(m_body_utf8_ptr, m_cpp_utf8_processed_ptr, bytes_to_copy);
  m_body_utf8_ptr += bytes_to_copy;
  *m_body_utf8_ptr= 0;

  m_cpp_utf8_processed_ptr= end_ptr;
}

/**
  The operation appends unprocessed part of the pre-processed buffer till
  the given pointer (ptr) and sets m_cpp_utf8_processed_ptr to ptr.

  @param ptr  Pointer in the pre-processed buffer, which specifies the end
              of the chunk, which should be appended to the utf8 body.
*/

void Lex_input_stream::body_utf8_append(const char *ptr)
{
  body_utf8_append(ptr, ptr);
}

/**
  The operation converts the specified text literal to the utf8 and appends
  the result to the utf8-body.

  @param thd      Thread context.
  @param txt      Text literal.
  @param txt_cs   Character set of the text literal.
  @param end_ptr  Pointer in the pre-processed buffer, to which
                  m_cpp_utf8_processed_ptr will be set in the end of the
                  operation.
*/

void Lex_input_stream::body_utf8_append_literal(THD *thd,
                                                const LEX_STRING *txt,
                                                CHARSET_INFO *txt_cs,
                                                const char *end_ptr)
{
  if (!m_cpp_utf8_processed_ptr)
    return;

  LEX_STRING utf_txt;

  if (!my_charset_same(txt_cs, &my_charset_utf8_general_ci))
  {
    thd->convert_string(&utf_txt,
                        &my_charset_utf8_general_ci,
                        txt->str, (uint) txt->length,
                        txt_cs);
  }
  else
  {
    utf_txt.str= txt->str;
    utf_txt.length= txt->length;
  }

  /* NOTE: utf_txt.length is in bytes, not in symbols. */

  memcpy(m_body_utf8_ptr, utf_txt.str, utf_txt.length);
  m_body_utf8_ptr += utf_txt.length;
  *m_body_utf8_ptr= 0;

  m_cpp_utf8_processed_ptr= end_ptr;
}


/*
  This is called before every query that is to be parsed.
  Because of this, it's critical to not do too much things here.
  (We already do too much here)
*/

void lex_start(THD *thd)
{
  LEX *lex= thd->lex;
  DBUG_ENTER("lex_start");

  lex->thd= lex->unit.thd= thd;

  lex->context_stack.empty();
  lex->unit.init_query();
  lex->unit.init_select();
  /* 'parent_lex' is used in init_query() so it must be before it. */
  lex->select_lex.parent_lex= lex;
  lex->select_lex.init_query();
  lex->value_list.empty();
  lex->update_list.empty();
  lex->set_var_list.empty();
  lex->param_list.empty();
  lex->view_list.empty();
  lex->prepared_stmt_params.empty();
  lex->auxiliary_table_list.empty();
  lex->unit.next= lex->unit.master=
    lex->unit.link_next= lex->unit.return_to= 0;
  lex->unit.prev= lex->unit.link_prev= 0;
  lex->unit.slave= lex->unit.global_parameters= lex->current_select=
    lex->all_selects_list= &lex->select_lex;
  lex->select_lex.master= &lex->unit;
  lex->select_lex.prev= &lex->unit.slave;
  lex->select_lex.link_next= lex->select_lex.slave= lex->select_lex.next= 0;
  lex->select_lex.link_prev= (st_select_lex_node**)&(lex->all_selects_list);
  lex->select_lex.options= 0;
  lex->select_lex.sql_cache= SELECT_LEX::SQL_CACHE_UNSPECIFIED;
  lex->select_lex.init_order();
  lex->select_lex.group_list.empty();
  if (lex->select_lex.group_list_ptrs)
    lex->select_lex.group_list_ptrs->clear();
  lex->describe= 0;
  lex->subqueries= FALSE;
  lex->context_analysis_only= 0;
  lex->derived_tables= 0;
  lex->safe_to_cache_query= 1;
  lex->parsing_options.reset();
  lex->empty_field_list_on_rset= 0;
  lex->select_lex.select_number= 1;
  lex->length=0;
  lex->part_info= 0;
  lex->select_lex.in_sum_expr=0;
  lex->select_lex.ftfunc_list_alloc.empty();
  lex->select_lex.ftfunc_list= &lex->select_lex.ftfunc_list_alloc;
  lex->select_lex.group_list.empty();
  lex->select_lex.order_list.empty();
  lex->duplicates= DUP_ERROR;
  lex->ignore= 0;
  lex->spname= NULL;
  lex->sphead= NULL;
  lex->spcont= NULL;
  lex->m_stmt= NULL;
  lex->proc_list.first= 0;
  lex->escape_used= FALSE;
  lex->query_tables= 0;
  lex->reset_query_tables_list(FALSE);
  lex->expr_allows_subselect= TRUE;
  lex->use_only_table_context= FALSE;
  lex->parse_vcol_expr= FALSE;

  lex->name.str= 0;
  lex->name.length= 0;
  lex->event_parse_data= NULL;
  lex->profile_options= PROFILE_NONE;
  lex->nest_level=0 ;
  lex->select_lex.nest_level_base= &lex->unit;
  lex->allow_sum_func= 0;
  lex->in_sum_func= NULL;
  /*
    ok, there must be a better solution for this, long-term
    I tried "bzero" in the sql_yacc.yy code, but that for
    some reason made the values zero, even if they were set
  */
  lex->server_options.server_name= 0;
  lex->server_options.server_name_length= 0;
  lex->server_options.host= 0;
  lex->server_options.db= 0;
  lex->server_options.username= 0;
  lex->server_options.password= 0;
  lex->server_options.scheme= 0;
  lex->server_options.socket= 0;
  lex->server_options.owner= 0;
  lex->server_options.port= -1;

  lex->is_lex_started= TRUE;
  lex->used_tables= 0;
  lex->reset_slave_info.all= false;
  lex->limit_rows_examined= 0;
  lex->limit_rows_examined_cnt= ULONGLONG_MAX;
  DBUG_VOID_RETURN;
}

void lex_end(LEX *lex)
{
  DBUG_ENTER("lex_end");
  DBUG_PRINT("enter", ("lex: 0x%lx", (long) lex));

  /* release used plugins */
  if (lex->plugins.elements) /* No function call and no mutex if no plugins. */
  {
    plugin_unlock_list(0, (plugin_ref*)lex->plugins.buffer, 
                       lex->plugins.elements);
  }
  reset_dynamic(&lex->plugins);

  delete lex->sphead;
  lex->sphead= NULL;

  lex->mi.reset();

  DBUG_VOID_RETURN;
}

Yacc_state::~Yacc_state()
{
  if (yacc_yyss)
  {
    my_free(yacc_yyss);
    my_free(yacc_yyvs);
  }
}

static int find_keyword(Lex_input_stream *lip, uint len, bool function)
{
  const char *tok= lip->get_tok_start();

  SYMBOL *symbol= get_hash_symbol(tok, len, function);
  if (symbol)
  {
    lip->yylval->symbol.symbol=symbol;
    lip->yylval->symbol.str= (char*) tok;
    lip->yylval->symbol.length=len;

    if ((symbol->tok == NOT_SYM) &&
        (lip->m_thd->variables.sql_mode & MODE_HIGH_NOT_PRECEDENCE))
      return NOT2_SYM;
    if ((symbol->tok == OR_OR_SYM) &&
	!(lip->m_thd->variables.sql_mode & MODE_PIPES_AS_CONCAT))
      return OR2_SYM;

    return symbol->tok;
  }
  return 0;
}

/*
  Check if name is a keyword

  SYNOPSIS
    is_keyword()
    name      checked name (must not be empty)
    len       length of checked name

  RETURN VALUES
    0         name is a keyword
    1         name isn't a keyword
*/

bool is_keyword(const char *name, uint len)
{
  DBUG_ASSERT(len != 0);
  return get_hash_symbol(name,len,0)!=0;
}

/**
  Check if name is a sql function

    @param name      checked name

    @return is this a native function or not
    @retval 0         name is a function
    @retval 1         name isn't a function
*/

bool is_lex_native_function(const LEX_STRING *name)
{
  DBUG_ASSERT(name != NULL);
  return (get_hash_symbol(name->str, (uint) name->length, 1) != 0);
}

/* make a copy of token before ptr and set yytoklen */

static LEX_STRING get_token(Lex_input_stream *lip, uint skip, uint length)
{
  LEX_STRING tmp;
  lip->yyUnget();                       // ptr points now after last token char
  tmp.length=lip->yytoklen=length;
  tmp.str= lip->m_thd->strmake(lip->get_tok_start() + skip, tmp.length);

  lip->m_cpp_text_start= lip->get_cpp_tok_start() + skip;
  lip->m_cpp_text_end= lip->m_cpp_text_start + tmp.length;

  return tmp;
}

/* 
 todo: 
   There are no dangerous charsets in mysql for function 
   get_quoted_token yet. But it should be fixed in the 
   future to operate multichar strings (like ucs2)
*/

static LEX_STRING get_quoted_token(Lex_input_stream *lip,
                                   uint skip,
                                   uint length, char quote)
{
  LEX_STRING tmp;
  const char *from, *end;
  char *to;
  lip->yyUnget();                       // ptr points now after last token char
  tmp.length= lip->yytoklen=length;
  tmp.str=(char*) lip->m_thd->alloc(tmp.length+1);
  from= lip->get_tok_start() + skip;
  to= tmp.str;
  end= to+length;

  lip->m_cpp_text_start= lip->get_cpp_tok_start() + skip;
  lip->m_cpp_text_end= lip->m_cpp_text_start + length;

  for ( ; to != end; )
  {
    if ((*to++= *from++) == quote)
    {
      from++;					// Skip double quotes
      lip->m_cpp_text_start++;
    }
  }
  *to= 0;					// End null for safety
  return tmp;
}


/*
  Return an unescaped text literal without quotes
  Fix sometimes to do only one scan of the string
*/

static char *get_text(Lex_input_stream *lip, int pre_skip, int post_skip)
{
  reg1 uchar c,sep;
  uint found_escape=0;
  CHARSET_INFO *cs= lip->m_thd->charset();

  lip->tok_bitmap= 0;
  sep= lip->yyGetLast();                        // String should end with this
  while (! lip->eof())
  {
    c= lip->yyGet();
    lip->tok_bitmap|= c;
#ifdef USE_MB
    {
      int l;
      if (use_mb(cs) &&
          (l = my_ismbchar(cs,
                           lip->get_ptr() -1,
                           lip->get_end_of_query()))) {
        lip->skip_binary(l-1);
        continue;
      }
    }
#endif
    if (c == '\\' &&
        !(lip->m_thd->variables.sql_mode & MODE_NO_BACKSLASH_ESCAPES))
    {					// Escaped character
      found_escape=1;
      if (lip->eof())
	return 0;
      lip->yySkip();
    }
    else if (c == sep)
    {
      if (c == lip->yyGet())            // Check if two separators in a row
      {
        found_escape=1;                 // duplicate. Remember for delete
	continue;
      }
      else
        lip->yyUnget();

      /* Found end. Unescape and return string */
      const char *str, *end;
      char *start;

      str= lip->get_tok_start();
      end= lip->get_ptr();
      /* Extract the text from the token */
      str += pre_skip;
      end -= post_skip;
      DBUG_ASSERT(end >= str);

      if (!(start= (char*) lip->m_thd->alloc((uint) (end-str)+1)))
	return (char*) "";		// Sql_alloc has set error flag

      lip->m_cpp_text_start= lip->get_cpp_tok_start() + pre_skip;
      lip->m_cpp_text_end= lip->get_cpp_ptr() - post_skip;

      if (!found_escape)
      {
	lip->yytoklen=(uint) (end-str);
	memcpy(start,str,lip->yytoklen);
	start[lip->yytoklen]=0;
      }
      else
      {
        char *to;

	for (to=start ; str != end ; str++)
	{
#ifdef USE_MB
	  int l;
	  if (use_mb(cs) &&
              (l = my_ismbchar(cs, str, end))) {
	      while (l--)
		  *to++ = *str++;
	      str--;
	      continue;
	  }
#endif
	  if (!(lip->m_thd->variables.sql_mode & MODE_NO_BACKSLASH_ESCAPES) &&
              *str == '\\' && str+1 != end)
	  {
	    switch(*++str) {
	    case 'n':
	      *to++='\n';
	      break;
	    case 't':
	      *to++= '\t';
	      break;
	    case 'r':
	      *to++ = '\r';
	      break;
	    case 'b':
	      *to++ = '\b';
	      break;
	    case '0':
	      *to++= 0;			// Ascii null
	      break;
	    case 'Z':			// ^Z must be escaped on Win32
	      *to++='\032';
	      break;
	    case '_':
	    case '%':
	      *to++= '\\';		// remember prefix for wildcard
	      /* Fall through */
	    default:
              *to++= *str;
	      break;
	    }
	  }
	  else if (*str == sep)
	    *to++= *str++;		// Two ' or "
	  else
	    *to++ = *str;
	}
	*to=0;
	lip->yytoklen=(uint) (to-start);
      }
      return start;
    }
  }
  return 0;					// unexpected end of query
}


/*
** Calc type of integer; long integer, longlong integer or real.
** Returns smallest type that match the string.
** When using unsigned long long values the result is converted to a real
** because else they will be unexpected sign changes because all calculation
** is done with longlong or double.
*/

static const char *long_str="2147483647";
static const uint long_len=10;
static const char *signed_long_str="-2147483648";
static const char *longlong_str="9223372036854775807";
static const uint longlong_len=19;
static const char *signed_longlong_str="-9223372036854775808";
static const uint signed_longlong_len=19;
static const char *unsigned_longlong_str="18446744073709551615";
static const uint unsigned_longlong_len=20;

static inline uint int_token(const char *str,uint length)
{
  if (length < long_len)			// quick normal case
    return NUM;
  bool neg=0;

  if (*str == '+')				// Remove sign and pre-zeros
  {
    str++; length--;
  }
  else if (*str == '-')
  {
    str++; length--;
    neg=1;
  }
  while (*str == '0' && length)
  {
    str++; length --;
  }
  if (length < long_len)
    return NUM;

  uint smaller,bigger;
  const char *cmp;
  if (neg)
  {
    if (length == long_len)
    {
      cmp= signed_long_str+1;
      smaller=NUM;				// If <= signed_long_str
      bigger=LONG_NUM;				// If >= signed_long_str
    }
    else if (length < signed_longlong_len)
      return LONG_NUM;
    else if (length > signed_longlong_len)
      return DECIMAL_NUM;
    else
    {
      cmp=signed_longlong_str+1;
      smaller=LONG_NUM;				// If <= signed_longlong_str
      bigger=DECIMAL_NUM;
    }
  }
  else
  {
    if (length == long_len)
    {
      cmp= long_str;
      smaller=NUM;
      bigger=LONG_NUM;
    }
    else if (length < longlong_len)
      return LONG_NUM;
    else if (length > longlong_len)
    {
      if (length > unsigned_longlong_len)
        return DECIMAL_NUM;
      cmp=unsigned_longlong_str;
      smaller=ULONGLONG_NUM;
      bigger=DECIMAL_NUM;
    }
    else
    {
      cmp=longlong_str;
      smaller=LONG_NUM;
      bigger= ULONGLONG_NUM;
    }
  }
  while (*cmp && *cmp++ == *str++) ;
  return ((uchar) str[-1] <= (uchar) cmp[-1]) ? smaller : bigger;
}


/**
  Given a stream that is advanced to the first contained character in 
  an open comment, consume the comment.  Optionally, if we are allowed, 
  recurse so that we understand comments within this current comment.

  At this level, we do not support version-condition comments.  We might 
  have been called with having just passed one in the stream, though.  In 
  that case, we probably want to tolerate mundane comments inside.  Thus,
  the case for recursion.

  @retval  Whether EOF reached before comment is closed.
*/
bool consume_comment(Lex_input_stream *lip, int remaining_recursions_permitted)
{
  reg1 uchar c;
  while (! lip->eof())
  {
    c= lip->yyGet();

    if (remaining_recursions_permitted > 0)
    {
      if ((c == '/') && (lip->yyPeek() == '*'))
      {
        lip->yySkip(); /* Eat asterisk */
        consume_comment(lip, remaining_recursions_permitted-1);
        continue;
      }
    }

    if (c == '*')
    {
      if (lip->yyPeek() == '/')
      {
        lip->yySkip(); /* Eat slash */
        return FALSE;
      }
    }

    if (c == '\n')
      lip->yylineno++;
  }

  return TRUE;
}


/*
  MYSQLlex remember the following states from the following MYSQLlex()

  - MY_LEX_EOQ			Found end of query
  - MY_LEX_OPERATOR_OR_IDENT	Last state was an ident, text or number
				(which can't be followed by a signed number)
*/

int MYSQLlex(void *arg, void *yythd)
{
  THD *thd= (THD *)yythd;
  Lex_input_stream *lip= & thd->m_parser_state->m_lip;
  YYSTYPE *yylval=(YYSTYPE*) arg;
  int token;

  if (lip->lookahead_token >= 0)
  {
    /*
      The next token was already parsed in advance,
      return it.
    */
    token= lip->lookahead_token;
    lip->lookahead_token= -1;
    *yylval= *(lip->lookahead_yylval);
    lip->lookahead_yylval= NULL;
    return token;
  }

  token= lex_one_token(arg, yythd);

  switch(token) {
  case WITH:
    /*
      Parsing 'WITH' 'ROLLUP' or 'WITH' 'CUBE' requires 2 look ups,
      which makes the grammar LALR(2).
      Replace by a single 'WITH_ROLLUP' or 'WITH_CUBE' token,
      to transform the grammar into a LALR(1) grammar,
      which sql_yacc.yy can process.
    */
    token= lex_one_token(arg, yythd);
    switch(token) {
    case CUBE_SYM:
      return WITH_CUBE_SYM;
    case ROLLUP_SYM:
      return WITH_ROLLUP_SYM;
    default:
      /*
        Save the token following 'WITH'
      */
      lip->lookahead_yylval= lip->yylval;
      lip->yylval= NULL;
      lip->lookahead_token= token;
      return WITH;
    }
    break;
  default:
    break;
  }

  return token;
}

int lex_one_token(void *arg, void *yythd)
{
  reg1	uchar c;
  bool comment_closed;
  int	tokval, result_state;
  uint length;
  enum my_lex_states state;
  THD *thd= (THD *)yythd;
  Lex_input_stream *lip= & thd->m_parser_state->m_lip;
  LEX *lex= thd->lex;
  YYSTYPE *yylval=(YYSTYPE*) arg;
  CHARSET_INFO *const cs= thd->charset();
  const uchar *const state_map= cs->state_map;
  const uchar *const ident_map= cs->ident_map;

  LINT_INIT(c);
  lip->yylval=yylval;			// The global state

  lip->start_token();
  state=lip->next_state;
  lip->next_state=MY_LEX_OPERATOR_OR_IDENT;
  for (;;)
  {
    switch (state) {
    case MY_LEX_OPERATOR_OR_IDENT:	// Next is operator or keyword
    case MY_LEX_START:			// Start of token
      // Skip starting whitespace
      while(state_map[c= lip->yyPeek()] == MY_LEX_SKIP)
      {
	if (c == '\n')
	  lip->yylineno++;

        lip->yySkip();
      }

      /* Start of real token */
      lip->restart_token();
      c= lip->yyGet();
      state= (enum my_lex_states) state_map[c];
      break;
    case MY_LEX_ESCAPE:
      if (lip->yyGet() == 'N')
      {					// Allow \N as shortcut for NULL
	yylval->lex_str.str=(char*) "\\N";
	yylval->lex_str.length=2;
	return NULL_SYM;
      }
      /* Fall through */
    case MY_LEX_CHAR:			// Unknown or single char token
    case MY_LEX_SKIP:			// This should not happen
      if (c != ')')
	lip->next_state= MY_LEX_START;	// Allow signed numbers
      return((int) c);

    case MY_LEX_MINUS_OR_COMMENT:
      if (lip->yyPeek() == '-' &&
          (my_isspace(cs,lip->yyPeekn(1)) ||
           my_iscntrl(cs,lip->yyPeekn(1))))
      {
        state=MY_LEX_COMMENT;
        break;
      }
      lip->next_state= MY_LEX_START;	// Allow signed numbers
      return((int) c);

    case MY_LEX_PLACEHOLDER:
      /*
        Check for a placeholder: it should not precede a possible identifier
        because of binlogging: when a placeholder is replaced with
        its value in a query for the binlog, the query must stay
        grammatically correct.
      */
      lip->next_state= MY_LEX_START;	// Allow signed numbers
      if (lip->stmt_prepare_mode && !ident_map[(uchar) lip->yyPeek()])
        return(PARAM_MARKER);
      return((int) c);

    case MY_LEX_COMMA:
      lip->next_state= MY_LEX_START;	// Allow signed numbers
      /*
        Warning:
        This is a work around, to make the "remember_name" rule in
        sql/sql_yacc.yy work properly.
        The problem is that, when parsing "select expr1, expr2",
        the code generated by bison executes the *pre* action
        remember_name (see select_item) *before* actually parsing the
        first token of expr2.
      */
      lip->restart_token();
      return((int) c);

    case MY_LEX_IDENT_OR_NCHAR:
      if (lip->yyPeek() != '\'')
      {
	state= MY_LEX_IDENT;
	break;
      }
      /* Found N'string' */
      lip->yySkip();                         // Skip '
      if (!(yylval->lex_str.str = get_text(lip, 2, 1)))
      {
	state= MY_LEX_CHAR;             // Read char by char
	break;
      }
      yylval->lex_str.length= lip->yytoklen;
      lex->text_string_is_7bit= (lip->tok_bitmap & 0x80) ? 0 : 1;
      return(NCHAR_STRING);

    case MY_LEX_IDENT_OR_HEX:
      if (lip->yyPeek() == '\'')
      {					// Found x'hex-number'
	state= MY_LEX_HEX_NUMBER;
	break;
      }
    case MY_LEX_IDENT_OR_BIN:
      if (lip->yyPeek() == '\'')
      {                                 // Found b'bin-number'
        state= MY_LEX_BIN_NUMBER;
        break;
      }
    case MY_LEX_IDENT:
      const char *start;
#if defined(USE_MB) && defined(USE_MB_IDENT)
      if (use_mb(cs))
      {
	result_state= IDENT_QUOTED;
        if (my_mbcharlen(cs, lip->yyGetLast()) > 1)
        {
          int l = my_ismbchar(cs,
                              lip->get_ptr() -1,
                              lip->get_end_of_query());
          if (l == 0) {
            state = MY_LEX_CHAR;
            continue;
          }
          lip->skip_binary(l - 1);
        }
        while (ident_map[c=lip->yyGet()])
        {
          if (my_mbcharlen(cs, c) > 1)
          {
            int l;
            if ((l = my_ismbchar(cs,
                                 lip->get_ptr() -1,
                                 lip->get_end_of_query())) == 0)
              break;
            lip->skip_binary(l-1);
          }
        }
      }
      else
#endif
      {
        for (result_state= c;
             ident_map[(uchar) (c= lip->yyGet())];
             result_state|= c)
          ;
        /* If there were non-ASCII characters, mark that we must convert */
        result_state= result_state & 0x80 ? IDENT_QUOTED : IDENT;
      }
      length= lip->yyLength();
      start= lip->get_ptr();
      if (lip->ignore_space)
      {
        /*
          If we find a space then this can't be an identifier. We notice this
          below by checking start != lex->ptr.
        */
        for (; state_map[(uchar) c] == MY_LEX_SKIP ; c= lip->yyGet())
          ;
      }
      if (start == lip->get_ptr() && c == '.' &&
          ident_map[(uchar) lip->yyPeek()])
	lip->next_state=MY_LEX_IDENT_SEP;
      else
      {					// '(' must follow directly if function
        lip->yyUnget();
	if ((tokval = find_keyword(lip, length, c == '(')))
	{
	  lip->next_state= MY_LEX_START;	// Allow signed numbers
	  return(tokval);		// Was keyword
	}
        lip->yySkip();                  // next state does a unget
      }
      yylval->lex_str=get_token(lip, 0, length);

      /*
         Note: "SELECT _bla AS 'alias'"
         _bla should be considered as a IDENT if charset haven't been found.
         So we don't use MYF(MY_WME) with get_charset_by_csname to avoid
         producing an error.
      */

      if (yylval->lex_str.str[0] == '_')
      {
        CHARSET_INFO *cs= get_charset_by_csname(yylval->lex_str.str + 1,
                                                MY_CS_PRIMARY, MYF(0));
        if (cs)
        {
          yylval->charset= cs;
          lip->m_underscore_cs= cs;

          lip->body_utf8_append(lip->m_cpp_text_start,
                                lip->get_cpp_tok_start() + length);
          return(UNDERSCORE_CHARSET);
        }
      }

      lip->body_utf8_append(lip->m_cpp_text_start);

      lip->body_utf8_append_literal(thd, &yylval->lex_str, cs,
                                    lip->m_cpp_text_end);

      return(result_state);			// IDENT or IDENT_QUOTED

    case MY_LEX_IDENT_SEP:                  // Found ident and now '.'
      yylval->lex_str.str= (char*) lip->get_ptr();
      yylval->lex_str.length= 1;
      c= lip->yyGet();                          // should be '.'
      lip->next_state= MY_LEX_IDENT_START;      // Next is ident (not keyword)
      if (!ident_map[(uchar) lip->yyPeek()])    // Probably ` or "
	lip->next_state= MY_LEX_START;
      return((int) c);

    case MY_LEX_NUMBER_IDENT:		// number or ident which num-start
      if (lip->yyGetLast() == '0')
      {
        c= lip->yyGet();
        if (c == 'x')
        {
          while (my_isxdigit(cs,(c = lip->yyGet()))) ;
          if ((lip->yyLength() >= 3) && !ident_map[c])
          {
            /* skip '0x' */
            yylval->lex_str=get_token(lip, 2, lip->yyLength()-2);
            return (HEX_NUM);
          }
          lip->yyUnget();
          state= MY_LEX_IDENT_START;
          break;
        }
        else if (c == 'b')
        {
          while ((c= lip->yyGet()) == '0' || c == '1')
            ;
          if ((lip->yyLength() >= 3) && !ident_map[c])
          {
            /* Skip '0b' */
            yylval->lex_str= get_token(lip, 2, lip->yyLength()-2);
            return (BIN_NUM);
          }
          lip->yyUnget();
          state= MY_LEX_IDENT_START;
          break;
        }
        lip->yyUnget();
      }

      while (my_isdigit(cs, (c = lip->yyGet()))) ;
      if (!ident_map[c])
      {					// Can't be identifier
	state=MY_LEX_INT_OR_REAL;
	break;
      }
      if (c == 'e' || c == 'E')
      {
	// The following test is written this way to allow numbers of type 1e1
        if (my_isdigit(cs,lip->yyPeek()) ||
            (c=(lip->yyGet())) == '+' || c == '-')
	{				// Allow 1E+10
          if (my_isdigit(cs,lip->yyPeek()))     // Number must have digit after sign
	  {
            lip->yySkip();
            while (my_isdigit(cs,lip->yyGet())) ;
            yylval->lex_str=get_token(lip, 0, lip->yyLength());
	    return(FLOAT_NUM);
	  }
	}
        lip->yyUnget();
      }
      // fall through
    case MY_LEX_IDENT_START:			// We come here after '.'
      result_state= IDENT;
#if defined(USE_MB) && defined(USE_MB_IDENT)
      if (use_mb(cs))
      {
	result_state= IDENT_QUOTED;
        while (ident_map[c=lip->yyGet()])
        {
          if (my_mbcharlen(cs, c) > 1)
          {
            int l;
            if ((l = my_ismbchar(cs,
                                 lip->get_ptr() -1,
                                 lip->get_end_of_query())) == 0)
              break;
            lip->skip_binary(l-1);
          }
        }
      }
      else
#endif
      {
        for (result_state=0; ident_map[c= lip->yyGet()]; result_state|= c)
          ;
        /* If there were non-ASCII characters, mark that we must convert */
        result_state= result_state & 0x80 ? IDENT_QUOTED : IDENT;
      }
      if (c == '.' && ident_map[(uchar) lip->yyPeek()])
	lip->next_state=MY_LEX_IDENT_SEP;// Next is '.'

      yylval->lex_str= get_token(lip, 0, lip->yyLength());

      lip->body_utf8_append(lip->m_cpp_text_start);

      lip->body_utf8_append_literal(thd, &yylval->lex_str, cs,
                                    lip->m_cpp_text_end);

      return(result_state);

    case MY_LEX_USER_VARIABLE_DELIMITER:	// Found quote char
    {
      uint double_quotes= 0;
      char quote_char= c;                       // Used char
      while ((c=lip->yyGet()))
      {
	int var_length;
	if ((var_length= my_mbcharlen(cs, c)) == 1)
	{
	  if (c == quote_char)
	  {
            if (lip->yyPeek() != quote_char)
	      break;
            c=lip->yyGet();
	    double_quotes++;
	    continue;
	  }
	}
#ifdef USE_MB
        else if (use_mb(cs))
        {
          if ((var_length= my_ismbchar(cs, lip->get_ptr() - 1,
                                       lip->get_end_of_query())))
            lip->skip_binary(var_length-1);
        }
#endif
      }
      if (double_quotes)
	yylval->lex_str=get_quoted_token(lip, 1,
                                         lip->yyLength() - double_quotes -1,
					 quote_char);
      else
        yylval->lex_str=get_token(lip, 1, lip->yyLength() -1);
      if (c == quote_char)
        lip->yySkip();                  // Skip end `
      lip->next_state= MY_LEX_START;

      lip->body_utf8_append(lip->m_cpp_text_start);

      lip->body_utf8_append_literal(thd, &yylval->lex_str, cs,
                                    lip->m_cpp_text_end);

      return(IDENT_QUOTED);
    }
    case MY_LEX_INT_OR_REAL:		// Complete int or incomplete real
      if (c != '.')
      {					// Found complete integer number.
        yylval->lex_str=get_token(lip, 0, lip->yyLength());
	return int_token(yylval->lex_str.str, (uint) yylval->lex_str.length);
      }
      // fall through
    case MY_LEX_REAL:			// Incomplete real number
      while (my_isdigit(cs,c = lip->yyGet())) ;

      if (c == 'e' || c == 'E')
      {
        c = lip->yyGet();
	if (c == '-' || c == '+')
          c = lip->yyGet();                     // Skip sign
	if (!my_isdigit(cs,c))
	{				// No digit after sign
	  state= MY_LEX_CHAR;
	  break;
	}
        while (my_isdigit(cs,lip->yyGet())) ;
        yylval->lex_str=get_token(lip, 0, lip->yyLength());
	return(FLOAT_NUM);
      }
      yylval->lex_str=get_token(lip, 0, lip->yyLength());
      return(DECIMAL_NUM);

    case MY_LEX_HEX_NUMBER:		// Found x'hexstring'
      lip->yySkip();                    // Accept opening '
      while (my_isxdigit(cs, (c= lip->yyGet()))) ;
      if (c != '\'')
        return(ABORT_SYM);              // Illegal hex constant
      lip->yySkip();                    // Accept closing '
      length= lip->yyLength();          // Length of hexnum+3
      if ((length % 2) == 0)
        return(ABORT_SYM);              // odd number of hex digits
      yylval->lex_str=get_token(lip,
                                2,          // skip x'
                                length-3);  // don't count x' and last '
      return (HEX_NUM);

    case MY_LEX_BIN_NUMBER:           // Found b'bin-string'
      lip->yySkip();                  // Accept opening '
      while ((c= lip->yyGet()) == '0' || c == '1')
        ;
      if (c != '\'')
        return(ABORT_SYM);            // Illegal hex constant
      lip->yySkip();                  // Accept closing '
      length= lip->yyLength();        // Length of bin-num + 3
      yylval->lex_str= get_token(lip,
                                 2,         // skip b'
                                 length-3); // don't count b' and last '
      return (BIN_NUM);

    case MY_LEX_CMP_OP:			// Incomplete comparison operator
      if (state_map[(uchar) lip->yyPeek()] == MY_LEX_CMP_OP ||
          state_map[(uchar) lip->yyPeek()] == MY_LEX_LONG_CMP_OP)
        lip->yySkip();
      if ((tokval = find_keyword(lip, lip->yyLength() + 1, 0)))
      {
	lip->next_state= MY_LEX_START;	// Allow signed numbers
	return(tokval);
      }
      state = MY_LEX_CHAR;		// Something fishy found
      break;

    case MY_LEX_LONG_CMP_OP:		// Incomplete comparison operator
      if (state_map[(uchar) lip->yyPeek()] == MY_LEX_CMP_OP ||
          state_map[(uchar) lip->yyPeek()] == MY_LEX_LONG_CMP_OP)
      {
        lip->yySkip();
        if (state_map[(uchar) lip->yyPeek()] == MY_LEX_CMP_OP)
          lip->yySkip();
      }
      if ((tokval = find_keyword(lip, lip->yyLength() + 1, 0)))
      {
	lip->next_state= MY_LEX_START;	// Found long op
	return(tokval);
      }
      state = MY_LEX_CHAR;		// Something fishy found
      break;

    case MY_LEX_BOOL:
      if (c != lip->yyPeek())
      {
	state=MY_LEX_CHAR;
	break;
      }
      lip->yySkip();
      tokval = find_keyword(lip,2,0);	// Is a bool operator
      lip->next_state= MY_LEX_START;	// Allow signed numbers
      return(tokval);

    case MY_LEX_STRING_OR_DELIMITER:
      if (thd->variables.sql_mode & MODE_ANSI_QUOTES)
      {
	state= MY_LEX_USER_VARIABLE_DELIMITER;
	break;
      }
      /* " used for strings */
    case MY_LEX_STRING:			// Incomplete text string
      if (!(yylval->lex_str.str = get_text(lip, 1, 1)))
      {
	state= MY_LEX_CHAR;		// Read char by char
	break;
      }
      yylval->lex_str.length=lip->yytoklen;

      lip->body_utf8_append(lip->m_cpp_text_start);

      lip->body_utf8_append_literal(thd, &yylval->lex_str,
        lip->m_underscore_cs ? lip->m_underscore_cs : cs,
        lip->m_cpp_text_end);

      lip->m_underscore_cs= NULL;

      lex->text_string_is_7bit= (lip->tok_bitmap & 0x80) ? 0 : 1;
      return(TEXT_STRING);

    case MY_LEX_COMMENT:			//  Comment
      lex->select_lex.options|= OPTION_FOUND_COMMENT;
      while ((c = lip->yyGet()) != '\n' && c) ;
      lip->yyUnget();                   // Safety against eof
      state = MY_LEX_START;		// Try again
      break;
    case MY_LEX_LONG_COMMENT:		/* Long C comment? */
      if (lip->yyPeek() != '*')
      {
	state=MY_LEX_CHAR;		// Probable division
	break;
      }
      lex->select_lex.options|= OPTION_FOUND_COMMENT;
      /* Reject '/' '*', since we might need to turn off the echo */
      lip->yyUnget();

      lip->save_in_comment_state();

      if (lip->yyPeekn(2) == 'M' && lip->yyPeekn(3) == '!')
      {
        /* Skip MariaDB unique marker */
        lip->set_echo(FALSE);
        lip->yySkip();
        /* The following if will be true */
      }
      if (lip->yyPeekn(2) == '!')
      {
        lip->in_comment= DISCARD_COMMENT;
        /* Accept '/' '*' '!', but do not keep this marker. */
        lip->set_echo(FALSE);
        lip->yySkipn(3);

        /*
          The special comment format is very strict:
          '/' '*' '!', followed by an optional 'M' and exactly
          1 digit (major), 2 digits (minor), then 2 digits (dot).
          32302 -> 3.23.02
          50032 -> 5.0.32
          50114 -> 5.1.14
        */
        if (  my_isdigit(cs, lip->yyPeekn(0))
           && my_isdigit(cs, lip->yyPeekn(1))
           && my_isdigit(cs, lip->yyPeekn(2))
           && my_isdigit(cs, lip->yyPeekn(3))
           && my_isdigit(cs, lip->yyPeekn(4))
           )
        {
          ulong version;
          char *end_ptr= (char*) lip->get_ptr()+5;
          int error;
          version= (ulong) my_strtoll10(lip->get_ptr(), &end_ptr, &error);

          if (version <= MYSQL_VERSION_ID)
          {
            /* Accept 'M' 'm' 'm' 'd' 'd' */
            lip->yySkipn(5);
            /* Expand the content of the special comment as real code */
            lip->set_echo(TRUE);
            state=MY_LEX_START;
            break;  /* Do not treat contents as a comment.  */
          }
          else
          {
            /*
              Patch and skip the conditional comment to avoid it
              being propagated infinitely (eg. to a slave).
            */
            char *pcom= lip->yyUnput(' ');
            comment_closed= ! consume_comment(lip, 1);
            if (! comment_closed)
            {
              *pcom= '!';
            }
            /* version allowed to have one level of comment inside. */
          }
        }
        else
        {
          /* Not a version comment. */
          state=MY_LEX_START;
          lip->set_echo(TRUE);
          break;
        }
      }
      else
      {
        lip->in_comment= PRESERVE_COMMENT;
        lip->yySkip();                  // Accept /
        lip->yySkip();                  // Accept *
        comment_closed= ! consume_comment(lip, 0);
        /* regular comments can have zero comments inside. */
      }
      /*
        Discard:
        - regular '/' '*' comments,
        - special comments '/' '*' '!' for a future version,
        by scanning until we find a closing '*' '/' marker.

        Nesting regular comments isn't allowed.  The first 
        '*' '/' returns the parser to the previous state.

        /#!VERSI oned containing /# regular #/ is allowed #/

		Inside one versioned comment, another versioned comment
		is treated as a regular discardable comment.  It gets
		no special parsing.
      */

      /* Unbalanced comments with a missing '*' '/' are a syntax error */
      if (! comment_closed)
        return (ABORT_SYM);
      state = MY_LEX_START;             // Try again
      lip->restore_in_comment_state();
      break;
    case MY_LEX_END_LONG_COMMENT:
      if ((lip->in_comment != NO_COMMENT) && lip->yyPeek() == '/')
      {
        /* Reject '*' '/' */
        lip->yyUnget();
        /* Accept '*' '/', with the proper echo */
        lip->set_echo(lip->in_comment == PRESERVE_COMMENT);
        lip->yySkipn(2);
        /* And start recording the tokens again */
        lip->set_echo(TRUE);
        lip->in_comment=NO_COMMENT;
        state=MY_LEX_START;
      }
      else
	state=MY_LEX_CHAR;		// Return '*'
      break;
    case MY_LEX_SET_VAR:		// Check if ':='
      if (lip->yyPeek() != '=')
      {
	state=MY_LEX_CHAR;		// Return ':'
	break;
      }
      lip->yySkip();
      return (SET_VAR);
    case MY_LEX_SEMICOLON:			// optional line terminator
      state= MY_LEX_CHAR;               // Return ';'
      break;
    case MY_LEX_EOL:
      if (lip->eof())
      {
        lip->yyUnget();                 // Reject the last '\0'
        lip->set_echo(FALSE);
        lip->yySkip();
        lip->set_echo(TRUE);
        /* Unbalanced comments with a missing '*' '/' are a syntax error */
        if (lip->in_comment != NO_COMMENT)
          return (ABORT_SYM);
        lip->next_state=MY_LEX_END;     // Mark for next loop
        return(END_OF_INPUT);
      }
      state=MY_LEX_CHAR;
      break;
    case MY_LEX_END:
      lip->next_state=MY_LEX_END;
      return(0);			// We found end of input last time

      /* Actually real shouldn't start with . but allow them anyhow */
    case MY_LEX_REAL_OR_POINT:
      if (my_isdigit(cs,lip->yyPeek()))
	state = MY_LEX_REAL;		// Real
      else
      {
	state= MY_LEX_IDENT_SEP;	// return '.'
        lip->yyUnget();                 // Put back '.'
      }
      break;
    case MY_LEX_USER_END:		// end '@' of user@hostname
      switch (state_map[(uchar) lip->yyPeek()]) {
      case MY_LEX_STRING:
      case MY_LEX_USER_VARIABLE_DELIMITER:
      case MY_LEX_STRING_OR_DELIMITER:
	break;
      case MY_LEX_USER_END:
	lip->next_state=MY_LEX_SYSTEM_VAR;
	break;
      default:
	lip->next_state=MY_LEX_HOSTNAME;
	break;
      }
      yylval->lex_str.str=(char*) lip->get_ptr();
      yylval->lex_str.length=1;
      return((int) '@');
    case MY_LEX_HOSTNAME:		// end '@' of user@hostname
      for (c=lip->yyGet() ;
	   my_isalnum(cs,c) || c == '.' || c == '_' ||  c == '$';
           c= lip->yyGet()) ;
      yylval->lex_str=get_token(lip, 0, lip->yyLength());
      return(LEX_HOSTNAME);
    case MY_LEX_SYSTEM_VAR:
      yylval->lex_str.str=(char*) lip->get_ptr();
      yylval->lex_str.length=1;
      lip->yySkip();                                    // Skip '@'
      lip->next_state= (state_map[(uchar) lip->yyPeek()] ==
			MY_LEX_USER_VARIABLE_DELIMITER ?
			MY_LEX_OPERATOR_OR_IDENT :
			MY_LEX_IDENT_OR_KEYWORD);
      return((int) '@');
    case MY_LEX_IDENT_OR_KEYWORD:
      /*
	We come here when we have found two '@' in a row.
	We should now be able to handle:
	[(global | local | session) .]variable_name
      */

      for (result_state= 0; ident_map[c= lip->yyGet()]; result_state|= c)
        ;
      /* If there were non-ASCII characters, mark that we must convert */
      result_state= result_state & 0x80 ? IDENT_QUOTED : IDENT;

      if (c == '.')
	lip->next_state=MY_LEX_IDENT_SEP;
      length= lip->yyLength();
      if (length == 0)
        return(ABORT_SYM);              // Names must be nonempty.
      if ((tokval= find_keyword(lip, length,0)))
      {
        lip->yyUnget();                         // Put back 'c'
	return(tokval);				// Was keyword
      }
      yylval->lex_str=get_token(lip, 0, length);

      lip->body_utf8_append(lip->m_cpp_text_start);

      lip->body_utf8_append_literal(thd, &yylval->lex_str, cs,
                                    lip->m_cpp_text_end);

      return(result_state);
    }
  }
}


/**
  Construct a copy of this object to be used for mysql_alter_table
  and mysql_create_table.

  Historically, these two functions modify their Alter_info
  arguments. This behaviour breaks re-execution of prepared
  statements and stored procedures and is compensated by always
  supplying a copy of Alter_info to these functions.

  @return You need to use check the error in THD for out
  of memory condition after calling this function.
*/

Alter_info::Alter_info(const Alter_info &rhs, MEM_ROOT *mem_root)
  :drop_list(rhs.drop_list, mem_root),
  alter_list(rhs.alter_list, mem_root),
  key_list(rhs.key_list, mem_root),
  create_list(rhs.create_list, mem_root),
  flags(rhs.flags),
  keys_onoff(rhs.keys_onoff),
  tablespace_op(rhs.tablespace_op),
  partition_names(rhs.partition_names, mem_root),
  num_parts(rhs.num_parts),
  change_level(rhs.change_level),
  datetime_field(rhs.datetime_field),
  error_if_not_empty(rhs.error_if_not_empty)
{
  /*
    Make deep copies of used objects.
    This is not a fully deep copy - clone() implementations
    of Alter_drop, Alter_column, Key, foreign_key, Key_part_spec
    do not copy string constants. At the same length the only
    reason we make a copy currently is that ALTER/CREATE TABLE
    code changes input Alter_info definitions, but string
    constants never change.
  */
  list_copy_and_replace_each_value(drop_list, mem_root);
  list_copy_and_replace_each_value(alter_list, mem_root);
  list_copy_and_replace_each_value(key_list, mem_root);
  list_copy_and_replace_each_value(create_list, mem_root);
  /* partition_names are not deeply copied currently */
}


void trim_whitespace(CHARSET_INFO *cs, LEX_STRING *str)
{
  /*
    TODO:
    This code assumes that there are no multi-bytes characters
    that can be considered white-space.
  */

  while ((str->length > 0) && (my_isspace(cs, str->str[0])))
  {
    str->length --;
    str->str ++;
  }

  /*
    FIXME:
    Also, parsing backward is not safe with multi bytes characters
  */
  while ((str->length > 0) && (my_isspace(cs, str->str[str->length-1])))
  {
    str->length --;
  }
}


/*
  st_select_lex structures initialisations
*/

void st_select_lex_node::init_query()
{
  options= 0;
  sql_cache= SQL_CACHE_UNSPECIFIED;
  linkage= UNSPECIFIED_TYPE;
  no_table_names_allowed= 0;
  uncacheable= 0;
}

void st_select_lex_node::init_select()
{
}

void st_select_lex_unit::init_query()
{
  st_select_lex_node::init_query();
  linkage= GLOBAL_OPTIONS_TYPE;
  global_parameters= first_select();
  select_limit_cnt= HA_POS_ERROR;
  offset_limit_cnt= 0;
  union_distinct= 0;
  prepared= optimized= executed= 0;
  item= 0;
  union_result= 0;
  table= 0;
  fake_select_lex= 0;
  cleaned= 0;
  item_list.empty();
  describe= 0;
  found_rows_for_union= 0;
  insert_table_with_stored_vcol= 0;
  derived= 0;
}

void st_select_lex::init_query()
{
  st_select_lex_node::init_query();
  table_list.empty();
  top_join_list.empty();
  join_list= &top_join_list;
  embedding= 0;
  leaf_tables_prep.empty();
  leaf_tables.empty();
  item_list.empty();
  join= 0;
  having= prep_having= where= prep_where= 0;
  olap= UNSPECIFIED_OLAP_TYPE;
  having_fix_field= 0;
  context.select_lex= this;
  context.init();
  /*
    Add the name resolution context of the current (sub)query to the
    stack of contexts for the whole query.
    TODO:
    push_context may return an error if there is no memory for a new
    element in the stack, however this method has no return value,
    thus push_context should be moved to a place where query
    initialization is checked for failure.
  */
  parent_lex->push_context(&context);
  cond_count= between_count= with_wild= 0;
  max_equal_elems= 0;
  ref_pointer_array= 0;
  select_n_where_fields= 0;
  select_n_having_items= 0;
  subquery_in_having= explicit_limit= 0;
  is_item_list_lookup= 0;
  first_execution= 1;
  first_natural_join_processing= 1;
  first_cond_optimization= 1;
  parsing_place= NO_MATTER;
  exclude_from_table_unique_test= no_wrap_view_item= FALSE;
  nest_level= 0;
  link_next= 0;
  is_prep_leaf_list_saved= FALSE;
<<<<<<< HEAD
=======
  
>>>>>>> 7117db67
  have_merged_subqueries= FALSE;
  bzero((char*) expr_cache_may_be_used, sizeof(expr_cache_may_be_used));
  m_non_agg_field_used= false;
  m_agg_func_used= false;
}

void st_select_lex::init_select()
{
  st_select_lex_node::init_select();
  sj_nests.empty();
  sj_subselects.empty();
  group_list.empty();
  if (group_list_ptrs)
    group_list_ptrs->clear();
  type= db= 0;
  having= 0;
  table_join_options= 0;
  in_sum_expr= with_wild= 0;
  options= 0;
  sql_cache= SQL_CACHE_UNSPECIFIED;
  braces= 0;
  interval_list.empty();
  ftfunc_list_alloc.empty();
  inner_sum_func_list= 0;
  ftfunc_list= &ftfunc_list_alloc;
  linkage= UNSPECIFIED_TYPE;
  order_list.elements= 0;
  order_list.first= 0;
  order_list.next= &order_list.first;
  /* Set limit and offset to default values */
  select_limit= 0;      /* denotes the default limit = HA_POS_ERROR */
  offset_limit= 0;      /* denotes the default offset = 0 */
  with_sum_func= 0;
  is_correlated= 0;
  cur_pos_in_select_list= UNDEF_POS;
  non_agg_fields.empty();
  cond_value= having_value= Item::COND_UNDEF;
  inner_refs_list.empty();
  insert_tables= 0;
  merged_into= 0;
  m_non_agg_field_used= false;
  m_agg_func_used= false;
}

/*
  st_select_lex structures linking
*/

/* include on level down */
void st_select_lex_node::include_down(st_select_lex_node *upper)
{
  if ((next= upper->slave))
    next->prev= &next;
  prev= &upper->slave;
  upper->slave= this;
  master= upper;
  slave= 0;
}


void st_select_lex_node::add_slave(st_select_lex_node *slave_arg)
{
  for (; slave; slave= slave->next)
    if (slave == slave_arg)
      return;

  if (slave)
  {
    st_select_lex_node *slave_arg_slave= slave_arg->slave;
    /* Insert in the front of list of slaves if any. */
    slave_arg->include_neighbour(slave);
    /* include_neighbour() sets slave_arg->slave=0, restore it. */
    slave_arg->slave= slave_arg_slave;
    /* Count on include_neighbour() setting the master. */
    DBUG_ASSERT(slave_arg->master == this);
  }
  else
  {
    slave= slave_arg;
    slave_arg->master= this;
  }
}


/*
  include on level down (but do not link)

  SYNOPSYS
    st_select_lex_node::include_standalone()
    upper - reference on node underr which this node should be included
    ref - references on reference on this node
*/
void st_select_lex_node::include_standalone(st_select_lex_node *upper,
					    st_select_lex_node **ref)
{
  next= 0;
  prev= ref;
  master= upper;
  slave= 0;
}

/* include neighbour (on same level) */
void st_select_lex_node::include_neighbour(st_select_lex_node *before)
{
  if ((next= before->next))
    next->prev= &next;
  prev= &before->next;
  before->next= this;
  master= before->master;
  slave= 0;
}

/* including in global SELECT_LEX list */
void st_select_lex_node::include_global(st_select_lex_node **plink)
{
  if ((link_next= *plink))
    link_next->link_prev= &link_next;
  link_prev= plink;
  *plink= this;
}

//excluding from global list (internal function)
void st_select_lex_node::fast_exclude()
{
  if (link_prev)
  {
    if ((*link_prev= link_next))
      link_next->link_prev= link_prev;
  }
  // Remove slave structure
  for (; slave; slave= slave->next)
    slave->fast_exclude();
  
}


/*
  Exclude a node from the tree lex structure, but leave it in the global
  list of nodes.
*/

void st_select_lex_node::exclude_from_tree()
{
  if ((*prev= next))
    next->prev= prev;
}


/*
  Exclude select_lex structure (except first (first select can't be
  deleted, because it is most upper select))
*/
void st_select_lex_node::exclude()
{
  /* exclude from global list */
  fast_exclude();
  /* exclude from other structures */
  exclude_from_tree();
  /* 
     We do not need following statements, because prev pointer of first 
     list element point to master->slave
     if (master->slave == this)
       master->slave= next;
  */
}


/*
  Exclude level of current unit from tree of SELECTs

  SYNOPSYS
    st_select_lex_unit::exclude_level()

  NOTE: units which belong to current will be brought up on level of
  currernt unit 
*/
void st_select_lex_unit::exclude_level()
{
  SELECT_LEX_UNIT *units= 0, **units_last= &units;
  for (SELECT_LEX *sl= first_select(); sl; sl= sl->next_select())
  {
    // unlink current level from global SELECTs list
    if (sl->link_prev && (*sl->link_prev= sl->link_next))
      sl->link_next->link_prev= sl->link_prev;

    // bring up underlay levels
    SELECT_LEX_UNIT **last= 0;
    for (SELECT_LEX_UNIT *u= sl->first_inner_unit(); u; u= u->next_unit())
    {
      u->master= master;
      last= (SELECT_LEX_UNIT**)&(u->next);
    }
    if (last)
    {
      (*units_last)= sl->first_inner_unit();
      units_last= last;
    }
  }
  if (units)
  {
    // include brought up levels in place of current
    (*prev)= units;
    (*units_last)= (SELECT_LEX_UNIT*)next;
    if (next)
      next->prev= (SELECT_LEX_NODE**)units_last;
    units->prev= prev;
  }
  else
  {
    // exclude currect unit from list of nodes
    (*prev)= next;
    if (next)
      next->prev= prev;
  }
}


/*
  Exclude subtree of current unit from tree of SELECTs

  SYNOPSYS
    st_select_lex_unit::exclude_tree()
*/
void st_select_lex_unit::exclude_tree()
{
  for (SELECT_LEX *sl= first_select(); sl; sl= sl->next_select())
  {
    // unlink current level from global SELECTs list
    if (sl->link_prev && (*sl->link_prev= sl->link_next))
      sl->link_next->link_prev= sl->link_prev;

    // unlink underlay levels
    for (SELECT_LEX_UNIT *u= sl->first_inner_unit(); u; u= u->next_unit())
    {
      u->exclude_level();
    }
  }
  // exclude currect unit from list of nodes
  (*prev)= next;
  if (next)
    next->prev= prev;
}


/*
  st_select_lex_node::mark_as_dependent mark all st_select_lex struct from 
  this to 'last' as dependent

  SYNOPSIS
    last - pointer to last st_select_lex struct, before wich all 
           st_select_lex have to be marked as dependent

  NOTE
    'last' should be reachable from this st_select_lex_node
*/

bool st_select_lex::mark_as_dependent(THD *thd, st_select_lex *last, Item *dependency)
{

  DBUG_ASSERT(this != last);

  /*
    Mark all selects from resolved to 1 before select where was
    found table as depended (of select where was found table)
  */
  SELECT_LEX *s= this;
  do
  {
    if (!(s->uncacheable & UNCACHEABLE_DEPENDENT_GENERATED))
    {
      // Select is dependent of outer select
      s->uncacheable= (s->uncacheable & ~UNCACHEABLE_UNITED) |
                       UNCACHEABLE_DEPENDENT_GENERATED;
      SELECT_LEX_UNIT *munit= s->master_unit();
      munit->uncacheable= (munit->uncacheable & ~UNCACHEABLE_UNITED) |
                       UNCACHEABLE_DEPENDENT_GENERATED;
      for (SELECT_LEX *sl= munit->first_select(); sl ; sl= sl->next_select())
      {
        if (sl != s &&
            !(sl->uncacheable & (UNCACHEABLE_DEPENDENT_GENERATED |
                                 UNCACHEABLE_UNITED)))
          sl->uncacheable|= UNCACHEABLE_UNITED;
      }
    }

    Item_subselect *subquery_expr= s->master_unit()->item;
    if (subquery_expr && subquery_expr->mark_as_dependent(thd, last, 
                                                          dependency))
      return TRUE;
  } while ((s= s->outer_select()) != last && s != 0);
  is_correlated= TRUE;
  this->master_unit()->item->is_correlated= TRUE;
  return FALSE;
}

bool st_select_lex_node::set_braces(bool value)      { return 1; }
bool st_select_lex_node::inc_in_sum_expr()           { return 1; }
uint st_select_lex_node::get_in_sum_expr()           { return 0; }
TABLE_LIST* st_select_lex_node::get_table_list()     { return 0; }
List<Item>* st_select_lex_node::get_item_list()      { return 0; }
TABLE_LIST *st_select_lex_node::add_table_to_list (THD *thd, Table_ident *table,
						  LEX_STRING *alias,
						  ulong table_join_options,
						  thr_lock_type flags,
                                                  enum_mdl_type mdl_type,
						  List<Index_hint> *hints,
                                                  LEX_STRING *option)
{
  return 0;
}
ulong st_select_lex_node::get_table_join_options()
{
  return 0;
}

/*
  prohibit using LIMIT clause
*/
bool st_select_lex::test_limit()
{
  if (select_limit != 0)
  {
    my_error(ER_NOT_SUPPORTED_YET, MYF(0),
             "LIMIT & IN/ALL/ANY/SOME subquery");
    return(1);
  }
  return(0);
}


st_select_lex_unit* st_select_lex_unit::master_unit()
{
    return this;
}


st_select_lex* st_select_lex_unit::outer_select()
{
  return (st_select_lex*) master;
}


bool st_select_lex::add_order_to_list(THD *thd, Item *item, bool asc)
{
  return add_to_list(thd, order_list, item, asc);
}


bool st_select_lex::add_item_to_list(THD *thd, Item *item)
{
  DBUG_ENTER("st_select_lex::add_item_to_list");
  DBUG_PRINT("info", ("Item: 0x%lx", (long) item));
  DBUG_RETURN(item_list.push_back(item));
}


bool st_select_lex::add_group_to_list(THD *thd, Item *item, bool asc)
{
  return add_to_list(thd, group_list, item, asc);
}


bool st_select_lex::add_ftfunc_to_list(Item_func_match *func)
{
  return !func || ftfunc_list->push_back(func); // end of memory?
}


st_select_lex_unit* st_select_lex::master_unit()
{
  return (st_select_lex_unit*) master;
}


st_select_lex* st_select_lex::outer_select()
{
  return (st_select_lex*) master->get_master();
}


bool st_select_lex::set_braces(bool value)
{
  braces= value;
  return 0; 
}


bool st_select_lex::inc_in_sum_expr()
{
  in_sum_expr++;
  return 0;
}


uint st_select_lex::get_in_sum_expr()
{
  return in_sum_expr;
}


TABLE_LIST* st_select_lex::get_table_list()
{
  return table_list.first;
}

List<Item>* st_select_lex::get_item_list()
{
  return &item_list;
}

ulong st_select_lex::get_table_join_options()
{
  return table_join_options;
}


bool st_select_lex::setup_ref_array(THD *thd, uint order_group_num)
{
  DBUG_ENTER("st_select_lex::setup_ref_array");

  if (ref_pointer_array)
    DBUG_RETURN(0);

  // find_order_in_list() may need some extra space, so multiply by two.
  order_group_num*= 2;

  /*
    We have to create array in prepared statement memory if it is a
    prepared statement
  */
  ref_pointer_array=
    (Item **)thd->stmt_arena->alloc(sizeof(Item*) * (n_child_sum_items +
                                                     item_list.elements +
                                                     select_n_having_items +
                                                     select_n_where_fields +
                                                     order_group_num)*5);
  DBUG_RETURN(ref_pointer_array == 0);
}


void st_select_lex_unit::print(String *str, enum_query_type query_type)
{
  bool union_all= !union_distinct;
  for (SELECT_LEX *sl= first_select(); sl; sl= sl->next_select())
  {
    if (sl != first_select())
    {
      str->append(STRING_WITH_LEN(" union "));
      if (union_all)
	str->append(STRING_WITH_LEN("all "));
      else if (union_distinct == sl)
        union_all= TRUE;
    }
    if (sl->braces)
      str->append('(');
    sl->print(thd, str, query_type);
    if (sl->braces)
      str->append(')');
  }
  if (fake_select_lex == global_parameters)
  {
    if (fake_select_lex->order_list.elements)
    {
      str->append(STRING_WITH_LEN(" order by "));
      fake_select_lex->print_order(str,
        fake_select_lex->order_list.first,
        query_type);
    }
    fake_select_lex->print_limit(thd, str, query_type);
  }
}


void st_select_lex::print_order(String *str,
                                ORDER *order,
                                enum_query_type query_type)
{
  for (; order; order= order->next)
  {
    if (order->counter_used)
    {
      if (query_type != QT_VIEW_INTERNAL)
      {
        char buffer[20];
        size_t length= my_snprintf(buffer, 20, "%d", order->counter);
        str->append(buffer, (uint) length);
      }
      else
      {
        /* replace numeric reference with expression */
        if (order->item[0]->type() == Item::INT_ITEM &&
            order->item[0]->basic_const_item())
        {
          char buffer[20];
          size_t length= my_snprintf(buffer, 20, "%d", order->counter);
          str->append(buffer, (uint) length);
          /* make it expression instead of integer constant */
          str->append(STRING_WITH_LEN("+0"));
        }
        else
          (*order->item)->print(str, query_type);
      }
    }
    else
      (*order->item)->print(str, query_type);
    if (!order->asc)
      str->append(STRING_WITH_LEN(" desc"));
    if (order->next)
      str->append(',');
  }
}
 

void st_select_lex::print_limit(THD *thd,
                                String *str,
                                enum_query_type query_type)
{
  SELECT_LEX_UNIT *unit= master_unit();
  Item_subselect *item= unit->item;

  if (item && unit->global_parameters == this)
  {
    Item_subselect::subs_type subs_type= item->substype();
    if (subs_type == Item_subselect::EXISTS_SUBS ||
        subs_type == Item_subselect::IN_SUBS ||
        subs_type == Item_subselect::ALL_SUBS)
    {
      return;
    }
  }
  if (explicit_limit)
  {
    str->append(STRING_WITH_LEN(" limit "));
    if (offset_limit)
    {
      offset_limit->print(str, query_type);
      str->append(',');
    }
    select_limit->print(str, query_type);
  }
}


/**
  @brief Restore the LEX and THD in case of a parse error.

  This is a clean up call that is invoked by the Bison generated
  parser before returning an error from MYSQLparse. If your
  semantic actions manipulate with the global thread state (which
  is a very bad practice and should not normally be employed) and
  need a clean-up in case of error, and you can not use %destructor
  rule in the grammar file itself, this function should be used
  to implement the clean up.
*/

void LEX::cleanup_lex_after_parse_error(THD *thd)
{
  /*
    Delete sphead for the side effect of restoring of the original
    LEX state, thd->lex, thd->mem_root and thd->free_list if they
    were replaced when parsing stored procedure statements.  We
    will never use sphead object after a parse error, so it's okay
    to delete it only for the sake of the side effect.
    TODO: make this functionality explicit in sp_head class.
    Sic: we must nullify the member of the main lex, not the
    current one that will be thrown away
  */
  if (thd->lex->sphead)
  {
    thd->lex->sphead->restore_thd_mem_root(thd);
    delete thd->lex->sphead;
    thd->lex->sphead= NULL;
  }
}

/*
  Initialize (or reset) Query_tables_list object.

  SYNOPSIS
    reset_query_tables_list()
      init  TRUE  - we should perform full initialization of object with
                    allocating needed memory
            FALSE - object is already initialized so we should only reset
                    its state so it can be used for parsing/processing
                    of new statement

  DESCRIPTION
    This method initializes Query_tables_list so it can be used as part
    of LEX object for parsing/processing of statement. One can also use
    this method to reset state of already initialized Query_tables_list
    so it can be used for processing of new statement.
*/

void Query_tables_list::reset_query_tables_list(bool init)
{
  sql_command= SQLCOM_END;
  if (!init && query_tables)
  {
    TABLE_LIST *table= query_tables;
    for (;;)
    {
      delete table->view;
      if (query_tables_last == &table->next_global ||
          !(table= table->next_global))
        break;
    }
  }
  query_tables= 0;
  query_tables_last= &query_tables;
  query_tables_own_last= 0;
  if (init)
  {
    /*
      We delay real initialization of hash (and therefore related
      memory allocation) until first insertion into this hash.
    */
    my_hash_clear(&sroutines);
  }
  else if (sroutines.records)
  {
    /* Non-zero sroutines.records means that hash was initialized. */
    my_hash_reset(&sroutines);
  }
  sroutines_list.empty();
  sroutines_list_own_last= sroutines_list.next;
  sroutines_list_own_elements= 0;
  binlog_stmt_flags= 0;
  stmt_accessed_table_flag= 0;
}


/*
  Destroy Query_tables_list object with freeing all resources used by it.

  SYNOPSIS
    destroy_query_tables_list()
*/

void Query_tables_list::destroy_query_tables_list()
{
  my_hash_free(&sroutines);
}


/*
  Initialize LEX object.

  SYNOPSIS
    LEX::LEX()

  NOTE
    LEX object initialized with this constructor can be used as part of
    THD object for which one can safely call open_tables(), lock_tables()
    and close_thread_tables() functions. But it is not yet ready for
    statement parsing. On should use lex_start() function to prepare LEX
    for this.
*/

LEX::LEX()
  :result(0), option_type(OPT_DEFAULT), is_lex_started(0),
   limit_rows_examined_cnt(ULONGLONG_MAX)
{

  my_init_dynamic_array2(&plugins, sizeof(plugin_ref),
                         plugins_static_buffer,
                         INITIAL_LEX_PLUGIN_LIST_SIZE, 
                         INITIAL_LEX_PLUGIN_LIST_SIZE);
  reset_query_tables_list(TRUE);
  mi.init();
}


/*
  Check whether the merging algorithm can be used on this VIEW

  SYNOPSIS
    LEX::can_be_merged()

  DESCRIPTION
    We can apply merge algorithm if it is single SELECT view  with
    subqueries only in WHERE clause (we do not count SELECTs of underlying
    views, and second level subqueries) and we have not grpouping, ordering,
    HAVING clause, aggregate functions, DISTINCT clause, LIMIT clause and
    several underlying tables.

  RETURN
    FALSE - only temporary table algorithm can be used
    TRUE  - merge algorithm can be used
*/

bool LEX::can_be_merged()
{
  // TODO: do not forget implement case when select_lex.table_list.elements==0

  /* find non VIEW subqueries/unions */
  bool selects_allow_merge= select_lex.next_select() == 0;
  if (selects_allow_merge)
  {
    for (SELECT_LEX_UNIT *tmp_unit= select_lex.first_inner_unit();
         tmp_unit;
         tmp_unit= tmp_unit->next_unit())
    {
      if (tmp_unit->first_select()->parent_lex == this &&
          (tmp_unit->item == 0 ||
           (tmp_unit->item->place() != IN_WHERE &&
            tmp_unit->item->place() != IN_ON)))
      {
        selects_allow_merge= 0;
        break;
      }
    }
  }

  return (selects_allow_merge &&
	  select_lex.group_list.elements == 0 &&
	  select_lex.having == 0 &&
          select_lex.with_sum_func == 0 &&
	  select_lex.table_list.elements >= 1 &&
	  !(select_lex.options & SELECT_DISTINCT) &&
          select_lex.select_limit == 0);
}


/*
  check if command can use VIEW with MERGE algorithm (for top VIEWs)

  SYNOPSIS
    LEX::can_use_merged()

  DESCRIPTION
    Only listed here commands can use merge algorithm in top level
    SELECT_LEX (for subqueries will be used merge algorithm if
    LEX::can_not_use_merged() is not TRUE).

  RETURN
    FALSE - command can't use merged VIEWs
    TRUE  - VIEWs with MERGE algorithms can be used
*/

bool LEX::can_use_merged()
{
  switch (sql_command)
  {
  case SQLCOM_SELECT:
  case SQLCOM_CREATE_TABLE:
  case SQLCOM_UPDATE:
  case SQLCOM_UPDATE_MULTI:
  case SQLCOM_DELETE:
  case SQLCOM_DELETE_MULTI:
  case SQLCOM_INSERT:
  case SQLCOM_INSERT_SELECT:
  case SQLCOM_REPLACE:
  case SQLCOM_REPLACE_SELECT:
  case SQLCOM_LOAD:
    return TRUE;
  default:
    return FALSE;
  }
}

/*
  Check if command can't use merged views in any part of command

  SYNOPSIS
    LEX::can_not_use_merged()

  DESCRIPTION
    Temporary table algorithm will be used on all SELECT levels for queries
    listed here (see also LEX::can_use_merged()).

  RETURN
    FALSE - command can't use merged VIEWs
    TRUE  - VIEWs with MERGE algorithms can be used
*/

bool LEX::can_not_use_merged()
{
  switch (sql_command)
  {
  case SQLCOM_CREATE_VIEW:
  case SQLCOM_SHOW_CREATE:
  /*
    SQLCOM_SHOW_FIELDS is necessary to make 
    information schema tables working correctly with views.
    see get_schema_tables_result function
  */
  case SQLCOM_SHOW_FIELDS:
    return TRUE;
  default:
    return FALSE;
  }
}

/*
  Detect that we need only table structure of derived table/view

  SYNOPSIS
    only_view_structure()

  RETURN
    TRUE yes, we need only structure
    FALSE no, we need data
*/

bool LEX::only_view_structure()
{
  switch (sql_command) {
  case SQLCOM_SHOW_CREATE:
  case SQLCOM_SHOW_TABLES:
  case SQLCOM_SHOW_FIELDS:
  case SQLCOM_REVOKE_ALL:
  case SQLCOM_REVOKE:
  case SQLCOM_GRANT:
  case SQLCOM_CREATE_VIEW:
    return TRUE;
  default:
    return FALSE;
  }
}


/*
  Should Items_ident be printed correctly

  SYNOPSIS
    need_correct_ident()

  RETURN
    TRUE yes, we need only structure
    FALSE no, we need data
*/


bool LEX::need_correct_ident()
{
  switch(sql_command)
  {
  case SQLCOM_SHOW_CREATE:
  case SQLCOM_SHOW_TABLES:
  case SQLCOM_CREATE_VIEW:
    return TRUE;
  default:
    return FALSE;
  }
}

/*
  Get effective type of CHECK OPTION for given view

  SYNOPSIS
    get_effective_with_check()
    view    given view

  NOTE
    It have not sense to set CHECK OPTION for SELECT satement or subqueries,
    so we do not.

  RETURN
    VIEW_CHECK_NONE      no need CHECK OPTION
    VIEW_CHECK_LOCAL     CHECK OPTION LOCAL
    VIEW_CHECK_CASCADED  CHECK OPTION CASCADED
*/

uint8 LEX::get_effective_with_check(TABLE_LIST *view)
{
  if (view->select_lex->master_unit() == &unit &&
      which_check_option_applicable())
    return (uint8)view->with_check;
  return VIEW_CHECK_NONE;
}


/**
  This method should be called only during parsing.
  It is aware of compound statements (stored routine bodies)
  and will initialize the destination with the default
  database of the stored routine, rather than the default
  database of the connection it is parsed in.
  E.g. if one has no current database selected, or current database 
  set to 'bar' and then issues:

  CREATE PROCEDURE foo.p1() BEGIN SELECT * FROM t1 END//

  t1 is meant to refer to foo.t1, not to bar.t1.

  This method is needed to support this rule.

  @return TRUE in case of error (parsing should be aborted, FALSE in
  case of success
*/

bool
LEX::copy_db_to(char **p_db, size_t *p_db_length) const
{
  if (sphead)
  {
    DBUG_ASSERT(sphead->m_db.str && sphead->m_db.length);
    /*
      It is safe to assign the string by-pointer, both sphead and
      its statements reside in the same memory root.
    */
    *p_db= sphead->m_db.str;
    if (p_db_length)
      *p_db_length= sphead->m_db.length;
    return FALSE;
  }
  return thd->copy_db_to(p_db, p_db_length);
}

/*
  initialize limit counters

  SYNOPSIS
    st_select_lex_unit::set_limit()
    values	- SELECT_LEX with initial values for counters
*/

void st_select_lex_unit::set_limit(st_select_lex *sl)
{
  ha_rows select_limit_val;
  ulonglong val;

  DBUG_ASSERT(! thd->stmt_arena->is_stmt_prepare());
  if (sl->select_limit)
  {
    Item *item = sl->select_limit;
    /*
      fix_fields() has not been called for sl->select_limit. That's due to the
      historical reasons -- this item could be only of type Item_int, and
      Item_int does not require fix_fields(). Thus, fix_fields() was never
      called for sl->select_limit.

      Some time ago, Item_splocal was also allowed for LIMIT / OFFSET clauses.
      However, the fix_fields() behavior was not updated, which led to a crash
      in some cases.

      There is no single place where to call fix_fields() for LIMIT / OFFSET
      items during the fix-fields-phase. Thus, for the sake of readability,
      it was decided to do it here, on the evaluation phase (which is a
      violation of design, but we chose the lesser of two evils).

      We can call fix_fields() here, because sl->select_limit can be of two
      types only: Item_int and Item_splocal. Item_int::fix_fields() is trivial,
      and Item_splocal::fix_fields() (or rather Item_sp_variable::fix_fields())
      has the following specific:
        1) it does not affect other items;
        2) it does not fail.

      Nevertheless DBUG_ASSERT was added to catch future changes in
      fix_fields() implementation. Also added runtime check against a result
      of fix_fields() in order to handle error condition in non-debug build.
    */
    bool fix_fields_successful= true;
    if (!item->fixed)
    {
      fix_fields_successful= !item->fix_fields(thd, NULL);

      DBUG_ASSERT(fix_fields_successful);
    }
    val= fix_fields_successful ? item->val_uint() : HA_POS_ERROR;
  }
  else
    val= HA_POS_ERROR;

  select_limit_val= (ha_rows)val;
#ifndef BIG_TABLES
  /*
    Check for overflow : ha_rows can be smaller then ulonglong if
    BIG_TABLES is off.
    */
  if (val != (ulonglong)select_limit_val)
    select_limit_val= HA_POS_ERROR;
#endif
  if (sl->offset_limit)
  {
    Item *item = sl->offset_limit;
    // see comment for sl->select_limit branch.
    bool fix_fields_successful= true;
    if (!item->fixed)
    {
      fix_fields_successful= !item->fix_fields(thd, NULL);

      DBUG_ASSERT(fix_fields_successful);
    }
    val= fix_fields_successful ? item->val_uint() : 0;
  }
  else
    val= ULL(0);

  offset_limit_cnt= (ha_rows)val;
#ifndef BIG_TABLES
  /* Check for truncation. */
  if (val != (ulonglong)offset_limit_cnt)
    offset_limit_cnt= HA_POS_ERROR;
#endif
  select_limit_cnt= select_limit_val + offset_limit_cnt;
  if (select_limit_cnt < select_limit_val)
    select_limit_cnt= HA_POS_ERROR;		// no limit
}


/**
  @brief Set the initial purpose of this TABLE_LIST object in the list of used
    tables.

  We need to track this information on table-by-table basis, since when this
  table becomes an element of the pre-locked list, it's impossible to identify
  which SQL sub-statement it has been originally used in.

  E.g.:

  User request:                 SELECT * FROM t1 WHERE f1();
  FUNCTION f1():                DELETE FROM t2; RETURN 1;
  BEFORE DELETE trigger on t2:  INSERT INTO t3 VALUES (old.a);

  For this user request, the pre-locked list will contain t1, t2, t3
  table elements, each needed for different DML.

  The trigger event map is updated to reflect INSERT, UPDATE, DELETE,
  REPLACE, LOAD DATA, CREATE TABLE .. SELECT, CREATE TABLE ..
  REPLACE SELECT statements, and additionally ON DUPLICATE KEY UPDATE
  clause.
*/

void LEX::set_trg_event_type_for_tables()
{
  uint8 new_trg_event_map= 0;
  DBUG_ENTER("LEX::set_trg_event_type_for_tables");

  /*
    Some auxiliary operations
    (e.g. GRANT processing) create TABLE_LIST instances outside
    the parser. Additionally, some commands (e.g. OPTIMIZE) change
    the lock type for a table only after parsing is done. Luckily,
    these do not fire triggers and do not need to pre-load them.
    For these TABLE_LISTs set_trg_event_type is never called, and
    trg_event_map is always empty. That means that the pre-locking
    algorithm will ignore triggers defined on these tables, if
    any, and the execution will either fail with an assert in
    sql_trigger.cc or with an error that a used table was not
    pre-locked, in case of a production build.

    TODO: this usage pattern creates unnecessary module dependencies
    and should be rewritten to go through the parser.
    Table list instances created outside the parser in most cases
    refer to mysql.* system tables. It is not allowed to have
    a trigger on a system table, but keeping track of
    initialization provides extra safety in case this limitation
    is circumvented.
  */

  switch (sql_command) {
  case SQLCOM_LOCK_TABLES:
  /*
    On a LOCK TABLE, all triggers must be pre-loaded for this TABLE_LIST
    when opening an associated TABLE.
  */
    new_trg_event_map= static_cast<uint8>
                        (1 << static_cast<int>(TRG_EVENT_INSERT)) |
                      static_cast<uint8>
                        (1 << static_cast<int>(TRG_EVENT_UPDATE)) |
                      static_cast<uint8>
                        (1 << static_cast<int>(TRG_EVENT_DELETE));
    break;
  /*
    Basic INSERT. If there is an additional ON DUPLIATE KEY UPDATE
    clause, it will be handled later in this method.
  */
  case SQLCOM_INSERT:                           /* fall through */
  case SQLCOM_INSERT_SELECT:
  /*
    LOAD DATA ... INFILE is expected to fire BEFORE/AFTER INSERT
    triggers.
    If the statement also has REPLACE clause, it will be
    handled later in this method.
  */
  case SQLCOM_LOAD:                             /* fall through */
  /*
    REPLACE is semantically equivalent to INSERT. In case
    of a primary or unique key conflict, it deletes the old
    record and inserts a new one. So we also may need to
    fire ON DELETE triggers. This functionality is handled
    later in this method.
  */
  case SQLCOM_REPLACE:                          /* fall through */
  case SQLCOM_REPLACE_SELECT:
  /*
    CREATE TABLE ... SELECT defaults to INSERT if the table or
    view already exists. REPLACE option of CREATE TABLE ...
    REPLACE SELECT is handled later in this method.
  */
  case SQLCOM_CREATE_TABLE:
    new_trg_event_map|= static_cast<uint8>
                          (1 << static_cast<int>(TRG_EVENT_INSERT));
    break;
  /* Basic update and multi-update */
  case SQLCOM_UPDATE:                           /* fall through */
  case SQLCOM_UPDATE_MULTI:
    new_trg_event_map|= static_cast<uint8>
                          (1 << static_cast<int>(TRG_EVENT_UPDATE));
    break;
  /* Basic delete and multi-delete */
  case SQLCOM_DELETE:                           /* fall through */
  case SQLCOM_DELETE_MULTI:
    new_trg_event_map|= static_cast<uint8>
                          (1 << static_cast<int>(TRG_EVENT_DELETE));
    break;
  default:
    break;
  }

  switch (duplicates) {
  case DUP_UPDATE:
    new_trg_event_map|= static_cast<uint8>
                          (1 << static_cast<int>(TRG_EVENT_UPDATE));
    break;
  case DUP_REPLACE:
    new_trg_event_map|= static_cast<uint8>
                          (1 << static_cast<int>(TRG_EVENT_DELETE));
    break;
  case DUP_ERROR:
  default:
    break;
  }


  /*
    Do not iterate over sub-selects, only the tables in the outermost
    SELECT_LEX can be modified, if any.
  */
  TABLE_LIST *tables= select_lex.get_table_list();

  while (tables)
  {
    /*
      This is a fast check to filter out statements that do
      not change data, or tables  on the right side, in case of
      INSERT .. SELECT, CREATE TABLE .. SELECT and so on.
      Here we also filter out OPTIMIZE statement and non-updateable
      views, for which lock_type is TL_UNLOCK or TL_READ after
      parsing.
    */
    if (static_cast<int>(tables->lock_type) >=
        static_cast<int>(TL_WRITE_ALLOW_WRITE))
      tables->trg_event_map= new_trg_event_map;
    tables= tables->next_local;
  }
  DBUG_VOID_RETURN;
}


/*
  Unlink the first table from the global table list and the first table from
  outer select (lex->select_lex) local list

  SYNOPSIS
    unlink_first_table()
    link_to_local	Set to 1 if caller should link this table to local list

  NOTES
    We assume that first tables in both lists is the same table or the local
    list is empty.

  RETURN
    0	If 'query_tables' == 0
    unlinked table
      In this case link_to_local is set.

*/
TABLE_LIST *LEX::unlink_first_table(bool *link_to_local)
{
  TABLE_LIST *first;
  if ((first= query_tables))
  {
    /*
      Exclude from global table list
    */
    if ((query_tables= query_tables->next_global))
      query_tables->prev_global= &query_tables;
    else
      query_tables_last= &query_tables;
    first->next_global= 0;

    /*
      and from local list if it is not empty
    */
    if ((*link_to_local= test(select_lex.table_list.first)))
    {
      select_lex.context.table_list= 
        select_lex.context.first_name_resolution_table= first->next_local;
      select_lex.table_list.first= first->next_local;
      select_lex.table_list.elements--;	//safety
      first->next_local= 0;
      /*
        Ensure that the global list has the same first table as the local
        list.
      */
      first_lists_tables_same();
    }
  }
  return first;
}


/*
  Bring first local table of first most outer select to first place in global
  table list

  SYNOPSYS
     LEX::first_lists_tables_same()

  NOTES
    In many cases (for example, usual INSERT/DELETE/...) the first table of
    main SELECT_LEX have special meaning => check that it is the first table
    in global list and re-link to be first in the global list if it is
    necessary.  We need such re-linking only for queries with sub-queries in
    the select list, as only in this case tables of sub-queries will go to
    the global list first.
*/

void LEX::first_lists_tables_same()
{
  TABLE_LIST *first_table= select_lex.table_list.first;
  if (query_tables != first_table && first_table != 0)
  {
    TABLE_LIST *next;
    if (query_tables_last == &first_table->next_global)
      query_tables_last= first_table->prev_global;

    if ((next= *first_table->prev_global= first_table->next_global))
      next->prev_global= first_table->prev_global;
    /* include in new place */
    first_table->next_global= query_tables;
    /*
       We are sure that query_tables is not 0, because first_table was not
       first table in the global list => we can use
       query_tables->prev_global without check of query_tables
    */
    query_tables->prev_global= &first_table->next_global;
    first_table->prev_global= &query_tables;
    query_tables= first_table;
  }
}


/*
  Link table back that was unlinked with unlink_first_table()

  SYNOPSIS
    link_first_table_back()
    link_to_local	do we need link this table to local

  RETURN
    global list
*/

void LEX::link_first_table_back(TABLE_LIST *first,
				   bool link_to_local)
{
  if (first)
  {
    if ((first->next_global= query_tables))
      query_tables->prev_global= &first->next_global;
    else
      query_tables_last= &first->next_global;
    query_tables= first;

    if (link_to_local)
    {
      first->next_local= select_lex.table_list.first;
      select_lex.context.table_list= first;
      select_lex.table_list.first= first;
      select_lex.table_list.elements++;	//safety
    }
  }
}



/*
  cleanup lex for case when we open table by table for processing

  SYNOPSIS
    LEX::cleanup_after_one_table_open()

  NOTE
    This method is mostly responsible for cleaning up of selects lists and
    derived tables state. To rollback changes in Query_tables_list one has
    to call Query_tables_list::reset_query_tables_list(FALSE).
*/

void LEX::cleanup_after_one_table_open()
{
  /*
    thd->lex->derived_tables & additional units may be set if we open
    a view. It is necessary to clear thd->lex->derived_tables flag
    to prevent processing of derived tables during next open_and_lock_tables
    if next table is a real table and cleanup & remove underlying units
    NOTE: all units will be connected to thd->lex->select_lex, because we
    have not UNION on most upper level.
    */
  if (all_selects_list != &select_lex)
  {
    derived_tables= 0;
    select_lex.exclude_from_table_unique_test= false;
    /* cleunup underlying units (units of VIEW) */
    for (SELECT_LEX_UNIT *un= select_lex.first_inner_unit();
         un;
         un= un->next_unit())
      un->cleanup();
    /* reduce all selects list to default state */
    all_selects_list= &select_lex;
    /* remove underlying units (units of VIEW) subtree */
    select_lex.cut_subtree();
  }
}


/*
  Save current state of Query_tables_list for this LEX, and prepare it
  for processing of new statemnt.

  SYNOPSIS
    reset_n_backup_query_tables_list()
      backup  Pointer to Query_tables_list instance to be used for backup
*/

void LEX::reset_n_backup_query_tables_list(Query_tables_list *backup)
{
  backup->set_query_tables_list(this);
  /*
    We have to perform full initialization here since otherwise we
    will damage backed up state.
  */
  this->reset_query_tables_list(TRUE);
}


/*
  Restore state of Query_tables_list for this LEX from backup.

  SYNOPSIS
    restore_backup_query_tables_list()
      backup  Pointer to Query_tables_list instance used for backup
*/

void LEX::restore_backup_query_tables_list(Query_tables_list *backup)
{
  this->destroy_query_tables_list();
  this->set_query_tables_list(backup);
}


/*
  Checks for usage of routines and/or tables in a parsed statement

  SYNOPSIS
    LEX:table_or_sp_used()

  RETURN
    FALSE  No routines and tables used
    TRUE   Either or both routines and tables are used.
*/

bool LEX::table_or_sp_used()
{
  DBUG_ENTER("table_or_sp_used");

  if (sroutines.records || query_tables)
    DBUG_RETURN(TRUE);

  DBUG_RETURN(FALSE);
}


/*
  Do end-of-prepare fixup for list of tables and their merge-VIEWed tables

  SYNOPSIS
    fix_prepare_info_in_table_list()
      thd  Thread handle
      tbl  List of tables to process

  DESCRIPTION
    Perform end-end-of prepare fixup for list of tables, if any of the tables
    is a merge-algorithm VIEW, recursively fix up its underlying tables as
    well.

*/

static void fix_prepare_info_in_table_list(THD *thd, TABLE_LIST *tbl)
{
  for (; tbl; tbl= tbl->next_local)
  {
    if (tbl->on_expr)
    {
      thd->check_and_register_item_tree(&tbl->prep_on_expr, &tbl->on_expr);
      tbl->on_expr= tbl->on_expr->copy_andor_structure(thd);
    }
    if (tbl->is_view_or_derived() && tbl->is_merged_derived())
    {
      SELECT_LEX *sel= tbl->get_single_select();
      fix_prepare_info_in_table_list(thd, sel->get_table_list());
    }
  }
}


/*
  Save WHERE/HAVING/ON clauses and replace them with disposable copies

  SYNOPSIS
    st_select_lex::fix_prepare_information
      thd          thread handler
      conds        in/out pointer to WHERE condition to be met at execution
      having_conds in/out pointer to HAVING condition to be met at execution
  
  DESCRIPTION
    The passed WHERE and HAVING are to be saved for the future executions.
    This function saves it, and returns a copy which can be thrashed during
    this execution of the statement. By saving/thrashing here we mean only
    We also save the chain of ORDER::next in group_list, in case
    the list is modified by remove_const().
    AND/OR trees.
    The function also calls fix_prepare_info_in_table_list that saves all
    ON expressions.    
*/

void st_select_lex::fix_prepare_information(THD *thd, Item **conds, 
                                            Item **having_conds)
{
  if (!thd->stmt_arena->is_conventional() && first_execution)
  {
    first_execution= 0;
    if (group_list.first)
    {
      if (!group_list_ptrs)
      {
        void *mem= thd->stmt_arena->alloc(sizeof(Group_list_ptrs));
        group_list_ptrs= new (mem) Group_list_ptrs(thd->stmt_arena->mem_root);
      }
      group_list_ptrs->reserve(group_list.elements);
      for (ORDER *order= group_list.first; order; order= order->next)
      {
        group_list_ptrs->push_back(order);
      }
    }
    if (*conds)
    {
      thd->check_and_register_item_tree(&prep_where, conds);
      *conds= where= prep_where->copy_andor_structure(thd);
    }
    if (*having_conds)
    {
      thd->check_and_register_item_tree(&prep_having, having_conds);
      *having_conds= having= prep_having->copy_andor_structure(thd);
    }
    fix_prepare_info_in_table_list(thd, table_list.first);
  }
}


/*
  There are st_select_lex::add_table_to_list &
  st_select_lex::set_lock_for_tables are in sql_parse.cc

  st_select_lex::print is in sql_select.cc

  st_select_lex_unit::prepare, st_select_lex_unit::exec,
  st_select_lex_unit::cleanup, st_select_lex_unit::reinit_exec_mechanism,
  st_select_lex_unit::change_result
  are in sql_union.cc
*/

/*
  Sets the kind of hints to be added by the calls to add_index_hint().

  SYNOPSIS
    set_index_hint_type()
      type_arg     The kind of hints to be added from now on.
      clause       The clause to use for hints to be added from now on.

  DESCRIPTION
    Used in filling up the tagged hints list.
    This list is filled by first setting the kind of the hint as a 
    context variable and then adding hints of the current kind.
    Then the context variable index_hint_type can be reset to the
    next hint type.
*/
void st_select_lex::set_index_hint_type(enum index_hint_type type_arg,
                                        index_clause_map clause)
{ 
  current_index_hint_type= type_arg;
  current_index_hint_clause= clause;
}


/*
  Makes an array to store index usage hints (ADD/FORCE/IGNORE INDEX).

  SYNOPSIS
    alloc_index_hints()
      thd         current thread.
*/

void st_select_lex::alloc_index_hints (THD *thd)
{ 
  index_hints= new (thd->mem_root) List<Index_hint>(); 
}



/*
  adds an element to the array storing index usage hints 
  (ADD/FORCE/IGNORE INDEX).

  SYNOPSIS
    add_index_hint()
      thd         current thread.
      str         name of the index.
      length      number of characters in str.

  RETURN VALUE
    0 on success, non-zero otherwise
*/
bool st_select_lex::add_index_hint (THD *thd, char *str, uint length)
{
  return index_hints->push_front (new (thd->mem_root) 
                                 Index_hint(current_index_hint_type,
                                            current_index_hint_clause,
                                            str, length));
}


bool st_select_lex::optimize_unflattened_subqueries()
{
  for (SELECT_LEX_UNIT *un= first_inner_unit(); un; un= un->next_unit())
  {
    Item_subselect *subquery_predicate= un->item;
    
    if (subquery_predicate)
    {
      if (subquery_predicate->substype() == Item_subselect::IN_SUBS)
      {
        Item_in_subselect *in_subs=(Item_in_subselect*)subquery_predicate;
        if (in_subs->is_jtbm_merged)
          continue;
      }

      bool empty_union_result= true;
      /*
        If the subquery is a UNION, optimize all the subqueries in the UNION. If
        there is no UNION, then the loop will execute once for the subquery.
      */
      for (SELECT_LEX *sl= un->first_select(); sl; sl= sl->next_select())
      {
        JOIN *inner_join= sl->join;
        if (!inner_join)
          continue;
        SELECT_LEX *save_select= un->thd->lex->current_select;
        ulonglong save_options;
        int res;
        /* We need only 1 row to determine existence */
        un->set_limit(un->global_parameters);
        un->thd->lex->current_select= sl;
        save_options= inner_join->select_options;
        if (options & SELECT_DESCRIBE)
        {
          /* Optimize the subquery in the context of EXPLAIN. */
          sl->set_explain_type(FALSE);
          sl->options|= SELECT_DESCRIBE;
          inner_join->select_options|= SELECT_DESCRIBE;
        }
        res= inner_join->optimize();
        inner_join->select_options= save_options;
        un->thd->lex->current_select= save_select;
        if (empty_union_result)
        {
          /*
            If at least one subquery in a union is non-empty, the UNION result
            is non-empty. If there is no UNION, the only subquery is non-empy.
          */
          empty_union_result= inner_join->empty_result();
        }
        if (res)
          return TRUE;
      }
      if (empty_union_result)
        subquery_predicate->no_rows_in_result();
    }
  }
  return FALSE;
}



/**
  @brief Process all derived tables/views of the SELECT.

  @param lex    LEX of this thread
  @param phase  phases to run derived tables/views through

  @details
  This function runs specified 'phases' on all tables from the
  table_list of this select.

  @return FALSE ok.
  @return TRUE an error occur.
*/

bool st_select_lex::handle_derived(LEX *lex, uint phases)
{
  for (TABLE_LIST *cursor= (TABLE_LIST*) table_list.first;
       cursor;
       cursor= cursor->next_local)
  {
    if (cursor->is_view_or_derived() && cursor->handle_derived(lex, phases))
      return TRUE;
  }
  return FALSE;
}


/**
  @brief
  Returns first unoccupied table map and table number

  @param map     [out] return found map
  @param tablenr [out] return found tablenr

  @details
  Returns first unoccupied table map and table number in this select.
  Map and table are returned in *'map' and *'tablenr' accordingly.

  @retrun TRUE  no free table map/table number
  @return FALSE found free table map/table number
*/

bool st_select_lex::get_free_table_map(table_map *map, uint *tablenr)
{
  *map= 0;
  *tablenr= 0;
  TABLE_LIST *tl;
  List_iterator<TABLE_LIST> ti(leaf_tables);
  while ((tl= ti++))
  {
    if (tl->table->map > *map)
      *map= tl->table->map;
    if (tl->table->tablenr > *tablenr)
      *tablenr= tl->table->tablenr;
  }
  (*map)<<= 1;
  (*tablenr)++;
  if (*tablenr >= MAX_TABLES)
    return TRUE;
  return FALSE;
}


/**
  @brief
  Append given table to the leaf_tables list.

  @param link  Offset to which list in table structure to use
  @param table Table to append

  @details
  Append given 'table' to the leaf_tables list using the 'link' offset.
  If the 'table' is linked with other tables through next_leaf/next_local
  chains then whole list will be appended.
*/

void st_select_lex::append_table_to_list(TABLE_LIST *TABLE_LIST::*link,
                                         TABLE_LIST *table)
{
  TABLE_LIST *tl;
  for (tl= leaf_tables.head(); tl->*link; tl= tl->*link) ;
  tl->*link= table;
}


/*
  @brief
  Replace given table from the leaf_tables list for a list of tables 

  @param table Table to replace
  @param list  List to substititute the table for

  @details
  Replace 'table' from the leaf_tables list for a list of tables 'tbl_list'.
*/

void st_select_lex::replace_leaf_table(TABLE_LIST *table, List<TABLE_LIST> &tbl_list)
{
  TABLE_LIST *tl;
  List_iterator<TABLE_LIST> ti(leaf_tables);
  while ((tl= ti++))
  {
    if (tl == table)
    {
      ti.replace(tbl_list);
      break;
    }
  }
}


/**
  @brief
  Assigns new table maps to tables in the leaf_tables list

  @param derived    Derived table to take initial table map from
  @param map        table map to begin with
  @param tablenr    table number to begin with
  @param parent_lex new parent select_lex

  @details
  Assign new table maps/table numbers to all tables in the leaf_tables list.
  'map'/'tablenr' are used for the first table and shifted to left/
  increased for each consequent table in the leaf_tables list.
  If the 'derived' table is given then it's table map/number is used for the
  first table in the list and 'map'/'tablenr' are used for the second and
  all consequent tables.
  The 'parent_lex' is set as the new parent select_lex for all tables in the
  list.
*/

void st_select_lex::remap_tables(TABLE_LIST *derived, table_map map,
                                 uint tablenr, SELECT_LEX *parent_lex)
{
  bool first_table= TRUE;
  TABLE_LIST *tl;
  table_map first_map;
  uint first_tablenr;

  if (derived && derived->table)
  {
    first_map= derived->table->map;
    first_tablenr= derived->table->tablenr;
  }
  else
  {
    first_map= map;
    map<<= 1;
    first_tablenr= tablenr++;
  }
  /*
    Assign table bit/table number.
    To the first table of the subselect the table bit/tablenr of the
    derived table is assigned. The rest of tables are getting bits
    sequentially, starting from the provided table map/tablenr.
  */
  List_iterator<TABLE_LIST> ti(leaf_tables);
  while ((tl= ti++))
  {
    if (first_table)
    {
      first_table= FALSE;
      tl->table->set_table_map(first_map, first_tablenr);
    }
    else
    {
      tl->table->set_table_map(map, tablenr);
      tablenr++;
      map<<= 1;
    }
    SELECT_LEX *old_sl= tl->select_lex;
    tl->select_lex= parent_lex;
    for(TABLE_LIST *emb= tl->embedding;
        emb && emb->select_lex == old_sl;
        emb= emb->embedding)
      emb->select_lex= parent_lex;
  }
}

/**
  @brief
  Merge a subquery into this select.

  @param derived     derived table of the subquery to be merged
  @param subq_select select_lex of the subquery
  @param map         table map for assigning to merged tables from subquery
  @param table_no    table number for assigning to merged tables from subquery

  @details
  This function merges a subquery into its parent select. In short the
  merge operation appends the subquery FROM table list to the parent's
  FROM table list. In more details:
    .) the top_join_list of the subquery is wrapped into a join_nest
       and attached to 'derived'
    .) subquery's leaf_tables list  is merged with the leaf_tables
       list of this select_lex
    .) the table maps and table numbers of the tables merged from
       the subquery are adjusted to reflect their new binding to
       this select

  @return TRUE  an error occur
  @return FALSE ok
*/

bool SELECT_LEX::merge_subquery(THD *thd, TABLE_LIST *derived,
                                SELECT_LEX *subq_select,
                                uint table_no, table_map map)
{
  derived->wrap_into_nested_join(subq_select->top_join_list);

  ftfunc_list->concat(subq_select->ftfunc_list);
  if (join ||
      thd->lex->sql_command == SQLCOM_UPDATE_MULTI ||
      thd->lex->sql_command == SQLCOM_DELETE_MULTI)
  {
    List_iterator_fast<Item_in_subselect> li(subq_select->sj_subselects);
    Item_in_subselect *in_subq;
    while ((in_subq= li++))
    {
      sj_subselects.push_back(in_subq);
      if (in_subq->emb_on_expr_nest == NO_JOIN_NEST)
         in_subq->emb_on_expr_nest= derived;
    }
  }

  /* Walk through child's tables and adjust table map, tablenr,
   * parent_lex */
  subq_select->remap_tables(derived, map, table_no, this);
  subq_select->merged_into= this;

  replace_leaf_table(derived, subq_select->leaf_tables);

  return FALSE;
}


/**
  @brief
  Mark tables from the leaf_tables list as belong to a derived table.

  @param derived   tables will be marked as belonging to this derived

  @details
  Run through the leaf_list and mark all tables as belonging to the 'derived'.
*/

void SELECT_LEX::mark_as_belong_to_derived(TABLE_LIST *derived)
{
  /* Mark tables as belonging to this DT */
  TABLE_LIST *tl;
  List_iterator<TABLE_LIST> ti(leaf_tables);
  while ((tl= ti++))
  {
    tl->open_type= OT_BASE_ONLY;
    tl->belong_to_derived= derived;
  }
}


/**
  @brief
  Update used_tables cache for this select

  @details
  This function updates used_tables cache of ON expressions of all tables
  in the leaf_tables list and of the conds expression (if any).
*/

void SELECT_LEX::update_used_tables()
{
  TABLE_LIST *tl;
  List_iterator<TABLE_LIST> ti(leaf_tables);

  while ((tl= ti++))
  {
    if (tl->table && !tl->is_view_or_derived())
    {
      TABLE_LIST *embedding= tl->embedding;
      for (embedding= tl->embedding; embedding; embedding=embedding->embedding)
      {
        if (embedding->is_view_or_derived())
	{
          DBUG_ASSERT(embedding->is_merged_derived());
          TABLE *tab= tl->table;
          tab->covering_keys= tab->s->keys_for_keyread;
          tab->covering_keys.intersect(tab->keys_in_use_for_query);
          tab->merge_keys.clear_all();
          bitmap_clear_all(tab->read_set);
          bitmap_clear_all(tab->vcol_set);
          break;
        }
      }
    }
  }

  ti.rewind();
  while ((tl= ti++))
  {
    TABLE_LIST *embedding= tl;
    do
    {
      bool maybe_null;
      if ((maybe_null= test(embedding->outer_join)))
      {
	tl->table->maybe_null= maybe_null;
        break;
      }
    }
    while ((embedding= embedding->embedding));
    if (tl->on_expr)
    {
      tl->on_expr->update_used_tables();
      tl->on_expr->walk(&Item::eval_not_null_tables, 0, NULL);
    }
    embedding= tl->embedding;
    while (embedding)
    {
      if (embedding->on_expr && 
          embedding->nested_join->join_list.head() == tl)
      {
        embedding->on_expr->update_used_tables();
        embedding->on_expr->walk(&Item::eval_not_null_tables, 0, NULL);
      }
      tl= embedding;
      embedding= tl->embedding;
    }
  }

  if (join->conds)
  {
    join->conds->update_used_tables();
    join->conds->walk(&Item::eval_not_null_tables, 0, NULL);
  }
  if (join->having)
  {
    join->having->update_used_tables();
  }

  Item *item;
  List_iterator_fast<Item> it(join->fields_list);
  while ((item= it++))
  {
    item->update_used_tables();
  }
  Item_outer_ref *ref;
  List_iterator_fast<Item_outer_ref> ref_it(inner_refs_list);
  while ((ref= ref_it++))
  {
    item= ref->outer_ref;
    item->update_used_tables();
  }
  for (ORDER *order= group_list.first; order; order= order->next)
    (*order->item)->update_used_tables();
  if (!master_unit()->is_union())
  {
    for (ORDER *order= order_list.first; order; order= order->next)
      (*order->item)->update_used_tables();
  }      
}


/**
  Set the EXPLAIN type for this subquery.
    psergey-todo: comments about 
*/

void st_select_lex::set_explain_type(bool on_the_fly)
{
  bool is_primary= FALSE;
  if (next_select())
    is_primary= TRUE;

  if (!is_primary && first_inner_unit())
  {
    /*
      If there is at least one materialized derived|view then it's a PRIMARY select.
      Otherwise, all derived tables/views were merged and this select is a SIMPLE one.
    */
    for (SELECT_LEX_UNIT *un= first_inner_unit(); un; un= un->next_unit())
    {
      if ((!un->derived || un->derived->is_materialized_derived()))
      {
        is_primary= TRUE;
        break;
      }
    }
  }

  if (on_the_fly && !is_primary && have_merged_subqueries)
    is_primary= TRUE;

  SELECT_LEX *first= master_unit()->first_select();
  /* drop UNCACHEABLE_EXPLAIN, because it is for internal usage only */
  uint8 is_uncacheable= (uncacheable & ~UNCACHEABLE_EXPLAIN);
  
  bool using_materialization= FALSE;
  Item_subselect *parent_item;
  if ((parent_item= master_unit()->item) &&
      parent_item->substype() == Item_subselect::IN_SUBS)
  {
    Item_in_subselect *in_subs= (Item_in_subselect*)parent_item;
    /*
      Surprisingly, in_subs->is_set_strategy() can return FALSE here,
      even for the last invocation of this function for the select.
    */
    if (in_subs->test_strategy(SUBS_MATERIALIZATION))
      using_materialization= TRUE;
  }

  if (&master_unit()->thd->lex->select_lex == this)
  {
     type= is_primary ? "PRIMARY" : "SIMPLE";
  }
  else
  {
    if (this == first)
    {
      /* If we're a direct child of a UNION, we're the first sibling there */
      if (linkage == DERIVED_TABLE_TYPE)
        type= "DERIVED";
      else if (using_materialization)
        type= "MATERIALIZED";
      else
      {
         if (is_uncacheable & UNCACHEABLE_DEPENDENT)
           type= "DEPENDENT SUBQUERY";
         else
         {
           type= is_uncacheable? "UNCACHEABLE SUBQUERY" :
                                 "SUBQUERY";
         }
      }
    }
    else
    {
      /* This a non-first sibling in UNION */
      if (is_uncacheable & UNCACHEABLE_DEPENDENT)
        type= "DEPENDENT UNION";
      else if (using_materialization)
        type= "MATERIALIZED UNION";
      else
      {
        type= is_uncacheable ? "UNCACHEABLE UNION": "UNION";
        if (this == master_unit()->fake_select_lex)
          type= "UNION RESULT";

      }
    }
  }

  if (!on_the_fly)
    options|= SELECT_DESCRIBE;
}


/**
  @brief
  Increase estimated number of records for a derived table/view

  @param records  number of records to increase estimate by

  @details
  This function increases estimated number of records by the 'records'
  for the derived table to which this select belongs to.
*/

void SELECT_LEX::increase_derived_records(ha_rows records)
{
  SELECT_LEX_UNIT *unit= master_unit();
  DBUG_ASSERT(unit->derived);

  select_union *result= (select_union*)unit->result;
  result->records+= records;
}


/**
  @brief
  Mark select's derived table as a const one.

  @param empty Whether select has an empty result set

  @details
  Mark derived table/view of this select as a constant one (to
  materialize it at the optimization phase) unless this select belongs to a
  union. Estimated number of rows is incremented if this select has non empty
  result set.
*/

void SELECT_LEX::mark_const_derived(bool empty)
{
  TABLE_LIST *derived= master_unit()->derived;
  if (!join->thd->lex->describe && derived)
  {
    if (!empty)
      increase_derived_records(1);
    if (!master_unit()->is_union() && !derived->is_merged_derived())
      derived->fill_me= TRUE;
  }
}


bool st_select_lex::save_leaf_tables(THD *thd)
{
  Query_arena *arena= thd->stmt_arena, backup;
  if (arena->is_conventional())
    arena= 0;                                  
  else
    thd->set_n_backup_active_arena(arena, &backup);

  List_iterator_fast<TABLE_LIST> li(leaf_tables);
  TABLE_LIST *table;
  while ((table= li++))
  {
    if (leaf_tables_exec.push_back(table))
      return 1;
    table->tablenr_exec= table->get_tablenr();
    table->map_exec= table->get_map();
    if (join && (join->select_options & SELECT_DESCRIBE))
      table->maybe_null_exec= 0;
    else
      table->maybe_null_exec= table->table?  table->table->maybe_null: 0;
  }
  if (arena)
    thd->restore_active_arena(arena, &backup);

  return 0;
}


bool st_select_lex::save_prep_leaf_tables(THD *thd)
{
  if (!thd->save_prep_leaf_list)
    return 0;

  Query_arena *arena= thd->stmt_arena, backup;
  if (arena->is_conventional())
    arena= 0;                                  
  else
    thd->set_n_backup_active_arena(arena, &backup);

  List_iterator_fast<TABLE_LIST> li(leaf_tables);
  TABLE_LIST *table;
  while ((table= li++))
  {
    if (leaf_tables_prep.push_back(table))
      return 1;
  }
  thd->lex->select_lex.is_prep_leaf_list_saved= TRUE; 
  thd->save_prep_leaf_list= FALSE;
  if (arena)
    thd->restore_active_arena(arena, &backup);

  return 0;
}


/*
  Return true if this select_lex has been converted into a semi-join nest
  within 'ancestor'.

  We need a loop to check this because there could be several nested
  subselects, like

    SELECT ... FROM grand_parent 
      WHERE expr1 IN (SELECT ... FROM parent 
                        WHERE expr2 IN ( SELECT ... FROM child)

  which were converted into:
  
    SELECT ... 
    FROM grand_parent SEMI_JOIN (parent JOIN child) 
    WHERE 
      expr1 AND expr2

  In this case, both parent and child selects were merged into the parent.
*/

bool st_select_lex::is_merged_child_of(st_select_lex *ancestor)
{
  bool all_merged= TRUE;
  for (SELECT_LEX *sl= this; sl && sl!=ancestor;
       sl=sl->outer_select())
  {
    Item *subs= sl->master_unit()->item;
    if (subs && subs->type() == Item::SUBSELECT_ITEM && 
        ((Item_subselect*)subs)->substype() == Item_subselect::IN_SUBS &&
        ((Item_in_subselect*)subs)->test_strategy(SUBS_SEMI_JOIN))
    {
      continue;
    }
    all_merged= FALSE;
    break;
  }
  return all_merged;
}


<<<<<<< HEAD
int print_explain_message_line(select_result_sink *result, 
                               SELECT_LEX *select_lex,
                               bool on_the_fly,
                               uint8 options,
                               const char *message);


int st_select_lex::print_explain(select_result_sink *output)
{
  int res;
  if (join && join->have_query_plan == JOIN::QEP_AVAILABLE)
  {
    res= join->print_explain(output, TRUE,
                             FALSE, // need_tmp_table, 
                             FALSE, // bool need_order,
                             FALSE, // bool distinct,
                             NULL); //const char *message
=======
int st_select_lex::print_explain(select_result_sink *output, 
                                 uint8 explain_flags)
{
  int res;
  if (join && join->optimized == JOIN::OPTIMIZATION_DONE)
  {
    /*
      There is a number of reasons join can be marked as degenerate, so all
      three conditions below can happen simultaneously, or individually:
    */
    if (!join->table_count || !join->tables_list || join->zero_result_cause)
    {
      /* It's a degenerate join */
      const char *cause= join->zero_result_cause ? join-> zero_result_cause : 
                                                   "No tables used";
      res= join->print_explain(output, explain_flags, TRUE, FALSE, FALSE, 
                               FALSE, cause);
    }
    else
    {
      res= join->print_explain(output, explain_flags, TRUE,
                               join->need_tmp, // need_tmp_table
                               (join->order != 0 && !join->skip_sort_order), // bool need_order
                               join->select_distinct, // bool distinct
                               NULL); //const char *message
    }
>>>>>>> 7117db67
    if (res)
      goto err;

    for (SELECT_LEX_UNIT *unit= join->select_lex->first_inner_unit();
         unit;
         unit= unit->next_unit())
    {
      /* 
        Display subqueries only if they are not parts of eliminated WHERE/ON
        clauses.
      */
      if (!(unit->item && unit->item->eliminated))
      {
<<<<<<< HEAD
        unit->print_explain(output);
=======
        unit->print_explain(output, explain_flags);
>>>>>>> 7117db67
      }
    }
  }
  else
  {
<<<<<<< HEAD
    const char *msg;
    if (!join)
      DBUG_ASSERT(0); // psergey: TODO: can this happen or not?
    if (join->have_query_plan == JOIN::QEP_NOT_PRESENT_YET)
      msg= "Not yet optimized";
    else
    {
      DBUG_ASSERT(join->have_query_plan == JOIN::QEP_DELETED);
      msg= "Query plan already deleted";
    }
    res= print_explain_message_line(output, this, TRUE /* on_the_fly */,
                                    0, msg);
=======
    /* Produce "not yet optimized" line */
    const char *msg="Not yet optimized";
    res= join->print_explain(output, explain_flags, TRUE,
                             FALSE, // need_tmp_table, 
                             FALSE, // bool need_order,
                             FALSE, // bool distinct,
                             msg); //const char *message
>>>>>>> 7117db67
  }
err:
  return 0;
}


<<<<<<< HEAD
int st_select_lex_unit::print_explain(select_result_sink *output)
{
  int res= 0;
  SELECT_LEX *first= first_select();

  for (SELECT_LEX *sl= first; sl; sl= sl->next_select())
  {
    if ((res= sl->print_explain(output)))
=======
int st_select_lex_unit::print_explain(select_result_sink *output, 
                                      uint8 explain_flags)
{
  int res= 0;
  SELECT_LEX *first= first_select();
  
  if (first && !first->next_select() && !first->join)
  {
    /*
      If there is only one child, 'first', and it has join==NULL, emit "not in
      EXPLAIN state" error.
    */
    return 1;
  }

  for (SELECT_LEX *sl= first; sl; sl= sl->next_select())
  {
    if ((res= sl->print_explain(output, explain_flags)))
>>>>>>> 7117db67
      break;
  }

  /* 
    Note: it could be that fake_select_lex->join == NULL still at this point
  */
  if (fake_select_lex && !fake_select_lex->join)
  {
    res= print_fake_select_lex_join(output, TRUE /* on the fly */,
<<<<<<< HEAD
                                    fake_select_lex, 0 /* flags */);
=======
                                    fake_select_lex, explain_flags);
>>>>>>> 7117db67
  }
  return res;
}


/**
  A routine used by the parser to decide whether we are specifying a full
  partitioning or if only partitions to add or to split.

  @note  This needs to be outside of WITH_PARTITION_STORAGE_ENGINE since it
  is used from the sql parser that doesn't have any ifdef's

  @retval  TRUE    Yes, it is part of a management partition command
  @retval  FALSE          No, not a management partition command
*/

bool LEX::is_partition_management() const
{
  return (sql_command == SQLCOM_ALTER_TABLE &&
          (alter_info.flags == ALTER_ADD_PARTITION ||
           alter_info.flags == ALTER_REORGANIZE_PARTITION));
}


#ifdef MYSQL_SERVER
uint binlog_unsafe_map[256];

#define UNSAFE(a, b, c) \
  { \
  DBUG_PRINT("unsafe_mixed_statement", ("SETTING BASE VALUES: %s, %s, %02X\n", \
    LEX::stmt_accessed_table_string(a), \
    LEX::stmt_accessed_table_string(b), \
    c)); \
  unsafe_mixed_statement(a, b, c); \
  }

/*
  Sets the combination given by "a" and "b" and automatically combinations
  given by other types of access, i.e. 2^(8 - 2), as unsafe.

  It may happen a colision when automatically defining a combination as unsafe.
  For that reason, a combination has its unsafe condition redefined only when
  the new_condition is greater then the old. For instance,
  
     . (BINLOG_DIRECT_ON & TRX_CACHE_NOT_EMPTY) is never overwritten by 
     . (BINLOG_DIRECT_ON | BINLOG_DIRECT_OFF).
*/
void unsafe_mixed_statement(LEX::enum_stmt_accessed_table a,
                            LEX::enum_stmt_accessed_table b, uint condition)
{
  int type= 0;
  int index= (1U << a) | (1U << b);
  
  
  for (type= 0; type < 256; type++)
  {
    if ((type & index) == index)
    {
      binlog_unsafe_map[type] |= condition;
    }
  }
}
/*
  The BINLOG_* AND TRX_CACHE_* values can be combined by using '&' or '|',
  which means that both conditions need to be satisfied or any of them is
  enough. For example, 
    
    . BINLOG_DIRECT_ON & TRX_CACHE_NOT_EMPTY means that the statment is
    unsafe when the option is on and trx-cache is not empty;

    . BINLOG_DIRECT_ON | BINLOG_DIRECT_OFF means the statement is unsafe
    in all cases.

    . TRX_CACHE_EMPTY | TRX_CACHE_NOT_EMPTY means the statement is unsafe
    in all cases. Similar as above.
*/
void binlog_unsafe_map_init()
{
  memset((void*) binlog_unsafe_map, 0, sizeof(uint) * 256);

  /*
    Classify a statement as unsafe when there is a mixed statement and an
    on-going transaction at any point of the execution if:

      1. The mixed statement is about to update a transactional table and
      a non-transactional table.

      2. The mixed statement is about to update a transactional table and
      read from a non-transactional table.

      3. The mixed statement is about to update a non-transactional table
      and temporary transactional table.

      4. The mixed statement is about to update a temporary transactional
      table and read from a non-transactional table.

      5. The mixed statement is about to update a transactional table and
      a temporary non-transactional table.
     
      6. The mixed statement is about to update a transactional table and
      read from a temporary non-transactional table.

      7. The mixed statement is about to update a temporary transactional
      table and temporary non-transactional table.

      8. The mixed statement is about to update a temporary transactional
      table and read from a temporary non-transactional table.

    After updating a transactional table if:

      9. The mixed statement is about to update a non-transactional table
      and read from a transactional table.

      10. The mixed statement is about to update a non-transactional table
      and read from a temporary transactional table.

      11. The mixed statement is about to update a temporary non-transactional
      table and read from a transactional table.
      
      12. The mixed statement is about to update a temporary non-transactional
      table and read from a temporary transactional table.

      13. The mixed statement is about to update a temporary non-transactional
      table and read from a non-transactional table.

    The reason for this is that locks acquired may not protected a concurrent
    transaction of interfering in the current execution and by consequence in
    the result.
  */
  /* Case 1. */
  UNSAFE(LEX::STMT_WRITES_TRANS_TABLE, LEX::STMT_WRITES_NON_TRANS_TABLE,
    BINLOG_DIRECT_ON | BINLOG_DIRECT_OFF);
  /* Case 2. */
  UNSAFE(LEX::STMT_WRITES_TRANS_TABLE, LEX::STMT_READS_NON_TRANS_TABLE,
    BINLOG_DIRECT_ON | BINLOG_DIRECT_OFF);
  /* Case 3. */
  UNSAFE(LEX::STMT_WRITES_NON_TRANS_TABLE, LEX::STMT_WRITES_TEMP_TRANS_TABLE,
    BINLOG_DIRECT_ON | BINLOG_DIRECT_OFF);
  /* Case 4. */
  UNSAFE(LEX::STMT_WRITES_TEMP_TRANS_TABLE, LEX::STMT_READS_NON_TRANS_TABLE,
    BINLOG_DIRECT_ON | BINLOG_DIRECT_OFF);
  /* Case 5. */
  UNSAFE(LEX::STMT_WRITES_TRANS_TABLE, LEX::STMT_WRITES_TEMP_NON_TRANS_TABLE,
    BINLOG_DIRECT_ON);
  /* Case 6. */
  UNSAFE(LEX::STMT_WRITES_TRANS_TABLE, LEX::STMT_READS_TEMP_NON_TRANS_TABLE,
    BINLOG_DIRECT_ON);
  /* Case 7. */
  UNSAFE(LEX::STMT_WRITES_TEMP_TRANS_TABLE, LEX::STMT_WRITES_TEMP_NON_TRANS_TABLE,
    BINLOG_DIRECT_ON);
  /* Case 8. */
  UNSAFE(LEX::STMT_WRITES_TEMP_TRANS_TABLE, LEX::STMT_READS_TEMP_NON_TRANS_TABLE,
    BINLOG_DIRECT_ON);
  /* Case 9. */
  UNSAFE(LEX::STMT_WRITES_NON_TRANS_TABLE, LEX::STMT_READS_TRANS_TABLE,
    (BINLOG_DIRECT_ON | BINLOG_DIRECT_OFF) & TRX_CACHE_NOT_EMPTY);
  /* Case 10 */
  UNSAFE(LEX::STMT_WRITES_NON_TRANS_TABLE, LEX::STMT_READS_TEMP_TRANS_TABLE,
    (BINLOG_DIRECT_ON | BINLOG_DIRECT_OFF) & TRX_CACHE_NOT_EMPTY);
  /* Case 11. */
  UNSAFE(LEX::STMT_WRITES_TEMP_NON_TRANS_TABLE, LEX::STMT_READS_TRANS_TABLE,
    BINLOG_DIRECT_ON & TRX_CACHE_NOT_EMPTY);
  /* Case 12. */
  UNSAFE(LEX::STMT_WRITES_TEMP_NON_TRANS_TABLE, LEX::STMT_READS_TEMP_TRANS_TABLE,
    BINLOG_DIRECT_ON & TRX_CACHE_NOT_EMPTY);
  /* Case 13. */
  UNSAFE(LEX::STMT_WRITES_TEMP_NON_TRANS_TABLE, LEX::STMT_READS_NON_TRANS_TABLE,
     BINLOG_DIRECT_OFF & TRX_CACHE_NOT_EMPTY);
}
#endif

#ifdef HAVE_EXPLICIT_TEMPLATE_INSTANTIATION
template class Mem_root_array<ORDER*, true>;
#endif<|MERGE_RESOLUTION|>--- conflicted
+++ resolved
@@ -1872,10 +1872,6 @@
   nest_level= 0;
   link_next= 0;
   is_prep_leaf_list_saved= FALSE;
-<<<<<<< HEAD
-=======
-  
->>>>>>> 7117db67
   have_merged_subqueries= FALSE;
   bzero((char*) expr_cache_may_be_used, sizeof(expr_cache_may_be_used));
   m_non_agg_field_used= false;
@@ -4070,7 +4066,6 @@
 }
 
 
-<<<<<<< HEAD
 int print_explain_message_line(select_result_sink *result, 
                                SELECT_LEX *select_lex,
                                bool on_the_fly,
@@ -4078,22 +4073,11 @@
                                const char *message);
 
 
-int st_select_lex::print_explain(select_result_sink *output)
+int st_select_lex::print_explain(select_result_sink *output, 
+                                 uint8 explain_flags)
 {
   int res;
   if (join && join->have_query_plan == JOIN::QEP_AVAILABLE)
-  {
-    res= join->print_explain(output, TRUE,
-                             FALSE, // need_tmp_table, 
-                             FALSE, // bool need_order,
-                             FALSE, // bool distinct,
-                             NULL); //const char *message
-=======
-int st_select_lex::print_explain(select_result_sink *output, 
-                                 uint8 explain_flags)
-{
-  int res;
-  if (join && join->optimized == JOIN::OPTIMIZATION_DONE)
   {
     /*
       There is a number of reasons join can be marked as degenerate, so all
@@ -4115,7 +4099,6 @@
                                join->select_distinct, // bool distinct
                                NULL); //const char *message
     }
->>>>>>> 7117db67
     if (res)
       goto err;
 
@@ -4129,17 +4112,12 @@
       */
       if (!(unit->item && unit->item->eliminated))
       {
-<<<<<<< HEAD
-        unit->print_explain(output);
-=======
         unit->print_explain(output, explain_flags);
->>>>>>> 7117db67
       }
     }
   }
   else
   {
-<<<<<<< HEAD
     const char *msg;
     if (!join)
       DBUG_ASSERT(0); // psergey: TODO: can this happen or not?
@@ -4152,31 +4130,12 @@
     }
     res= print_explain_message_line(output, this, TRUE /* on_the_fly */,
                                     0, msg);
-=======
-    /* Produce "not yet optimized" line */
-    const char *msg="Not yet optimized";
-    res= join->print_explain(output, explain_flags, TRUE,
-                             FALSE, // need_tmp_table, 
-                             FALSE, // bool need_order,
-                             FALSE, // bool distinct,
-                             msg); //const char *message
->>>>>>> 7117db67
   }
 err:
   return 0;
 }
 
 
-<<<<<<< HEAD
-int st_select_lex_unit::print_explain(select_result_sink *output)
-{
-  int res= 0;
-  SELECT_LEX *first= first_select();
-
-  for (SELECT_LEX *sl= first; sl; sl= sl->next_select())
-  {
-    if ((res= sl->print_explain(output)))
-=======
 int st_select_lex_unit::print_explain(select_result_sink *output, 
                                       uint8 explain_flags)
 {
@@ -4195,7 +4154,6 @@
   for (SELECT_LEX *sl= first; sl; sl= sl->next_select())
   {
     if ((res= sl->print_explain(output, explain_flags)))
->>>>>>> 7117db67
       break;
   }
 
@@ -4205,11 +4163,7 @@
   if (fake_select_lex && !fake_select_lex->join)
   {
     res= print_fake_select_lex_join(output, TRUE /* on the fly */,
-<<<<<<< HEAD
-                                    fake_select_lex, 0 /* flags */);
-=======
                                     fake_select_lex, explain_flags);
->>>>>>> 7117db67
   }
   return res;
 }
