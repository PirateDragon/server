/* Copyright (C) 2000 MySQL AB & MySQL Finland AB & TCX DataKonsult AB

   This program is free software; you can redistribute it and/or modify
   it under the terms of the GNU General Public License as published by
   the Free Software Foundation; either version 2 of the License, or
   (at your option) any later version.

   This program is distributed in the hope that it will be useful,
   but WITHOUT ANY WARRANTY; without even the implied warranty of
   MERCHANTABILITY or FITNESS FOR A PARTICULAR PURPOSE.  See the
   GNU General Public License for more details.

   You should have received a copy of the GNU General Public License
   along with this program; if not, write to the Free Software
   Foundation, Inc., 59 Temple Place, Suite 330, Boston, MA  02111-1307  USA */


/* Insert of records */

#include "mysql_priv.h"
#include "sp_head.h"
#include "sql_trigger.h"
#include "sql_select.h"
#include "sql_show.h"

static int check_null_fields(THD *thd,TABLE *entry);
#ifndef EMBEDDED_LIBRARY
static TABLE *delayed_get_table(THD *thd,TABLE_LIST *table_list);
static int write_delayed(THD *thd, TABLE *table, enum_duplicates dup,
                         LEX_STRING query, bool ignore, bool log_on);
static void end_delayed_insert(THD *thd);
pthread_handler_t handle_delayed_insert(void *arg);
static void unlink_blobs(register TABLE *table);
#endif
static bool check_view_insertability(THD *thd, TABLE_LIST *view);

/* Define to force use of my_malloc() if the allocated memory block is big */

#ifndef HAVE_ALLOCA
#define my_safe_alloca(size, min_length) my_alloca(size)
#define my_safe_afree(ptr, size, min_length) my_afree(ptr)
#else
#define my_safe_alloca(size, min_length) ((size <= min_length) ? my_alloca(size) : my_malloc(size,MYF(0)))
#define my_safe_afree(ptr, size, min_length) if (size > min_length) my_free(ptr,MYF(0))
#endif


/*
  Check if insert fields are correct.

  SYNOPSIS
    check_insert_fields()
    thd                         The current thread.
    table                       The table for insert.
    fields                      The insert fields.
    values                      The insert values.
    check_unique                If duplicate values should be rejected.

  NOTE
    Clears TIMESTAMP_AUTO_SET_ON_INSERT from table->timestamp_field_type
    or leaves it as is, depending on if timestamp should be updated or
    not.

  RETURN
    0           OK
    -1          Error
*/

static int check_insert_fields(THD *thd, TABLE_LIST *table_list,
                               List<Item> &fields, List<Item> &values,
                               bool check_unique)
{
  TABLE *table= table_list->table;

  if (!table_list->updatable)
  {
    my_error(ER_NON_UPDATABLE_TABLE, MYF(0), table_list->alias, "INSERT");
    return -1;
  }

  if (fields.elements == 0 && values.elements != 0)
  {
    if (!table)
    {
      my_error(ER_VIEW_NO_INSERT_FIELD_LIST, MYF(0),
               table_list->view_db.str, table_list->view_name.str);
      return -1;
    }
    if (values.elements != table->s->fields)
    {
      my_error(ER_WRONG_VALUE_COUNT_ON_ROW, MYF(0), 1L);
      return -1;
    }
#ifndef NO_EMBEDDED_ACCESS_CHECKS
    if (grant_option)
    {
      Field_iterator_table fields;
      fields.set_table(table);
      if (check_grant_all_columns(thd, INSERT_ACL, &table->grant,
                                  table->s->db.str, table->s->table_name.str,
                                  &fields))
        return -1;
    }
#endif
    clear_timestamp_auto_bits(table->timestamp_field_type,
                              TIMESTAMP_AUTO_SET_ON_INSERT);
    /*
      No fields are provided so all fields must be provided in the values.
      Thus we set all bits in the write set.
    */
    bitmap_set_all(table->write_set);
  }
  else
  {						// Part field list
    SELECT_LEX *select_lex= &thd->lex->select_lex;
    Name_resolution_context *context= &select_lex->context;
    Name_resolution_context_state ctx_state;
    int res;

    if (fields.elements != values.elements)
    {
      my_error(ER_WRONG_VALUE_COUNT_ON_ROW, MYF(0), 1L);
      return -1;
    }

    thd->dup_field= 0;
    select_lex->no_wrap_view_item= TRUE;

    /* Save the state of the current name resolution context. */
    ctx_state.save_state(context, table_list);

    /*
      Perform name resolution only in the first table - 'table_list',
      which is the table that is inserted into.
    */
    table_list->next_local= 0;
    context->resolve_in_table_list_only(table_list);
    res= setup_fields(thd, 0, fields, MARK_COLUMNS_WRITE, 0, 0);

    /* Restore the current context. */
    ctx_state.restore_state(context, table_list);
    thd->lex->select_lex.no_wrap_view_item= FALSE;

    if (res)
      return -1;

    if (table_list->effective_algorithm == VIEW_ALGORITHM_MERGE)
    {
      /* it is join view => we need to find table for update */
      List_iterator_fast<Item> it(fields);
      Item *item;
      TABLE_LIST *tbl= 0;            // reset for call to check_single_table()
      table_map map= 0;

      while ((item= it++))
        map|= item->used_tables();
      if (table_list->check_single_table(&tbl, map, table_list) || tbl == 0)
      {
        my_error(ER_VIEW_MULTIUPDATE, MYF(0),
                 table_list->view_db.str, table_list->view_name.str);
        return -1;
      }
      table_list->table= table= tbl->table;
    }

    if (check_unique && thd->dup_field)
    {
      my_error(ER_FIELD_SPECIFIED_TWICE, MYF(0), thd->dup_field->field_name);
      return -1;
    }
    if (table->timestamp_field)	// Don't automaticly set timestamp if used
    {
      if (bitmap_is_set(table->write_set,
                        table->timestamp_field->field_index))
        clear_timestamp_auto_bits(table->timestamp_field_type,
                                  TIMESTAMP_AUTO_SET_ON_INSERT);
      else
      {
        bitmap_set_bit(table->write_set,
                       table->timestamp_field->field_index);
      }
    }
  }
  if (table->found_next_number_field)
    table->mark_auto_increment_column();
  table->mark_columns_needed_for_insert();
  // For the values we need select_priv
#ifndef NO_EMBEDDED_ACCESS_CHECKS
  table->grant.want_privilege= (SELECT_ACL & ~table->grant.privilege);
#endif

  if (check_key_in_view(thd, table_list) ||
      (table_list->view &&
       check_view_insertability(thd, table_list)))
  {
    my_error(ER_NON_UPDATABLE_TABLE, MYF(0), table_list->alias, "INSERT");
    return -1;
  }

  return 0;
}


/*
  Check update fields for the timestamp field.

  SYNOPSIS
    check_update_fields()
    thd                         The current thread.
    insert_table_list           The insert table list.
    table                       The table for update.
    update_fields               The update fields.

  NOTE
    If the update fields include the timestamp field,
    remove TIMESTAMP_AUTO_SET_ON_UPDATE from table->timestamp_field_type.

  RETURN
    0           OK
    -1          Error
*/

static int check_update_fields(THD *thd, TABLE_LIST *insert_table_list,
                               List<Item> &update_fields)
{
  TABLE *table= insert_table_list->table;
  my_bool timestamp_mark;

  if (table->timestamp_field)
  {
    /*
      Unmark the timestamp field so that we can check if this is modified
      by update_fields
    */
    timestamp_mark= bitmap_test_and_clear(table->write_set,
                                          table->timestamp_field->field_index);
  }

  /* Check the fields we are going to modify */
  if (setup_fields(thd, 0, update_fields, MARK_COLUMNS_WRITE, 0, 0))
    return -1;

  if (table->timestamp_field)
  {
    /* Don't set timestamp column if this is modified. */
    if (bitmap_is_set(table->write_set,
                      table->timestamp_field->field_index))
      clear_timestamp_auto_bits(table->timestamp_field_type,
                                TIMESTAMP_AUTO_SET_ON_UPDATE);
    if (timestamp_mark)
      bitmap_set_bit(table->write_set,
                     table->timestamp_field->field_index);
  }
  return 0;
}


bool mysql_insert(THD *thd,TABLE_LIST *table_list,
                  List<Item> &fields,
                  List<List_item> &values_list,
                  List<Item> &update_fields,
                  List<Item> &update_values,
                  enum_duplicates duplic,
		  bool ignore)
{
  int error, res;
  /*
    log_on is about delayed inserts only.
    By default, both logs are enabled (this won't cause problems if the server
    runs without --log-update or --log-bin).
  */
  bool log_on= ((thd->options & OPTION_BIN_LOG) ||
                (!(thd->security_ctx->master_access & SUPER_ACL)));
  bool transactional_table, joins_freed= FALSE;
  bool changed;
  uint value_count;
  ulong counter = 1;
  ulonglong id;
  COPY_INFO info;
  TABLE *table= 0;
  List_iterator_fast<List_item> its(values_list);
  List_item *values;
  Name_resolution_context *context;
  Name_resolution_context_state ctx_state;
#ifndef EMBEDDED_LIBRARY
  char *query= thd->query;
#endif
  thr_lock_type lock_type = table_list->lock_type;
  Item *unused_conds= 0;
  DBUG_ENTER("mysql_insert");

  /*
    in safe mode or with skip-new change delayed insert to be regular
    if we are told to replace duplicates, the insert cannot be concurrent
    delayed insert changed to regular in slave thread
   */
#ifdef EMBEDDED_LIBRARY
  if (lock_type == TL_WRITE_DELAYED)
    lock_type=TL_WRITE;
#else
  if ((lock_type == TL_WRITE_DELAYED &&
       ((specialflag & (SPECIAL_NO_NEW_FUNC | SPECIAL_SAFE_MODE)) ||
	thd->slave_thread || !thd->variables.max_insert_delayed_threads)) ||
      (lock_type == TL_WRITE_CONCURRENT_INSERT && duplic == DUP_REPLACE) ||
      (duplic == DUP_UPDATE))
    lock_type=TL_WRITE;
#endif
  table_list->lock_type= lock_type;

#ifndef EMBEDDED_LIBRARY
  if (lock_type == TL_WRITE_DELAYED)
  {
    if (thd->locked_tables)
    {
      if (find_locked_table(thd,
			    table_list->db ? table_list->db : thd->db,
			    table_list->table_name))
      {
	my_error(ER_DELAYED_INSERT_TABLE_LOCKED, MYF(0),
                 table_list->table_name);
	DBUG_RETURN(TRUE);
      }
    }
    if ((table= delayed_get_table(thd,table_list)) && !thd->is_fatal_error)
    {
      /*
        Open tables used for sub-selects or in stored functions, will also
        cache these functions.
      */
      res= open_and_lock_tables(thd, table_list->next_global);
      /*
	First is not processed by open_and_lock_tables() => we need set
	updateability flags "by hands".
      */
      if (!table_list->derived && !table_list->view)
        table_list->updatable= 1;  // usual table
    }
    else
    {
      /* Too many delayed insert threads;  Use a normal insert */
      table_list->lock_type= lock_type= TL_WRITE;
      res= open_and_lock_tables(thd, table_list);
    }
  }
  else
#endif /* EMBEDDED_LIBRARY */
    res= open_and_lock_tables(thd, table_list);
  if (res || thd->is_fatal_error)
    DBUG_RETURN(TRUE);

  thd->proc_info="init";
  thd->used_tables=0;
  values= its++;

  if (mysql_prepare_insert(thd, table_list, table, fields, values,
			   update_fields, update_values, duplic, &unused_conds,
                           FALSE))
    goto abort;

  /* mysql_prepare_insert set table_list->table if it was not set */
  table= table_list->table;

  context= &thd->lex->select_lex.context;
  /* Save the state of the current name resolution context. */
  ctx_state.save_state(context, table_list);

  /*
    Perform name resolution only in the first table - 'table_list',
    which is the table that is inserted into.
  */
  table_list->next_local= 0;
  context->resolve_in_table_list_only(table_list);

  value_count= values->elements;
  while ((values= its++))
  {
    counter++;
    if (values->elements != value_count)
    {
      my_error(ER_WRONG_VALUE_COUNT_ON_ROW, MYF(0), counter);
      goto abort;
    }
    if (setup_fields(thd, 0, *values, MARK_COLUMNS_READ, 0, 0))
      goto abort;
  }
  its.rewind ();
 
  /* Restore the current context. */
  ctx_state.restore_state(context, table_list);

  /*
    Fill in the given fields and dump it to the table file
  */
  info.records= info.deleted= info.copied= info.updated= 0;
  info.ignore= ignore;
  info.handle_duplicates=duplic;
  info.update_fields= &update_fields;
  info.update_values= &update_values;
  info.view= (table_list->view ? table_list : 0);

  /*
    Count warnings for all inserts.
    For single line insert, generate an error if try to set a NOT NULL field
    to NULL.
  */
  thd->count_cuted_fields= ((values_list.elements == 1 &&
                             !ignore) ?
			    CHECK_FIELD_ERROR_FOR_NULL :
			    CHECK_FIELD_WARN);
  thd->cuted_fields = 0L;
  table->next_number_field=table->found_next_number_field;

  error=0;
  id=0;
  thd->proc_info="update";
  if (duplic != DUP_ERROR || ignore)
    table->file->extra(HA_EXTRA_IGNORE_DUP_KEY);
  /*
    let's *try* to start bulk inserts. It won't necessary
    start them as values_list.elements should be greater than
    some - handler dependent - threshold.
    We should not start bulk inserts if this statement uses
    functions or invokes triggers since they may access
    to the same table and therefore should not see its
    inconsistent state created by this optimization.
    So we call start_bulk_insert to perform nesessary checks on
    values_list.elements, and - if nothing else - to initialize
    the code to make the call of end_bulk_insert() below safe.
  */
  if (lock_type != TL_WRITE_DELAYED && !thd->prelocked_mode)
    table->file->ha_start_bulk_insert(values_list.elements);

  thd->no_trans_update= 0;
  thd->abort_on_warning= (!ignore &&
                          (thd->variables.sql_mode &
                           (MODE_STRICT_TRANS_TABLES |
                            MODE_STRICT_ALL_TABLES)));

  if ((fields.elements || !value_count) &&
      check_that_all_fields_are_given_values(thd, table, table_list))
  {
    /* thd->net.report_error is now set, which will abort the next loop */
    error= 1;
  }

  if (table_list->prepare_where(thd, 0, TRUE) ||
      table_list->prepare_check_option(thd))
    error= 1;

  while ((values= its++))
  {
    if (fields.elements || !value_count)
    {
      restore_record(table,s->default_values);	// Get empty record
      if (fill_record_n_invoke_before_triggers(thd, fields, *values, 0,
                                               table->triggers,
                                               TRG_EVENT_INSERT))
      {
	if (values_list.elements != 1 && !thd->net.report_error)
	{
	  info.records++;
	  continue;
	}
	/*
	  TODO: set thd->abort_on_warning if values_list.elements == 1
	  and check that all items return warning in case of problem with
	  storing field.
        */
	error=1;
	break;
      }
    }
    else
    {
      if (thd->used_tables)			// Column used in values()
	restore_record(table,s->default_values);	// Get empty record
      else
      {
        /*
          Fix delete marker. No need to restore rest of record since it will
          be overwritten by fill_record() anyway (and fill_record() does not
          use default values in this case).
        */
	table->record[0][0]= table->s->default_values[0];
      }
      if (fill_record_n_invoke_before_triggers(thd, table->field, *values, 0,
                                               table->triggers,
                                               TRG_EVENT_INSERT))
      {
	if (values_list.elements != 1 && ! thd->net.report_error)
	{
	  info.records++;
	  continue;
	}
	error=1;
	break;
      }
    }

    if ((res= table_list->view_check_option(thd,
					    (values_list.elements == 1 ?
					     0 :
					     ignore))) ==
        VIEW_CHECK_SKIP)
      continue;
    else if (res == VIEW_CHECK_ERROR)
    {
      error= 1;
      break;
    }
#ifndef EMBEDDED_LIBRARY
    if (lock_type == TL_WRITE_DELAYED)
    {
      LEX_STRING const st_query = { query, thd->query_length };
      error=write_delayed(thd, table, duplic, st_query, ignore, log_on);
      query=0;
    }
    else
#endif
      error=write_record(thd, table ,&info);
    /*
      If auto_increment values are used, save the first one
       for LAST_INSERT_ID() and for the update log.
       We can't use insert_id() as we don't want to touch the
       last_insert_id_used flag.
    */
    if (! id && thd->insert_id_used)
    {						// Get auto increment value
      id= thd->last_insert_id;
    }
    if (error)
      break;
    thd->row_count++;
  }

  free_underlaid_joins(thd, &thd->lex->select_lex);
  joins_freed= TRUE;

  /*
    Now all rows are inserted.  Time to update logs and sends response to
    user
  */
#ifndef EMBEDDED_LIBRARY
  if (lock_type == TL_WRITE_DELAYED)
  {
    if (!error)
    {
      id=0;					// No auto_increment id
      info.copied=values_list.elements;
      end_delayed_insert(thd);
    }
    query_cache_invalidate3(thd, table_list, 1);
  }
  else
#endif
  {
    if (!thd->prelocked_mode && table->file->ha_end_bulk_insert() && !error)
    {
      table->file->print_error(my_errno,MYF(0));
      error=1;
    }
    if (id && values_list.elements != 1)
      thd->insert_id(id);			// For update log
    else if (table->next_number_field && info.copied)
      id=table->next_number_field->val_int();	// Return auto_increment value

    transactional_table= table->file->has_transactions();

    if ((changed= (info.copied || info.deleted || info.updated)))
    {
      /*
        Invalidate the table in the query cache if something changed.
        For the transactional algorithm to work the invalidation must be
        before binlog writing and ha_autocommit_or_rollback
      */
      query_cache_invalidate3(thd, table_list, 1);
      if (error <= 0 || !transactional_table)
      {
        if (mysql_bin_log.is_open())
        {
          if (error <= 0)
            thd->clear_error();
          if (thd->binlog_query(THD::ROW_QUERY_TYPE,
                                thd->query, thd->query_length,
                                transactional_table, FALSE) &&
              transactional_table)
          {
            error=1;
          }
        }
        if (!transactional_table)
          thd->options|=OPTION_STATUS_NO_TRANS_UPDATE;
      }
    }
    if (transactional_table)
      error=ha_autocommit_or_rollback(thd,error);

    if (thd->lock)
    {
      mysql_unlock_tables(thd, thd->lock);
      /*
        Invalidate the table in the query cache if something changed
        after unlocking when changes become fisible.
        TODO: this is workaround. right way will be move invalidating in
        the unlock procedure.
      */
      if (lock_type ==  TL_WRITE_CONCURRENT_INSERT && changed)
      {
        query_cache_invalidate3(thd, table_list, 1);
      }
      thd->lock=0;
    }
  }
  thd->proc_info="end";
  table->next_number_field=0;
  thd->count_cuted_fields= CHECK_FIELD_IGNORE;
  thd->next_insert_id=0;			// Reset this if wrongly used
  if (duplic != DUP_ERROR || ignore)
    table->file->extra(HA_EXTRA_NO_IGNORE_DUP_KEY);

  /* Reset value of LAST_INSERT_ID if no rows where inserted */
  if (!info.copied && thd->insert_id_used)
  {
    thd->insert_id(0);
    id=0;
  }
  if (error)
    goto abort;
  if (values_list.elements == 1 && (!(thd->options & OPTION_WARNINGS) ||
				    !thd->cuted_fields))
  {
    thd->row_count_func= info.copied+info.deleted+info.updated;
    send_ok(thd, (ulong) thd->row_count_func, id);
  }
  else
  {
    char buff[160];
    if (ignore)
      sprintf(buff, ER(ER_INSERT_INFO), (ulong) info.records,
	      (lock_type == TL_WRITE_DELAYED) ? (ulong) 0 :
	      (ulong) (info.records - info.copied), (ulong) thd->cuted_fields);
    else
      sprintf(buff, ER(ER_INSERT_INFO), (ulong) info.records,
	      (ulong) (info.deleted+info.updated), (ulong) thd->cuted_fields);
    thd->row_count_func= info.copied+info.deleted+info.updated;
    ::send_ok(thd, (ulong) thd->row_count_func, id, buff);
  }
  if (table != NULL)
    table->file->release_auto_increment();
  thd->abort_on_warning= 0;
  DBUG_RETURN(FALSE);

abort:
#ifndef EMBEDDED_LIBRARY
  if (lock_type == TL_WRITE_DELAYED)
    end_delayed_insert(thd);
#endif
  if (table != NULL)
    table->file->release_auto_increment();
  if (!joins_freed)
    free_underlaid_joins(thd, &thd->lex->select_lex);
  thd->abort_on_warning= 0;
  DBUG_RETURN(TRUE);
}


/*
  Additional check for insertability for VIEW

  SYNOPSIS
    check_view_insertability()
    thd     - thread handler
    view    - reference on VIEW

  IMPLEMENTATION
    A view is insertable if the folloings are true:
    - All columns in the view are columns from a table
    - All not used columns in table have a default values
    - All field in view are unique (not referring to the same column)

  RETURN
    FALSE - OK
      view->contain_auto_increment is 1 if and only if the view contains an
      auto_increment field

    TRUE  - can't be used for insert
*/

static bool check_view_insertability(THD * thd, TABLE_LIST *view)
{
  uint num= view->view->select_lex.item_list.elements;
  TABLE *table= view->table;
  Field_translator *trans_start= view->field_translation,
		   *trans_end= trans_start + num;
  Field_translator *trans;
  Field **field_ptr= table->field;
  uint used_fields_buff_size= bitmap_buffer_size(table->s->fields);
  uint32 *used_fields_buff= (uint32*)thd->alloc(used_fields_buff_size);
  MY_BITMAP used_fields;
  DBUG_ENTER("check_key_in_view");

  if (!used_fields_buff)
    DBUG_RETURN(TRUE);  // EOM

  DBUG_ASSERT(view->table != 0 && view->field_translation != 0);

  VOID(bitmap_init(&used_fields, used_fields_buff, table->s->fields, 0));
  bitmap_clear_all(&used_fields);

  view->contain_auto_increment= 0;
  /* check simplicity and prepare unique test of view */
  for (trans= trans_start; trans != trans_end; trans++)
  {
    if (!trans->item->fixed && trans->item->fix_fields(thd, &trans->item))
      return TRUE;
    Item_field *field;
    /* simple SELECT list entry (field without expression) */
    if (!(field= trans->item->filed_for_view_update()))
      DBUG_RETURN(TRUE);
    if (field->field->unireg_check == Field::NEXT_NUMBER)
      view->contain_auto_increment= 1;
    /* prepare unique test */
    /*
      remove collation (or other transparent for update function) if we have
      it
    */
    trans->item= field;
  }
  /* unique test */
  for (trans= trans_start; trans != trans_end; trans++)
  {
    /* Thanks to test above, we know that all columns are of type Item_field */
    Item_field *field= (Item_field *)trans->item;
    /* check fields belong to table in which we are inserting */
    if (field->field->table == table &&
        bitmap_fast_test_and_set(&used_fields, field->field->field_index))
      DBUG_RETURN(TRUE);
  }

  DBUG_RETURN(FALSE);
}


/*
  Check if table can be updated

  SYNOPSIS
     mysql_prepare_insert_check_table()
     thd		Thread handle
     table_list		Table list
     fields		List of fields to be updated
     where		Pointer to where clause
     select_insert      Check is making for SELECT ... INSERT

   RETURN
     FALSE ok
     TRUE  ERROR
*/

static bool mysql_prepare_insert_check_table(THD *thd, TABLE_LIST *table_list,
                                             List<Item> &fields,
                                             bool select_insert)
{
  bool insert_into_view= (table_list->view != 0);
  DBUG_ENTER("mysql_prepare_insert_check_table");

  if (setup_tables_and_check_access(thd, &thd->lex->select_lex.context,
                                    &thd->lex->select_lex.top_join_list,
                                    table_list,
                                    &thd->lex->select_lex.leaf_tables,
                                    select_insert, INSERT_ACL))
    DBUG_RETURN(TRUE);

  if (insert_into_view && !fields.elements)
  {
    thd->lex->empty_field_list_on_rset= 1;
    if (!table_list->table)
    {
      my_error(ER_VIEW_NO_INSERT_FIELD_LIST, MYF(0),
               table_list->view_db.str, table_list->view_name.str);
      DBUG_RETURN(TRUE);
    }
    DBUG_RETURN(insert_view_fields(thd, &fields, table_list));
  }

  DBUG_RETURN(FALSE);
}


/*
  Prepare items in INSERT statement

  SYNOPSIS
    mysql_prepare_insert()
    thd			Thread handler
    table_list	        Global/local table list
    table		Table to insert into (can be NULL if table should
			be taken from table_list->table)    
    where		Where clause (for insert ... select)
    select_insert	TRUE if INSERT ... SELECT statement

  TODO (in far future)
    In cases of:
    INSERT INTO t1 SELECT a, sum(a) as sum1 from t2 GROUP BY a
    ON DUPLICATE KEY ...
    we should be able to refer to sum1 in the ON DUPLICATE KEY part

  WARNING
    You MUST set table->insert_values to 0 after calling this function
    before releasing the table object.
  
  RETURN VALUE
    FALSE OK
    TRUE  error
*/

bool mysql_prepare_insert(THD *thd, TABLE_LIST *table_list,
                          TABLE *table, List<Item> &fields, List_item *values,
                          List<Item> &update_fields, List<Item> &update_values,
                          enum_duplicates duplic,
                          COND **where, bool select_insert)
{
  SELECT_LEX *select_lex= &thd->lex->select_lex;
  Name_resolution_context *context= &select_lex->context;
  Name_resolution_context_state ctx_state;
  bool insert_into_view= (table_list->view != 0);
  bool res= 0;
  DBUG_ENTER("mysql_prepare_insert");
  DBUG_PRINT("enter", ("table_list 0x%lx, table 0x%lx, view %d",
		       (ulong)table_list, (ulong)table,
		       (int)insert_into_view));

  /*
    For subqueries in VALUES() we should not see the table in which we are
    inserting (for INSERT ... SELECT this is done by changing table_list,
    because INSERT ... SELECT share SELECT_LEX it with SELECT.
  */
  if (!select_insert)
  {
    for (SELECT_LEX_UNIT *un= select_lex->first_inner_unit();
         un;
         un= un->next_unit())
    {
      for (SELECT_LEX *sl= un->first_select();
           sl;
           sl= sl->next_select())
      {
        sl->context.outer_context= 0;
      }
    }
  }

  if (duplic == DUP_UPDATE)
  {
    /* it should be allocated before Item::fix_fields() */
    if (table_list->set_insert_values(thd->mem_root))
      DBUG_RETURN(TRUE);
  }

  if (mysql_prepare_insert_check_table(thd, table_list, fields, select_insert))
    DBUG_RETURN(TRUE);

  /* Save the state of the current name resolution context. */
  ctx_state.save_state(context, table_list);

  /*
    Perform name resolution only in the first table - 'table_list',
    which is the table that is inserted into.
  */
  table_list->next_local= 0;
  context->resolve_in_table_list_only(table_list);

  /* Prepare the fields in the statement. */
  if (values &&
      !(res= check_insert_fields(thd, context->table_list, fields, *values,
                                 !insert_into_view) ||
        setup_fields(thd, 0, *values, MARK_COLUMNS_READ, 0, 0)) &&
      duplic == DUP_UPDATE)
  {
    select_lex->no_wrap_view_item= TRUE;
    res= check_update_fields(thd, context->table_list, update_fields);
    select_lex->no_wrap_view_item= FALSE;
    /*
      When we are not using GROUP BY we can refer to other tables in the
      ON DUPLICATE KEY part.
    */       
    if (select_lex->group_list.elements == 0)
    {
      context->table_list->next_local=       ctx_state.save_next_local;
      /* first_name_resolution_table was set by resolve_in_table_list_only() */
      context->first_name_resolution_table->
        next_name_resolution_table=          ctx_state.save_next_local;
    }
    if (!res)
      res= setup_fields(thd, 0, update_values, MARK_COLUMNS_READ, 0, 0);
  }

  /* Restore the current context. */
  ctx_state.restore_state(context, table_list);

  if (res)
    DBUG_RETURN(res);

  if (!table)
    table= table_list->table;

  if (!select_insert)
  {
    Item *fake_conds= 0;
    TABLE_LIST *duplicate;
    if ((duplicate= unique_table(thd, table_list, table_list->next_global)))
    {
      update_non_unique_table_error(table_list, "INSERT", duplicate);
      DBUG_RETURN(TRUE);
    }
    select_lex->fix_prepare_information(thd, &fake_conds);
    select_lex->first_execution= 0;
  }
  if (duplic == DUP_UPDATE || duplic == DUP_REPLACE)
    table->prepare_for_position();
  DBUG_RETURN(FALSE);
}


	/* Check if there is more uniq keys after field */

static int last_uniq_key(TABLE *table,uint keynr)
{
  while (++keynr < table->s->keys)
    if (table->key_info[keynr].flags & HA_NOSAME)
      return 0;
  return 1;
}


/*
  Write a record to table with optional deleting of conflicting records,
  invoke proper triggers if needed.

  SYNOPSIS
     write_record()
      thd   - thread context
      table - table to which record should be written
      info  - COPY_INFO structure describing handling of duplicates
              and which is used for counting number of records inserted
              and deleted.

  NOTE
    Once this record will be written to table after insert trigger will
    be invoked. If instead of inserting new record we will update old one
    then both on update triggers will work instead. Similarly both on
    delete triggers will be invoked if we will delete conflicting records.

    Sets thd->no_trans_update if table which is updated didn't have
    transactions.

  RETURN VALUE
    0     - success
    non-0 - error
*/


int write_record(THD *thd, TABLE *table,COPY_INFO *info)
{
  int error, trg_error= 0;
  char *key=0;
  MY_BITMAP *save_read_set, *save_write_set;
  DBUG_ENTER("write_record");

  info->records++;
  save_read_set=  table->read_set;
  save_write_set= table->write_set;

  if (info->handle_duplicates == DUP_REPLACE ||
      info->handle_duplicates == DUP_UPDATE)
  {
    while ((error=table->file->ha_write_row(table->record[0])))
    {
      uint key_nr;
      bool is_duplicate_key_error;
      if (table->file->is_fatal_error(error, HA_CHECK_DUP))
	goto err;
<<<<<<< HEAD
      table->file->restore_auto_increment(); // it's too early here! BUG#20188
      is_duplicate_key_error= table->file->is_fatal_error(error, 0);
      if (!is_duplicate_key_error)
      {
        /*
          We come here when we had an ignorable error which is not a duplicate
          key error. In this we ignore error if ignore flag is set, otherwise
          report error as usual. We will not do any duplicate key processing.
        */
        if (info->ignore)
          goto ok_or_after_trg_err; /* Ignoring a not fatal error, return 0 */
        goto err;
      }
=======
>>>>>>> fb51707b
      if ((int) (key_nr = table->file->get_dup_key(error)) < 0)
      {
	error= HA_ERR_FOUND_DUPP_KEY;         /* Database can't find key */
	goto err;
      }
      /* Read all columns for the row we are going to replace */
      table->use_all_columns();
      /*
	Don't allow REPLACE to replace a row when a auto_increment column
	was used.  This ensures that we don't get a problem when the
	whole range of the key has been used.
      */
      if (info->handle_duplicates == DUP_REPLACE &&
          table->next_number_field &&
          key_nr == table->s->next_number_index &&
	  table->file->auto_increment_column_changed)
	goto err;
      if (table->file->ha_table_flags() & HA_DUPLICATE_POS)
      {
	if (table->file->rnd_pos(table->record[1],table->file->dup_ref))
	  goto err;
      }
      else
      {
	if (table->file->extra(HA_EXTRA_FLUSH_CACHE)) /* Not needed with NISAM */
	{
	  error=my_errno;
	  goto err;
	}

	if (!key)
	{
	  if (!(key=(char*) my_safe_alloca(table->s->max_unique_length,
					   MAX_KEY_LENGTH)))
	  {
	    error=ENOMEM;
	    goto err;
	  }
	}
	key_copy((byte*) key,table->record[0],table->key_info+key_nr,0);
	if ((error=(table->file->index_read_idx(table->record[1],key_nr,
						(byte*) key,
						table->key_info[key_nr].
						key_length,
						HA_READ_KEY_EXACT))))
	  goto err;
      }
      if (info->handle_duplicates == DUP_UPDATE)
      {
        int res= 0;
        /*
          We don't check for other UNIQUE keys - the first row
          that matches, is updated. If update causes a conflict again,
          an error is returned
        */
	DBUG_ASSERT(table->insert_values != NULL);
        store_record(table,insert_values);
        restore_record(table,record[1]);
        DBUG_ASSERT(info->update_fields->elements ==
                    info->update_values->elements);
        if (fill_record_n_invoke_before_triggers(thd, *info->update_fields,
                                                 *info->update_values, 0,
                                                 table->triggers,
                                                 TRG_EVENT_UPDATE))
          goto before_trg_err;

        /* CHECK OPTION for VIEW ... ON DUPLICATE KEY UPDATE ... */
        if (info->view &&
            (res= info->view->view_check_option(current_thd, info->ignore)) ==
            VIEW_CHECK_SKIP)
          goto ok_or_after_trg_err;
        if (res == VIEW_CHECK_ERROR)
          goto before_trg_err;

<<<<<<< HEAD
        if (thd->clear_next_insert_id)
        {
          /* Reset auto-increment cacheing if we do an update */
          thd->clear_next_insert_id= 0;
          thd->next_insert_id= 0;
        }
        if ((error=table->file->ha_update_row(table->record[1],
                                              table->record[0])))
	{
          if (info->ignore &&
              !table->file->is_fatal_error(error, HA_CHECK_DUP_KEY))
=======
        if ((error=table->file->update_row(table->record[1],table->record[0])))
	{
	  if ((error == HA_ERR_FOUND_DUPP_KEY) && info->ignore)
          {
            table->file->restore_auto_increment();
>>>>>>> fb51707b
            goto ok_or_after_trg_err;
          }
          goto err;
	}
        info->updated++;

        if (table->next_number_field)
          table->file->adjust_next_insert_id_after_explicit_value(table->next_number_field->val_int());

        trg_error= (table->triggers &&
                    table->triggers->process_triggers(thd, TRG_EVENT_UPDATE,
                                                      TRG_ACTION_AFTER, TRUE));
        info->copied++;
        goto ok_or_after_trg_err;
      }
      else /* DUP_REPLACE */
      {
	/*
	  The manual defines the REPLACE semantics that it is either
	  an INSERT or DELETE(s) + INSERT; FOREIGN KEY checks in
	  InnoDB do not function in the defined way if we allow MySQL
	  to convert the latter operation internally to an UPDATE.
          We also should not perform this conversion if we have 
          timestamp field with ON UPDATE which is different from DEFAULT.
          Another case when conversion should not be performed is when
          we have ON DELETE trigger on table so user may notice that
          we cheat here. Note that it is ok to do such conversion for
          tables which have ON UPDATE but have no ON DELETE triggers,
          we just should not expose this fact to users by invoking
          ON UPDATE triggers.
	*/
	if (last_uniq_key(table,key_nr) &&
	    !table->file->referenced_by_foreign_key() &&
            (table->timestamp_field_type == TIMESTAMP_NO_AUTO_SET ||
             table->timestamp_field_type == TIMESTAMP_AUTO_SET_ON_BOTH) &&
            (!table->triggers || !table->triggers->has_delete_triggers()))
        {
<<<<<<< HEAD
          if (thd->clear_next_insert_id)
          {
            /* Reset auto-increment cacheing if we do an update */
            thd->clear_next_insert_id= 0;
            thd->next_insert_id= 0;
          }
          if ((error=table->file->ha_update_row(table->record[1],
					        table->record[0])))
=======
          if ((error=table->file->update_row(table->record[1],
					     table->record[0])))
>>>>>>> fb51707b
            goto err;
          info->deleted++;
          /*
            Since we pretend that we have done insert we should call
            its after triggers.
          */
          goto after_trg_n_copied_inc;
        }
        else
        {
          if (table->triggers &&
              table->triggers->process_triggers(thd, TRG_EVENT_DELETE,
                                                TRG_ACTION_BEFORE, TRUE))
            goto before_trg_err;
          if ((error=table->file->ha_delete_row(table->record[1])))
            goto err;
          info->deleted++;
          if (!table->file->has_transactions())
            thd->no_trans_update= 1;
          if (table->triggers &&
              table->triggers->process_triggers(thd, TRG_EVENT_DELETE,
                                                TRG_ACTION_AFTER, TRUE))
          {
            trg_error= 1;
            goto ok_or_after_trg_err;
          }
          /* Let us attempt do write_row() once more */
        }
      }
    }
    /*
      Restore column maps if they where replaced during an duplicate key
      problem.
    */
    if (table->read_set != save_read_set ||
        table->write_set != save_write_set)
      table->column_bitmaps_set(save_read_set, save_write_set);
  }
  else if ((error=table->file->ha_write_row(table->record[0])))
  {
    if (!info->ignore ||
        table->file->is_fatal_error(error, HA_CHECK_DUP))
      goto err;
    table->file->restore_auto_increment();
    goto ok_or_after_trg_err;
  }

after_trg_n_copied_inc:
  info->copied++;
  trg_error= (table->triggers &&
              table->triggers->process_triggers(thd, TRG_EVENT_INSERT,
                                                TRG_ACTION_AFTER, TRUE));

ok_or_after_trg_err:
  if (key)
    my_safe_afree(key,table->s->max_unique_length,MAX_KEY_LENGTH);
  if (!table->file->has_transactions())
    thd->no_trans_update= 1;
  DBUG_RETURN(trg_error);

err:
  info->last_errno= error;
  /* current_select is NULL if this is a delayed insert */
  if (thd->lex->current_select)
    thd->lex->current_select->no_error= 0;        // Give error
  table->file->print_error(error,MYF(0));

before_trg_err:
  table->file->restore_auto_increment();
  if (key)
    my_safe_afree(key, table->s->max_unique_length, MAX_KEY_LENGTH);
  table->column_bitmaps_set(save_read_set, save_write_set);
  DBUG_RETURN(1);
}


/******************************************************************************
  Check that all fields with arn't null_fields are used
******************************************************************************/

int check_that_all_fields_are_given_values(THD *thd, TABLE *entry,
                                           TABLE_LIST *table_list)
{
  int err= 0;
  MY_BITMAP *write_set= entry->write_set;

  for (Field **field=entry->field ; *field ; field++)
  {
    if (!bitmap_is_set(write_set, (*field)->field_index) &&
        ((*field)->flags & NO_DEFAULT_VALUE_FLAG) &&
        ((*field)->real_type() != FIELD_TYPE_ENUM))
    {
      bool view= FALSE;
      if (table_list)
      {
        table_list= table_list->top_table();
        view= test(table_list->view);
      }
      if (view)
      {
        push_warning_printf(thd, MYSQL_ERROR::WARN_LEVEL_WARN,
                            ER_NO_DEFAULT_FOR_VIEW_FIELD,
                            ER(ER_NO_DEFAULT_FOR_VIEW_FIELD),
                            table_list->view_db.str,
                            table_list->view_name.str);
      }
      else
      {
        push_warning_printf(thd, MYSQL_ERROR::WARN_LEVEL_WARN,
                            ER_NO_DEFAULT_FOR_FIELD,
                            ER(ER_NO_DEFAULT_FOR_FIELD),
                            (*field)->field_name);
      }
      err= 1;
    }
  }
  return thd->abort_on_warning ? err : 0;
}

/*****************************************************************************
  Handling of delayed inserts
  A thread is created for each table that one uses with the DELAYED attribute.
*****************************************************************************/

#ifndef EMBEDDED_LIBRARY

class delayed_row :public ilink {
public:
  char *record;
  enum_duplicates dup;
  time_t start_time;
  bool query_start_used,last_insert_id_used,insert_id_used, ignore, log_query;
  ulonglong last_insert_id;
  timestamp_auto_set_type timestamp_field_type;
  LEX_STRING query;

  delayed_row(LEX_STRING const query_arg, enum_duplicates dup_arg,
              bool ignore_arg, bool log_query_arg)
    : record(0), dup(dup_arg), ignore(ignore_arg), log_query(log_query_arg),
      query(query_arg)
    {}
  ~delayed_row()
  {
    x_free(query.str);
    x_free(record);
  }
};


class delayed_insert :public ilink {
  uint locks_in_memory;
public:
  THD thd;
  TABLE *table;
  pthread_mutex_t mutex;
  pthread_cond_t cond,cond_client;
  volatile uint tables_in_use,stacked_inserts;
  volatile bool status,dead;
  COPY_INFO info;
  I_List<delayed_row> rows;
  ulong group_count;
  TABLE_LIST table_list;			// Argument

  delayed_insert()
    :locks_in_memory(0),
     table(0),tables_in_use(0),stacked_inserts(0), status(0), dead(0),
     group_count(0)
  {
    thd.security_ctx->user=thd.security_ctx->priv_user=(char*) delayed_user;
    thd.security_ctx->host=(char*) my_localhost;
    thd.current_tablenr=0;
    thd.version=refresh_version;
    thd.command=COM_DELAYED_INSERT;
    thd.lex->current_select= 0; 		// for my_message_sql
    thd.lex->sql_command= SQLCOM_INSERT;        // For innodb::store_lock()

    bzero((char*) &thd.net, sizeof(thd.net));		// Safety
    bzero((char*) &table_list, sizeof(table_list));	// Safety
    thd.system_thread= SYSTEM_THREAD_DELAYED_INSERT;
    thd.security_ctx->host_or_ip= "";
    bzero((char*) &info,sizeof(info));
    pthread_mutex_init(&mutex,MY_MUTEX_INIT_FAST);
    pthread_cond_init(&cond,NULL);
    pthread_cond_init(&cond_client,NULL);
    VOID(pthread_mutex_lock(&LOCK_thread_count));
    delayed_insert_threads++;
    VOID(pthread_mutex_unlock(&LOCK_thread_count));
  }
  ~delayed_insert()
  {
    /* The following is not really needed, but just for safety */
    delayed_row *row;
    while ((row=rows.get()))
      delete row;
    if (table)
      close_thread_tables(&thd);
    VOID(pthread_mutex_lock(&LOCK_thread_count));
    pthread_mutex_destroy(&mutex);
    pthread_cond_destroy(&cond);
    pthread_cond_destroy(&cond_client);
    thd.unlink();				// Must be unlinked under lock
    x_free(thd.query);
    thd.security_ctx->user= thd.security_ctx->host=0;
    thread_count--;
    delayed_insert_threads--;
    VOID(pthread_mutex_unlock(&LOCK_thread_count));
    VOID(pthread_cond_broadcast(&COND_thread_count)); /* Tell main we are ready */
  }

  /* The following is for checking when we can delete ourselves */
  inline void lock()
  {
    locks_in_memory++;				// Assume LOCK_delay_insert
  }
  void unlock()
  {
    pthread_mutex_lock(&LOCK_delayed_insert);
    if (!--locks_in_memory)
    {
      pthread_mutex_lock(&mutex);
      if (thd.killed && ! stacked_inserts && ! tables_in_use)
      {
	pthread_cond_signal(&cond);
	status=1;
      }
      pthread_mutex_unlock(&mutex);
    }
    pthread_mutex_unlock(&LOCK_delayed_insert);
  }
  inline uint lock_count() { return locks_in_memory; }

  TABLE* get_local_table(THD* client_thd);
  bool handle_inserts(void);
};


I_List<delayed_insert> delayed_threads;


delayed_insert *find_handler(THD *thd, TABLE_LIST *table_list)
{
  thd->proc_info="waiting for delay_list";
  pthread_mutex_lock(&LOCK_delayed_insert);	// Protect master list
  I_List_iterator<delayed_insert> it(delayed_threads);
  delayed_insert *tmp;
  while ((tmp=it++))
  {
    if (!strcmp(tmp->thd.db, table_list->db) &&
	!strcmp(table_list->table_name, tmp->table->s->table_name.str))
    {
      tmp->lock();
      break;
    }
  }
  pthread_mutex_unlock(&LOCK_delayed_insert); // For unlink from list
  return tmp;
}


static TABLE *delayed_get_table(THD *thd,TABLE_LIST *table_list)
{
  int error;
  delayed_insert *tmp;
  TABLE *table;
  DBUG_ENTER("delayed_get_table");

  if (!table_list->db)
    table_list->db=thd->db;

  /* Find the thread which handles this table. */
  if (!(tmp=find_handler(thd,table_list)))
  {
    /*
      No match. Create a new thread to handle the table, but
      no more than max_insert_delayed_threads.
    */
    if (delayed_insert_threads >= thd->variables.max_insert_delayed_threads)
      DBUG_RETURN(0);
    thd->proc_info="Creating delayed handler";
    pthread_mutex_lock(&LOCK_delayed_create);
    /*
      The first search above was done without LOCK_delayed_create.
      Another thread might have created the handler in between. Search again.
    */
    if (! (tmp= find_handler(thd, table_list)))
    {
      /*
        Avoid that a global read lock steps in while we are creating the
        new thread. It would block trying to open the table. Hence, the
        DI thread and this thread would wait until after the global
        readlock is gone. Since the insert thread needs to wait for a
        global read lock anyway, we do it right now. Note that
        wait_if_global_read_lock() sets a protection against a new
        global read lock when it succeeds. This needs to be released by
        start_waiting_global_read_lock().
      */
      if (wait_if_global_read_lock(thd, 0, 1))
        goto err;
      if (!(tmp=new delayed_insert()))
      {
	my_error(ER_OUTOFMEMORY,MYF(0),sizeof(delayed_insert));
	goto err1;
      }
      pthread_mutex_lock(&LOCK_thread_count);
      thread_count++;
      pthread_mutex_unlock(&LOCK_thread_count);
      if (!(tmp->thd.db=my_strdup(table_list->db,MYF(MY_WME))) ||
	  !(tmp->thd.query=my_strdup(table_list->table_name,MYF(MY_WME))))
      {
	delete tmp;
	my_message(ER_OUT_OF_RESOURCES, ER(ER_OUT_OF_RESOURCES), MYF(0));
	goto err1;
      }
      tmp->table_list= *table_list;			// Needed to open table
      tmp->table_list.db= tmp->thd.db;
      tmp->table_list.alias= tmp->table_list.table_name= tmp->thd.query;
      tmp->lock();
      pthread_mutex_lock(&tmp->mutex);
      if ((error=pthread_create(&tmp->thd.real_id,&connection_attrib,
				handle_delayed_insert,(void*) tmp)))
      {
	DBUG_PRINT("error",
		   ("Can't create thread to handle delayed insert (error %d)",
		    error));
	pthread_mutex_unlock(&tmp->mutex);
	tmp->unlock();
	delete tmp;
	my_error(ER_CANT_CREATE_THREAD, MYF(0), error);
	goto err1;
      }

      /* Wait until table is open */
      thd->proc_info="waiting for handler open";
      while (!tmp->thd.killed && !tmp->table && !thd->killed)
      {
	pthread_cond_wait(&tmp->cond_client,&tmp->mutex);
      }
      pthread_mutex_unlock(&tmp->mutex);
      /*
        Release the protection against the global read lock and wake
        everyone, who might want to set a global read lock.
      */
      start_waiting_global_read_lock(thd);
      thd->proc_info="got old table";
      if (tmp->thd.killed)
      {
	if (tmp->thd.is_fatal_error)
	{
	  /* Copy error message and abort */
	  thd->fatal_error();
	  strmov(thd->net.last_error,tmp->thd.net.last_error);
	  thd->net.last_errno=tmp->thd.net.last_errno;
	}
	tmp->unlock();
	goto err;
      }
      if (thd->killed)
      {
	tmp->unlock();
	goto err;
      }
    }
    pthread_mutex_unlock(&LOCK_delayed_create);
  }

  pthread_mutex_lock(&tmp->mutex);
  table= tmp->get_local_table(thd);
  pthread_mutex_unlock(&tmp->mutex);
  if (table)
    thd->di=tmp;
  else if (tmp->thd.is_fatal_error)
    thd->fatal_error();
  /* Unlock the delayed insert object after its last access. */
  tmp->unlock();
  DBUG_RETURN((table_list->table=table));

 err1:
  thd->fatal_error();
  /*
    Release the protection against the global read lock and wake
    everyone, who might want to set a global read lock.
  */
  start_waiting_global_read_lock(thd);
 err:
  pthread_mutex_unlock(&LOCK_delayed_create);
  DBUG_RETURN(0); // Continue with normal insert
}


/*
  As we can't let many threads modify the same TABLE structure, we create
  an own structure for each tread.  This includes a row buffer to save the
  column values and new fields that points to the new row buffer.
  The memory is allocated in the client thread and is freed automaticly.
*/

TABLE *delayed_insert::get_local_table(THD* client_thd)
{
  my_ptrdiff_t adjust_ptrs;
  Field **field,**org_field, *found_next_number_field;
  TABLE *copy;
  TABLE_SHARE *share= table->s;
  byte *bitmap;

  /* First request insert thread to get a lock */
  status=1;
  tables_in_use++;
  if (!thd.lock)				// Table is not locked
  {
    client_thd->proc_info="waiting for handler lock";
    pthread_cond_signal(&cond);			// Tell handler to lock table
    while (!dead && !thd.lock && ! client_thd->killed)
    {
      pthread_cond_wait(&cond_client,&mutex);
    }
    client_thd->proc_info="got handler lock";
    if (client_thd->killed)
      goto error;
    if (dead)
    {
      strmov(client_thd->net.last_error,thd.net.last_error);
      client_thd->net.last_errno=thd.net.last_errno;
      goto error;
    }
  }

  client_thd->proc_info="allocating local table";
  copy= (TABLE*) client_thd->alloc(sizeof(*copy)+
				   (share->fields+1)*sizeof(Field**)+
				   share->reclength +
                                   share->column_bitmap_size*2);
  if (!copy)
    goto error;
  *copy= *table;

  /* We don't need to change the file handler here */
  field= copy->field= (Field**) (copy+1);
  bitmap= (byte*) (field+share->fields+1);
  copy->record[0]= (bitmap+ share->column_bitmap_size*2);
  memcpy((char*) copy->record[0],(char*) table->record[0],share->reclength);

  /* Make a copy of all fields */

  adjust_ptrs=PTR_BYTE_DIFF(copy->record[0],table->record[0]);

  found_next_number_field=table->found_next_number_field;
  for (org_field=table->field ; *org_field ; org_field++,field++)
  {
    if (!(*field= (*org_field)->new_field(client_thd->mem_root,copy)))
      return 0;
    (*field)->orig_table= copy;			// Remove connection
    (*field)->move_field_offset(adjust_ptrs);	// Point at copy->record[0]
    if (*org_field == found_next_number_field)
      (*field)->table->found_next_number_field= *field;
  }
  *field=0;

  /* Adjust timestamp */
  if (table->timestamp_field)
  {
    /* Restore offset as this may have been reset in handle_inserts */
    copy->timestamp_field=
      (Field_timestamp*) copy->field[share->timestamp_field_offset];
    copy->timestamp_field->unireg_check= table->timestamp_field->unireg_check;
    copy->timestamp_field_type= copy->timestamp_field->get_auto_set_type();
  }

  /* Adjust in_use for pointing to client thread */
  copy->in_use= client_thd;

  /* Adjust lock_count. This table object is not part of a lock. */
  copy->lock_count= 0;

  /* Adjust bitmaps */
  copy->def_read_set.bitmap= (my_bitmap_map*) bitmap;
  copy->def_write_set.bitmap= ((my_bitmap_map*)
                               (bitmap + share->column_bitmap_size));
  copy->tmp_set.bitmap= 0;                      // To catch errors
  bzero((char*) bitmap, share->column_bitmap_size*2);
  copy->read_set=  &copy->def_read_set;
  copy->write_set= &copy->def_write_set;

  return copy;

  /* Got fatal error */
 error:
  tables_in_use--;
  status=1;
  pthread_cond_signal(&cond);			// Inform thread about abort
  return 0;
}


/* Put a question in queue */

static int
write_delayed(THD *thd,TABLE *table, enum_duplicates duplic,
              LEX_STRING query, bool ignore, bool log_on)
{
  delayed_row *row;
  delayed_insert *di=thd->di;
  DBUG_ENTER("write_delayed");
  DBUG_PRINT("enter", ("query = '%s' length %u", query.str, query.length));

  thd->proc_info="waiting for handler insert";
  pthread_mutex_lock(&di->mutex);
  while (di->stacked_inserts >= delayed_queue_size && !thd->killed)
    pthread_cond_wait(&di->cond_client,&di->mutex);
  thd->proc_info="storing row into queue";

  if (thd->killed)
    goto err;

  /*
    Take a copy of the query string, if there is any. The string will
    be free'ed when the row is destroyed. If there is no query string,
    we don't do anything special.
   */

  if (query.str)
  {
    char *str;
    if (!(str= my_strndup(query.str, query.length, MYF(MY_WME))))
      goto err;
    query.str= str;
  }
  row= new delayed_row(query, duplic, ignore, log_on);
  if (row == NULL)
  {
    my_free(query.str, MYF(MY_WME));
    goto err;
  }

  if (!(row->record= (char*) my_malloc(table->s->reclength, MYF(MY_WME))))
    goto err;
  memcpy(row->record, table->record[0], table->s->reclength);
  row->start_time=		thd->start_time;
  row->query_start_used=	thd->query_start_used;
  row->last_insert_id_used=	thd->last_insert_id_used;
  row->insert_id_used=		thd->insert_id_used;
  row->last_insert_id=		thd->last_insert_id;
  row->timestamp_field_type=    table->timestamp_field_type;

  di->rows.push_back(row);
  di->stacked_inserts++;
  di->status=1;
  if (table->s->blob_fields)
    unlink_blobs(table);
  pthread_cond_signal(&di->cond);

  thread_safe_increment(delayed_rows_in_use,&LOCK_delayed_status);
  pthread_mutex_unlock(&di->mutex);
  DBUG_RETURN(0);

 err:
  delete row;
  pthread_mutex_unlock(&di->mutex);
  DBUG_RETURN(1);
}


static void end_delayed_insert(THD *thd)
{
  DBUG_ENTER("end_delayed_insert");
  delayed_insert *di=thd->di;
  pthread_mutex_lock(&di->mutex);
  DBUG_PRINT("info",("tables in use: %d",di->tables_in_use));
  if (!--di->tables_in_use || di->thd.killed)
  {						// Unlock table
    di->status=1;
    pthread_cond_signal(&di->cond);
  }
  pthread_mutex_unlock(&di->mutex);
  DBUG_VOID_RETURN;
}


/* We kill all delayed threads when doing flush-tables */

void kill_delayed_threads(void)
{
  VOID(pthread_mutex_lock(&LOCK_delayed_insert)); // For unlink from list

  I_List_iterator<delayed_insert> it(delayed_threads);
  delayed_insert *tmp;
  while ((tmp=it++))
  {
    /* Ensure that the thread doesn't kill itself while we are looking at it */
    pthread_mutex_lock(&tmp->mutex);
    tmp->thd.killed= THD::KILL_CONNECTION;
    if (tmp->thd.mysys_var)
    {
      pthread_mutex_lock(&tmp->thd.mysys_var->mutex);
      if (tmp->thd.mysys_var->current_cond)
      {
	/*
	  We need the following test because the main mutex may be locked
	  in handle_delayed_insert()
	*/
	if (&tmp->mutex != tmp->thd.mysys_var->current_mutex)
	  pthread_mutex_lock(tmp->thd.mysys_var->current_mutex);
	pthread_cond_broadcast(tmp->thd.mysys_var->current_cond);
	if (&tmp->mutex != tmp->thd.mysys_var->current_mutex)
	  pthread_mutex_unlock(tmp->thd.mysys_var->current_mutex);
      }
      pthread_mutex_unlock(&tmp->thd.mysys_var->mutex);
    }
    pthread_mutex_unlock(&tmp->mutex);
  }
  VOID(pthread_mutex_unlock(&LOCK_delayed_insert)); // For unlink from list
}


/*
 * Create a new delayed insert thread
*/

pthread_handler_t handle_delayed_insert(void *arg)
{
  delayed_insert *di=(delayed_insert*) arg;
  THD *thd= &di->thd;

  pthread_detach_this_thread();
  /* Add thread to THD list so that's it's visible in 'show processlist' */
  pthread_mutex_lock(&LOCK_thread_count);
  thd->thread_id=thread_id++;
  thd->end_time();
  threads.append(thd);
  thd->killed=abort_loop ? THD::KILL_CONNECTION : THD::NOT_KILLED;
  pthread_mutex_unlock(&LOCK_thread_count);

  /*
    Wait until the client runs into pthread_cond_wait(),
    where we free it after the table is opened and di linked in the list.
    If we did not wait here, the client might detect the opened table
    before it is linked to the list. It would release LOCK_delayed_create
    and allow another thread to create another handler for the same table,
    since it does not find one in the list.
  */
  pthread_mutex_lock(&di->mutex);
#if !defined( __WIN__) /* Win32 calls this in pthread_create */
  if (my_thread_init())
  {
    strmov(thd->net.last_error,ER(thd->net.last_errno=ER_OUT_OF_RESOURCES));
    goto end;
  }
#endif

  DBUG_ENTER("handle_delayed_insert");
  thd->thread_stack= (char*) &thd;
  if (init_thr_lock() || thd->store_globals())
  {
    thd->fatal_error();
    strmov(thd->net.last_error,ER(thd->net.last_errno=ER_OUT_OF_RESOURCES));
    goto err;
  }
#if !defined(__WIN__) && !defined(__NETWARE__)
  sigset_t set;
  VOID(sigemptyset(&set));			// Get mask in use
  VOID(pthread_sigmask(SIG_UNBLOCK,&set,&thd->block_signals));
#endif

  /* open table */

  if (!(di->table=open_ltable(thd,&di->table_list,TL_WRITE_DELAYED)))
  {
    thd->fatal_error();				// Abort waiting inserts
    goto err;
  }
  if (!(di->table->file->ha_table_flags() & HA_CAN_INSERT_DELAYED))
  {
    thd->fatal_error();
    my_error(ER_ILLEGAL_HA, MYF(0), di->table_list.table_name);
    goto err;
  }
  di->table->copy_blobs=1;

  /* One can now use this */
  pthread_mutex_lock(&LOCK_delayed_insert);
  delayed_threads.append(di);
  pthread_mutex_unlock(&LOCK_delayed_insert);

  /* Tell client that the thread is initialized */
  pthread_cond_signal(&di->cond_client);

  /* Now wait until we get an insert or lock to handle */
  /* We will not abort as long as a client thread uses this thread */

  for (;;)
  {
    if (thd->killed == THD::KILL_CONNECTION)
    {
      uint lock_count;
      /*
	Remove this from delay insert list so that no one can request a
	table from this
      */
      pthread_mutex_unlock(&di->mutex);
      pthread_mutex_lock(&LOCK_delayed_insert);
      di->unlink();
      lock_count=di->lock_count();
      pthread_mutex_unlock(&LOCK_delayed_insert);
      pthread_mutex_lock(&di->mutex);
      if (!lock_count && !di->tables_in_use && !di->stacked_inserts)
	break;					// Time to die
    }

    if (!di->status && !di->stacked_inserts)
    {
      struct timespec abstime;
      set_timespec(abstime, delayed_insert_timeout);

      /* Information for pthread_kill */
      di->thd.mysys_var->current_mutex= &di->mutex;
      di->thd.mysys_var->current_cond= &di->cond;
      di->thd.proc_info="Waiting for INSERT";

      DBUG_PRINT("info",("Waiting for someone to insert rows"));
      while (!thd->killed)
      {
	int error;
#if defined(HAVE_BROKEN_COND_TIMEDWAIT)
	error=pthread_cond_wait(&di->cond,&di->mutex);
#else
	error=pthread_cond_timedwait(&di->cond,&di->mutex,&abstime);
#ifdef EXTRA_DEBUG
	if (error && error != EINTR && error != ETIMEDOUT)
	{
	  fprintf(stderr, "Got error %d from pthread_cond_timedwait\n",error);
	  DBUG_PRINT("error",("Got error %d from pthread_cond_timedwait",
			      error));
	}
#endif
#endif
	if (thd->killed || di->status)
	  break;
	if (error == ETIMEDOUT || error == ETIME)
	{
	  thd->killed= THD::KILL_CONNECTION;
	  break;
	}
      }
      /* We can't lock di->mutex and mysys_var->mutex at the same time */
      pthread_mutex_unlock(&di->mutex);
      pthread_mutex_lock(&di->thd.mysys_var->mutex);
      di->thd.mysys_var->current_mutex= 0;
      di->thd.mysys_var->current_cond= 0;
      pthread_mutex_unlock(&di->thd.mysys_var->mutex);
      pthread_mutex_lock(&di->mutex);
    }
    di->thd.proc_info=0;

    if (di->tables_in_use && ! thd->lock)
    {
      bool not_used;
      /*
        Request for new delayed insert.
        Lock the table, but avoid to be blocked by a global read lock.
        If we got here while a global read lock exists, then one or more
        inserts started before the lock was requested. These are allowed
        to complete their work before the server returns control to the
        client which requested the global read lock. The delayed insert
        handler will close the table and finish when the outstanding
        inserts are done.
      */
      if (! (thd->lock= mysql_lock_tables(thd, &di->table, 1,
                                          MYSQL_LOCK_IGNORE_GLOBAL_READ_LOCK,
                                          &not_used)))
      {
	/* Fatal error */
	di->dead= 1;
	thd->killed= THD::KILL_CONNECTION;
      }
      pthread_cond_broadcast(&di->cond_client);
    }
    if (di->stacked_inserts)
    {
      if (di->handle_inserts())
      {
	/* Some fatal error */
	di->dead= 1;
	thd->killed= THD::KILL_CONNECTION;
      }
    }
    di->status=0;
    if (!di->stacked_inserts && !di->tables_in_use && thd->lock)
    {
      /*
        No one is doing a insert delayed
        Unlock table so that other threads can use it
      */
      MYSQL_LOCK *lock=thd->lock;
      thd->lock=0;
      pthread_mutex_unlock(&di->mutex);
      mysql_unlock_tables(thd, lock);
      di->group_count=0;
      pthread_mutex_lock(&di->mutex);
    }
    if (di->tables_in_use)
      pthread_cond_broadcast(&di->cond_client); // If waiting clients
  }

err:
  /*
    mysql_lock_tables() can potentially start a transaction and write
    a table map. In the event of an error, that transaction has to be
    rolled back.  We only need to roll back a potential statement
    transaction, since real transactions are rolled back in
    close_thread_tables().
   */
  ha_rollback_stmt(thd);

end:
  /*
    di should be unlinked from the thread handler list and have no active
    clients
  */

  close_thread_tables(thd);			// Free the table
  di->table=0;
  di->dead= 1;                                  // If error
  thd->killed= THD::KILL_CONNECTION;	        // If error
  pthread_cond_broadcast(&di->cond_client);	// Safety
  pthread_mutex_unlock(&di->mutex);

  pthread_mutex_lock(&LOCK_delayed_create);	// Because of delayed_get_table
  pthread_mutex_lock(&LOCK_delayed_insert);	
  delete di;
  pthread_mutex_unlock(&LOCK_delayed_insert);
  pthread_mutex_unlock(&LOCK_delayed_create);  

  my_thread_end();
  pthread_exit(0);
  DBUG_RETURN(0);
}


/* Remove pointers from temporary fields to allocated values */

static void unlink_blobs(register TABLE *table)
{
  for (Field **ptr=table->field ; *ptr ; ptr++)
  {
    if ((*ptr)->flags & BLOB_FLAG)
      ((Field_blob *) (*ptr))->clear_temporary();
  }
}

/* Free blobs stored in current row */

static void free_delayed_insert_blobs(register TABLE *table)
{
  for (Field **ptr=table->field ; *ptr ; ptr++)
  {
    if ((*ptr)->flags & BLOB_FLAG)
    {
      char *str;
      ((Field_blob *) (*ptr))->get_ptr(&str);
      my_free(str,MYF(MY_ALLOW_ZERO_PTR));
      ((Field_blob *) (*ptr))->reset();
    }
  }
}


bool delayed_insert::handle_inserts(void)
{
  int error;
  ulong max_rows;
  bool using_ignore=0,
    using_bin_log= mysql_bin_log.is_open();

  delayed_row *row;
  DBUG_ENTER("handle_inserts");

  /* Allow client to insert new rows */
  pthread_mutex_unlock(&mutex);

  table->next_number_field=table->found_next_number_field;
  table->use_all_columns();

  thd.proc_info="upgrading lock";
  if (thr_upgrade_write_delay_lock(*thd.lock->locks))
  {
    /* This can only happen if thread is killed by shutdown */
    sql_print_error(ER(ER_DELAYED_CANT_CHANGE_LOCK),table->s->table_name.str);
    goto err;
  }

  thd.proc_info="insert";
  max_rows= delayed_insert_limit;
  if (thd.killed || table->s->version != refresh_version)
  {
    thd.killed= THD::KILL_CONNECTION;
    max_rows= ULONG_MAX;                     // Do as much as possible
  }

  /*
    We can't use row caching when using the binary log because if
    we get a crash, then binary log will contain rows that are not yet
    written to disk, which will cause problems in replication.
  */
  if (!using_bin_log)
    table->file->extra(HA_EXTRA_WRITE_CACHE);
  pthread_mutex_lock(&mutex);

  /* Reset auto-increment cacheing */
  if (thd.clear_next_insert_id)
  {
    thd.next_insert_id= 0;
    thd.clear_next_insert_id= 0;
  }

  while ((row=rows.get()))
  {
    stacked_inserts--;
    pthread_mutex_unlock(&mutex);
    memcpy(table->record[0],row->record,table->s->reclength);

    thd.start_time=row->start_time;
    thd.query_start_used=row->query_start_used;
    thd.last_insert_id=row->last_insert_id;
    thd.last_insert_id_used=row->last_insert_id_used;
    thd.insert_id_used=row->insert_id_used;
    table->timestamp_field_type= row->timestamp_field_type;

    info.ignore= row->ignore;
    info.handle_duplicates= row->dup;
    if (info.ignore ||
	info.handle_duplicates != DUP_ERROR)
    {
      table->file->extra(HA_EXTRA_IGNORE_DUP_KEY);
      using_ignore=1;
    }
    thd.clear_error(); // reset error for binlog
    if (write_record(&thd, table, &info))
    {
      info.error_count++;				// Ignore errors
      thread_safe_increment(delayed_insert_errors,&LOCK_delayed_status);
      row->log_query = 0;
    }

    if (using_ignore)
    {
      using_ignore=0;
      table->file->extra(HA_EXTRA_NO_IGNORE_DUP_KEY);
    }

    if (row->log_query && row->query.str != NULL && mysql_bin_log.is_open())
      thd.binlog_query(THD::ROW_QUERY_TYPE,
                       row->query.str, row->query.length,
                       FALSE, FALSE);

    if (table->s->blob_fields)
      free_delayed_insert_blobs(table);
    thread_safe_sub(delayed_rows_in_use,1,&LOCK_delayed_status);
    thread_safe_increment(delayed_insert_writes,&LOCK_delayed_status);
    pthread_mutex_lock(&mutex);

    delete row;
    /*
      Let READ clients do something once in a while
      We should however not break in the middle of a multi-line insert
      if we have binary logging enabled as we don't want other commands
      on this table until all entries has been processed
    */
    if (group_count++ >= max_rows && (row= rows.head()) &&
	(!(row->log_query & using_bin_log)))
    {
      group_count=0;
      if (stacked_inserts || tables_in_use)	// Let these wait a while
      {
	if (tables_in_use)
	  pthread_cond_broadcast(&cond_client); // If waiting clients
	thd.proc_info="reschedule";
	pthread_mutex_unlock(&mutex);
	if ((error=table->file->extra(HA_EXTRA_NO_CACHE)))
	{
	  /* This should never happen */
	  table->file->print_error(error,MYF(0));
	  sql_print_error("%s",thd.net.last_error);
	  goto err;
	}
	query_cache_invalidate3(&thd, table, 1);
	if (thr_reschedule_write_lock(*thd.lock->locks))
	{
	  /* This should never happen */
	  sql_print_error(ER(ER_DELAYED_CANT_CHANGE_LOCK),
                          table->s->table_name.str);
	}
	if (!using_bin_log)
	  table->file->extra(HA_EXTRA_WRITE_CACHE);
	pthread_mutex_lock(&mutex);
	thd.proc_info="insert";
      }
      if (tables_in_use)
	pthread_cond_broadcast(&cond_client);	// If waiting clients
    }
  }
  thd.proc_info=0;
  pthread_mutex_unlock(&mutex);

#ifdef HAVE_ROW_BASED_REPLICATION
  /*
    We need to flush the pending event when using row-based
    replication since the flushing normally done in binlog_query() is
    not done last in the statement: for delayed inserts, the insert
    statement is logged *before* all rows are inserted.

    We can flush the pending event without checking the thd->lock
    since the delayed insert *thread* is not inside a stored function
    or trigger.

    TODO: Move the logging to last in the sequence of rows.
   */
  if (thd.current_stmt_binlog_row_based)
    thd.binlog_flush_pending_rows_event(TRUE);
#endif /* HAVE_ROW_BASED_REPLICATION */

  if ((error=table->file->extra(HA_EXTRA_NO_CACHE)))
  {						// This shouldn't happen
    table->file->print_error(error,MYF(0));
    sql_print_error("%s",thd.net.last_error);
    goto err;
  }
  query_cache_invalidate3(&thd, table, 1);
  pthread_mutex_lock(&mutex);
  DBUG_RETURN(0);

 err:
  /* Remove all not used rows */
  while ((row=rows.get()))
  {
    delete row;
    thread_safe_increment(delayed_insert_errors,&LOCK_delayed_status);
    stacked_inserts--;
  }
  thread_safe_increment(delayed_insert_errors, &LOCK_delayed_status);
  pthread_mutex_lock(&mutex);
  DBUG_RETURN(1);
}
#endif /* EMBEDDED_LIBRARY */

/***************************************************************************
  Store records in INSERT ... SELECT *
***************************************************************************/


/*
  make insert specific preparation and checks after opening tables

  SYNOPSIS
    mysql_insert_select_prepare()
    thd         thread handler

  RETURN
    FALSE OK
    TRUE  Error
*/

bool mysql_insert_select_prepare(THD *thd)
{
  LEX *lex= thd->lex;
  SELECT_LEX *select_lex= &lex->select_lex;
  TABLE_LIST *first_select_leaf_table;
  DBUG_ENTER("mysql_insert_select_prepare");

  /*
    SELECT_LEX do not belong to INSERT statement, so we can't add WHERE
    clause if table is VIEW
  */
  
  if (mysql_prepare_insert(thd, lex->query_tables,
                           lex->query_tables->table, lex->field_list, 0,
                           lex->update_list, lex->value_list,
                           lex->duplicates,
                           &select_lex->where, TRUE))
    DBUG_RETURN(TRUE);

  /*
    exclude first table from leaf tables list, because it belong to
    INSERT
  */
  DBUG_ASSERT(select_lex->leaf_tables != 0);
  lex->leaf_tables_insert= select_lex->leaf_tables;
  /* skip all leaf tables belonged to view where we are insert */
  for (first_select_leaf_table= select_lex->leaf_tables->next_leaf;
       first_select_leaf_table &&
       first_select_leaf_table->belong_to_view &&
       first_select_leaf_table->belong_to_view ==
       lex->leaf_tables_insert->belong_to_view;
       first_select_leaf_table= first_select_leaf_table->next_leaf)
  {}
  select_lex->leaf_tables= first_select_leaf_table;
  DBUG_RETURN(FALSE);
}


select_insert::select_insert(TABLE_LIST *table_list_par, TABLE *table_par,
                             List<Item> *fields_par,
                             List<Item> *update_fields,
                             List<Item> *update_values,
                             enum_duplicates duplic,
                             bool ignore_check_option_errors)
  :table_list(table_list_par), table(table_par), fields(fields_par),
   last_insert_id(0),
   insert_into_view(table_list_par && table_list_par->view != 0)
{
  bzero((char*) &info,sizeof(info));
  info.handle_duplicates= duplic;
  info.ignore= ignore_check_option_errors;
  info.update_fields= update_fields;
  info.update_values= update_values;
  if (table_list_par)
    info.view= (table_list_par->view ? table_list_par : 0);
}


int
select_insert::prepare(List<Item> &values, SELECT_LEX_UNIT *u)
{
  LEX *lex= thd->lex;
  int res;
  SELECT_LEX *lex_current_select_save= lex->current_select;
  DBUG_ENTER("select_insert::prepare");

  unit= u;
  /*
    Since table in which we are going to insert is added to the first
    select, LEX::current_select should point to the first select while
    we are fixing fields from insert list.
  */
  lex->current_select= &lex->select_lex;
  res= check_insert_fields(thd, table_list, *fields, values,
                           !insert_into_view) ||
       setup_fields(thd, 0, values, MARK_COLUMNS_READ, 0, 0);

  if (info.handle_duplicates == DUP_UPDATE)
  {
    /* Save the state of the current name resolution context. */
    Name_resolution_context *context= &lex->select_lex.context;
    Name_resolution_context_state ctx_state;

    /* Save the state of the current name resolution context. */
    ctx_state.save_state(context, table_list);

    /* Perform name resolution only in the first table - 'table_list'. */
    table_list->next_local= 0;
    context->resolve_in_table_list_only(table_list);

    lex->select_lex.no_wrap_view_item= TRUE;
    res= res || check_update_fields(thd, context->table_list,
                                    *info.update_fields);
    lex->select_lex.no_wrap_view_item= FALSE;
    /*
      When we are not using GROUP BY we can refer to other tables in the
      ON DUPLICATE KEY part
    */       
    if (lex->select_lex.group_list.elements == 0)
    {
      context->table_list->next_local=       ctx_state.save_next_local;
      /* first_name_resolution_table was set by resolve_in_table_list_only() */
      context->first_name_resolution_table->
        next_name_resolution_table=          ctx_state.save_next_local;
    }
    res= res || setup_fields(thd, 0, *info.update_values, MARK_COLUMNS_READ,
                             0, 0);

    /* Restore the current context. */
    ctx_state.restore_state(context, table_list);
  }

  lex->current_select= lex_current_select_save;
  if (res)
    DBUG_RETURN(1);
  /*
    if it is INSERT into join view then check_insert_fields already found
    real table for insert
  */
  table= table_list->table;

  /*
    Is table which we are changing used somewhere in other parts of
    query
  */
  if (!(lex->current_select->options & OPTION_BUFFER_RESULT) &&
      unique_table(thd, table_list, table_list->next_global))
  {
    /* Using same table for INSERT and SELECT */
    lex->current_select->options|= OPTION_BUFFER_RESULT;
    lex->current_select->join->select_options|= OPTION_BUFFER_RESULT;
  }
  else if (!thd->prelocked_mode)
  {
    /*
      We must not yet prepare the result table if it is the same as one of the 
      source tables (INSERT SELECT). The preparation may disable 
      indexes on the result table, which may be used during the select, if it
      is the same table (Bug #6034). Do the preparation after the select phase
      in select_insert::prepare2().
      We won't start bulk inserts at all if this statement uses functions or
      should invoke triggers since they may access to the same table too.
    */
    table->file->ha_start_bulk_insert((ha_rows) 0);
  }
  restore_record(table,s->default_values);		// Get empty record
  table->next_number_field=table->found_next_number_field;
  thd->cuted_fields=0;
  if (info.ignore || info.handle_duplicates != DUP_ERROR)
    table->file->extra(HA_EXTRA_IGNORE_DUP_KEY);
  thd->no_trans_update= 0;
  thd->abort_on_warning= (!info.ignore &&
                          (thd->variables.sql_mode &
                           (MODE_STRICT_TRANS_TABLES |
                            MODE_STRICT_ALL_TABLES)));
  res= ((fields->elements &&
         check_that_all_fields_are_given_values(thd, table, table_list)) ||
        table_list->prepare_where(thd, 0, TRUE) ||
        table_list->prepare_check_option(thd));
  DBUG_RETURN(res);
}


/*
  Finish the preparation of the result table.

  SYNOPSIS
    select_insert::prepare2()
    void

  DESCRIPTION
    If the result table is the same as one of the source tables (INSERT SELECT),
    the result table is not finally prepared at the join prepair phase.
    Do the final preparation now.
		       
  RETURN
    0   OK
*/

int select_insert::prepare2(void)
{
  DBUG_ENTER("select_insert::prepare2");
  if (thd->lex->current_select->options & OPTION_BUFFER_RESULT &&
      !thd->prelocked_mode)
    table->file->ha_start_bulk_insert((ha_rows) 0);
  DBUG_RETURN(0);
}


void select_insert::cleanup()
{
  /* select_insert/select_create are never re-used in prepared statement */
  DBUG_ASSERT(0);
}

select_insert::~select_insert()
{
  DBUG_ENTER("~select_insert");
  if (table)
  {
    table->next_number_field=0;
    table->file->ha_reset();
  }
  thd->count_cuted_fields= CHECK_FIELD_IGNORE;
  thd->abort_on_warning= 0;
  DBUG_VOID_RETURN;
}


bool select_insert::send_data(List<Item> &values)
{
  DBUG_ENTER("select_insert::send_data");
  bool error=0;

  if (unit->offset_limit_cnt)
  {						// using limit offset,count
    unit->offset_limit_cnt--;
    DBUG_RETURN(0);
  }

  thd->count_cuted_fields= CHECK_FIELD_WARN;	// Calculate cuted fields
  store_values(values);
  thd->count_cuted_fields= CHECK_FIELD_IGNORE;
  if (thd->net.report_error)
    DBUG_RETURN(1);
  if (table_list)                               // Not CREATE ... SELECT
  {
    switch (table_list->view_check_option(thd, info.ignore)) {
    case VIEW_CHECK_SKIP:
      DBUG_RETURN(0);
    case VIEW_CHECK_ERROR:
      DBUG_RETURN(1);
    }
  }

  error= write_record(thd, table, &info);
    
  if (!error)
  {
    if (table->triggers || info.handle_duplicates == DUP_UPDATE)
    {
      /*
        Restore fields of the record since it is possible that they were
        changed by ON DUPLICATE KEY UPDATE clause.
    
        If triggers exist then whey can modify some fields which were not
        originally touched by INSERT ... SELECT, so we have to restore
        their original values for the next row.
      */
      restore_record(table, s->default_values);
    }
    if (table->next_number_field)
    {
      /*
        Clear auto-increment field for the next record, if triggers are used
        we will clear it twice, but this should be cheap.
      */
      table->next_number_field->reset();
      if (!last_insert_id && thd->insert_id_used)
        last_insert_id= thd->insert_id();
    }
  }
  table->file->release_auto_increment();
  DBUG_RETURN(error);
}


void select_insert::store_values(List<Item> &values)
{
  if (fields->elements)
    fill_record_n_invoke_before_triggers(thd, *fields, values, 1,
                                         table->triggers, TRG_EVENT_INSERT);
  else
    fill_record_n_invoke_before_triggers(thd, table->field, values, 1,
                                         table->triggers, TRG_EVENT_INSERT);
}

void select_insert::send_error(uint errcode,const char *err)
{
  DBUG_ENTER("select_insert::send_error");

  /* Avoid an extra 'unknown error' message if we already reported an error */
  if (errcode != ER_UNKNOWN_ERROR && !thd->net.report_error)
    my_message(errcode, err, MYF(0));

  if (!table)
  {
    /*
      This can only happen when using CREATE ... SELECT and the table was not
      created becasue of an syntax error
    */
    DBUG_VOID_RETURN;
  }
  if (!thd->prelocked_mode)
    table->file->ha_end_bulk_insert();
  /*
    If at least one row has been inserted/modified and will stay in the table
    (the table doesn't have transactions) we must write to the binlog (and
    the error code will make the slave stop).

    For many errors (example: we got a duplicate key error while
    inserting into a MyISAM table), no row will be added to the table,
    so passing the error to the slave will not help since there will
    be an error code mismatch (the inserts will succeed on the slave
    with no error).

    If we are using row-based replication we have two cases where this
    code is executed: replication of CREATE-SELECT and replication of
    INSERT-SELECT.

    When replicating a CREATE-SELECT statement, we shall not write the
    events to the binary log and should thus not set
    OPTION_STATUS_NO_TRANS_UPDATE.

    When replicating INSERT-SELECT, we shall not write the events to
    the binary log for transactional table, but shall write all events
    if there is one or more writes to non-transactional tables. In
    this case, the OPTION_STATUS_NO_TRANS_UPDATE is set if there is a
    write to a non-transactional table, otherwise it is cleared.
  */
  if (info.copied || info.deleted || info.updated)
  {
    if (!table->file->has_transactions())
    {
      if (last_insert_id)
        thd->insert_id(last_insert_id);		// For binary log
      if (mysql_bin_log.is_open())
      {
        thd->binlog_query(THD::ROW_QUERY_TYPE, thd->query, thd->query_length,
                          table->file->has_transactions(), FALSE);
      }
      if (!thd->current_stmt_binlog_row_based && !table->s->tmp_table &&
          !can_rollback_data())
        thd->options|= OPTION_STATUS_NO_TRANS_UPDATE;
      query_cache_invalidate3(thd, table, 1);
    }
  }
  ha_rollback_stmt(thd);
  DBUG_VOID_RETURN;
}


bool select_insert::send_eof()
{
  int error,error2;
  DBUG_ENTER("select_insert::send_eof");

  error= (!thd->prelocked_mode) ? table->file->ha_end_bulk_insert():0;
  table->file->extra(HA_EXTRA_NO_IGNORE_DUP_KEY);

  if (info.copied || info.deleted || info.updated)
  {
    /*
      We must invalidate the table in the query cache before binlog writing
      and ha_autocommit_or_rollback.
    */
    query_cache_invalidate3(thd, table, 1);
    /*
      Mark that we have done permanent changes if all of the below is true
      - Table doesn't support transactions
      - It's a normal (not temporary) table. (Changes to temporary tables
        are not logged in RBR)
      - We are using statement based replication
    */
    if (!table->file->has_transactions() &&
        (!table->s->tmp_table ||
         !thd->current_stmt_binlog_row_based))
      thd->options|= OPTION_STATUS_NO_TRANS_UPDATE;
   }

  if (last_insert_id)
    thd->insert_id(last_insert_id);		// For binary log
  /*
    Write to binlog before commiting transaction.  No statement will
    be written by the binlog_query() below in RBR mode.  All the
    events are in the transaction cache and will be written when
    ha_autocommit_or_rollback() is issued below.
  */
  if (mysql_bin_log.is_open())
  {
    if (!error)
      thd->clear_error();
    thd->binlog_query(THD::ROW_QUERY_TYPE,
                      thd->query, thd->query_length,
                      table->file->has_transactions(), FALSE);
  }
  if ((error2=ha_autocommit_or_rollback(thd,error)) && ! error)
    error=error2;
  if (error)
  {
    table->file->print_error(error,MYF(0));
    DBUG_RETURN(1);
  }
  char buff[160];
  if (info.ignore)
    sprintf(buff, ER(ER_INSERT_INFO), (ulong) info.records,
	    (ulong) (info.records - info.copied), (ulong) thd->cuted_fields);
  else
    sprintf(buff, ER(ER_INSERT_INFO), (ulong) info.records,
	    (ulong) (info.deleted+info.updated), (ulong) thd->cuted_fields);
  thd->row_count_func= info.copied+info.deleted+info.updated;
  ::send_ok(thd, (ulong) thd->row_count_func, last_insert_id, buff);
  DBUG_RETURN(0);
}


/***************************************************************************
  CREATE TABLE (SELECT) ...
***************************************************************************/

/*
  Create table from lists of fields and items (or open existing table
  with same name).

  SYNOPSIS
    create_table_from_items()
      thd          in     Thread object
      create_info  in     Create information (like MAX_ROWS, ENGINE or
                          temporary table flag)
      create_table in     Pointer to TABLE_LIST object providing database
                          and name for table to be created or to be open
      extra_fields in/out Initial list of fields for table to be created
      keys         in     List of keys for table to be created
      items        in     List of items which should be used to produce rest
                          of fields for the table (corresponding fields will
                          be added to the end of 'extra_fields' list)
      lock         out    Pointer to the MYSQL_LOCK object for table created
                          (open) will be returned in this parameter. Since
                          this table is not included in THD::lock caller is
                          responsible for explicitly unlocking this table.
      hooks

  NOTES
    If 'create_info->options' bitmask has HA_LEX_CREATE_IF_NOT_EXISTS
    flag and table with name provided already exists then this function will
    simply open existing table.
    Also note that create, open and lock sequence in this function is not
    atomic and thus contains gap for deadlock and can cause other troubles.
    Since this function contains some logic specific to CREATE TABLE ... SELECT
    it should be changed before it can be used in other contexts.

  RETURN VALUES
    non-zero  Pointer to TABLE object for table created or opened
    0         Error
*/

static TABLE *create_table_from_items(THD *thd, HA_CREATE_INFO *create_info,
                                      TABLE_LIST *create_table,
                                      List<create_field> *extra_fields,
                                      List<Key> *keys,
                                      List<Item> *items,
                                      MYSQL_LOCK **lock,
                                      TABLEOP_HOOKS *hooks)
{
  TABLE tmp_table;		// Used during 'create_field()'
  TABLE_SHARE share;
  TABLE *table= 0;
  uint select_field_count= items->elements;
  /* Add selected items to field list */
  List_iterator_fast<Item> it(*items);
  Item *item;
  Field *tmp_field;
  bool not_used;
  DBUG_ENTER("create_table_from_items");

  tmp_table.alias= 0;
  tmp_table.timestamp_field= 0;
  tmp_table.s= &share;
  init_tmp_table_share(&share, "", 0, "", "");

  tmp_table.s->db_create_options=0;
  tmp_table.s->blob_ptr_size= portable_sizeof_char_ptr;
  tmp_table.s->db_low_byte_first= 
        test(create_info->db_type == &myisam_hton ||
             create_info->db_type == &heap_hton);
  tmp_table.null_row=tmp_table.maybe_null=0;

  while ((item=it++))
  {
    create_field *cr_field;
    Field *field, *def_field;
    if (item->type() == Item::FUNC_ITEM)
      field= item->tmp_table_field(&tmp_table);
    else
      field= create_tmp_field(thd, &tmp_table, item, item->type(),
                              (Item ***) 0, &tmp_field, &def_field, 0, 0, 0, 0,
                              0);
    if (!field ||
	!(cr_field=new create_field(field,(item->type() == Item::FIELD_ITEM ?
					   ((Item_field *)item)->field :
					   (Field*) 0))))
      DBUG_RETURN(0);
    if (item->maybe_null)
      cr_field->flags &= ~NOT_NULL_FLAG;
    extra_fields->push_back(cr_field);
  }
  /*
    create and lock table

    We don't log the statement, it will be logged later.

    If this is a HEAP table, the automatic DELETE FROM which is written to the
    binlog when a HEAP table is opened for the first time since startup, must
    not be written: 1) it would be wrong (imagine we're in CREATE SELECT: we
    don't want to delete from it) 2) it would be written before the CREATE
    TABLE, which is a wrong order. So we keep binary logging disabled when we
    open_table().
    NOTE: By locking table which we just have created (or for which we just
    have have found that it already exists) separately from other tables used
    by the statement we create potential window for deadlock.
    TODO: create and open should be done atomic !
  */
  {
    tmp_disable_binlog(thd);
    if (!mysql_create_table(thd, create_table->db, create_table->table_name,
                            create_info, *extra_fields, *keys, 0,
                            select_field_count, 0))
    {
      /*
        If we are here in prelocked mode we either create temporary table
        or prelocked mode is caused by the SELECT part of this statement.
      */
      DBUG_ASSERT(!thd->prelocked_mode ||
                  create_info->options & HA_LEX_CREATE_TMP_TABLE ||
                  thd->lex->requires_prelocking());

      /*
        NOTE: We don't want to ignore set of locked tables here if we are
              under explicit LOCK TABLES since it will open gap for deadlock
              too wide (and also is not backward compatible).
      */

      if (! (table= open_table(thd, create_table, thd->mem_root, (bool*) 0,
                               (MYSQL_LOCK_IGNORE_FLUSH |
                                ((thd->prelocked_mode == PRELOCKED) ?
                                 MYSQL_OPEN_IGNORE_LOCKED_TABLES:0)))))
        quick_rm_table(create_info->db_type, create_table->db,
                       table_case_name(create_info, create_table->table_name));
    }
    reenable_binlog(thd);
    if (!table)                                   // open failed
      DBUG_RETURN(0);
  }

  /*
    FIXME: What happens if trigger manages to be created while we are
           obtaining this lock ? May be it is sensible just to disable
           trigger execution in this case ? Or will MYSQL_LOCK_IGNORE_FLUSH
           save us from that ?
  */
  table->reginfo.lock_type=TL_WRITE;
  hooks->prelock(&table, 1);                    // Call prelock hooks
  if (! ((*lock)= mysql_lock_tables(thd, &table, 1,
                                    MYSQL_LOCK_IGNORE_FLUSH, &not_used)))
  {
    VOID(pthread_mutex_lock(&LOCK_open));
    hash_delete(&open_cache,(byte*) table);
    VOID(pthread_mutex_unlock(&LOCK_open));
    quick_rm_table(create_info->db_type, create_table->db,
		   table_case_name(create_info, create_table->table_name));
    DBUG_RETURN(0);
  }
  table->file->extra(HA_EXTRA_WRITE_CACHE);
  DBUG_RETURN(table);
}


class MY_HOOKS : public TABLEOP_HOOKS
{
public:
  MY_HOOKS(select_create *x) : ptr(x) { }
  virtual void do_prelock(TABLE **tables, uint count)
  {
    if (ptr->get_thd()->current_stmt_binlog_row_based)
      ptr->binlog_show_create_table(tables, count);
  }

private:
  select_create *ptr;
};


int
select_create::prepare(List<Item> &values, SELECT_LEX_UNIT *u)
{
  DBUG_ENTER("select_create::prepare");

  TABLEOP_HOOKS *hook_ptr= NULL;
#ifdef HAVE_ROW_BASED_REPLICATION
  class MY_HOOKS : public TABLEOP_HOOKS {
  public:
    MY_HOOKS(select_create *x) : ptr(x) { }
    virtual void do_prelock(TABLE **tables, uint count)
    {
      if (ptr->get_thd()->current_stmt_binlog_row_based)
        ptr->binlog_show_create_table(tables, count);
    }

  private:
    select_create *ptr;
  };

  MY_HOOKS hooks(this);
  hook_ptr= &hooks;
#endif

  unit= u;
  if (!(table= create_table_from_items(thd, create_info, create_table,
                                       extra_fields, keys, &values,
                                       &thd->extra_lock, hook_ptr)))
    DBUG_RETURN(-1);				// abort() deletes table

  if (table->s->fields < values.elements)
  {
    my_error(ER_WRONG_VALUE_COUNT_ON_ROW, MYF(0), 1);
    DBUG_RETURN(-1);
  }

 /* First field to copy */
  field= table->field+table->s->fields - values.elements;

  /* Mark all fields that are given values */
  for (Field **f= field ; *f ; f++)
    bitmap_set_bit(table->write_set, (*f)->field_index);

  /* Don't set timestamp if used */
  table->timestamp_field_type= TIMESTAMP_NO_AUTO_SET;
  table->next_number_field=table->found_next_number_field;

  restore_record(table,s->default_values);      // Get empty record
  thd->cuted_fields=0;
  if (info.ignore || info.handle_duplicates != DUP_ERROR)
    table->file->extra(HA_EXTRA_IGNORE_DUP_KEY);
  if (!thd->prelocked_mode)
    table->file->ha_start_bulk_insert((ha_rows) 0);
  thd->no_trans_update= 0;
  thd->abort_on_warning= (!info.ignore &&
                          (thd->variables.sql_mode &
                           (MODE_STRICT_TRANS_TABLES |
                            MODE_STRICT_ALL_TABLES)));
  DBUG_RETURN(check_that_all_fields_are_given_values(thd, table,
                                                     table_list));
}


#ifdef HAVE_ROW_BASED_REPLICATION
void
select_create::binlog_show_create_table(TABLE **tables, uint count)
{
  /*
    Note 1: In RBR mode, we generate a CREATE TABLE statement for the
    created table by calling store_create_info() (behaves as SHOW
    CREATE TABLE).  In the event of an error, nothing should be
    written to the binary log, even if the table is non-transactional;
    therefore we pretend that the generated CREATE TABLE statement is
    for a transactional table.  The event will then be put in the
    transaction cache, and any subsequent events (e.g., table-map
    events and binrow events) will also be put there.  We can then use
    ha_autocommit_or_rollback() to either throw away the entire
    kaboodle of events, or write them to the binary log.

    We write the CREATE TABLE statement here and not in prepare()
    since there potentially are sub-selects or accesses to information
    schema that will do a close_thread_tables(), destroying the
    statement transaction cache.
  */
  DBUG_ASSERT(thd->current_stmt_binlog_row_based);
  DBUG_ASSERT(tables && *tables && count > 0);

  char buf[2048];
  String query(buf, sizeof(buf), system_charset_info);
  int result;
  TABLE_LIST table_list;

  memset(&table_list, 0, sizeof(table_list));
  table_list.table = *tables;
  query.length(0);      // Have to zero it since constructor doesn't

  result= store_create_info(thd, &table_list, &query, create_info);
  DBUG_ASSERT(result == 0); /* store_create_info() always return 0 */

  thd->binlog_query(THD::STMT_QUERY_TYPE,
                    query.ptr(), query.length(),
                    /* is_trans */ TRUE,
                    /* suppress_use */ FALSE);
}
#endif // HAVE_ROW_BASED_REPLICATION

void select_create::store_values(List<Item> &values)
{
  fill_record_n_invoke_before_triggers(thd, field, values, 1,
                                       table->triggers, TRG_EVENT_INSERT);
}


void select_create::send_error(uint errcode,const char *err)
{
  /*
   Disable binlog, because we "roll back" partial inserts in ::abort
   by removing the table, even for non-transactional tables.
  */
  tmp_disable_binlog(thd);
  select_insert::send_error(errcode, err);
  reenable_binlog(thd);
}


bool select_create::send_eof()
{
  bool tmp=select_insert::send_eof();
  if (tmp)
    abort();
  else
  {
    table->file->extra(HA_EXTRA_NO_IGNORE_DUP_KEY);
    VOID(pthread_mutex_lock(&LOCK_open));
    mysql_unlock_tables(thd, thd->extra_lock);
    if (!table->s->tmp_table)
    {
      if (close_thread_table(thd, &table))
        VOID(pthread_cond_broadcast(&COND_refresh));
    }
    thd->extra_lock=0;
    table=0;
    VOID(pthread_mutex_unlock(&LOCK_open));
  }
  return tmp;
}

void select_create::abort()
{
  VOID(pthread_mutex_lock(&LOCK_open));
  if (thd->extra_lock)
  {
    mysql_unlock_tables(thd, thd->extra_lock);
    thd->extra_lock=0;
  }
  if (table)
  {
    table->file->extra(HA_EXTRA_NO_IGNORE_DUP_KEY);
    handlerton *table_type=table->s->db_type;
    if (!table->s->tmp_table)
    {
      ulong version= table->s->version;
      table->s->version= 0;
      hash_delete(&open_cache,(byte*) table);
      if (!create_info->table_existed)
        quick_rm_table(table_type, create_table->db, create_table->table_name);
      /* Tell threads waiting for refresh that something has happened */
      if (version != refresh_version)
        VOID(pthread_cond_broadcast(&COND_refresh));
    }
    else if (!create_info->table_existed)
      close_temporary_table(thd, table, 1, 1);
    table=0;                                    // Safety
  }
  VOID(pthread_mutex_unlock(&LOCK_open));
}


/*****************************************************************************
  Instansiate templates
*****************************************************************************/

#ifdef HAVE_EXPLICIT_TEMPLATE_INSTANTIATION
template class List_iterator_fast<List_item>;
#ifndef EMBEDDED_LIBRARY
template class I_List<delayed_insert>;
template class I_List_iterator<delayed_insert>;
template class I_List<delayed_row>;
#endif /* EMBEDDED_LIBRARY */
#endif /* HAVE_EXPLICIT_TEMPLATE_INSTANTIATION */<|MERGE_RESOLUTION|>--- conflicted
+++ resolved
@@ -980,8 +980,6 @@
       bool is_duplicate_key_error;
       if (table->file->is_fatal_error(error, HA_CHECK_DUP))
 	goto err;
-<<<<<<< HEAD
-      table->file->restore_auto_increment(); // it's too early here! BUG#20188
       is_duplicate_key_error= table->file->is_fatal_error(error, 0);
       if (!is_duplicate_key_error)
       {
@@ -994,8 +992,6 @@
           goto ok_or_after_trg_err; /* Ignoring a not fatal error, return 0 */
         goto err;
       }
-=======
->>>>>>> fb51707b
       if ((int) (key_nr = table->file->get_dup_key(error)) < 0)
       {
 	error= HA_ERR_FOUND_DUPP_KEY;         /* Database can't find key */
@@ -1070,25 +1066,13 @@
         if (res == VIEW_CHECK_ERROR)
           goto before_trg_err;
 
-<<<<<<< HEAD
-        if (thd->clear_next_insert_id)
-        {
-          /* Reset auto-increment cacheing if we do an update */
-          thd->clear_next_insert_id= 0;
-          thd->next_insert_id= 0;
-        }
         if ((error=table->file->ha_update_row(table->record[1],
                                               table->record[0])))
 	{
           if (info->ignore &&
               !table->file->is_fatal_error(error, HA_CHECK_DUP_KEY))
-=======
-        if ((error=table->file->update_row(table->record[1],table->record[0])))
-	{
-	  if ((error == HA_ERR_FOUND_DUPP_KEY) && info->ignore)
           {
             table->file->restore_auto_increment();
->>>>>>> fb51707b
             goto ok_or_after_trg_err;
           }
           goto err;
@@ -1126,19 +1110,8 @@
              table->timestamp_field_type == TIMESTAMP_AUTO_SET_ON_BOTH) &&
             (!table->triggers || !table->triggers->has_delete_triggers()))
         {
-<<<<<<< HEAD
-          if (thd->clear_next_insert_id)
-          {
-            /* Reset auto-increment cacheing if we do an update */
-            thd->clear_next_insert_id= 0;
-            thd->next_insert_id= 0;
-          }
           if ((error=table->file->ha_update_row(table->record[1],
 					        table->record[0])))
-=======
-          if ((error=table->file->update_row(table->record[1],
-					     table->record[0])))
->>>>>>> fb51707b
             goto err;
           info->deleted++;
           /*
