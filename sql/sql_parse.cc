/* Copyright (c) 2000, 2017, Oracle and/or its affiliates.
   Copyright (c) 2008, 2017, MariaDB

   This program is free software; you can redistribute it and/or modify
   it under the terms of the GNU General Public License as published by
   the Free Software Foundation; version 2 of the License.

   This program is distributed in the hope that it will be useful,
   but WITHOUT ANY WARRANTY; without even the implied warranty of
   MERCHANTABILITY or FITNESS FOR A PARTICULAR PURPOSE.  See the
   GNU General Public License for more details.

   You should have received a copy of the GNU General Public License
   along with this program; if not, write to the Free Software
   Foundation, Inc., 51 Franklin St, Fifth Floor, Boston, MA  02110-1301  USA */

#define MYSQL_LEX 1
#include <my_global.h>
#include "sql_priv.h"
#include "sql_parse.h"        // sql_kill, *_precheck, *_prepare
#include "lock.h"             // try_transactional_lock,
                              // check_transactional_lock,
                              // set_handler_table_locks,
                              // lock_global_read_lock,
                              // make_global_read_lock_block_commit
#include "sql_base.h"         // find_temporary_table
#include "sql_cache.h"        // QUERY_CACHE_FLAGS_SIZE, query_cache_*
#include "sql_show.h"         // mysqld_list_*, mysqld_show_*,
                              // calc_sum_of_all_status
#include "mysqld.h"
#include "sql_locale.h"                         // my_locale_en_US
#include "log.h"                                // flush_error_log
#include "sql_view.h"         // mysql_create_view, mysql_drop_view
#include "sql_delete.h"       // mysql_delete
#include "sql_insert.h"       // mysql_insert
#include "sql_update.h"       // mysql_update, mysql_multi_update
#include "sql_partition.h"    // struct partition_info
#include "sql_db.h"           // mysql_change_db, mysql_create_db,
                              // mysql_rm_db, mysql_upgrade_db,
                              // mysql_alter_db,
                              // check_db_dir_existence,
                              // my_dbopt_cleanup
#include "sql_table.h"        // mysql_create_like_table,
                              // mysql_create_table,
                              // mysql_alter_table,
                              // mysql_backup_table,
                              // mysql_restore_table
#include "sql_reload.h"       // reload_acl_and_cache
#include "sql_admin.h"        // mysql_assign_to_keycache
#include "sql_connect.h"      // decrease_user_connections,
                              // check_mqh,
                              // reset_mqh
#include "sql_rename.h"       // mysql_rename_tables
#include "sql_tablespace.h"   // mysql_alter_tablespace
#include "hostname.h"         // hostname_cache_refresh
#include "sql_acl.h"          // *_ACL, check_grant, is_acl_user,
                              // has_any_table_level_privileges,
                              // mysql_drop_user, mysql_rename_user,
                              // check_grant_routine,
                              // mysql_routine_grant,
                              // mysql_show_grants,
                              // sp_grant_privileges, ...
#include "sql_test.h"         // mysql_print_status
#include "sql_select.h"       // handle_select, mysql_select,
                              // mysql_explain_union
#include "sql_load.h"         // mysql_load
#include "sql_servers.h"      // create_servers, alter_servers,
                              // drop_servers, servers_reload
#include "sql_handler.h"      // mysql_ha_open, mysql_ha_close,
                              // mysql_ha_read
#include "sql_binlog.h"       // mysql_client_binlog_statement
#include "sql_do.h"           // mysql_do
#include "sql_help.h"         // mysqld_help
#include "rpl_constants.h"    // Incident, INCIDENT_LOST_EVENTS
#include "log_event.h"
#include "sql_repl.h"
#include "rpl_filter.h"
#include "repl_failsafe.h"
#include <m_ctype.h>
#include <myisam.h>
#include <my_dir.h>
#include "rpl_handler.h"
#include "rpl_mi.h"

#include "sql_digest.h"

#include "sp_head.h"
#include "sp.h"
#include "sp_cache.h"
#include "events.h"
#include "sql_trigger.h"
#include "transaction.h"
#include "sql_audit.h"
#include "sql_prepare.h"
#include "debug_sync.h"
#include "probes_mysql.h"
#include "set_var.h"
#include "log_slow.h"
#include "sql_bootstrap.h"

#include "my_json_writer.h" 

#define FLAGSTR(V,F) ((V)&(F)?#F" ":"")

#ifdef WITH_ARIA_STORAGE_ENGINE
#include "../storage/maria/ha_maria.h"
#endif

#include "wsrep_mysqld.h"
#include "wsrep_thd.h"

static void wsrep_mysql_parse(THD *thd, char *rawbuf, uint length,
                              Parser_state *parser_state);

/**
  @defgroup Runtime_Environment Runtime Environment
  @{
*/

/* Used in error handling only */
#define SP_COM_STRING(LP) \
  ((LP)->sql_command == SQLCOM_CREATE_SPFUNCTION || \
   (LP)->sql_command == SQLCOM_ALTER_FUNCTION || \
   (LP)->sql_command == SQLCOM_SHOW_CREATE_FUNC || \
   (LP)->sql_command == SQLCOM_DROP_FUNCTION ? \
   "FUNCTION" : "PROCEDURE")

static bool execute_sqlcom_select(THD *thd, TABLE_LIST *all_tables);
static void sql_kill(THD *thd, longlong id, killed_state state, killed_type type);
static void sql_kill_user(THD *thd, LEX_USER *user, killed_state state);
static bool lock_tables_precheck(THD *thd, TABLE_LIST *tables);
static bool execute_show_status(THD *, TABLE_LIST *);
static bool check_rename_table(THD *, TABLE_LIST *, TABLE_LIST *);

const char *any_db="*any*";	// Special symbol for check_access

const LEX_STRING command_name[]={
  { C_STRING_WITH_LEN("Sleep") },
  { C_STRING_WITH_LEN("Quit") },
  { C_STRING_WITH_LEN("Init DB") },
  { C_STRING_WITH_LEN("Query") },
  { C_STRING_WITH_LEN("Field List") },
  { C_STRING_WITH_LEN("Create DB") },
  { C_STRING_WITH_LEN("Drop DB") },
  { C_STRING_WITH_LEN("Refresh") },
  { C_STRING_WITH_LEN("Shutdown") },
  { C_STRING_WITH_LEN("Statistics") },
  { C_STRING_WITH_LEN("Processlist") },
  { C_STRING_WITH_LEN("Connect") },
  { C_STRING_WITH_LEN("Kill") },
  { C_STRING_WITH_LEN("Debug") },
  { C_STRING_WITH_LEN("Ping") },
  { C_STRING_WITH_LEN("Time") },
  { C_STRING_WITH_LEN("Delayed insert") },
  { C_STRING_WITH_LEN("Change user") },
  { C_STRING_WITH_LEN("Binlog Dump") },
  { C_STRING_WITH_LEN("Table Dump") },
  { C_STRING_WITH_LEN("Connect Out") },
  { C_STRING_WITH_LEN("Register Slave") },
  { C_STRING_WITH_LEN("Prepare") },
  { C_STRING_WITH_LEN("Execute") },
  { C_STRING_WITH_LEN("Long Data") },
  { C_STRING_WITH_LEN("Close stmt") },
  { C_STRING_WITH_LEN("Reset stmt") },
  { C_STRING_WITH_LEN("Set option") },
  { C_STRING_WITH_LEN("Fetch") },
  { C_STRING_WITH_LEN("Daemon") },
  { C_STRING_WITH_LEN("Error") }  // Last command number
};

const char *xa_state_names[]={
  "NON-EXISTING", "ACTIVE", "IDLE", "PREPARED", "ROLLBACK ONLY"
};

#ifdef HAVE_REPLICATION
/**
  Returns true if all tables should be ignored.
*/
inline bool all_tables_not_ok(THD *thd, TABLE_LIST *tables)
{
  Rpl_filter *rpl_filter= thd->system_thread_info.rpl_sql_info->rpl_filter;
  return rpl_filter->is_on() && tables && !thd->spcont &&
         !rpl_filter->tables_ok(thd->db, tables);
}
#endif


static bool some_non_temp_table_to_be_updated(THD *thd, TABLE_LIST *tables)
{
  for (TABLE_LIST *table= tables; table; table= table->next_global)
  {
    DBUG_ASSERT(table->db && table->table_name);
    if (table->updating && !find_temporary_table(thd, table))
      return 1;
  }
  return 0;
}


/*
  Implicitly commit a active transaction if statement requires so.

  @param thd    Thread handle.
  @param mask   Bitmask used for the SQL command match.

  @return 0     No implicit commit
  @return 1     Do a commit
*/
static bool stmt_causes_implicit_commit(THD *thd, uint mask)
{
  LEX *lex= thd->lex;
  bool skip= FALSE;
  DBUG_ENTER("stmt_causes_implicit_commit");

  if (!(sql_command_flags[lex->sql_command] & mask))
    DBUG_RETURN(FALSE);

  switch (lex->sql_command) {
  case SQLCOM_DROP_TABLE:
    skip= (lex->tmp_table() ||
           (thd->variables.option_bits & OPTION_GTID_BEGIN));
    break;
  case SQLCOM_ALTER_TABLE:
    /* If ALTER TABLE of non-temporary table, do implicit commit */
    skip= (lex->tmp_table());
    break;
  case SQLCOM_CREATE_TABLE:
    /*
      If CREATE TABLE of non-temporary table and the table is not part
      if a BEGIN GTID ... COMMIT group, do a implicit commit.
      This ensures that CREATE ... SELECT will in the same GTID group on the
      master and slave.
    */
    skip= (lex->tmp_table() ||
           (thd->variables.option_bits & OPTION_GTID_BEGIN));
    break;
  case SQLCOM_SET_OPTION:
    skip= lex->autocommit ? FALSE : TRUE;
    break;
  default:
    break;
  }

  DBUG_RETURN(!skip);
}


/**
  Mark all commands that somehow changes a table.

  This is used to check number of updates / hour.

  sql_command is actually set to SQLCOM_END sometimes
  so we need the +1 to include it in the array.

  See COMMAND_FLAG_xxx for different type of commands
     2  - query that returns meaningful ROW_COUNT() -
          a number of modified rows
*/

uint sql_command_flags[SQLCOM_END+1];
uint server_command_flags[COM_END+1];

void init_update_queries(void)
{
  /* Initialize the server command flags array. */
  memset(server_command_flags, 0, sizeof(server_command_flags));

  server_command_flags[COM_STATISTICS]= CF_SKIP_QUERY_ID | CF_SKIP_QUESTIONS | CF_SKIP_WSREP_CHECK;
  server_command_flags[COM_PING]=       CF_SKIP_QUERY_ID | CF_SKIP_QUESTIONS | CF_SKIP_WSREP_CHECK;

  server_command_flags[COM_QUIT]= CF_SKIP_WSREP_CHECK;
  server_command_flags[COM_PROCESS_INFO]= CF_SKIP_WSREP_CHECK;
  server_command_flags[COM_PROCESS_KILL]= CF_SKIP_WSREP_CHECK;
  server_command_flags[COM_SHUTDOWN]= CF_SKIP_WSREP_CHECK;
  server_command_flags[COM_SLEEP]= CF_SKIP_WSREP_CHECK;
  server_command_flags[COM_TIME]= CF_SKIP_WSREP_CHECK;
  server_command_flags[COM_END]= CF_SKIP_WSREP_CHECK;

  /*
    COM_QUERY, COM_SET_OPTION and COM_STMT_XXX are allowed to pass the early
    COM_xxx filter, they're checked later in mysql_execute_command().
  */
  server_command_flags[COM_QUERY]= CF_SKIP_WSREP_CHECK;
  server_command_flags[COM_SET_OPTION]= CF_SKIP_WSREP_CHECK;
  server_command_flags[COM_STMT_PREPARE]= CF_SKIP_QUESTIONS | CF_SKIP_WSREP_CHECK;
  server_command_flags[COM_STMT_CLOSE]= CF_SKIP_QUESTIONS | CF_SKIP_WSREP_CHECK;
  server_command_flags[COM_STMT_RESET]= CF_SKIP_QUESTIONS | CF_SKIP_WSREP_CHECK;
  server_command_flags[COM_STMT_EXECUTE]= CF_SKIP_WSREP_CHECK;
  server_command_flags[COM_STMT_SEND_LONG_DATA]= CF_SKIP_WSREP_CHECK;
  server_command_flags[COM_REGISTER_SLAVE]= CF_SKIP_WSREP_CHECK;

  /* Initialize the sql command flags array. */
  memset(sql_command_flags, 0, sizeof(sql_command_flags));

  /*
    In general, DDL statements do not generate row events and do not go
    through a cache before being written to the binary log. However, the
    CREATE TABLE...SELECT is an exception because it may generate row
    events. For that reason,  the SQLCOM_CREATE_TABLE  which represents
    a CREATE TABLE, including the CREATE TABLE...SELECT, has the
    CF_CAN_GENERATE_ROW_EVENTS flag. The distinction between a regular
    CREATE TABLE and the CREATE TABLE...SELECT is made in other parts of
    the code, in particular in the Query_log_event's constructor.
  */
  sql_command_flags[SQLCOM_CREATE_TABLE]=   CF_CHANGES_DATA | CF_REEXECUTION_FRAGILE |
                                            CF_AUTO_COMMIT_TRANS | CF_REPORT_PROGRESS |
                                            CF_CAN_GENERATE_ROW_EVENTS;
  sql_command_flags[SQLCOM_CREATE_INDEX]=   CF_CHANGES_DATA | CF_AUTO_COMMIT_TRANS | CF_REPORT_PROGRESS;
  sql_command_flags[SQLCOM_ALTER_TABLE]=    CF_CHANGES_DATA | CF_WRITE_LOGS_COMMAND |
                                            CF_AUTO_COMMIT_TRANS | CF_REPORT_PROGRESS |
                                            CF_INSERTS_DATA;
  sql_command_flags[SQLCOM_TRUNCATE]=       CF_CHANGES_DATA | CF_WRITE_LOGS_COMMAND |
                                            CF_AUTO_COMMIT_TRANS;
  sql_command_flags[SQLCOM_DROP_TABLE]=     CF_CHANGES_DATA | CF_AUTO_COMMIT_TRANS;
  sql_command_flags[SQLCOM_LOAD]=           CF_CHANGES_DATA | CF_REEXECUTION_FRAGILE |
                                            CF_CAN_GENERATE_ROW_EVENTS | CF_REPORT_PROGRESS |
                                            CF_INSERTS_DATA;
  sql_command_flags[SQLCOM_CREATE_DB]=      CF_CHANGES_DATA | CF_AUTO_COMMIT_TRANS;
  sql_command_flags[SQLCOM_DROP_DB]=        CF_CHANGES_DATA | CF_AUTO_COMMIT_TRANS;
  sql_command_flags[SQLCOM_ALTER_DB_UPGRADE]= CF_AUTO_COMMIT_TRANS;
  sql_command_flags[SQLCOM_ALTER_DB]=       CF_CHANGES_DATA | CF_AUTO_COMMIT_TRANS;
  sql_command_flags[SQLCOM_RENAME_TABLE]=   CF_CHANGES_DATA | CF_AUTO_COMMIT_TRANS;
  sql_command_flags[SQLCOM_DROP_INDEX]=     CF_CHANGES_DATA | CF_AUTO_COMMIT_TRANS | CF_REPORT_PROGRESS;
  sql_command_flags[SQLCOM_CREATE_VIEW]=    CF_CHANGES_DATA | CF_REEXECUTION_FRAGILE |
                                            CF_AUTO_COMMIT_TRANS;
  sql_command_flags[SQLCOM_DROP_VIEW]=      CF_CHANGES_DATA | CF_AUTO_COMMIT_TRANS;
  sql_command_flags[SQLCOM_CREATE_TRIGGER]= CF_CHANGES_DATA | CF_AUTO_COMMIT_TRANS;
  sql_command_flags[SQLCOM_DROP_TRIGGER]=   CF_CHANGES_DATA | CF_AUTO_COMMIT_TRANS;
  sql_command_flags[SQLCOM_CREATE_EVENT]=   CF_CHANGES_DATA | CF_AUTO_COMMIT_TRANS;
  sql_command_flags[SQLCOM_ALTER_EVENT]=    CF_CHANGES_DATA | CF_AUTO_COMMIT_TRANS;
  sql_command_flags[SQLCOM_DROP_EVENT]=     CF_CHANGES_DATA | CF_AUTO_COMMIT_TRANS;

  sql_command_flags[SQLCOM_UPDATE]=	    CF_CHANGES_DATA | CF_REEXECUTION_FRAGILE |
                                            CF_CAN_GENERATE_ROW_EVENTS |
                                            CF_OPTIMIZER_TRACE |
                                            CF_CAN_BE_EXPLAINED |
                                            CF_UPDATES_DATA;
  sql_command_flags[SQLCOM_UPDATE_MULTI]=   CF_CHANGES_DATA | CF_REEXECUTION_FRAGILE |
                                            CF_CAN_GENERATE_ROW_EVENTS |
                                            CF_OPTIMIZER_TRACE |
                                            CF_CAN_BE_EXPLAINED |
                                            CF_UPDATES_DATA;
  sql_command_flags[SQLCOM_INSERT]=	    CF_CHANGES_DATA | CF_REEXECUTION_FRAGILE |
                                            CF_CAN_GENERATE_ROW_EVENTS |
                                            CF_OPTIMIZER_TRACE |
                                            CF_CAN_BE_EXPLAINED |
                                            CF_INSERTS_DATA;
  sql_command_flags[SQLCOM_INSERT_SELECT]=  CF_CHANGES_DATA | CF_REEXECUTION_FRAGILE |
                                            CF_CAN_GENERATE_ROW_EVENTS |
                                            CF_OPTIMIZER_TRACE |
                                            CF_CAN_BE_EXPLAINED |
                                            CF_INSERTS_DATA;
  sql_command_flags[SQLCOM_DELETE]=         CF_CHANGES_DATA | CF_REEXECUTION_FRAGILE |
                                            CF_CAN_GENERATE_ROW_EVENTS |
                                            CF_OPTIMIZER_TRACE |
                                            CF_CAN_BE_EXPLAINED;
  sql_command_flags[SQLCOM_DELETE_MULTI]=   CF_CHANGES_DATA | CF_REEXECUTION_FRAGILE |
                                            CF_CAN_GENERATE_ROW_EVENTS |
                                            CF_OPTIMIZER_TRACE |
                                            CF_CAN_BE_EXPLAINED;;
  sql_command_flags[SQLCOM_REPLACE]=        CF_CHANGES_DATA | CF_REEXECUTION_FRAGILE |
                                            CF_CAN_GENERATE_ROW_EVENTS |
                                            CF_OPTIMIZER_TRACE |
                                            CF_CAN_BE_EXPLAINED |
                                            CF_INSERTS_DATA;;
  sql_command_flags[SQLCOM_REPLACE_SELECT]= CF_CHANGES_DATA | CF_REEXECUTION_FRAGILE |
                                            CF_CAN_GENERATE_ROW_EVENTS |
                                            CF_OPTIMIZER_TRACE |
                                            CF_CAN_BE_EXPLAINED |
                                            CF_INSERTS_DATA;
  sql_command_flags[SQLCOM_SELECT]=         CF_REEXECUTION_FRAGILE |
                                            CF_CAN_GENERATE_ROW_EVENTS |
                                            CF_OPTIMIZER_TRACE |
                                            CF_CAN_BE_EXPLAINED;
  // (1) so that subquery is traced when doing "SET @var = (subquery)"
  /*
    @todo SQLCOM_SET_OPTION should have CF_CAN_GENERATE_ROW_EVENTS
    set, because it may invoke a stored function that generates row
    events. /Sven
  */
  sql_command_flags[SQLCOM_SET_OPTION]=     CF_REEXECUTION_FRAGILE |
                                            CF_AUTO_COMMIT_TRANS |
                                            CF_CAN_GENERATE_ROW_EVENTS |
                                            CF_OPTIMIZER_TRACE; // (1)
  // (1) so that subquery is traced when doing "DO @var := (subquery)"
  sql_command_flags[SQLCOM_DO]=             CF_REEXECUTION_FRAGILE |
                                            CF_CAN_GENERATE_ROW_EVENTS |
                                            CF_OPTIMIZER_TRACE; // (1)

  sql_command_flags[SQLCOM_SHOW_STATUS_PROC]= CF_STATUS_COMMAND | CF_REEXECUTION_FRAGILE;
  sql_command_flags[SQLCOM_SHOW_STATUS]=      CF_STATUS_COMMAND | CF_REEXECUTION_FRAGILE;
  sql_command_flags[SQLCOM_SHOW_DATABASES]=   CF_STATUS_COMMAND | CF_REEXECUTION_FRAGILE;
  sql_command_flags[SQLCOM_SHOW_TRIGGERS]=    CF_STATUS_COMMAND | CF_REEXECUTION_FRAGILE;
  sql_command_flags[SQLCOM_SHOW_EVENTS]=      CF_STATUS_COMMAND | CF_REEXECUTION_FRAGILE;
  sql_command_flags[SQLCOM_SHOW_OPEN_TABLES]= CF_STATUS_COMMAND | CF_REEXECUTION_FRAGILE;
  sql_command_flags[SQLCOM_SHOW_PLUGINS]=     CF_STATUS_COMMAND;
  sql_command_flags[SQLCOM_SHOW_GENERIC]=     CF_STATUS_COMMAND;
  sql_command_flags[SQLCOM_SHOW_FIELDS]=      CF_STATUS_COMMAND | CF_REEXECUTION_FRAGILE;
  sql_command_flags[SQLCOM_SHOW_KEYS]=        CF_STATUS_COMMAND | CF_REEXECUTION_FRAGILE;
  sql_command_flags[SQLCOM_SHOW_VARIABLES]=   CF_STATUS_COMMAND | CF_REEXECUTION_FRAGILE;
  sql_command_flags[SQLCOM_SHOW_CHARSETS]=    CF_STATUS_COMMAND | CF_REEXECUTION_FRAGILE;
  sql_command_flags[SQLCOM_SHOW_COLLATIONS]=  CF_STATUS_COMMAND | CF_REEXECUTION_FRAGILE;
  sql_command_flags[SQLCOM_SHOW_BINLOGS]=     CF_STATUS_COMMAND;
  sql_command_flags[SQLCOM_SHOW_SLAVE_HOSTS]= CF_STATUS_COMMAND;
  sql_command_flags[SQLCOM_SHOW_BINLOG_EVENTS]= CF_STATUS_COMMAND;
  sql_command_flags[SQLCOM_SHOW_STORAGE_ENGINES]= CF_STATUS_COMMAND;
  sql_command_flags[SQLCOM_SHOW_AUTHORS]=     CF_STATUS_COMMAND;
  sql_command_flags[SQLCOM_SHOW_CONTRIBUTORS]= CF_STATUS_COMMAND;
  sql_command_flags[SQLCOM_SHOW_PRIVILEGES]=  CF_STATUS_COMMAND;
  sql_command_flags[SQLCOM_SHOW_WARNS]=       CF_STATUS_COMMAND | CF_DIAGNOSTIC_STMT;
  sql_command_flags[SQLCOM_SHOW_ERRORS]=      CF_STATUS_COMMAND | CF_DIAGNOSTIC_STMT;
  sql_command_flags[SQLCOM_SHOW_ENGINE_STATUS]= CF_STATUS_COMMAND;
  sql_command_flags[SQLCOM_SHOW_ENGINE_MUTEX]= CF_STATUS_COMMAND;
  sql_command_flags[SQLCOM_SHOW_ENGINE_LOGS]= CF_STATUS_COMMAND;
  sql_command_flags[SQLCOM_SHOW_EXPLAIN]= CF_STATUS_COMMAND;
  sql_command_flags[SQLCOM_SHOW_PROCESSLIST]= CF_STATUS_COMMAND;
  sql_command_flags[SQLCOM_SHOW_GRANTS]=      CF_STATUS_COMMAND;
  sql_command_flags[SQLCOM_SHOW_CREATE_DB]=   CF_STATUS_COMMAND;
  sql_command_flags[SQLCOM_SHOW_CREATE]=  CF_STATUS_COMMAND;
  sql_command_flags[SQLCOM_SHOW_MASTER_STAT]= CF_STATUS_COMMAND;
  sql_command_flags[SQLCOM_SHOW_SLAVE_STAT]=  CF_STATUS_COMMAND;
  sql_command_flags[SQLCOM_SHOW_CREATE_PROC]= CF_STATUS_COMMAND;
  sql_command_flags[SQLCOM_SHOW_CREATE_FUNC]= CF_STATUS_COMMAND;
  sql_command_flags[SQLCOM_SHOW_CREATE_TRIGGER]=  CF_STATUS_COMMAND;
  sql_command_flags[SQLCOM_SHOW_STATUS_FUNC]= CF_STATUS_COMMAND | CF_REEXECUTION_FRAGILE;
  sql_command_flags[SQLCOM_SHOW_PROC_CODE]=   CF_STATUS_COMMAND;
  sql_command_flags[SQLCOM_SHOW_FUNC_CODE]=   CF_STATUS_COMMAND;
  sql_command_flags[SQLCOM_SHOW_CREATE_EVENT]= CF_STATUS_COMMAND;
  sql_command_flags[SQLCOM_SHOW_PROFILES]=    CF_STATUS_COMMAND;
  sql_command_flags[SQLCOM_SHOW_PROFILE]=     CF_STATUS_COMMAND;
  sql_command_flags[SQLCOM_BINLOG_BASE64_EVENT]= CF_STATUS_COMMAND | CF_CAN_GENERATE_ROW_EVENTS;
  sql_command_flags[SQLCOM_SHOW_TABLES]=       (CF_STATUS_COMMAND | CF_SHOW_TABLE_COMMAND | CF_REEXECUTION_FRAGILE);
  sql_command_flags[SQLCOM_SHOW_TABLE_STATUS]= (CF_STATUS_COMMAND | CF_SHOW_TABLE_COMMAND | CF_REEXECUTION_FRAGILE);


  sql_command_flags[SQLCOM_CREATE_USER]=       CF_CHANGES_DATA;
  sql_command_flags[SQLCOM_RENAME_USER]=       CF_CHANGES_DATA;
  sql_command_flags[SQLCOM_DROP_USER]=         CF_CHANGES_DATA;
  sql_command_flags[SQLCOM_CREATE_ROLE]=       CF_CHANGES_DATA;
  sql_command_flags[SQLCOM_GRANT]=             CF_CHANGES_DATA;
  sql_command_flags[SQLCOM_GRANT_ROLE]=        CF_CHANGES_DATA;
  sql_command_flags[SQLCOM_REVOKE]=            CF_CHANGES_DATA;
  sql_command_flags[SQLCOM_REVOKE_ROLE]=       CF_CHANGES_DATA;
  sql_command_flags[SQLCOM_OPTIMIZE]=          CF_CHANGES_DATA;
  sql_command_flags[SQLCOM_CREATE_FUNCTION]=   CF_CHANGES_DATA | CF_AUTO_COMMIT_TRANS;
  sql_command_flags[SQLCOM_CREATE_PROCEDURE]=  CF_CHANGES_DATA | CF_AUTO_COMMIT_TRANS;
  sql_command_flags[SQLCOM_CREATE_SPFUNCTION]= CF_CHANGES_DATA | CF_AUTO_COMMIT_TRANS;
  sql_command_flags[SQLCOM_DROP_PROCEDURE]=    CF_CHANGES_DATA | CF_AUTO_COMMIT_TRANS;
  sql_command_flags[SQLCOM_DROP_FUNCTION]=     CF_CHANGES_DATA | CF_AUTO_COMMIT_TRANS;
  sql_command_flags[SQLCOM_ALTER_PROCEDURE]=   CF_CHANGES_DATA | CF_AUTO_COMMIT_TRANS;
  sql_command_flags[SQLCOM_ALTER_FUNCTION]=    CF_CHANGES_DATA | CF_AUTO_COMMIT_TRANS;
  sql_command_flags[SQLCOM_INSTALL_PLUGIN]=    CF_CHANGES_DATA | CF_AUTO_COMMIT_TRANS;
  sql_command_flags[SQLCOM_UNINSTALL_PLUGIN]=  CF_CHANGES_DATA | CF_AUTO_COMMIT_TRANS;

  /*
    The following is used to preserver CF_ROW_COUNT during the
    a CALL or EXECUTE statement, so the value generated by the
    last called (or executed) statement is preserved.
    See mysql_execute_command() for how CF_ROW_COUNT is used.
  */
  /*
    (1): without it, in "CALL some_proc((subq))", subquery would not be
    traced.
  */
  sql_command_flags[SQLCOM_CALL]=      CF_REEXECUTION_FRAGILE |
                                       CF_CAN_GENERATE_ROW_EVENTS |
                                       CF_OPTIMIZER_TRACE; // (1)
  sql_command_flags[SQLCOM_EXECUTE]=   CF_CAN_GENERATE_ROW_EVENTS;
  sql_command_flags[SQLCOM_COMPOUND]=  CF_CAN_GENERATE_ROW_EVENTS;

  /*
    We don't want to change to statement based replication for these commands
  */
  sql_command_flags[SQLCOM_ROLLBACK]|= CF_FORCE_ORIGINAL_BINLOG_FORMAT;
  /* We don't want to replicate ALTER TABLE for temp tables in row format */
  sql_command_flags[SQLCOM_ALTER_TABLE]|= CF_FORCE_ORIGINAL_BINLOG_FORMAT;
  /* We don't want to replicate TRUNCATE for temp tables in row format */
  sql_command_flags[SQLCOM_TRUNCATE]|= CF_FORCE_ORIGINAL_BINLOG_FORMAT;
  /* We don't want to replicate DROP for temp tables in row format */
  sql_command_flags[SQLCOM_DROP_TABLE]|= CF_FORCE_ORIGINAL_BINLOG_FORMAT;
  /* One can change replication mode with SET */
  sql_command_flags[SQLCOM_SET_OPTION]|= CF_FORCE_ORIGINAL_BINLOG_FORMAT;

  /*
    The following admin table operations are allowed
    on log tables.
  */
  sql_command_flags[SQLCOM_REPAIR]=    CF_WRITE_LOGS_COMMAND | CF_AUTO_COMMIT_TRANS | CF_REPORT_PROGRESS;
  sql_command_flags[SQLCOM_OPTIMIZE]|= CF_WRITE_LOGS_COMMAND | CF_AUTO_COMMIT_TRANS | CF_REPORT_PROGRESS;
  sql_command_flags[SQLCOM_ANALYZE]=   CF_WRITE_LOGS_COMMAND | CF_AUTO_COMMIT_TRANS | CF_REPORT_PROGRESS;
  sql_command_flags[SQLCOM_CHECK]=     CF_WRITE_LOGS_COMMAND | CF_AUTO_COMMIT_TRANS | CF_REPORT_PROGRESS;
  sql_command_flags[SQLCOM_CHECKSUM]=  CF_REPORT_PROGRESS;

  sql_command_flags[SQLCOM_CREATE_USER]|=       CF_AUTO_COMMIT_TRANS;
  sql_command_flags[SQLCOM_DROP_USER]|=         CF_AUTO_COMMIT_TRANS;
  sql_command_flags[SQLCOM_RENAME_USER]|=       CF_AUTO_COMMIT_TRANS;
  sql_command_flags[SQLCOM_CREATE_ROLE]|=       CF_AUTO_COMMIT_TRANS;
  sql_command_flags[SQLCOM_DROP_ROLE]|=         CF_AUTO_COMMIT_TRANS;
  sql_command_flags[SQLCOM_REVOKE]|=            CF_AUTO_COMMIT_TRANS;
  sql_command_flags[SQLCOM_REVOKE_ALL]=         CF_AUTO_COMMIT_TRANS;
  sql_command_flags[SQLCOM_REVOKE_ROLE]|=       CF_AUTO_COMMIT_TRANS;
  sql_command_flags[SQLCOM_GRANT]|=             CF_AUTO_COMMIT_TRANS;
  sql_command_flags[SQLCOM_GRANT_ROLE]|=        CF_AUTO_COMMIT_TRANS;

  sql_command_flags[SQLCOM_FLUSH]=              CF_AUTO_COMMIT_TRANS;
  sql_command_flags[SQLCOM_RESET]=              CF_AUTO_COMMIT_TRANS;
  sql_command_flags[SQLCOM_CREATE_SERVER]=      CF_AUTO_COMMIT_TRANS;
  sql_command_flags[SQLCOM_ALTER_SERVER]=       CF_AUTO_COMMIT_TRANS;
  sql_command_flags[SQLCOM_DROP_SERVER]=        CF_AUTO_COMMIT_TRANS;

  /*
    The following statements can deal with temporary tables,
    so temporary tables should be pre-opened for those statements to
    simplify privilege checking.

    There are other statements that deal with temporary tables and open
    them, but which are not listed here. The thing is that the order of
    pre-opening temporary tables for those statements is somewhat custom.
  */
  sql_command_flags[SQLCOM_CREATE_TABLE]|=    CF_PREOPEN_TMP_TABLES;
  sql_command_flags[SQLCOM_DROP_TABLE]|=      CF_PREOPEN_TMP_TABLES;
  sql_command_flags[SQLCOM_CREATE_INDEX]|=    CF_PREOPEN_TMP_TABLES;
  sql_command_flags[SQLCOM_ALTER_TABLE]|=     CF_PREOPEN_TMP_TABLES;
  sql_command_flags[SQLCOM_TRUNCATE]|=        CF_PREOPEN_TMP_TABLES;
  sql_command_flags[SQLCOM_LOAD]|=            CF_PREOPEN_TMP_TABLES;
  sql_command_flags[SQLCOM_DROP_INDEX]|=      CF_PREOPEN_TMP_TABLES;
  sql_command_flags[SQLCOM_UPDATE]|=          CF_PREOPEN_TMP_TABLES;
  sql_command_flags[SQLCOM_UPDATE_MULTI]|=    CF_PREOPEN_TMP_TABLES;
  sql_command_flags[SQLCOM_INSERT_SELECT]|=   CF_PREOPEN_TMP_TABLES;
  sql_command_flags[SQLCOM_DELETE]|=          CF_PREOPEN_TMP_TABLES;
  sql_command_flags[SQLCOM_DELETE_MULTI]|=    CF_PREOPEN_TMP_TABLES;
  sql_command_flags[SQLCOM_RENAME_TABLE]|=    CF_PREOPEN_TMP_TABLES;
  sql_command_flags[SQLCOM_REPLACE_SELECT]|=  CF_PREOPEN_TMP_TABLES;
  sql_command_flags[SQLCOM_SELECT]|=          CF_PREOPEN_TMP_TABLES;
  sql_command_flags[SQLCOM_SET_OPTION]|=      CF_PREOPEN_TMP_TABLES;
  sql_command_flags[SQLCOM_DO]|=              CF_PREOPEN_TMP_TABLES;
  sql_command_flags[SQLCOM_HA_OPEN]|=         CF_PREOPEN_TMP_TABLES;
  sql_command_flags[SQLCOM_CALL]|=            CF_PREOPEN_TMP_TABLES;
  sql_command_flags[SQLCOM_CHECKSUM]|=        CF_PREOPEN_TMP_TABLES;
  sql_command_flags[SQLCOM_ANALYZE]|=         CF_PREOPEN_TMP_TABLES;
  sql_command_flags[SQLCOM_CHECK]|=           CF_PREOPEN_TMP_TABLES;
  sql_command_flags[SQLCOM_OPTIMIZE]|=        CF_PREOPEN_TMP_TABLES;
  sql_command_flags[SQLCOM_REPAIR]|=          CF_PREOPEN_TMP_TABLES;
  sql_command_flags[SQLCOM_PRELOAD_KEYS]|=    CF_PREOPEN_TMP_TABLES;
  sql_command_flags[SQLCOM_ASSIGN_TO_KEYCACHE]|= CF_PREOPEN_TMP_TABLES;

  /*
    DDL statements that should start with closing opened handlers.

    We use this flag only for statements for which open HANDLERs
    have to be closed before temporary tables are pre-opened.
  */
  sql_command_flags[SQLCOM_CREATE_TABLE]|=    CF_HA_CLOSE;
  sql_command_flags[SQLCOM_DROP_TABLE]|=      CF_HA_CLOSE;
  sql_command_flags[SQLCOM_ALTER_TABLE]|=     CF_HA_CLOSE;
  sql_command_flags[SQLCOM_TRUNCATE]|=        CF_HA_CLOSE;
  sql_command_flags[SQLCOM_REPAIR]|=          CF_HA_CLOSE;
  sql_command_flags[SQLCOM_OPTIMIZE]|=        CF_HA_CLOSE;
  sql_command_flags[SQLCOM_ANALYZE]|=         CF_HA_CLOSE;
  sql_command_flags[SQLCOM_CHECK]|=           CF_HA_CLOSE;
  sql_command_flags[SQLCOM_CREATE_INDEX]|=    CF_HA_CLOSE;
  sql_command_flags[SQLCOM_DROP_INDEX]|=      CF_HA_CLOSE;
  sql_command_flags[SQLCOM_PRELOAD_KEYS]|=    CF_HA_CLOSE;
  sql_command_flags[SQLCOM_ASSIGN_TO_KEYCACHE]|=  CF_HA_CLOSE;

  /*
    Mark statements that always are disallowed in read-only
    transactions. Note that according to the SQL standard,
    even temporary table DDL should be disallowed.
  */
  sql_command_flags[SQLCOM_CREATE_TABLE]|=     CF_DISALLOW_IN_RO_TRANS;
  sql_command_flags[SQLCOM_ALTER_TABLE]|=      CF_DISALLOW_IN_RO_TRANS;
  sql_command_flags[SQLCOM_DROP_TABLE]|=       CF_DISALLOW_IN_RO_TRANS;
  sql_command_flags[SQLCOM_RENAME_TABLE]|=     CF_DISALLOW_IN_RO_TRANS;
  sql_command_flags[SQLCOM_CREATE_INDEX]|=     CF_DISALLOW_IN_RO_TRANS;
  sql_command_flags[SQLCOM_DROP_INDEX]|=       CF_DISALLOW_IN_RO_TRANS;
  sql_command_flags[SQLCOM_CREATE_DB]|=        CF_DISALLOW_IN_RO_TRANS;
  sql_command_flags[SQLCOM_DROP_DB]|=          CF_DISALLOW_IN_RO_TRANS;
  sql_command_flags[SQLCOM_ALTER_DB_UPGRADE]|= CF_DISALLOW_IN_RO_TRANS;
  sql_command_flags[SQLCOM_ALTER_DB]|=         CF_DISALLOW_IN_RO_TRANS;
  sql_command_flags[SQLCOM_CREATE_VIEW]|=      CF_DISALLOW_IN_RO_TRANS;
  sql_command_flags[SQLCOM_DROP_VIEW]|=        CF_DISALLOW_IN_RO_TRANS;
  sql_command_flags[SQLCOM_CREATE_TRIGGER]|=   CF_DISALLOW_IN_RO_TRANS;
  sql_command_flags[SQLCOM_DROP_TRIGGER]|=     CF_DISALLOW_IN_RO_TRANS;
  sql_command_flags[SQLCOM_CREATE_EVENT]|=     CF_DISALLOW_IN_RO_TRANS;
  sql_command_flags[SQLCOM_ALTER_EVENT]|=      CF_DISALLOW_IN_RO_TRANS;
  sql_command_flags[SQLCOM_DROP_EVENT]|=       CF_DISALLOW_IN_RO_TRANS;
  sql_command_flags[SQLCOM_CREATE_USER]|=      CF_DISALLOW_IN_RO_TRANS;
  sql_command_flags[SQLCOM_RENAME_USER]|=      CF_DISALLOW_IN_RO_TRANS;
  sql_command_flags[SQLCOM_DROP_USER]|=        CF_DISALLOW_IN_RO_TRANS;
  sql_command_flags[SQLCOM_CREATE_SERVER]|=    CF_DISALLOW_IN_RO_TRANS;
  sql_command_flags[SQLCOM_ALTER_SERVER]|=     CF_DISALLOW_IN_RO_TRANS;
  sql_command_flags[SQLCOM_DROP_SERVER]|=      CF_DISALLOW_IN_RO_TRANS;
  sql_command_flags[SQLCOM_CREATE_FUNCTION]|=  CF_DISALLOW_IN_RO_TRANS;
  sql_command_flags[SQLCOM_CREATE_PROCEDURE]|= CF_DISALLOW_IN_RO_TRANS;
  sql_command_flags[SQLCOM_CREATE_SPFUNCTION]|=CF_DISALLOW_IN_RO_TRANS;
  sql_command_flags[SQLCOM_DROP_PROCEDURE]|=   CF_DISALLOW_IN_RO_TRANS;
  sql_command_flags[SQLCOM_DROP_FUNCTION]|=    CF_DISALLOW_IN_RO_TRANS;
  sql_command_flags[SQLCOM_ALTER_PROCEDURE]|=  CF_DISALLOW_IN_RO_TRANS;
  sql_command_flags[SQLCOM_ALTER_FUNCTION]|=   CF_DISALLOW_IN_RO_TRANS;
  sql_command_flags[SQLCOM_TRUNCATE]|=         CF_DISALLOW_IN_RO_TRANS;
  sql_command_flags[SQLCOM_ALTER_TABLESPACE]|= CF_DISALLOW_IN_RO_TRANS;
  sql_command_flags[SQLCOM_REPAIR]|=           CF_DISALLOW_IN_RO_TRANS;
  sql_command_flags[SQLCOM_OPTIMIZE]|=         CF_DISALLOW_IN_RO_TRANS;
  sql_command_flags[SQLCOM_GRANT]|=            CF_DISALLOW_IN_RO_TRANS;
  sql_command_flags[SQLCOM_REVOKE]|=           CF_DISALLOW_IN_RO_TRANS;
  sql_command_flags[SQLCOM_REVOKE_ALL]|=       CF_DISALLOW_IN_RO_TRANS;
  sql_command_flags[SQLCOM_INSTALL_PLUGIN]|=   CF_DISALLOW_IN_RO_TRANS;
  sql_command_flags[SQLCOM_UNINSTALL_PLUGIN]|= CF_DISALLOW_IN_RO_TRANS;
}

bool sqlcom_can_generate_row_events(const THD *thd)
{
  return (sql_command_flags[thd->lex->sql_command] &
          CF_CAN_GENERATE_ROW_EVENTS);
}
 
bool is_update_query(enum enum_sql_command command)
{
  DBUG_ASSERT(command <= SQLCOM_END);
  return (sql_command_flags[command] & CF_CHANGES_DATA) != 0;
}

/**
  Check if a sql command is allowed to write to log tables.
  @param command The SQL command
  @return true if writing is allowed
*/
bool is_log_table_write_query(enum enum_sql_command command)
{
  DBUG_ASSERT(command <= SQLCOM_END);
  return (sql_command_flags[command] & CF_WRITE_LOGS_COMMAND) != 0;
}

void execute_init_command(THD *thd, LEX_STRING *init_command,
                          mysql_rwlock_t *var_lock)
{
  Vio* save_vio;
  ulong save_client_capabilities;

  mysql_rwlock_rdlock(var_lock);
  if (!init_command->length)
  {
    mysql_rwlock_unlock(var_lock);
    return;
  }

  /*
    copy the value under a lock, and release the lock.
    init_command has to be executed without a lock held,
    as it may try to change itself
  */
  size_t len= init_command->length;
  char *buf= thd->strmake(init_command->str, len);
  mysql_rwlock_unlock(var_lock);

#if defined(ENABLED_PROFILING)
  thd->profiling.start_new_query();
  thd->profiling.set_query_source(buf, len);
#endif

  THD_STAGE_INFO(thd, stage_execution_of_init_command);
  save_client_capabilities= thd->client_capabilities;
  thd->client_capabilities|= CLIENT_MULTI_QUERIES;
  /*
    We don't need return result of execution to client side.
    To forbid this we should set thd->net.vio to 0.
  */
  save_vio= thd->net.vio;
  thd->net.vio= 0;
  dispatch_command(COM_QUERY, thd, buf, len);
  thd->client_capabilities= save_client_capabilities;
  thd->net.vio= save_vio;

#if defined(ENABLED_PROFILING)
  thd->profiling.finish_current_query();
#endif
}


static char *fgets_fn(char *buffer, size_t size, fgets_input_t input, int *error)
{
  MYSQL_FILE *in= static_cast<MYSQL_FILE*> (input);
  char *line= mysql_file_fgets(buffer, size, in);
  if (error)
    *error= (line == NULL) ? ferror(in->m_file) : 0;
  return line;
}


static void handle_bootstrap_impl(THD *thd)
{
  MYSQL_FILE *file= bootstrap_file;
  DBUG_ENTER("handle_bootstrap_impl");

#ifndef EMBEDDED_LIBRARY
  pthread_detach_this_thread();
  thd->thread_stack= (char*) &thd;
#endif /* EMBEDDED_LIBRARY */

  thd->security_ctx->user= (char*) my_strdup("boot", MYF(MY_WME));
  thd->security_ctx->priv_user[0]= thd->security_ctx->priv_host[0]=
    thd->security_ctx->priv_role[0]= 0;
  /*
    Make the "client" handle multiple results. This is necessary
    to enable stored procedures with SELECTs and Dynamic SQL
    in init-file.
  */
  thd->client_capabilities|= CLIENT_MULTI_RESULTS;

  thd->init_for_queries();

  for ( ; ; )
  {
    char buffer[MAX_BOOTSTRAP_QUERY_SIZE] = "";
    int rc, length;
    char *query;
    int error= 0;

    rc= read_bootstrap_query(buffer, &length, file, fgets_fn, &error);

    if (rc == READ_BOOTSTRAP_EOF)
      break;
    /*
      Check for bootstrap file errors. SQL syntax errors will be
      caught below.
    */
    if (rc != READ_BOOTSTRAP_SUCCESS)
    {
      /*
        mysql_parse() may have set a successful error status for the previous
        query. We must clear the error status to report the bootstrap error.
      */
      thd->get_stmt_da()->reset_diagnostics_area();

      /* Get the nearest query text for reference. */
      char *err_ptr= buffer + (length <= MAX_BOOTSTRAP_ERROR_LEN ?
                                        0 : (length - MAX_BOOTSTRAP_ERROR_LEN));
      switch (rc)
      {
      case READ_BOOTSTRAP_ERROR:
        my_printf_error(ER_UNKNOWN_ERROR, "Bootstrap file error, return code (%d). "
                        "Nearest query: '%s'", MYF(0), error, err_ptr);
        break;

      case READ_BOOTSTRAP_QUERY_SIZE:
        my_printf_error(ER_UNKNOWN_ERROR, "Boostrap file error. Query size "
                        "exceeded %d bytes near '%s'.", MYF(0),
                        MAX_BOOTSTRAP_LINE_SIZE, err_ptr);
        break;

      default:
        DBUG_ASSERT(false);
        break;
      }

      thd->protocol->end_statement();
      bootstrap_error= 1;
      break;
    }

    query= (char *) thd->memdup_w_gap(buffer, length + 1,
                                      thd->db_length + 1 +
                                      QUERY_CACHE_DB_LENGTH_SIZE +
                                      QUERY_CACHE_FLAGS_SIZE);
    size_t db_len= 0;
    memcpy(query + length + 1, (char *) &db_len, sizeof(size_t));
    thd->set_query_and_id(query, length, thd->charset(), next_query_id());
    int2store(query + length + 1, 0);           // No db in bootstrap
    DBUG_PRINT("query",("%-.4096s",thd->query()));
#if defined(ENABLED_PROFILING)
    thd->profiling.start_new_query();
    thd->profiling.set_query_source(thd->query(), length);
#endif

    /*
      We don't need to obtain LOCK_thread_count here because in bootstrap
      mode we have only one thread.
    */
    thd->set_time();
    Parser_state parser_state;
    if (parser_state.init(thd, thd->query(), length))
    {
      thd->protocol->end_statement();
      bootstrap_error= 1;
      break;
    }

    mysql_parse(thd, thd->query(), length, &parser_state);

    bootstrap_error= thd->is_error();
    thd->protocol->end_statement();

#if defined(ENABLED_PROFILING)
    thd->profiling.finish_current_query();
#endif
    delete_explain_query(thd->lex);

    if (bootstrap_error)
      break;

    free_root(thd->mem_root,MYF(MY_KEEP_PREALLOC));
    free_root(&thd->transaction.mem_root,MYF(MY_KEEP_PREALLOC));
    thd->lex->restore_set_statement_var();
  }

  DBUG_VOID_RETURN;
}


/**
  Execute commands from bootstrap_file.

  Used when creating the initial grant tables.
*/

pthread_handler_t handle_bootstrap(void *arg)
{
  THD *thd=(THD*) arg;

  mysql_thread_set_psi_id(thd->thread_id);

  do_handle_bootstrap(thd);
  return 0;
}

void do_handle_bootstrap(THD *thd)
{
  /* The following must be called before DBUG_ENTER */
  thd->thread_stack= (char*) &thd;
  if (my_thread_init() || thd->store_globals())
  {
#ifndef EMBEDDED_LIBRARY
    close_connection(thd, ER_OUT_OF_RESOURCES);
#endif
    thd->fatal_error();
    goto end;
  }

  handle_bootstrap_impl(thd);

end:
  delete thd;

#ifndef EMBEDDED_LIBRARY
  thread_safe_decrement32(&thread_count);
  in_bootstrap= FALSE;

  mysql_mutex_lock(&LOCK_thread_count);
  mysql_cond_broadcast(&COND_thread_count);
  mysql_mutex_unlock(&LOCK_thread_count);
  my_thread_end();
  pthread_exit(0);
#endif

  return;
}


/* This works because items are allocated with sql_alloc() */

void free_items(Item *item)
{
  Item *next;
  DBUG_ENTER("free_items");
  for (; item ; item=next)
  {
    next=item->next;
    item->delete_self();
  }
  DBUG_VOID_RETURN;
}

/**
   This works because items are allocated with sql_alloc().
   @note The function also handles null pointers (empty list).
*/
void cleanup_items(Item *item)
{
  DBUG_ENTER("cleanup_items");  
  for (; item ; item=item->next)
    item->cleanup();
  DBUG_VOID_RETURN;
}


#ifndef EMBEDDED_LIBRARY

#ifdef WITH_WSREP
static bool wsrep_node_is_ready(THD *thd)
{
  if (thd->variables.wsrep_on && !thd->wsrep_applier && !wsrep_ready)
  {
    my_message(ER_UNKNOWN_COM_ERROR,
               "WSREP has not yet prepared node for application use",
               MYF(0));
    return false;
  }
  return true;
}
#endif

/**
  Read one command from connection and execute it (query or simple command).
  This function is called in loop from thread function.

  For profiling to work, it must never be called recursively.

  @retval
    0  success
  @retval
    1  request of thread shutdown (see dispatch_command() description)
*/

bool do_command(THD *thd)
{
  bool return_value;
  char *packet= 0;
#ifdef WITH_WSREP
  ulong packet_length= 0; // just to avoid (false positive) compiler warning
#else
  ulong packet_length;
#endif /* WITH_WSREP */
  NET *net= &thd->net;
  enum enum_server_command command;
  DBUG_ENTER("do_command");

#ifdef WITH_WSREP
  if (WSREP(thd))
  {
    mysql_mutex_lock(&thd->LOCK_wsrep_thd);
    thd->wsrep_query_state= QUERY_IDLE;
    if (thd->wsrep_conflict_state==MUST_ABORT)
    {
      wsrep_client_rollback(thd);
    }
    mysql_mutex_unlock(&thd->LOCK_wsrep_thd);
  }
#endif /* WITH_WSREP */

  /*
    indicator of uninitialized lex => normal flow of errors handling
    (see my_message_sql)
  */
  thd->lex->current_select= 0;

  /*
    This thread will do a blocking read from the client which
    will be interrupted when the next command is received from
    the client, the connection is closed or "net_wait_timeout"
    number of seconds has passed.
  */
  if(!thd->skip_wait_timeout)
    my_net_set_read_timeout(net, thd->variables.net_wait_timeout);


  /*
    XXX: this code is here only to clear possible errors of init_connect. 
    Consider moving to init_connect() instead.
  */
  thd->clear_error();				// Clear error message
  thd->get_stmt_da()->reset_diagnostics_area();

  net_new_transaction(net);

  /* Save for user statistics */
  thd->start_bytes_received= thd->status_var.bytes_received;

  /*
    Synchronization point for testing of KILL_CONNECTION.
    This sync point can wait here, to simulate slow code execution
    between the last test of thd->killed and blocking in read().

    The goal of this test is to verify that a connection does not
    hang, if it is killed at this point of execution.
    (Bug#37780 - main.kill fails randomly)

    Note that the sync point wait itself will be terminated by a
    kill. In this case it consumes a condition broadcast, but does
    not change anything else. The consumed broadcast should not
    matter here, because the read/recv() below doesn't use it.
  */
  DEBUG_SYNC(thd, "before_do_command_net_read");

  packet_length= my_net_read_packet(net, 1);
#ifdef WITH_WSREP
  if (WSREP(thd)) {
    mysql_mutex_lock(&thd->LOCK_wsrep_thd);

    /* these THD's are aborted or are aborting during being idle */
    if (thd->wsrep_conflict_state == ABORTING)
    {
      while (thd->wsrep_conflict_state == ABORTING) {
        mysql_mutex_unlock(&thd->LOCK_wsrep_thd);
        my_sleep(1000);
        mysql_mutex_lock(&thd->LOCK_wsrep_thd);
      }
      thd->store_globals();
    }
    else if (thd->wsrep_conflict_state == ABORTED)
    {
      thd->store_globals();
    }

    thd->wsrep_query_state= QUERY_EXEC;
    mysql_mutex_unlock(&thd->LOCK_wsrep_thd);
  }
#endif /* WITH_WSREP */

  if (packet_length == packet_error)
  {
    DBUG_PRINT("info",("Got error %d reading command from socket %s",
		       net->error,
		       vio_description(net->vio)));

#ifdef WITH_WSREP
    if (WSREP(thd))
    {
      mysql_mutex_lock(&thd->LOCK_wsrep_thd);
      if (thd->wsrep_conflict_state == MUST_ABORT)
      {
        DBUG_PRINT("wsrep",("aborted for wsrep rollback: %lu", thd->real_id));
        wsrep_client_rollback(thd);
      }
      mysql_mutex_unlock(&thd->LOCK_wsrep_thd);
    }
#endif /* WITH_WSREP */

    /* Instrument this broken statement as "statement/com/error" */
    thd->m_statement_psi= MYSQL_REFINE_STATEMENT(thd->m_statement_psi,
                                                 com_statement_info[COM_END].
                                                 m_key);


    /* Check if we can continue without closing the connection */

    /* The error must be set. */
    DBUG_ASSERT(thd->is_error());
    thd->protocol->end_statement();

    /* Mark the statement completed. */
    MYSQL_END_STATEMENT(thd->m_statement_psi, thd->get_stmt_da());
    thd->m_statement_psi= NULL;
    thd->m_digest= NULL;

    if (net->error != 3)
    {
      return_value= TRUE;                       // We have to close it.
      goto out;
    }

    net->error= 0;
    return_value= FALSE;
    goto out;
  }

  packet= (char*) net->read_pos;
  /*
    'packet_length' contains length of data, as it was stored in packet
    header. In case of malformed header, my_net_read returns zero.
    If packet_length is not zero, my_net_read ensures that the returned
    number of bytes was actually read from network.
    There is also an extra safety measure in my_net_read:
    it sets packet[packet_length]= 0, but only for non-zero packets.
  */
  if (packet_length == 0)                       /* safety */
  {
    /* Initialize with COM_SLEEP packet */
    packet[0]= (uchar) COM_SLEEP;
    packet_length= 1;
  }
  /* Do not rely on my_net_read, extra safety against programming errors. */
  packet[packet_length]= '\0';                  /* safety */

  command= (enum enum_server_command) (uchar) packet[0];

  if (command >= COM_END)
    command= COM_END;				// Wrong command

  DBUG_PRINT("info",("Command on %s = %d (%s)",
                     vio_description(net->vio), command,
                     command_name[command].str));

#ifdef WITH_WSREP
  /*
    Bail out if DB snapshot has not been installed.
  */
  if (!(server_command_flags[command] & CF_SKIP_WSREP_CHECK) &&
      !wsrep_node_is_ready(thd))
  {
    thd->protocol->end_statement();

    /* Performance Schema Interface instrumentation end. */
    MYSQL_END_STATEMENT(thd->m_statement_psi, thd->get_stmt_da());
    thd->m_statement_psi= NULL;
    thd->m_digest= NULL;

    return_value= FALSE;
    goto out;
  }
#endif

  /* Restore read timeout value */
  my_net_set_read_timeout(net, thd->variables.net_read_timeout);

  DBUG_ASSERT(packet_length);
  DBUG_ASSERT(!thd->apc_target.is_enabled());
  return_value= dispatch_command(command, thd, packet+1, (uint) (packet_length-1));
#ifdef WITH_WSREP
  if (WSREP(thd))
  {
    while (thd->wsrep_conflict_state== RETRY_AUTOCOMMIT)
    {
      WSREP_DEBUG("Retry autocommit for: %s\n", thd->wsrep_retry_query);
      CHARSET_INFO *current_charset = thd->variables.character_set_client;
      if (!is_supported_parser_charset(current_charset))
      {
        /* Do not use non-supported parser character sets */
        WSREP_WARN("Current client character set is non-supported parser "
                   "character set: %s", current_charset->csname);
        thd->variables.character_set_client = &my_charset_latin1;
        WSREP_WARN("For retry temporally setting character set to : %s",
                   my_charset_latin1.csname);
      }
      return_value= dispatch_command(command, thd, thd->wsrep_retry_query,
                                     thd->wsrep_retry_query_len);
      thd->variables.character_set_client = current_charset;
    }

    if (thd->wsrep_retry_query && thd->wsrep_conflict_state != REPLAYING)
    {
      my_free(thd->wsrep_retry_query);
      thd->wsrep_retry_query      = NULL;
      thd->wsrep_retry_query_len  = 0;
      thd->wsrep_retry_command    = COM_CONNECT;
    }
  }
#endif /* WITH_WSREP */
  DBUG_ASSERT(!thd->apc_target.is_enabled());

out:
  thd->lex->restore_set_statement_var();
  /* The statement instrumentation must be closed in all cases. */
  DBUG_ASSERT(thd->m_digest == NULL);
  DBUG_ASSERT(thd->m_statement_psi == NULL);
  DBUG_RETURN(return_value);
}
#endif  /* EMBEDDED_LIBRARY */

/**
  @brief Determine if an attempt to update a non-temporary table while the
    read-only option was enabled has been made.

  This is a helper function to mysql_execute_command.

  @note SQLCOM_MULTI_UPDATE is an exception and delt with elsewhere.

  @see mysql_execute_command
  @returns Status code
    @retval TRUE The statement should be denied.
    @retval FALSE The statement isn't updating any relevant tables.
*/

static my_bool deny_updates_if_read_only_option(THD *thd,
                                                TABLE_LIST *all_tables)
{
  DBUG_ENTER("deny_updates_if_read_only_option");

  if (!opt_readonly)
    DBUG_RETURN(FALSE);

  LEX *lex= thd->lex;

  const my_bool user_is_super=
    ((ulong)(thd->security_ctx->master_access & SUPER_ACL) ==
     (ulong)SUPER_ACL);

  if (user_is_super)
    DBUG_RETURN(FALSE);

  if (!(sql_command_flags[lex->sql_command] & CF_CHANGES_DATA))
    DBUG_RETURN(FALSE);

  /* Multi update is an exception and is dealt with later. */
  if (lex->sql_command == SQLCOM_UPDATE_MULTI)
    DBUG_RETURN(FALSE);

  const my_bool create_temp_tables= 
    (lex->sql_command == SQLCOM_CREATE_TABLE) && lex->tmp_table();

  const my_bool drop_temp_tables= 
    (lex->sql_command == SQLCOM_DROP_TABLE) && lex->tmp_table();

  const my_bool update_real_tables=
    some_non_temp_table_to_be_updated(thd, all_tables) &&
    !(create_temp_tables || drop_temp_tables);


  const my_bool create_or_drop_databases=
    (lex->sql_command == SQLCOM_CREATE_DB) ||
    (lex->sql_command == SQLCOM_DROP_DB);

  if (update_real_tables || create_or_drop_databases)
  {
      /*
        An attempt was made to modify one or more non-temporary tables.
      */
      DBUG_RETURN(TRUE);
  }


  /* Assuming that only temporary tables are modified. */
  DBUG_RETURN(FALSE);
}


/**
  Perform one connection-level (COM_XXXX) command.

  @param command         type of command to perform
  @param thd             connection handle
  @param packet          data for the command, packet is always null-terminated
  @param packet_length   length of packet + 1 (to show that data is
                         null-terminated) except for COM_SLEEP, where it
                         can be zero.

  @todo
    set thd->lex->sql_command to SQLCOM_END here.
  @todo
    The following has to be changed to an 8 byte integer

  @retval
    0   ok
  @retval
    1   request of thread shutdown, i. e. if command is
        COM_QUIT/COM_SHUTDOWN
*/
bool dispatch_command(enum enum_server_command command, THD *thd,
		      char* packet, uint packet_length)
{
  NET *net= &thd->net;
  bool error= 0;
  bool do_end_of_statement= true;
  DBUG_ENTER("dispatch_command");
  DBUG_PRINT("info", ("command: %d", command));

  inc_thread_running();

#ifdef WITH_WSREP
  if (WSREP(thd))
  {
    if (!thd->in_multi_stmt_transaction_mode())
    {
      thd->wsrep_PA_safe= true;
    }

    mysql_mutex_lock(&thd->LOCK_wsrep_thd);
    thd->wsrep_query_state= QUERY_EXEC;
    if (thd->wsrep_conflict_state== RETRY_AUTOCOMMIT)
    {
      thd->wsrep_conflict_state= NO_CONFLICT;
    }
    if (thd->wsrep_conflict_state== MUST_ABORT)
    {
      wsrep_client_rollback(thd);
    }
    /* We let COM_QUIT and COM_STMT_CLOSE to execute even if wsrep aborted. */
    if (thd->wsrep_conflict_state == ABORTED &&
        command != COM_STMT_CLOSE && command != COM_QUIT)
    {
      my_error(ER_LOCK_DEADLOCK, MYF(0), "wsrep aborted transaction");
      WSREP_DEBUG("Deadlock error for: %s", thd->query());
      mysql_mutex_unlock(&thd->LOCK_wsrep_thd);
      thd->killed               = NOT_KILLED;
      thd->mysys_var->abort     = 0;
      thd->wsrep_conflict_state = NO_CONFLICT;
      thd->wsrep_retry_counter  = 0;
      goto dispatch_end;
    }
    mysql_mutex_unlock(&thd->LOCK_wsrep_thd);
  }
#endif /* WITH_WSREP */
#if defined(ENABLED_PROFILING)
  thd->profiling.start_new_query();
#endif
  MYSQL_COMMAND_START(thd->thread_id, command,
                      &thd->security_ctx->priv_user[0],
                      (char *) thd->security_ctx->host_or_ip);
  
  DBUG_EXECUTE_IF("crash_dispatch_command_before",
                  { DBUG_PRINT("crash_dispatch_command_before", ("now"));
                    DBUG_ABORT(); });

  /* Performance Schema Interface instrumentation, begin */
  thd->m_statement_psi= MYSQL_REFINE_STATEMENT(thd->m_statement_psi,
                                               com_statement_info[command].
                                               m_key);
  thd->set_command(command);

  /*
    Commands which always take a long time are logged into
    the slow log only if opt_log_slow_admin_statements is set.
  */
  thd->enable_slow_log= thd->variables.sql_log_slow;
  thd->query_plan_flags= QPLAN_INIT;
  thd->lex->sql_command= SQLCOM_END; /* to avoid confusing VIEW detectors */
  thd->reset_kill_query();

  DEBUG_SYNC(thd,"dispatch_command_before_set_time");

  thd->set_time();
  if (!(server_command_flags[command] & CF_SKIP_QUERY_ID))
    thd->set_query_id(next_query_id());
  else
  {
    /*
      ping, get statistics or similar stateless command.
      No reason to increase query id here.
    */
    thd->set_query_id(get_query_id());
  }

  if (!(server_command_flags[command] & CF_SKIP_QUESTIONS))
    statistic_increment(thd->status_var.questions, &LOCK_status);

  /* Copy data for user stats */
  if ((thd->userstat_running= opt_userstat_running))
  {
    thd->start_cpu_time= my_getcputime();
    memcpy(&thd->org_status_var, &thd->status_var, sizeof(thd->status_var));
    thd->select_commands= thd->update_commands= thd->other_commands= 0;
  }

  /**
    Clear the set of flags that are expected to be cleared at the
    beginning of each command.
  */
  thd->server_status&= ~SERVER_STATUS_CLEAR_SET;
  switch (command) {
  case COM_INIT_DB:
  {
    LEX_STRING tmp;
    status_var_increment(thd->status_var.com_stat[SQLCOM_CHANGE_DB]);
    if (thd->copy_with_error(system_charset_info, &tmp,
                             thd->charset(), packet, packet_length))
      break;
    if (!mysql_change_db(thd, &tmp, FALSE))
    {
      general_log_write(thd, command, thd->db, thd->db_length);
      my_ok(thd);
    }
    break;
  }
#ifdef HAVE_REPLICATION
  case COM_REGISTER_SLAVE:
  {
    status_var_increment(thd->status_var.com_register_slave);
    if (!register_slave(thd, (uchar*)packet, packet_length))
      my_ok(thd);
    break;
  }
#endif
  case COM_CHANGE_USER:
  {
    int auth_rc;
    status_var_increment(thd->status_var.com_other);

    thd->change_user();
    thd->clear_error();                         // if errors from rollback

    /* acl_authenticate() takes the data from net->read_pos */
    net->read_pos= (uchar*)packet;

    uint save_db_length= thd->db_length;
    char *save_db= thd->db;
    USER_CONN *save_user_connect= thd->user_connect;
    Security_context save_security_ctx= *thd->security_ctx;
    CHARSET_INFO *save_character_set_client=
      thd->variables.character_set_client;
    CHARSET_INFO *save_collation_connection=
      thd->variables.collation_connection;
    CHARSET_INFO *save_character_set_results=
      thd->variables.character_set_results;

    /* Ensure we don't free security_ctx->user in case we have to revert */
    thd->security_ctx->user= 0;
    thd->user_connect= 0;

    /*
      to limit COM_CHANGE_USER ability to brute-force passwords,
      we only allow three unsuccessful COM_CHANGE_USER per connection.
    */
    if (thd->failed_com_change_user >= 3)
    {
      my_message(ER_UNKNOWN_COM_ERROR, ER_THD(thd,ER_UNKNOWN_COM_ERROR),
                 MYF(0));
      auth_rc= 1;
    }
    else
      auth_rc= acl_authenticate(thd, packet_length);

    mysql_audit_notify_connection_change_user(thd);
    if (auth_rc)
    {
      /* Free user if allocated by acl_authenticate */
      my_free(thd->security_ctx->user);
      *thd->security_ctx= save_security_ctx;
      if (thd->user_connect)
	decrease_user_connections(thd->user_connect);
      thd->user_connect= save_user_connect;
      thd->reset_db(save_db, save_db_length);
      thd->variables.character_set_client= save_character_set_client;
      thd->variables.collation_connection= save_collation_connection;
      thd->variables.character_set_results= save_character_set_results;
      thd->update_charset();
      thd->failed_com_change_user++;
      my_sleep(1000000);
    }
    else
    {
#ifndef NO_EMBEDDED_ACCESS_CHECKS
      /* we've authenticated new user */
      if (save_user_connect)
	decrease_user_connections(save_user_connect);
#endif /* NO_EMBEDDED_ACCESS_CHECKS */
      my_free(save_db);
      my_free(save_security_ctx.user);
    }
    break;
  }
  case COM_STMT_EXECUTE:
  {
    mysqld_stmt_execute(thd, packet, packet_length);
    break;
  }
  case COM_STMT_FETCH:
  {
    mysqld_stmt_fetch(thd, packet, packet_length);
    break;
  }
  case COM_STMT_SEND_LONG_DATA:
  {
    mysql_stmt_get_longdata(thd, packet, packet_length);
    break;
  }
  case COM_STMT_PREPARE:
  {
    mysqld_stmt_prepare(thd, packet, packet_length);
    break;
  }
  case COM_STMT_CLOSE:
  {
    mysqld_stmt_close(thd, packet);
    break;
  }
  case COM_STMT_RESET:
  {
    mysqld_stmt_reset(thd, packet);
    break;
  }
  case COM_QUERY:
  {
    DBUG_ASSERT(thd->m_digest == NULL);
    thd->m_digest= & thd->m_digest_state;
    thd->m_digest->reset(thd->m_token_array, max_digest_length);

    if (alloc_query(thd, packet, packet_length))
      break;					// fatal error is set
    MYSQL_QUERY_START(thd->query(), thd->thread_id,
                      (char *) (thd->db ? thd->db : ""),
                      &thd->security_ctx->priv_user[0],
                      (char *) thd->security_ctx->host_or_ip);
    char *packet_end= thd->query() + thd->query_length();
    general_log_write(thd, command, thd->query(), thd->query_length());
    DBUG_PRINT("query",("%-.4096s",thd->query()));
#if defined(ENABLED_PROFILING)
    thd->profiling.set_query_source(thd->query(), thd->query_length());
#endif
    MYSQL_SET_STATEMENT_TEXT(thd->m_statement_psi, thd->query(),
                             thd->query_length());

    Parser_state parser_state;
    if (parser_state.init(thd, thd->query(), thd->query_length()))
      break;

    if (WSREP_ON)
      wsrep_mysql_parse(thd, thd->query(), thd->query_length(), &parser_state);
    else
      mysql_parse(thd, thd->query(), thd->query_length(), &parser_state);

    while (!thd->killed && (parser_state.m_lip.found_semicolon != NULL) &&
           ! thd->is_error())
    {
      /*
        Multiple queries exist, execute them individually
      */
      char *beginning_of_next_stmt= (char*) parser_state.m_lip.found_semicolon;

#ifdef WITH_ARIA_STORAGE_ENGINE
    ha_maria::implicit_commit(thd, FALSE);
#endif

      /* Finalize server status flags after executing a statement. */
      thd->update_server_status();
      thd->protocol->end_statement();
      query_cache_end_of_result(thd);

      mysql_audit_general(thd, MYSQL_AUDIT_GENERAL_STATUS,
                          thd->get_stmt_da()->is_error()
                            ? thd->get_stmt_da()->sql_errno()
                            : 0,
                          command_name[command].str);

      ulong length= (ulong)(packet_end - beginning_of_next_stmt);

      log_slow_statement(thd);
      DBUG_ASSERT(!thd->apc_target.is_enabled());

      /* Remove garbage at start of query */
      while (length > 0 && my_isspace(thd->charset(), *beginning_of_next_stmt))
      {
        beginning_of_next_stmt++;
        length--;
      }

      /* PSI end */
      MYSQL_END_STATEMENT(thd->m_statement_psi, thd->get_stmt_da());
      thd->m_statement_psi= NULL;
      thd->m_digest= NULL;

      /* DTRACE end */
      if (MYSQL_QUERY_DONE_ENABLED())
      {
        MYSQL_QUERY_DONE(thd->is_error());
      }

#if defined(ENABLED_PROFILING)
      thd->profiling.finish_current_query();
      thd->profiling.start_new_query("continuing");
      thd->profiling.set_query_source(beginning_of_next_stmt, length);
#endif

      /* DTRACE begin */
      MYSQL_QUERY_START(beginning_of_next_stmt, thd->thread_id,
                        (char *) (thd->db ? thd->db : ""),
                        &thd->security_ctx->priv_user[0],
                        (char *) thd->security_ctx->host_or_ip);

      /* PSI begin */
      thd->m_digest= & thd->m_digest_state;

      thd->m_statement_psi= MYSQL_START_STATEMENT(&thd->m_statement_state,
                                                  com_statement_info[command].m_key,
                                                  thd->db, thd->db_length,
                                                  thd->charset());
      THD_STAGE_INFO(thd, stage_init);
      MYSQL_SET_STATEMENT_TEXT(thd->m_statement_psi, beginning_of_next_stmt,
                               length);

      thd->set_query_and_id(beginning_of_next_stmt, length,
                            thd->charset(), next_query_id());
      /*
        Count each statement from the client.
      */
      statistic_increment(thd->status_var.questions, &LOCK_status);

      if(!WSREP(thd))
	thd->set_time(); /* Reset the query start time. */

      parser_state.reset(beginning_of_next_stmt, length);
      /* TODO: set thd->lex->sql_command to SQLCOM_END here */

      if (WSREP_ON)
        wsrep_mysql_parse(thd, beginning_of_next_stmt, length, &parser_state);
      else
        mysql_parse(thd, beginning_of_next_stmt, length, &parser_state);

    }

    DBUG_PRINT("info",("query ready"));
    break;
  }
  case COM_FIELD_LIST:				// This isn't actually needed
#ifdef DONT_ALLOW_SHOW_COMMANDS
    my_message(ER_NOT_ALLOWED_COMMAND, ER_THD(thd, ER_NOT_ALLOWED_COMMAND),
               MYF(0));	/* purecov: inspected */
    break;
#else
  {
    char *fields, *packet_end= packet + packet_length, *arg_end;
    /* Locked closure of all tables */
    TABLE_LIST table_list;
    LEX_STRING table_name;
    LEX_STRING db;
    /*
      SHOW statements should not add the used tables to the list of tables
      used in a transaction.
    */
    MDL_savepoint mdl_savepoint= thd->mdl_context.mdl_savepoint();

    status_var_increment(thd->status_var.com_stat[SQLCOM_SHOW_FIELDS]);
    if (thd->copy_db_to(&db.str, &db.length))
      break;
    /*
      We have name + wildcard in packet, separated by endzero
      (The packet is guaranteed to end with an end zero)
    */
    arg_end= strend(packet);
    uint arg_length= arg_end - packet;

    /* Check given table name length. */
    if (packet_length - arg_length > NAME_LEN + 1 || arg_length > SAFE_NAME_LEN)
    {
      my_message(ER_UNKNOWN_COM_ERROR, ER_THD(thd, ER_UNKNOWN_COM_ERROR),
                 MYF(0));
      break;
    }
    thd->convert_string(&table_name, system_charset_info,
			packet, arg_length, thd->charset());
    if (check_table_name(table_name.str, table_name.length, FALSE))
    {
      /* this is OK due to convert_string() null-terminating the string */
      my_error(ER_WRONG_TABLE_NAME, MYF(0), table_name.str);
      break;
    }
    packet= arg_end + 1;
    thd->reset_for_next_command();
    lex_start(thd);
    /* Must be before we init the table list. */
    if (lower_case_table_names)
    {
      table_name.length= my_casedn_str(files_charset_info, table_name.str);
      db.length= my_casedn_str(files_charset_info, db.str);
    }
    table_list.init_one_table(db.str, db.length, table_name.str,
                              table_name.length, table_name.str, TL_READ);
    /*
      Init TABLE_LIST members necessary when the undelrying
      table is view.
    */
    table_list.select_lex= &(thd->lex->select_lex);
    thd->lex->
      select_lex.table_list.link_in_list(&table_list,
                                         &table_list.next_local);
    thd->lex->add_to_query_tables(&table_list);

    if (is_infoschema_db(table_list.db, table_list.db_length))
    {
      ST_SCHEMA_TABLE *schema_table= find_schema_table(thd, table_list.alias);
      if (schema_table)
        table_list.schema_table= schema_table;
    }

    uint query_length= (uint) (packet_end - packet); // Don't count end \0
    if (!(fields= (char *) thd->memdup(packet, query_length + 1)))
      break;
    thd->set_query(fields, query_length);
    general_log_print(thd, command, "%s %s", table_list.table_name, fields);

    if (open_temporary_tables(thd, &table_list))
      break;

    if (check_table_access(thd, SELECT_ACL, &table_list,
                           TRUE, UINT_MAX, FALSE))
      break;
    /*
      Turn on an optimization relevant if the underlying table
      is a view: do not fill derived tables.
    */
    thd->lex->sql_command= SQLCOM_SHOW_FIELDS;

    mysqld_list_fields(thd,&table_list,fields);
    thd->lex->unit.cleanup();
    /* No need to rollback statement transaction, it's not started. */
    DBUG_ASSERT(thd->transaction.stmt.is_empty());
    close_thread_tables(thd);
    thd->mdl_context.rollback_to_savepoint(mdl_savepoint);

    if (thd->transaction_rollback_request)
    {
      /*
        Transaction rollback was requested since MDL deadlock was
        discovered while trying to open tables. Rollback transaction
        in all storage engines including binary log and release all
        locks.
      */
      trans_rollback_implicit(thd);
      thd->mdl_context.release_transactional_locks();
    }

    thd->cleanup_after_query();
    break;
  }
#endif
  case COM_QUIT:
    /* We don't calculate statistics for this command */
    general_log_print(thd, command, NullS);
    net->error=0;				// Don't give 'abort' message
    thd->get_stmt_da()->disable_status();       // Don't send anything back
    error=TRUE;					// End server
    break;
#ifndef EMBEDDED_LIBRARY
  case COM_BINLOG_DUMP:
    {
      ulong pos;
      ushort flags;
      uint32 slave_server_id;

      status_var_increment(thd->status_var.com_other);

      thd->enable_slow_log&= opt_log_slow_admin_statements;
      thd->query_plan_flags|= QPLAN_ADMIN;
      if (check_global_access(thd, REPL_SLAVE_ACL))
	break;

      /* TODO: The following has to be changed to an 8 byte integer */
      pos = uint4korr(packet);
      flags = uint2korr(packet + 4);
      thd->variables.server_id=0; /* avoid suicide */
      if ((slave_server_id= uint4korr(packet+6))) // mysqlbinlog.server_id==0
	kill_zombie_dump_threads(slave_server_id);
      thd->variables.server_id = slave_server_id;

      general_log_print(thd, command, "Log: '%s'  Pos: %ld", packet+10,
                      (long) pos);
      mysql_binlog_send(thd, thd->strdup(packet + 10), (my_off_t) pos, flags);
      unregister_slave(thd,1,1);
      /*  fake COM_QUIT -- if we get here, the thread needs to terminate */
      error = TRUE;
      break;
    }
#endif
  case COM_REFRESH:
  {
    int not_used;

    /*
      Initialize thd->lex since it's used in many base functions, such as
      open_tables(). Otherwise, it remains unitialized and may cause crash
      during execution of COM_REFRESH.
    */
    lex_start(thd);
    
    status_var_increment(thd->status_var.com_stat[SQLCOM_FLUSH]);
    ulonglong options= (ulonglong) (uchar) packet[0];
    if (trans_commit_implicit(thd))
      break;
    thd->mdl_context.release_transactional_locks();
    if (check_global_access(thd,RELOAD_ACL))
      break;
    general_log_print(thd, command, NullS);
#ifndef DBUG_OFF
    bool debug_simulate= FALSE;
    DBUG_EXECUTE_IF("simulate_detached_thread_refresh", debug_simulate= TRUE;);
    if (debug_simulate)
    {
      /*
        Simulate a reload without a attached thread session.
        Provides a environment similar to that of when the
        server receives a SIGHUP signal and reloads caches
        and flushes tables.
      */
      bool res;
      set_current_thd(0);
      res= reload_acl_and_cache(NULL, options | REFRESH_FAST,
                                NULL, &not_used);
      set_current_thd(thd);
      if (res)
        break;
    }
    else
#endif
    {
      thd->lex->relay_log_connection_name= empty_lex_str;
      if (reload_acl_and_cache(thd, options, (TABLE_LIST*) 0, &not_used))
        break;
    }
    if (trans_commit_implicit(thd))
      break;
    close_thread_tables(thd);
    thd->mdl_context.release_transactional_locks();
    my_ok(thd);
    break;
  }
#ifndef EMBEDDED_LIBRARY
  case COM_SHUTDOWN:
  {
    status_var_increment(thd->status_var.com_other);
    if (check_global_access(thd,SHUTDOWN_ACL))
      break; /* purecov: inspected */
    /*
      If the client is < 4.1.3, it is going to send us no argument; then
      packet_length is 0, packet[0] is the end 0 of the packet. Note that
      SHUTDOWN_DEFAULT is 0. If client is >= 4.1.3, the shutdown level is in
      packet[0].
    */
    enum mysql_enum_shutdown_level level;
    level= (enum mysql_enum_shutdown_level) (uchar) packet[0];
    if (level == SHUTDOWN_DEFAULT)
      level= SHUTDOWN_WAIT_ALL_BUFFERS; // soon default will be configurable
    else if (level != SHUTDOWN_WAIT_ALL_BUFFERS)
    {
      my_error(ER_NOT_SUPPORTED_YET, MYF(0), "this shutdown level");
      break;
    }
    DBUG_PRINT("quit",("Got shutdown command for level %u", level));
    general_log_print(thd, command, NullS);
    my_eof(thd);
    kill_mysql();
    error=TRUE;
    break;
  }
#endif
  case COM_STATISTICS:
  {
    STATUS_VAR *current_global_status_var;      // Big; Don't allocate on stack
    ulong uptime;
    uint length __attribute__((unused));
    ulonglong queries_per_second1000;
    char buff[250];
    uint buff_len= sizeof(buff);

    if (!(current_global_status_var= (STATUS_VAR*)
          thd->alloc(sizeof(STATUS_VAR))))
      break;
    general_log_print(thd, command, NullS);
    status_var_increment(thd->status_var.com_stat[SQLCOM_SHOW_STATUS]);
    calc_sum_of_all_status(current_global_status_var);
    if (!(uptime= (ulong) (thd->start_time - server_start_time)))
      queries_per_second1000= 0;
    else
      queries_per_second1000= thd->query_id * 1000 / uptime;

    length= my_snprintf(buff, buff_len - 1,
                        "Uptime: %lu  Threads: %d  Questions: %lu  "
                        "Slow queries: %lu  Opens: %lu  Flush tables: %lu  "
                        "Open tables: %u  Queries per second avg: %u.%03u",
                        uptime,
                        (int) thread_count, (ulong) thd->query_id,
                        current_global_status_var->long_query_count,
                        current_global_status_var->opened_tables,
                        tdc_refresh_version(),
                        tc_records(),
                        (uint) (queries_per_second1000 / 1000),
                        (uint) (queries_per_second1000 % 1000));
#ifdef EMBEDDED_LIBRARY
    /* Store the buffer in permanent memory */
    my_ok(thd, 0, 0, buff);
#else
    (void) my_net_write(net, (uchar*) buff, length);
    (void) net_flush(net);
    thd->get_stmt_da()->disable_status();
#endif
    break;
  }
  case COM_PING:
    status_var_increment(thd->status_var.com_other);
    my_ok(thd);				// Tell client we are alive
    break;
  case COM_PROCESS_INFO:
    status_var_increment(thd->status_var.com_stat[SQLCOM_SHOW_PROCESSLIST]);
    if (!thd->security_ctx->priv_user[0] &&
        check_global_access(thd, PROCESS_ACL))
      break;
    general_log_print(thd, command, NullS);
    mysqld_list_processes(thd,
			  thd->security_ctx->master_access & PROCESS_ACL ? 
			  NullS : thd->security_ctx->priv_user, 0);
    break;
  case COM_PROCESS_KILL:
  {
    status_var_increment(thd->status_var.com_stat[SQLCOM_KILL]);
    ulong id=(ulong) uint4korr(packet);
    sql_kill(thd, id, KILL_CONNECTION_HARD, KILL_TYPE_ID);
    break;
  }
  case COM_SET_OPTION:
  {
    status_var_increment(thd->status_var.com_stat[SQLCOM_SET_OPTION]);
    uint opt_command= uint2korr(packet);

    switch (opt_command) {
    case (int) MYSQL_OPTION_MULTI_STATEMENTS_ON:
      thd->client_capabilities|= CLIENT_MULTI_STATEMENTS;
      my_eof(thd);
      break;
    case (int) MYSQL_OPTION_MULTI_STATEMENTS_OFF:
      thd->client_capabilities&= ~CLIENT_MULTI_STATEMENTS;
      my_eof(thd);
      break;
    default:
      my_message(ER_UNKNOWN_COM_ERROR, ER_THD(thd, ER_UNKNOWN_COM_ERROR),
                 MYF(0));
      break;
    }
    break;
  }
  case COM_DEBUG:
    status_var_increment(thd->status_var.com_other);
    if (check_global_access(thd, SUPER_ACL))
      break;					/* purecov: inspected */
    mysql_print_status();
    general_log_print(thd, command, NullS);
    my_eof(thd);
    break;
  case COM_SLEEP:
  case COM_CONNECT:				// Impossible here
  case COM_TIME:				// Impossible from client
  case COM_DELAYED_INSERT:
  case COM_END:
  default:
    my_message(ER_UNKNOWN_COM_ERROR, ER_THD(thd, ER_UNKNOWN_COM_ERROR),
               MYF(0));
    break;
  }

#ifdef WITH_WSREP
 dispatch_end:

  if (WSREP(thd))
  {
    /*
      MDEV-10812
      In the case of COM_QUIT/COM_STMT_CLOSE thread status should be disabled.
    */
    DBUG_ASSERT((command != COM_QUIT && command != COM_STMT_CLOSE)
                  || thd->get_stmt_da()->is_disabled());
    /* wsrep BF abort in query exec phase */
    mysql_mutex_lock(&thd->LOCK_wsrep_thd);
    do_end_of_statement= thd->wsrep_conflict_state != REPLAYING &&
                         thd->wsrep_conflict_state != RETRY_AUTOCOMMIT;
    mysql_mutex_unlock(&thd->LOCK_wsrep_thd);
  }
  else
    do_end_of_statement= true;

#endif /* WITH_WSREP */

  if (do_end_of_statement)
  {
    DBUG_ASSERT(thd->derived_tables == NULL &&
               (thd->open_tables == NULL ||
               (thd->locked_tables_mode == LTM_LOCK_TABLES)));

    thd_proc_info(thd, "updating status");
    /* Finalize server status flags after executing a command. */
    thd->update_server_status();
    thd->protocol->end_statement();
    query_cache_end_of_result(thd);
  }

  if (!thd->is_error() && !thd->killed_errno())
    mysql_audit_general(thd, MYSQL_AUDIT_GENERAL_RESULT, 0, 0);

  mysql_audit_general(thd, MYSQL_AUDIT_GENERAL_STATUS,
                      thd->get_stmt_da()->is_error() ?
                      thd->get_stmt_da()->sql_errno() : 0,
                      command_name[command].str);

  thd->update_all_stats();

  log_slow_statement(thd);

  THD_STAGE_INFO(thd, stage_cleaning_up);
  thd->reset_query();
  thd->set_examined_row_count(0);                   // For processlist
  thd->set_command(COM_SLEEP);

  /* Performance Schema Interface instrumentation, end */
  MYSQL_END_STATEMENT(thd->m_statement_psi, thd->get_stmt_da());
  thd->m_statement_psi= NULL;
  thd->m_digest= NULL;

  dec_thread_running();
  thd->packet.shrink(thd->variables.net_buffer_length);	// Reclaim some memory
  free_root(thd->mem_root,MYF(MY_KEEP_PREALLOC));

#if defined(ENABLED_PROFILING)
  thd->profiling.finish_current_query();
#endif
  if (MYSQL_QUERY_DONE_ENABLED() || MYSQL_COMMAND_DONE_ENABLED())
  {
    int res __attribute__((unused));
    res= (int) thd->is_error();
    if (command == COM_QUERY)
    {
      MYSQL_QUERY_DONE(res);
    }
    MYSQL_COMMAND_DONE(res);
  }
  DEBUG_SYNC(thd,"dispatch_command_end");

  /* Check that some variables are reset properly */
  DBUG_ASSERT(thd->abort_on_warning == 0);
  thd->lex->restore_set_statement_var();
  DBUG_RETURN(error);
}


/*
  @note
    This function must call delete_explain_query().
*/
void log_slow_statement(THD *thd)
{
  DBUG_ENTER("log_slow_statement");

  /*
    The following should never be true with our current code base,
    but better to keep this here so we don't accidently try to log a
    statement in a trigger or stored function
  */
  if (unlikely(thd->in_sub_stmt))
    goto end;                           // Don't set time for sub stmt


  /* Follow the slow log filter configuration. */ 
  if (!thd->enable_slow_log || !global_system_variables.sql_log_slow ||
      (thd->variables.log_slow_filter
        && !(thd->variables.log_slow_filter & thd->query_plan_flags)))
    goto end; 
 
  if (((thd->server_status & SERVER_QUERY_WAS_SLOW) ||
       ((thd->server_status &
         (SERVER_QUERY_NO_INDEX_USED | SERVER_QUERY_NO_GOOD_INDEX_USED)) &&
        opt_log_queries_not_using_indexes &&
        !(sql_command_flags[thd->lex->sql_command] & CF_STATUS_COMMAND))) &&
      thd->get_examined_row_count() >= thd->variables.min_examined_row_limit)
  {
    thd->status_var.long_query_count++;
    /*
      If rate limiting of slow log writes is enabled, decide whether to log
      this query to the log or not.
    */ 
    if (thd->variables.log_slow_rate_limit > 1 &&
        (global_query_id % thd->variables.log_slow_rate_limit) != 0)
      goto end;

    THD_STAGE_INFO(thd, stage_logging_slow_query);
    slow_log_print(thd, thd->query(), thd->query_length(), 
                   thd->utime_after_query);
  }

end:
  delete_explain_query(thd->lex);
  DBUG_VOID_RETURN;
}


/**
  Create a TABLE_LIST object for an INFORMATION_SCHEMA table.

    This function is used in the parser to convert a SHOW or DESCRIBE
    table_name command to a SELECT from INFORMATION_SCHEMA.
    It prepares a SELECT_LEX and a TABLE_LIST object to represent the
    given command as a SELECT parse tree.

  @param thd              thread handle
  @param lex              current lex
  @param table_ident      table alias if it's used
  @param schema_table_idx the type of the INFORMATION_SCHEMA table to be
                          created

  @note
    Due to the way this function works with memory and LEX it cannot
    be used outside the parser (parse tree transformations outside
    the parser break PS and SP).

  @retval
    0                 success
  @retval
    1                 out of memory or SHOW commands are not allowed
                      in this version of the server.
*/

int prepare_schema_table(THD *thd, LEX *lex, Table_ident *table_ident,
                         enum enum_schema_tables schema_table_idx)
{
  SELECT_LEX *schema_select_lex= NULL;
  DBUG_ENTER("prepare_schema_table");

  switch (schema_table_idx) {
  case SCH_SCHEMATA:
#if defined(DONT_ALLOW_SHOW_COMMANDS)
    my_message(ER_NOT_ALLOWED_COMMAND,
               ER_THD(thd, ER_NOT_ALLOWED_COMMAND), MYF(0));
    DBUG_RETURN(1);
#else
    break;
#endif

  case SCH_TABLE_NAMES:
  case SCH_TABLES:
  case SCH_VIEWS:
  case SCH_TRIGGERS:
  case SCH_EVENTS:
#ifdef DONT_ALLOW_SHOW_COMMANDS
    my_message(ER_NOT_ALLOWED_COMMAND,
               ER_THD(thd, ER_NOT_ALLOWED_COMMAND), MYF(0));
    DBUG_RETURN(1);
#else
    {
      LEX_STRING db;
      size_t dummy;
      if (lex->select_lex.db == NULL &&
          lex->copy_db_to(&lex->select_lex.db, &dummy))
      {
        DBUG_RETURN(1);
      }
      schema_select_lex= new SELECT_LEX();
      db.str= schema_select_lex->db= lex->select_lex.db;
      schema_select_lex->table_list.first= NULL;
      db.length= strlen(db.str);

      if (check_db_name(&db))
      {
        my_error(ER_WRONG_DB_NAME, MYF(0), db.str);
        DBUG_RETURN(1);
      }
      break;
    }
#endif
  case SCH_COLUMNS:
  case SCH_STATISTICS:
#ifdef DONT_ALLOW_SHOW_COMMANDS
    my_message(ER_NOT_ALLOWED_COMMAND,
               ER_THD(thd, ER_NOT_ALLOWED_COMMAND), MYF(0));
    DBUG_RETURN(1);
#else
  {
    DBUG_ASSERT(table_ident);
    TABLE_LIST **query_tables_last= lex->query_tables_last;
    schema_select_lex= new SELECT_LEX();
    /* 'parent_lex' is used in init_query() so it must be before it. */
    schema_select_lex->parent_lex= lex;
    schema_select_lex->init_query();
    if (!schema_select_lex->add_table_to_list(thd, table_ident, 0, 0, TL_READ,
                                              MDL_SHARED_READ))
      DBUG_RETURN(1);
    lex->query_tables_last= query_tables_last;
    break;
#endif
  }
  case SCH_PROFILES:
    /* 
      Mark this current profiling record to be discarded.  We don't
      wish to have SHOW commands show up in profiling.
    */
#if defined(ENABLED_PROFILING)
    thd->profiling.discard_current_query();
#endif
    break;
  default:
    break;
  }
  
  SELECT_LEX *select_lex= lex->current_select;
  if (make_schema_select(thd, select_lex, get_schema_table(schema_table_idx)))
    DBUG_RETURN(1);

  select_lex->table_list.first->schema_select_lex= schema_select_lex;
  DBUG_RETURN(0);
}


/**
  Read query from packet and store in thd->query.
  Used in COM_QUERY and COM_STMT_PREPARE.

    Sets the following THD variables:
  - query
  - query_length

  @retval
    FALSE ok
  @retval
    TRUE  error;  In this case thd->fatal_error is set
*/

bool alloc_query(THD *thd, const char *packet, uint packet_length)
{
  char *query;
  /* Remove garbage at start and end of query */
  while (packet_length > 0 && my_isspace(thd->charset(), packet[0]))
  {
    packet++;
    packet_length--;
  }
  const char *pos= packet + packet_length;     // Point at end null
  while (packet_length > 0 &&
	 (pos[-1] == ';' || my_isspace(thd->charset() ,pos[-1])))
  {
    pos--;
    packet_length--;
  }
  /* We must allocate some extra memory for query cache 

    The query buffer layout is:
       buffer :==
            <statement>   The input statement(s)
            '\0'          Terminating null char  (1 byte)
            <length>      Length of following current database name (size_t)
            <db_name>     Name of current database
            <flags>       Flags struct
  */
  if (! (query= (char*) thd->memdup_w_gap(packet,
                                          packet_length,
                                          1 + thd->db_length +
                                          QUERY_CACHE_DB_LENGTH_SIZE +
                                          QUERY_CACHE_FLAGS_SIZE)))
      return TRUE;
  query[packet_length]= '\0';
  /*
    Space to hold the name of the current database is allocated.  We
    also store this length, in case current database is changed during
    execution.  We might need to reallocate the 'query' buffer
  */
  int2store(query + packet_length + 1, thd->db_length);
    
  thd->set_query(query, packet_length);

  /* Reclaim some memory */
  thd->packet.shrink(thd->variables.net_buffer_length);
  thd->convert_buffer.shrink(thd->variables.net_buffer_length);

  return FALSE;
}


bool sp_process_definer(THD *thd)
{
  DBUG_ENTER("sp_process_definer");

  LEX *lex= thd->lex;

  /*
    If the definer is not specified, this means that CREATE-statement missed
    DEFINER-clause. DEFINER-clause can be missed in two cases:

      - The user submitted a statement w/o the clause. This is a normal
        case, we should assign CURRENT_USER as definer.

      - Our slave received an updated from the master, that does not
        replicate definer for stored rountines. We should also assign
        CURRENT_USER as definer here, but also we should mark this routine
        as NON-SUID. This is essential for the sake of backward
        compatibility.

        The problem is the slave thread is running under "special" user (@),
        that actually does not exist. In the older versions we do not fail
        execution of a stored routine if its definer does not exist and
        continue the execution under the authorization of the invoker
        (BUG#13198). And now if we try to switch to slave-current-user (@),
        we will fail.

        Actually, this leads to the inconsistent state of master and
        slave (different definers, different SUID behaviour), but it seems,
        this is the best we can do.
  */

  if (!lex->definer)
  {
    Query_arena original_arena;
    Query_arena *ps_arena= thd->activate_stmt_arena_if_needed(&original_arena);

    lex->definer= create_default_definer(thd, false);

    if (ps_arena)
      thd->restore_active_arena(ps_arena, &original_arena);

    /* Error has been already reported. */
    if (lex->definer == NULL)
      DBUG_RETURN(TRUE);

    if (thd->slave_thread && lex->sphead)
      lex->sphead->m_chistics->suid= SP_IS_NOT_SUID;
  }
  else
  {
    LEX_USER *d= lex->definer= get_current_user(thd, lex->definer);
    if (!d)
      DBUG_RETURN(TRUE);

    /*
      If the specified definer differs from the current user or role, we
      should check that the current user has SUPER privilege (in order
      to create a stored routine under another user one must have
      SUPER privilege).
    */
    bool curuser= !strcmp(d->user.str, thd->security_ctx->priv_user);
    bool currole= !curuser && !strcmp(d->user.str, thd->security_ctx->priv_role);
    bool curuserhost= curuser && d->host.str &&
                  !my_strcasecmp(system_charset_info, d->host.str,
                                 thd->security_ctx->priv_host);
    if (!curuserhost && !currole &&
        check_global_access(thd, SUPER_ACL, false))
      DBUG_RETURN(TRUE);
  }

  /* Check that the specified definer exists. Emit a warning if not. */

#ifndef NO_EMBEDDED_ACCESS_CHECKS
  if (!is_acl_user(lex->definer->host.str, lex->definer->user.str))
  {
    push_warning_printf(thd,
                        Sql_condition::WARN_LEVEL_NOTE,
                        ER_NO_SUCH_USER,
                        ER_THD(thd, ER_NO_SUCH_USER),
                        lex->definer->user.str,
                        lex->definer->host.str);
  }
#endif /* NO_EMBEDDED_ACCESS_CHECKS */

  DBUG_RETURN(FALSE);
}


/**
  Auxiliary call that opens and locks tables for LOCK TABLES statement
  and initializes the list of locked tables.

  @param thd     Thread context.
  @param tables  List of tables to be locked.

  @return FALSE in case of success, TRUE in case of error.
*/

static bool lock_tables_open_and_lock_tables(THD *thd, TABLE_LIST *tables)
{
  Lock_tables_prelocking_strategy lock_tables_prelocking_strategy;
  uint counter;
  TABLE_LIST *table;

  thd->in_lock_tables= 1;

  if (open_tables(thd, &tables, &counter, 0, &lock_tables_prelocking_strategy))
    goto err;

  /*
    We allow to change temporary tables even if they were locked for read
    by LOCK TABLES. To avoid a discrepancy between lock acquired at LOCK
    TABLES time and by the statement which is later executed under LOCK TABLES
    we ensure that for temporary tables we always request a write lock (such
    discrepancy can cause problems for the storage engine).
    We don't set TABLE_LIST::lock_type in this case as this might result in
    extra warnings from THD::decide_logging_format() even though binary logging
    is totally irrelevant for LOCK TABLES.
  */
  for (table= tables; table; table= table->next_global)
    if (!table->placeholder() && table->table->s->tmp_table)
      table->table->reginfo.lock_type= TL_WRITE;

  if (lock_tables(thd, tables, counter, 0) ||
      thd->locked_tables_list.init_locked_tables(thd))
    goto err;

  thd->in_lock_tables= 0;

  return FALSE;

err:
  thd->in_lock_tables= 0;

  trans_rollback_stmt(thd);
  /*
    Need to end the current transaction, so the storage engine (InnoDB)
    can free its locks if LOCK TABLES locked some tables before finding
    that it can't lock a table in its list
  */
  trans_rollback(thd);
  /* Close tables and release metadata locks. */
  close_thread_tables(thd);
  DBUG_ASSERT(!thd->locked_tables_mode);
  thd->mdl_context.release_transactional_locks();
  return TRUE;
}


static bool do_execute_sp(THD *thd, sp_head *sp)
{
  /* bits that should be cleared in thd->server_status */
  uint bits_to_be_cleared= 0;
  if (sp->m_flags & sp_head::MULTI_RESULTS)
  {
    if (!(thd->client_capabilities & CLIENT_MULTI_RESULTS))
    {
      /* The client does not support multiple result sets being sent back */
      my_error(ER_SP_BADSELECT, MYF(0), sp->m_qname.str);
      return 1;
    }
    /*
      If SERVER_MORE_RESULTS_EXISTS is not set,
      then remember that it should be cleared
    */
    bits_to_be_cleared= (~thd->server_status &
                         SERVER_MORE_RESULTS_EXISTS);
    thd->server_status|= SERVER_MORE_RESULTS_EXISTS;
  }

  ha_rows select_limit= thd->variables.select_limit;
  thd->variables.select_limit= HA_POS_ERROR;

  /*
    We never write CALL statements into binlog:
     - If the mode is non-prelocked, each statement will be logged
       separately.
     - If the mode is prelocked, the invoking statement will care
       about writing into binlog.
    So just execute the statement.
  */
  int res= sp->execute_procedure(thd, &thd->lex->value_list);

  thd->variables.select_limit= select_limit;
  thd->server_status&= ~bits_to_be_cleared;

  if (res)
  {
    DBUG_ASSERT(thd->is_error() || thd->killed);
    return 1;  		// Substatement should already have sent error
  }

  my_ok(thd, (thd->get_row_count_func() < 0) ? 0 : thd->get_row_count_func());
  return 0;
}


/**
  Execute command saved in thd and lex->sql_command.

  @param thd                       Thread handle

  @todo
    - Invalidate the table in the query cache if something changed
    after unlocking when changes become visible.
    TODO: this is workaround. right way will be move invalidating in
    the unlock procedure.
    - TODO: use check_change_password()

  @retval
    FALSE       OK
  @retval
    TRUE        Error
*/

int
mysql_execute_command(THD *thd)
{
  int res= 0;
  int  up_result= 0;
  LEX  *lex= thd->lex;
  /* first SELECT_LEX (have special meaning for many of non-SELECTcommands) */
  SELECT_LEX *select_lex= &lex->select_lex;
  /* first table of first SELECT_LEX */
  TABLE_LIST *first_table= select_lex->table_list.first;
  /* list of all tables in query */
  TABLE_LIST *all_tables;
  /* most outer SELECT_LEX_UNIT of query */
  SELECT_LEX_UNIT *unit= &lex->unit;
#ifdef HAVE_REPLICATION
  /* have table map for update for multi-update statement (BUG#37051) */
  bool have_table_map_for_update= FALSE;
  /* */
  Rpl_filter *rpl_filter;
#endif
  DBUG_ENTER("mysql_execute_command");

#ifdef WITH_PARTITION_STORAGE_ENGINE
  thd->work_part_info= 0;
#endif

  DBUG_ASSERT(thd->transaction.stmt.is_empty() || thd->in_sub_stmt);
  /*
    Each statement or replication event which might produce deadlock
    should handle transaction rollback on its own. So by the start of
    the next statement transaction rollback request should be fulfilled
    already.
  */
  DBUG_ASSERT(! thd->transaction_rollback_request || thd->in_sub_stmt);
  /*
    In many cases first table of main SELECT_LEX have special meaning =>
    check that it is first table in global list and relink it first in 
    queries_tables list if it is necessary (we need such relinking only
    for queries with subqueries in select list, in this case tables of
    subqueries will go to global list first)

    all_tables will differ from first_table only if most upper SELECT_LEX
    do not contain tables.

    Because of above in place where should be at least one table in most
    outer SELECT_LEX we have following check:
    DBUG_ASSERT(first_table == all_tables);
    DBUG_ASSERT(first_table == all_tables && first_table != 0);
  */
  lex->first_lists_tables_same();
  /* should be assigned after making first tables same */
  all_tables= lex->query_tables;
  /* set context for commands which do not use setup_tables */
  select_lex->
    context.resolve_in_table_list_only(select_lex->
                                       table_list.first);

  /*
    Reset warning count for each query that uses tables
    A better approach would be to reset this for any commands
    that is not a SHOW command or a select that only access local
    variables, but for now this is probably good enough.
  */
  if ((sql_command_flags[lex->sql_command] & CF_DIAGNOSTIC_STMT) != 0)
    thd->get_stmt_da()->set_warning_info_read_only(TRUE);
  else
  {
    thd->get_stmt_da()->set_warning_info_read_only(FALSE);
    if (all_tables)
      thd->get_stmt_da()->opt_clear_warning_info(thd->query_id);
  }

#ifdef HAVE_REPLICATION
  if (unlikely(thd->slave_thread))
  {
    if (lex->sql_command == SQLCOM_DROP_TRIGGER)
    {
      /*
        When dropping a trigger, we need to load its table name
        before checking slave filter rules.
      */
      add_table_for_trigger(thd, thd->lex->spname, 1, &all_tables);
      
      if (!all_tables)
      {
        /*
          If table name cannot be loaded,
          it means the trigger does not exists possibly because
          CREATE TRIGGER was previously skipped for this trigger
          according to slave filtering rules.
          Returning success without producing any errors in this case.
        */
        if (!thd->lex->create_info.if_exists())
          DBUG_RETURN(0);
        /*
          DROP TRIGGER IF NOT EXISTS will return without an error later
          after possibly writing the query to a binlog
        */
      }
      else // force searching in slave.cc:tables_ok()
        all_tables->updating= 1;
    }

    /*
      For fix of BUG#37051, the master stores the table map for update
      in the Query_log_event, and the value is assigned to
      thd->variables.table_map_for_update before executing the update
      query.

      If thd->variables.table_map_for_update is set, then we are
      replicating from a new master, we can use this value to apply
      filter rules without opening all the tables. However If
      thd->variables.table_map_for_update is not set, then we are
      replicating from an old master, so we just skip this and
      continue with the old method. And of course, the bug would still
      exist for old masters.
    */
    if (lex->sql_command == SQLCOM_UPDATE_MULTI &&
        thd->table_map_for_update)
    {
      have_table_map_for_update= TRUE;
      table_map table_map_for_update= thd->table_map_for_update;
      uint nr= 0;
      TABLE_LIST *table;
      for (table=all_tables; table; table=table->next_global, nr++)
      {
        if (table_map_for_update & ((table_map)1 << nr))
          table->updating= TRUE;
        else
          table->updating= FALSE;
      }

      if (all_tables_not_ok(thd, all_tables))
      {
        /* we warn the slave SQL thread */
        my_message(ER_SLAVE_IGNORED_TABLE, ER_THD(thd, ER_SLAVE_IGNORED_TABLE),
                   MYF(0));
      }
      
      for (table=all_tables; table; table=table->next_global)
        table->updating= TRUE;
    }
    
    /*
      Check if statment should be skipped because of slave filtering
      rules

      Exceptions are:
      - UPDATE MULTI: For this statement, we want to check the filtering
        rules later in the code
      - SET: we always execute it (Not that many SET commands exists in
        the binary log anyway -- only 4.1 masters write SET statements,
	in 5.0 there are no SET statements in the binary log)
      - DROP TEMPORARY TABLE IF EXISTS: we always execute it (otherwise we
        have stale files on slave caused by exclusion of one tmp table).
    */
    if (!(lex->sql_command == SQLCOM_UPDATE_MULTI) &&
	!(lex->sql_command == SQLCOM_SET_OPTION) &&
	!(lex->sql_command == SQLCOM_DROP_TABLE &&
          lex->tmp_table() && lex->if_exists()) &&
        all_tables_not_ok(thd, all_tables))
    {
      /* we warn the slave SQL thread */
      my_message(ER_SLAVE_IGNORED_TABLE, ER_THD(thd, ER_SLAVE_IGNORED_TABLE),
                 MYF(0));
      DBUG_RETURN(0);
    }
    /* 
       Execute deferred events first
    */
    if (slave_execute_deferred_events(thd))
      DBUG_RETURN(-1);
  }
  else
  {
#endif /* HAVE_REPLICATION */
    /*
      When option readonly is set deny operations which change non-temporary
      tables. Except for the replication thread and the 'super' users.
    */
    if (deny_updates_if_read_only_option(thd, all_tables))
    {
      my_error(ER_OPTION_PREVENTS_STATEMENT, MYF(0), "--read-only");
      DBUG_RETURN(-1);
    }
#ifdef HAVE_REPLICATION
  } /* endif unlikely slave */
#endif
#ifdef WITH_WSREP
  if  (wsrep && WSREP(thd))
  {
    /*
      change LOCK TABLE WRITE to transaction
    */
    if (lex->sql_command== SQLCOM_LOCK_TABLES && wsrep_convert_LOCK_to_trx)
    {
      for (TABLE_LIST *table= all_tables; table; table= table->next_global)
      {
	if (table->lock_type >= TL_WRITE_ALLOW_WRITE)
        {
	  lex->sql_command= SQLCOM_BEGIN;
	  thd->wsrep_converted_lock_session= true;
	  break;
	}
      }
    }
    if (lex->sql_command== SQLCOM_UNLOCK_TABLES &&
	thd->wsrep_converted_lock_session)
    {
      thd->wsrep_converted_lock_session= false;
      lex->sql_command= SQLCOM_COMMIT;
      lex->tx_release= TVL_NO;
    }

    /*
      Bail out if DB snapshot has not been installed. SET and SHOW commands,
      however, are always allowed.
      Select query is also allowed if it does not access any table.
      We additionally allow all other commands that do not change data in
      case wsrep_dirty_reads is enabled.
    */
    if (lex->sql_command != SQLCOM_SET_OPTION  &&
        !wsrep_is_show_query(lex->sql_command) &&
        !(thd->variables.wsrep_dirty_reads     &&
          !is_update_query(lex->sql_command))  &&
        !(lex->sql_command == SQLCOM_SELECT    &&
          !all_tables)                         &&
        !wsrep_node_is_ready(thd))
      goto error;
  }
#endif /* WITH_WSREP */
  status_var_increment(thd->status_var.com_stat[lex->sql_command]);
  thd->progress.report_to_client= MY_TEST(sql_command_flags[lex->sql_command] &
                                          CF_REPORT_PROGRESS);

  DBUG_ASSERT(thd->transaction.stmt.modified_non_trans_table == FALSE);

  /* store old value of binlog format */
  enum_binlog_format orig_binlog_format,orig_current_stmt_binlog_format;

  thd->get_binlog_format(&orig_binlog_format,
                         &orig_current_stmt_binlog_format);

  if (!lex->stmt_var_list.is_empty() && !thd->slave_thread)
  {
    Query_arena backup;
    DBUG_PRINT("info", ("SET STATEMENT %d vars", lex->stmt_var_list.elements));

    lex->old_var_list.empty();
    List_iterator_fast<set_var_base> it(lex->stmt_var_list);
    set_var_base *var;

    if (lex->set_arena_for_set_stmt(&backup))
      goto error;

    MEM_ROOT *mem_root= thd->mem_root;
    while ((var= it++))
    {
      DBUG_ASSERT(var->is_system());
      set_var *o= NULL, *v= (set_var*)var;
      if (!v->var->is_set_stmt_ok())
      {
        my_error(ER_SET_STATEMENT_NOT_SUPPORTED, MYF(0), v->var->name.str);
        lex->reset_arena_for_set_stmt(&backup);
        lex->old_var_list.empty();
        lex->free_arena_for_set_stmt();
        goto error;
      }
      if (v->var->session_is_default(thd))
          o= new set_var(thd,v->type, v->var, &v->base, NULL);
      else
      {
        switch (v->var->option.var_type & GET_TYPE_MASK)
        {
        case GET_BOOL:
        case GET_INT:
        case GET_LONG:
        case GET_LL:
          {
            bool null_value;
            longlong val= v->var->val_int(&null_value, thd, v->type, &v->base);
            o= new set_var(thd, v->type, v->var, &v->base,
                           (null_value ?
                            (Item *) new (mem_root) Item_null(thd) :
                            (Item *) new (mem_root) Item_int(thd, val)));
          }
          break;
        case GET_UINT:
        case GET_ULONG:
        case GET_ULL:
          {
            bool null_value;
            ulonglong val= v->var->val_int(&null_value, thd, v->type, &v->base);
            o= new set_var(thd, v->type, v->var, &v->base,
                           (null_value ?
                            (Item *) new (mem_root) Item_null(thd) :
                            (Item *) new (mem_root) Item_uint(thd, val)));
          }
          break;
        case GET_DOUBLE:
          {
            bool null_value;
            double val= v->var->val_real(&null_value, thd, v->type, &v->base);
            o= new set_var(thd, v->type, v->var, &v->base,
                           (null_value ?
                            (Item *) new (mem_root) Item_null(thd) :
                            (Item *) new (mem_root) Item_float(thd, val, 1)));
          }
          break;
        default:
        case GET_NO_ARG:
        case GET_DISABLED:
          DBUG_ASSERT(0);
        case 0:
        case GET_FLAGSET:
        case GET_ENUM:
        case GET_SET:
        case GET_STR:
        case GET_STR_ALLOC:
          {
            char buff[STRING_BUFFER_USUAL_SIZE];
            String tmp(buff, sizeof(buff), v->var->charset(thd)),*val;
            val= v->var->val_str(&tmp, thd, v->type, &v->base);
            if (val)
            {
              Item_string *str= new (mem_root) Item_string(thd, v->var->charset(thd),
                                                val->ptr(), val->length());
              o= new set_var(thd, v->type, v->var, &v->base, str);
            }
            else
              o= new set_var(thd, v->type, v->var, &v->base,
                             new (mem_root) Item_null(thd));
          }
          break;
        }
      }
      DBUG_ASSERT(o);
      lex->old_var_list.push_back(o, thd->mem_root);
    }
    lex->reset_arena_for_set_stmt(&backup);
    if (lex->old_var_list.is_empty())
      lex->free_arena_for_set_stmt();
    if (thd->is_error() ||
        (res= sql_set_variables(thd, &lex->stmt_var_list, false)))
    {
      if (!thd->is_error())
        my_error(ER_WRONG_ARGUMENTS, MYF(0), "SET");
      lex->restore_set_statement_var();
      goto error;
    }
    /*
      The value of last_insert_id is remembered in THD to be written to binlog
      when it's used *the first time* in the statement. But SET STATEMENT
      must read the old value of last_insert_id to be able to restore it at
      the end. This should not count at "reading of last_insert_id" and
      should not remember last_insert_id for binlog. That is, it should clear
      stmt_depends_on_first_successful_insert_id_in_prev_stmt flag.
    */
    if (!thd->in_sub_stmt)
    {
      thd->stmt_depends_on_first_successful_insert_id_in_prev_stmt= 0;
    }
  }

  if (thd->lex->mi.connection_name.str == NULL)
      thd->lex->mi.connection_name= thd->variables.default_master_connection;

  /*
    Force statement logging for DDL commands to allow us to update
    privilege, system or statistic tables directly without the updates
    getting logged.
  */
  if (!(sql_command_flags[lex->sql_command] &
        (CF_CAN_GENERATE_ROW_EVENTS | CF_FORCE_ORIGINAL_BINLOG_FORMAT |
         CF_STATUS_COMMAND)))
    thd->set_binlog_format_stmt();

  /*
    End a active transaction so that this command will have it's
    own transaction and will also sync the binary log. If a DDL is
    not run in it's own transaction it may simply never appear on
    the slave in case the outside transaction rolls back.
  */
  if (stmt_causes_implicit_commit(thd, CF_IMPLICT_COMMIT_BEGIN))
  {
    /*
      Note that this should never happen inside of stored functions
      or triggers as all such statements prohibited there.
    */
    DBUG_ASSERT(! thd->in_sub_stmt);
    /* Statement transaction still should not be started. */
    DBUG_ASSERT(thd->transaction.stmt.is_empty());
    if (!(thd->variables.option_bits & OPTION_GTID_BEGIN))
    {
      /* Commit the normal transaction if one is active. */
      bool commit_failed= trans_commit_implicit(thd);
      /* Release metadata locks acquired in this transaction. */
      thd->mdl_context.release_transactional_locks();
      if (commit_failed)
      {
        WSREP_DEBUG("implicit commit failed, MDL released: %lu", thd->thread_id);
        goto error;
      }
    }
  }

#ifndef DBUG_OFF
  if (lex->sql_command != SQLCOM_SET_OPTION)
    DEBUG_SYNC(thd,"before_execute_sql_command");
#endif

  /*
    Check if we are in a read-only transaction and we're trying to
    execute a statement which should always be disallowed in such cases.

    Note that this check is done after any implicit commits.
  */
  if (thd->tx_read_only &&
      (sql_command_flags[lex->sql_command] & CF_DISALLOW_IN_RO_TRANS))
  {
    my_error(ER_CANT_EXECUTE_IN_READ_ONLY_TRANSACTION, MYF(0));
    goto error;
  }

  /*
    Close tables open by HANDLERs before executing DDL statement
    which is going to affect those tables.

    This should happen before temporary tables are pre-opened as
    otherwise we will get errors about attempt to re-open tables
    if table to be changed is open through HANDLER.

    Note that even although this is done before any privilege
    checks there is no security problem here as closing open
    HANDLER doesn't require any privileges anyway.
  */
  if (sql_command_flags[lex->sql_command] & CF_HA_CLOSE)
    mysql_ha_rm_tables(thd, all_tables);

  /*
    Pre-open temporary tables to simplify privilege checking
    for statements which need this.
  */
  if (sql_command_flags[lex->sql_command] & CF_PREOPEN_TMP_TABLES)
  {
    if (open_temporary_tables(thd, all_tables))
      goto error;
  }

  /* Start timeouts */
  thd->set_query_timer();

  switch (lex->sql_command) {

  case SQLCOM_SHOW_EVENTS:
#ifndef HAVE_EVENT_SCHEDULER
    my_error(ER_NOT_SUPPORTED_YET, MYF(0), "embedded server");
    break;
#endif
  case SQLCOM_SHOW_STATUS:
  {
    execute_show_status(thd, all_tables);
    break;
  }
  case SQLCOM_SHOW_EXPLAIN:
  {
    if (!thd->security_ctx->priv_user[0] &&
        check_global_access(thd,PROCESS_ACL))
      break;

    /*
      The select should use only one table, it's the SHOW EXPLAIN pseudo-table
    */
    if (lex->sroutines.records || lex->query_tables->next_global)
    {
      my_message(ER_SET_CONSTANTS_ONLY, ER_THD(thd, ER_SET_CONSTANTS_ONLY),
		 MYF(0));
      goto error;
    }

    Item **it= lex->value_list.head_ref();
    if (!(*it)->basic_const_item() ||
        (!(*it)->fixed && (*it)->fix_fields(lex->thd, it)) || 
        (*it)->check_cols(1))
    {
      my_message(ER_SET_CONSTANTS_ONLY, ER_THD(thd, ER_SET_CONSTANTS_ONLY),
		 MYF(0));
      goto error;
    }
  }
    /* fall through */
  case SQLCOM_SHOW_STATUS_PROC:
  case SQLCOM_SHOW_STATUS_FUNC:
  case SQLCOM_SHOW_DATABASES:
  case SQLCOM_SHOW_TABLES:
  case SQLCOM_SHOW_TRIGGERS:
  case SQLCOM_SHOW_TABLE_STATUS:
  case SQLCOM_SHOW_OPEN_TABLES:
  case SQLCOM_SHOW_GENERIC:
  case SQLCOM_SHOW_FIELDS:
  case SQLCOM_SHOW_KEYS:
  case SQLCOM_SELECT:
    if (WSREP_CLIENT(thd) && wsrep_sync_wait(thd))
      goto error;
    /* fall through */
  case SQLCOM_SHOW_PLUGINS:
  case SQLCOM_SHOW_VARIABLES:
  case SQLCOM_SHOW_CHARSETS:
  case SQLCOM_SHOW_COLLATIONS:
  case SQLCOM_SHOW_STORAGE_ENGINES:
  case SQLCOM_SHOW_PROFILE:
  {
#ifdef WITH_WSREP
    DBUG_ASSERT(thd->wsrep_exec_mode != REPL_RECV);
#endif /* WITH_WSREP */

    thd->status_var.last_query_cost= 0.0;

    /*
      lex->exchange != NULL implies SELECT .. INTO OUTFILE and this
      requires FILE_ACL access.
    */
    ulong privileges_requested= lex->exchange ? SELECT_ACL | FILE_ACL :
      SELECT_ACL;

    if (all_tables)
      res= check_table_access(thd,
                              privileges_requested,
                              all_tables, FALSE, UINT_MAX, FALSE);
    else
      res= check_access(thd, privileges_requested, any_db, NULL, NULL, 0, 0);

    if (!res)
      res= execute_sqlcom_select(thd, all_tables);

    break;
  }
  case SQLCOM_PREPARE:
  {
    mysql_sql_stmt_prepare(thd);
    break;
  }
  case SQLCOM_EXECUTE:
  {
    mysql_sql_stmt_execute(thd);
    break;
  }
  case SQLCOM_DEALLOCATE_PREPARE:
  {
    mysql_sql_stmt_close(thd);
    break;
  }
  case SQLCOM_DO:
    if (check_table_access(thd, SELECT_ACL, all_tables, FALSE, UINT_MAX, FALSE)
        || open_and_lock_tables(thd, all_tables, TRUE, 0))
      goto error;

    res= mysql_do(thd, *lex->insert_list);
    break;

  case SQLCOM_EMPTY_QUERY:
    my_ok(thd);
    break;

  case SQLCOM_HELP:
    res= mysqld_help(thd,lex->help_arg);
    break;

#ifndef EMBEDDED_LIBRARY
  case SQLCOM_PURGE:
  {
    if (check_global_access(thd, SUPER_ACL))
      goto error;
    /* PURGE MASTER LOGS TO 'file' */
    res = purge_master_logs(thd, lex->to_log);
    break;
  }
  case SQLCOM_PURGE_BEFORE:
  {
    Item *it;

    if (check_global_access(thd, SUPER_ACL))
      goto error;
    /* PURGE MASTER LOGS BEFORE 'data' */
    it= (Item *)lex->value_list.head();
    if ((!it->fixed && it->fix_fields(lex->thd, &it)) ||
        it->check_cols(1))
    {
      my_error(ER_WRONG_ARGUMENTS, MYF(0), "PURGE LOGS BEFORE");
      goto error;
    }
    it= new (thd->mem_root) Item_func_unix_timestamp(thd, it);
    it->fix_fields(thd, &it);
    res = purge_master_logs_before_date(thd, (ulong)it->val_int());
    break;
  }
#endif
  case SQLCOM_SHOW_WARNS:
  {
    res= mysqld_show_warnings(thd, (ulong)
			      ((1L << (uint) Sql_condition::WARN_LEVEL_NOTE) |
			       (1L << (uint) Sql_condition::WARN_LEVEL_WARN) |
			       (1L << (uint) Sql_condition::WARN_LEVEL_ERROR)
			       ));
    break;
  }
  case SQLCOM_SHOW_ERRORS:
  {
    res= mysqld_show_warnings(thd, (ulong)
			      (1L << (uint) Sql_condition::WARN_LEVEL_ERROR));
    break;
  }
  case SQLCOM_SHOW_PROFILES:
  {
#if defined(ENABLED_PROFILING)
    thd->profiling.discard_current_query();
    res= thd->profiling.show_profiles();
    if (res)
      goto error;
#else
    my_error(ER_FEATURE_DISABLED, MYF(0), "SHOW PROFILES", "enable-profiling");
    goto error;
#endif
    break;
  }

#ifdef HAVE_REPLICATION
  case SQLCOM_SHOW_SLAVE_HOSTS:
  {
    if (check_global_access(thd, REPL_SLAVE_ACL))
      goto error;
    res = show_slave_hosts(thd);
    break;
  }
  case SQLCOM_SHOW_RELAYLOG_EVENTS: /* fall through */
  case SQLCOM_SHOW_BINLOG_EVENTS:
  {
    if (check_global_access(thd, REPL_SLAVE_ACL))
      goto error;
    res = mysql_show_binlog_events(thd);
    break;
  }
#endif

  case SQLCOM_ASSIGN_TO_KEYCACHE:
  {
    DBUG_ASSERT(first_table == all_tables && first_table != 0);
    if (check_access(thd, INDEX_ACL, first_table->db,
                     &first_table->grant.privilege,
                     &first_table->grant.m_internal,
                     0, 0))
      goto error;
    res= mysql_assign_to_keycache(thd, first_table, &lex->ident);
    break;
  }
  case SQLCOM_PRELOAD_KEYS:
  {
    DBUG_ASSERT(first_table == all_tables && first_table != 0);
    if (check_access(thd, INDEX_ACL, first_table->db,
                     &first_table->grant.privilege,
                     &first_table->grant.m_internal,
                     0, 0))
      goto error;
    res = mysql_preload_keys(thd, first_table);
    break;
  }
#ifdef HAVE_REPLICATION
  case SQLCOM_CHANGE_MASTER:
  {
    LEX_MASTER_INFO *lex_mi= &thd->lex->mi;
    Master_info *mi;
    bool new_master= 0;
    bool master_info_added;

    if (check_global_access(thd, SUPER_ACL))
      goto error;
    /*
      In this code it's ok to use LOCK_active_mi as we are adding new things
      into master_info_index
    */
    mysql_mutex_lock(&LOCK_active_mi);
    if (!master_info_index)
    {
      mysql_mutex_unlock(&LOCK_active_mi);
      my_error(ER_SERVER_SHUTDOWN, MYF(0));
      goto error;
    }

    mi= master_info_index->get_master_info(&lex_mi->connection_name,
                                           Sql_condition::WARN_LEVEL_NOTE);

    if (mi == NULL)
    {
      /* New replication created */
      mi= new Master_info(&lex_mi->connection_name, relay_log_recovery); 
      if (!mi || mi->error())
      {
        delete mi;
        res= 1;
        mysql_mutex_unlock(&LOCK_active_mi);
        break;
      }
      new_master= 1;
    }

    res= change_master(thd, mi, &master_info_added);
    if (res && new_master)
    {
      /*
        If the new master was added by change_master(), remove it as it didn't
        work (this will free mi as well).

        If new master was not added, we still need to free mi.
      */
      if (master_info_added)
        master_info_index->remove_master_info(mi);
      else
        delete mi;
    }
    else
    {
      mi->rpl_filter= get_or_create_rpl_filter(lex_mi->connection_name.str,
                                               lex_mi->connection_name.length);
    }

    mysql_mutex_unlock(&LOCK_active_mi);
    break;
  }
  case SQLCOM_SHOW_SLAVE_STAT:
  {
    /* Accept one of two privileges */
    if (check_global_access(thd, SUPER_ACL | REPL_CLIENT_ACL))
      goto error;

    if (lex->verbose)
    {
      mysql_mutex_lock(&LOCK_active_mi);
      res= show_all_master_info(thd);
      mysql_mutex_unlock(&LOCK_active_mi);
    }
    else
    {
      LEX_MASTER_INFO *lex_mi= &thd->lex->mi;
      Master_info *mi;
      if ((mi= get_master_info(&lex_mi->connection_name,
                               Sql_condition::WARN_LEVEL_ERROR)))
      {
        res= show_master_info(thd, mi, 0);
        mi->release();
      }
    }
    break;
  }
  case SQLCOM_SHOW_MASTER_STAT:
  {
    /* Accept one of two privileges */
    if (check_global_access(thd, SUPER_ACL | REPL_CLIENT_ACL))
      goto error;
    res = show_binlog_info(thd);
    break;
  }

#endif /* HAVE_REPLICATION */
  case SQLCOM_SHOW_ENGINE_STATUS:
    {
      if (check_global_access(thd, PROCESS_ACL))
        goto error;
      res = ha_show_status(thd, lex->create_info.db_type, HA_ENGINE_STATUS);
      break;
    }
  case SQLCOM_SHOW_ENGINE_MUTEX:
    {
      if (check_global_access(thd, PROCESS_ACL))
        goto error;
      res = ha_show_status(thd, lex->create_info.db_type, HA_ENGINE_MUTEX);
      break;
    }
  case SQLCOM_CREATE_TABLE:
  {
    DBUG_ASSERT(first_table == all_tables && first_table != 0);
    bool link_to_local;
    TABLE_LIST *create_table= first_table;
    TABLE_LIST *select_tables= lex->create_last_non_select_table->next_global;

    if (lex->tmp_table())
    {
      status_var_decrement(thd->status_var.com_stat[SQLCOM_CREATE_TABLE]);
      status_var_increment(thd->status_var.com_create_tmp_table);
    }

    /*
      Code below (especially in mysql_create_table() and select_create
      methods) may modify HA_CREATE_INFO structure in LEX, so we have to
      use a copy of this structure to make execution prepared statement-
      safe. A shallow copy is enough as this code won't modify any memory
      referenced from this structure.
    */
    Table_specification_st create_info(lex->create_info);
    /*
      We need to copy alter_info for the same reasons of re-execution
      safety, only in case of Alter_info we have to do (almost) a deep
      copy.
    */
    Alter_info alter_info(lex->alter_info, thd->mem_root);

    if (thd->is_fatal_error)
    {
      /* If out of memory when creating a copy of alter_info. */
      res= 1;
      goto end_with_restore_list;
    }

    /* Check privileges */
    if ((res= create_table_precheck(thd, select_tables, create_table)))
      goto end_with_restore_list;

    /* Might have been updated in create_table_precheck */
    create_info.alias= create_table->alias;

    /* Fix names if symlinked or relocated tables */
    if (append_file_to_dir(thd, &create_info.data_file_name,
			   create_table->table_name) ||
	append_file_to_dir(thd, &create_info.index_file_name,
			   create_table->table_name))
      goto end_with_restore_list;

    /*
      If no engine type was given, work out the default now
      rather than at parse-time.
    */
    if (!(create_info.used_fields & HA_CREATE_USED_ENGINE))
      create_info.use_default_db_type(thd);
    /*
      If we are using SET CHARSET without DEFAULT, add an implicit
      DEFAULT to not confuse old users. (This may change).
    */
    if ((create_info.used_fields &
	 (HA_CREATE_USED_DEFAULT_CHARSET | HA_CREATE_USED_CHARSET)) ==
	HA_CREATE_USED_CHARSET)
    {
      create_info.used_fields&= ~HA_CREATE_USED_CHARSET;
      create_info.used_fields|= HA_CREATE_USED_DEFAULT_CHARSET;
      create_info.default_table_charset= create_info.table_charset;
      create_info.table_charset= 0;
    }

    /*
      If we are a slave, we should add OR REPLACE if we don't have
      IF EXISTS. This will help a slave to recover from
      CREATE TABLE OR EXISTS failures by dropping the table and
      retrying the create.
    */
    if (thd->slave_thread &&
        slave_ddl_exec_mode_options == SLAVE_EXEC_MODE_IDEMPOTENT &&
        !lex->create_info.if_not_exists())
    {
      create_info.add(DDL_options_st::OPT_OR_REPLACE);
      create_info.add(DDL_options_st::OPT_OR_REPLACE_SLAVE_GENERATED);
    }

#ifdef WITH_PARTITION_STORAGE_ENGINE
    {
      partition_info *part_info= thd->lex->part_info;
      if (part_info && !(part_info= thd->lex->part_info->get_clone(thd)))
      {
        res= -1;
        goto end_with_restore_list;
      }
      thd->work_part_info= part_info;
    }
#endif

    if (select_lex->item_list.elements)		// With select
    {
      select_result *result;

      /*
        CREATE TABLE...IGNORE/REPLACE SELECT... can be unsafe, unless
        ORDER BY PRIMARY KEY clause is used in SELECT statement. We therefore
        use row based logging if mixed or row based logging is available.
        TODO: Check if the order of the output of the select statement is
        deterministic. Waiting for BUG#42415
      */
      if(lex->ignore)
        lex->set_stmt_unsafe(LEX::BINLOG_STMT_UNSAFE_CREATE_IGNORE_SELECT);

      if(lex->duplicates == DUP_REPLACE)
        lex->set_stmt_unsafe(LEX::BINLOG_STMT_UNSAFE_CREATE_REPLACE_SELECT);

      /*
        If:
        a) we inside an SP and there was NAME_CONST substitution,
        b) binlogging is on (STMT mode),
        c) we log the SP as separate statements
        raise a warning, as it may cause problems
        (see 'NAME_CONST issues' in 'Binary Logging of Stored Programs')
       */
      if (thd->query_name_consts && mysql_bin_log.is_open() &&
          thd->wsrep_binlog_format() == BINLOG_FORMAT_STMT &&
          !mysql_bin_log.is_query_in_union(thd, thd->query_id))
      {
        List_iterator_fast<Item> it(select_lex->item_list);
        Item *item;
        uint splocal_refs= 0;
        /* Count SP local vars in the top-level SELECT list */
        while ((item= it++))
        {
          if (item->get_item_splocal())
            splocal_refs++;
        }
        /*
          If it differs from number of NAME_CONST substitution applied,
          we may have a SOME_FUNC(NAME_CONST()) in the SELECT list,
          that may cause a problem with binary log (see BUG#35383),
          raise a warning. 
        */
        if (splocal_refs != thd->query_name_consts)
          push_warning(thd, 
                       Sql_condition::WARN_LEVEL_WARN,
                       ER_UNKNOWN_ERROR,
"Invoked routine ran a statement that may cause problems with "
"binary log, see 'NAME_CONST issues' in 'Binary Logging of Stored Programs' "
"section of the manual.");
      }
      
      select_lex->options|= SELECT_NO_UNLOCK;
      unit->set_limit(select_lex);

      /*
        Disable non-empty MERGE tables with CREATE...SELECT. Too
        complicated. See Bug #26379. Empty MERGE tables are read-only
        and don't allow CREATE...SELECT anyway.
      */
      if (create_info.used_fields & HA_CREATE_USED_UNION)
      {
        my_error(ER_WRONG_OBJECT, MYF(0), create_table->db,
                 create_table->table_name, "BASE TABLE");
        res= 1;
        goto end_with_restore_list;
      }

      /* Copy temporarily the statement flags to thd for lock_table_names() */
      uint save_thd_create_info_options= thd->lex->create_info.options;
      thd->lex->create_info.options|= create_info.options;
      res= open_and_lock_tables(thd, create_info, lex->query_tables, TRUE, 0);
      thd->lex->create_info.options= save_thd_create_info_options;
      if (res)
      {
        /* Got error or warning. Set res to 1 if error */
        if (!(res= thd->is_error()))
          my_ok(thd);                           // CREATE ... IF NOT EXISTS
        goto end_with_restore_list;
      }

      /* Ensure we don't try to create something from which we select from */
      if (create_info.or_replace() && !create_info.tmp_table())
      {
        TABLE_LIST *duplicate;
        if ((duplicate= unique_table(thd, lex->query_tables,
                                     lex->query_tables->next_global,
                                     0)))
        {
          update_non_unique_table_error(lex->query_tables, "CREATE",
                                        duplicate);
          res= TRUE;
          goto end_with_restore_list;
        }
      }
      {
        /*
          Remove target table from main select and name resolution
          context. This can't be done earlier as it will break view merging in
          statements like "CREATE TABLE IF NOT EXISTS existing_view SELECT".
        */
        lex->unlink_first_table(&link_to_local);

        /* Store reference to table in case of LOCK TABLES */
        create_info.table= create_table->table;

        /*
          select_create is currently not re-execution friendly and
          needs to be created for every execution of a PS/SP.
          Note: In wsrep-patch, CTAS is handled like a regular transaction.
        */
        if ((result= new (thd->mem_root) select_create(thd, create_table,
                                                       &create_info,
                                                       &alter_info,
                                                       select_lex->item_list,
                                                       lex->duplicates,
                                                       lex->ignore,
                                                       select_tables)))
        {
          /*
            CREATE from SELECT give its SELECT_LEX for SELECT,
            and item_list belong to SELECT
          */
          if (!(res= handle_select(thd, lex, result, 0)))
          {
            if (create_info.tmp_table())
              thd->variables.option_bits|= OPTION_KEEP_LOG;
          }
          delete result;
        }
        lex->link_first_table_back(create_table, link_to_local);
      }
    }
    else
    {
      /* regular create */
      if (create_info.like())
      {
        /* CREATE TABLE ... LIKE ... */
        res= mysql_create_like_table(thd, create_table, select_tables,
                                     &create_info);
      }
      else
      {
        /*
          In STATEMENT format, we probably have to replicate also temporary
          tables, like mysql replication does. Also check if the requested
          engine is allowed/supported.
        */
        if (WSREP(thd) &&
            !check_engine(thd, create_table->db, create_table->table_name,
                          &create_info) &&
            (!thd->is_current_stmt_binlog_format_row() ||
             !create_info.tmp_table()))
        {
	  WSREP_TO_ISOLATION_BEGIN(create_table->db, create_table->table_name, NULL)
        }
        /* Regular CREATE TABLE */
        res= mysql_create_table(thd, create_table, &create_info, &alter_info);
      }
      if (!res)
      {
        /* So that CREATE TEMPORARY TABLE gets to binlog at commit/rollback */
        if (create_info.tmp_table())
          thd->variables.option_bits|= OPTION_KEEP_LOG;
        my_ok(thd);
      }
    }

end_with_restore_list:
    break;
  }
  case SQLCOM_CREATE_INDEX:
  case SQLCOM_DROP_INDEX:
  /*
    CREATE INDEX and DROP INDEX are implemented by calling ALTER
    TABLE with proper arguments.

    In the future ALTER TABLE will notice that the request is to
    only add indexes and create these one by one for the existing
    table without having to do a full rebuild.
  */
  {
    /* Prepare stack copies to be re-execution safe */
    HA_CREATE_INFO create_info;
    Alter_info alter_info(lex->alter_info, thd->mem_root);

    if (thd->is_fatal_error) /* out of memory creating a copy of alter_info */
      goto error;

    DBUG_ASSERT(first_table == all_tables && first_table != 0);
    if (check_one_table_access(thd, INDEX_ACL, all_tables))
      goto error; /* purecov: inspected */
    WSREP_TO_ISOLATION_BEGIN(first_table->db, first_table->table_name, NULL)
    /*
      Currently CREATE INDEX or DROP INDEX cause a full table rebuild
      and thus classify as slow administrative statements just like
      ALTER TABLE.
    */
    thd->enable_slow_log&= opt_log_slow_admin_statements;
    thd->query_plan_flags|= QPLAN_ADMIN;

    bzero((char*) &create_info, sizeof(create_info));
    create_info.db_type= 0;
    create_info.row_type= ROW_TYPE_NOT_USED;
    create_info.default_table_charset= thd->variables.collation_database;

    res= mysql_alter_table(thd, first_table->db, first_table->table_name,
                           &create_info, first_table, &alter_info,
                           0, (ORDER*) 0, 0);
    break;
  }
#ifdef HAVE_REPLICATION
  case SQLCOM_SLAVE_START:
  {
    LEX_MASTER_INFO* lex_mi= &thd->lex->mi;
    Master_info *mi;
    int load_error;

    load_error= rpl_load_gtid_slave_state(thd);

    /*
      We don't need to ensure that only one user is using master_info
      as start_slave is protected against simultaneous usage
    */
    if ((mi= get_master_info(&lex_mi->connection_name,
                             Sql_condition::WARN_LEVEL_ERROR)))
    {
      if (load_error)
      {
        /*
          We cannot start a slave using GTID if we cannot load the
          GTID position from the mysql.gtid_slave_pos table. But we
          can allow non-GTID replication (useful eg. during upgrade).
        */
        if (mi->using_gtid != Master_info::USE_GTID_NO)
        {
          mi->release();
          break;
        }
        else
          thd->clear_error();
      }
      if (!start_slave(thd, mi, 1 /* net report*/))
        my_ok(thd);
      mi->release();
    }
    break;
  }
  case SQLCOM_SLAVE_STOP:
  {
    LEX_MASTER_INFO *lex_mi;
    Master_info *mi;
    /*
      If the client thread has locked tables, a deadlock is possible.
      Assume that
      - the client thread does LOCK TABLE t READ.
      - then the master updates t.
      - then the SQL slave thread wants to update t,
        so it waits for the client thread because t is locked by it.
    - then the client thread does SLAVE STOP.
      SLAVE STOP waits for the SQL slave thread to terminate its
      update t, which waits for the client thread because t is locked by it.
      To prevent that, refuse SLAVE STOP if the
      client thread has locked tables
    */
    if (thd->locked_tables_mode ||
        thd->in_active_multi_stmt_transaction() ||
        thd->global_read_lock.is_acquired())
    {
      my_message(ER_LOCK_OR_ACTIVE_TRANSACTION,
                 ER_THD(thd, ER_LOCK_OR_ACTIVE_TRANSACTION), MYF(0));
      goto error;
    }

    lex_mi= &thd->lex->mi;
    if ((mi= get_master_info(&lex_mi->connection_name,
                             Sql_condition::WARN_LEVEL_ERROR)))
    {
      if (stop_slave(thd, mi, 1/* net report*/))
        res= 1;
      mi->release();
      if (rpl_parallel_resize_pool_if_no_slaves())
        res= 1;
      if (!res)
        my_ok(thd);
    }
    break;
  }
  case SQLCOM_SLAVE_ALL_START:
  {
    mysql_mutex_lock(&LOCK_active_mi);
    if (master_info_index && !master_info_index->start_all_slaves(thd))
      my_ok(thd);
    mysql_mutex_unlock(&LOCK_active_mi);
    break;
  }
  case SQLCOM_SLAVE_ALL_STOP:
  {
    if (thd->locked_tables_mode ||
        thd->in_active_multi_stmt_transaction() ||
        thd->global_read_lock.is_acquired())
    {
      my_message(ER_LOCK_OR_ACTIVE_TRANSACTION,
                 ER_THD(thd, ER_LOCK_OR_ACTIVE_TRANSACTION), MYF(0));
      goto error;
    }
    mysql_mutex_lock(&LOCK_active_mi);
    if (master_info_index && !master_info_index->stop_all_slaves(thd))
      my_ok(thd);      
    mysql_mutex_unlock(&LOCK_active_mi);
    break;
  }
#endif /* HAVE_REPLICATION */
  case SQLCOM_RENAME_TABLE:
  {
    if (check_rename_table(thd, first_table, all_tables))
      goto error;

    WSREP_TO_ISOLATION_BEGIN(0, 0, first_table)

    if (mysql_rename_tables(thd, first_table, 0))
      goto error;
    break;
  }
#ifndef EMBEDDED_LIBRARY
  case SQLCOM_SHOW_BINLOGS:
#ifdef DONT_ALLOW_SHOW_COMMANDS
    my_message(ER_NOT_ALLOWED_COMMAND, ER_THD(thd, ER_NOT_ALLOWED_COMMAND),
               MYF(0)); /* purecov: inspected */
    goto error;
#else
    {
      if (check_global_access(thd, SUPER_ACL | REPL_CLIENT_ACL))
	goto error;
      res = show_binlogs(thd);
      break;
    }
#endif
#endif /* EMBEDDED_LIBRARY */
  case SQLCOM_SHOW_CREATE:
  {
    DBUG_ASSERT(first_table == all_tables && first_table != 0);
#ifdef DONT_ALLOW_SHOW_COMMANDS
    my_message(ER_NOT_ALLOWED_COMMAND, ER_THD(thd, ER_NOT_ALLOWED_COMMAND),
               MYF(0)); /* purecov: inspected */
    goto error;
#else

      if (WSREP_CLIENT(thd) && wsrep_sync_wait(thd))
        goto error;

     /*
        Access check:
        SHOW CREATE TABLE require any privileges on the table level (ie
        effecting all columns in the table).
        SHOW CREATE VIEW require the SHOW_VIEW and SELECT ACLs on the table
        level.
        NOTE: SHOW_VIEW ACL is checked when the view is created.
      */

      DBUG_PRINT("debug", ("lex->only_view: %d, table: %s.%s",
                           lex->only_view,
                           first_table->db, first_table->table_name));
      if (lex->only_view)
      {
        if (check_table_access(thd, SELECT_ACL, first_table, FALSE, 1, FALSE))
        {
          DBUG_PRINT("debug", ("check_table_access failed"));
          my_error(ER_TABLEACCESS_DENIED_ERROR, MYF(0),
                  "SHOW", thd->security_ctx->priv_user,
                  thd->security_ctx->host_or_ip, first_table->alias);
          goto error;
        }
        DBUG_PRINT("debug", ("check_table_access succeeded"));

        /* Ignore temporary tables if this is "SHOW CREATE VIEW" */
        first_table->open_type= OT_BASE_ONLY;

      }
      else
      {
        /*
          Temporary tables should be opened for SHOW CREATE TABLE, but not
          for SHOW CREATE VIEW.
        */
        if (open_temporary_tables(thd, all_tables))
          goto error;

        /*
          The fact that check_some_access() returned FALSE does not mean that
          access is granted. We need to check if first_table->grant.privilege
          contains any table-specific privilege.
        */
        DBUG_PRINT("debug", ("first_table->grant.privilege: %lx",
                             first_table->grant.privilege));
        if (check_some_access(thd, SHOW_CREATE_TABLE_ACLS, first_table) ||
            (first_table->grant.privilege & SHOW_CREATE_TABLE_ACLS) == 0)
        {
          my_error(ER_TABLEACCESS_DENIED_ERROR, MYF(0),
                  "SHOW", thd->security_ctx->priv_user,
                  thd->security_ctx->host_or_ip, first_table->alias);
          goto error;
        }
      }

      /* Access is granted. Execute the command.  */
      res= mysqld_show_create(thd, first_table);
      break;
#endif
  }
  case SQLCOM_CHECKSUM:
  {
    DBUG_ASSERT(first_table == all_tables && first_table != 0);
    if (WSREP_CLIENT(thd) && wsrep_sync_wait(thd))
      goto error;

    if (check_table_access(thd, SELECT_ACL, all_tables,
                           FALSE, UINT_MAX, FALSE))
      goto error; /* purecov: inspected */

    res = mysql_checksum_table(thd, first_table, &lex->check_opt);
    break;
  }
  case SQLCOM_UPDATE:
  {
    ha_rows found= 0, updated= 0;
    DBUG_ASSERT(first_table == all_tables && first_table != 0);
      if (WSREP_CLIENT(thd) &&
          wsrep_sync_wait(thd, WSREP_SYNC_WAIT_BEFORE_UPDATE_DELETE))
        goto error;

    if (update_precheck(thd, all_tables))
      break;

    /*
      UPDATE IGNORE can be unsafe. We therefore use row based
      logging if mixed or row based logging is available.
      TODO: Check if the order of the output of the select statement is
      deterministic. Waiting for BUG#42415
    */
    if (lex->ignore)
      lex->set_stmt_unsafe(LEX::BINLOG_STMT_UNSAFE_UPDATE_IGNORE);

    DBUG_ASSERT(select_lex->offset_limit == 0);
    unit->set_limit(select_lex);
    MYSQL_UPDATE_START(thd->query());
    res= (up_result= mysql_update(thd, all_tables,
                                  select_lex->item_list,
                                  lex->value_list,
                                  select_lex->where,
                                  select_lex->order_list.elements,
                                  select_lex->order_list.first,
                                  unit->select_limit_cnt,
                                  lex->duplicates, lex->ignore,
                                  &found, &updated));
    MYSQL_UPDATE_DONE(res, found, updated);
    /* mysql_update return 2 if we need to switch to multi-update */
    if (up_result != 2)
      break;
  }
    /* Fall through */
  case SQLCOM_UPDATE_MULTI:
  {
    DBUG_ASSERT(first_table == all_tables && first_table != 0);
    /* if we switched from normal update, rights are checked */
    if (up_result != 2)
    {
      if (WSREP_CLIENT(thd) &&
          wsrep_sync_wait(thd, WSREP_SYNC_WAIT_BEFORE_UPDATE_DELETE))
        goto error;
      if ((res= multi_update_precheck(thd, all_tables)))
        break;
    }
    else
      res= 0;

    res= mysql_multi_update_prepare(thd);

#ifdef HAVE_REPLICATION
    /* Check slave filtering rules */
    if (unlikely(thd->slave_thread && !have_table_map_for_update))
    {
      if (all_tables_not_ok(thd, all_tables))
      {
        if (res!= 0)
        {
          res= 0;             /* don't care of prev failure  */
          thd->clear_error(); /* filters are of highest prior */
        }
        /* we warn the slave SQL thread */
        my_error(ER_SLAVE_IGNORED_TABLE, MYF(0));
        break;
      }
      if (res)
        break;
    }
    else
    {
#endif /* HAVE_REPLICATION */
      if (res)
        break;
      if (opt_readonly &&
	  !(thd->security_ctx->master_access & SUPER_ACL) &&
	  some_non_temp_table_to_be_updated(thd, all_tables))
      {
	my_error(ER_OPTION_PREVENTS_STATEMENT, MYF(0), "--read-only");
	break;
      }
#ifdef HAVE_REPLICATION
    }  /* unlikely */
#endif
    {
      multi_update *result_obj;
      MYSQL_MULTI_UPDATE_START(thd->query());
      res= mysql_multi_update(thd, all_tables,
                              &select_lex->item_list,
                              &lex->value_list,
                              select_lex->where,
                              select_lex->options,
                              lex->duplicates,
                              lex->ignore,
                              unit,
                              select_lex,
                              &result_obj);
      if (result_obj)
      {
        MYSQL_MULTI_UPDATE_DONE(res, result_obj->num_found(),
                                result_obj->num_updated());
        res= FALSE; /* Ignore errors here */
        delete result_obj;
      }
      else
      {
        MYSQL_MULTI_UPDATE_DONE(1, 0, 0);
      }
    }
    break;
  }
  case SQLCOM_REPLACE:
  {
    if (WSREP_CLIENT(thd) &&
        wsrep_sync_wait(thd, WSREP_SYNC_WAIT_BEFORE_INSERT_REPLACE))
      goto error;
#ifndef DBUG_OFF
    if (mysql_bin_log.is_open())
    {
      /*
        Generate an incident log event before writing the real event
        to the binary log.  We put this event is before the statement
        since that makes it simpler to check that the statement was
        not executed on the slave (since incidents usually stop the
        slave).

        Observe that any row events that are generated will be
        generated before.

        This is only for testing purposes and will not be present in a
        release build.
      */

      Incident incident= INCIDENT_NONE;
      DBUG_PRINT("debug", ("Just before generate_incident()"));
      DBUG_EXECUTE_IF("incident_database_resync_on_replace",
                      incident= INCIDENT_LOST_EVENTS;);
      if (incident)
      {
        Incident_log_event ev(thd, incident);
        (void) mysql_bin_log.write(&ev);        /* error is ignored */
        if (mysql_bin_log.rotate_and_purge(true))
        {
          res= 1;
          break;
        }
      }
      DBUG_PRINT("debug", ("Just after generate_incident()"));
    }
#endif
<<<<<<< HEAD
  }
=======
>>>>>>> 54bb04f7
  /* fall through */
  case SQLCOM_INSERT:
  {
    DBUG_ASSERT(first_table == all_tables && first_table != 0);

    if (WSREP_CLIENT(thd) &&
        wsrep_sync_wait(thd, WSREP_SYNC_WAIT_BEFORE_INSERT_REPLACE))
      goto error;

    /*
      Since INSERT DELAYED doesn't support temporary tables, we could
      not pre-open temporary tables for SQLCOM_INSERT / SQLCOM_REPLACE.
      Open them here instead.
    */
    if (first_table->lock_type != TL_WRITE_DELAYED)
    {
      if ((res= open_temporary_tables(thd, all_tables)))
        break;
    }

    if ((res= insert_precheck(thd, all_tables)))
      break;

    MYSQL_INSERT_START(thd->query());
    res= mysql_insert(thd, all_tables, lex->field_list, lex->many_values,
		      lex->update_list, lex->value_list,
                      lex->duplicates, lex->ignore);
    MYSQL_INSERT_DONE(res, (ulong) thd->get_row_count_func());
    /*
      If we have inserted into a VIEW, and the base table has
      AUTO_INCREMENT column, but this column is not accessible through
      a view, then we should restore LAST_INSERT_ID to the value it
      had before the statement.
    */
    if (first_table->view && !first_table->contain_auto_increment)
      thd->first_successful_insert_id_in_cur_stmt=
        thd->first_successful_insert_id_in_prev_stmt;

#ifdef ENABLED_DEBUG_SYNC
    DBUG_EXECUTE_IF("after_mysql_insert",
                    {
                      const char act1[]=
                        "now "
                        "wait_for signal.continue";
                      const char act2[]=
                        "now "
                        "signal signal.continued";
                      DBUG_ASSERT(debug_sync_service);
                      DBUG_ASSERT(!debug_sync_set_action(thd,
                                                         STRING_WITH_LEN(act1)));
                      DBUG_ASSERT(!debug_sync_set_action(thd,
                                                         STRING_WITH_LEN(act2)));
                    };);
    DEBUG_SYNC(thd, "after_mysql_insert");
#endif
    break;
  }
  case SQLCOM_REPLACE_SELECT:
  case SQLCOM_INSERT_SELECT:
  {
    select_result *sel_result;
    bool explain= MY_TEST(lex->describe);
    DBUG_ASSERT(first_table == all_tables && first_table != 0);
    if (WSREP_CLIENT(thd) &&
        wsrep_sync_wait(thd, WSREP_SYNC_WAIT_BEFORE_INSERT_REPLACE))
      goto error;

    if ((res= insert_precheck(thd, all_tables)))
      break;
#ifdef WITH_WSREP
    if (WSREP(thd) && thd->wsrep_consistency_check == CONSISTENCY_CHECK_DECLARED)
    {
      thd->wsrep_consistency_check = CONSISTENCY_CHECK_RUNNING;
      WSREP_TO_ISOLATION_BEGIN(first_table->db, first_table->table_name, NULL);
    }
#endif /* WITH_WSREP */

    /*
      INSERT...SELECT...ON DUPLICATE KEY UPDATE/REPLACE SELECT/
      INSERT...IGNORE...SELECT can be unsafe, unless ORDER BY PRIMARY KEY
      clause is used in SELECT statement. We therefore use row based
      logging if mixed or row based logging is available.
      TODO: Check if the order of the output of the select statement is
      deterministic. Waiting for BUG#42415
    */
    if (lex->sql_command == SQLCOM_INSERT_SELECT &&
        lex->duplicates == DUP_UPDATE)
      lex->set_stmt_unsafe(LEX::BINLOG_STMT_UNSAFE_INSERT_SELECT_UPDATE);

    if (lex->sql_command == SQLCOM_INSERT_SELECT && lex->ignore)
      lex->set_stmt_unsafe(LEX::BINLOG_STMT_UNSAFE_INSERT_IGNORE_SELECT);

    if (lex->sql_command == SQLCOM_REPLACE_SELECT)
      lex->set_stmt_unsafe(LEX::BINLOG_STMT_UNSAFE_REPLACE_SELECT);

    /* Fix lock for first table */
    if (first_table->lock_type == TL_WRITE_DELAYED)
      first_table->lock_type= TL_WRITE;

    /* Don't unlock tables until command is written to binary log */
    select_lex->options|= SELECT_NO_UNLOCK;

    unit->set_limit(select_lex);

    if (!(res= open_and_lock_tables(thd, all_tables, TRUE, 0)))
    {
      MYSQL_INSERT_SELECT_START(thd->query());
      /*
        Only the INSERT table should be merged. Other will be handled by
        select.
      */
      /* Skip first table, which is the table we are inserting in */
      TABLE_LIST *second_table= first_table->next_local;
      select_lex->table_list.first= second_table;
      select_lex->context.table_list= 
        select_lex->context.first_name_resolution_table= second_table;
      res= mysql_insert_select_prepare(thd);
      if (!res && (sel_result= new (thd->mem_root) select_insert(thd,
                                                             first_table,
                                                             first_table->table,
                                                             &lex->field_list,
                                                             &lex->update_list,
                                                             &lex->value_list,
                                                             lex->duplicates,
                                                             lex->ignore)))
      {
        if (lex->analyze_stmt)
          ((select_result_interceptor*)sel_result)->disable_my_ok_calls();

        if (explain)
          res= mysql_explain_union(thd, &thd->lex->unit, sel_result);
        else
          res= handle_select(thd, lex, sel_result, OPTION_SETUP_TABLES_DONE);
        /*
          Invalidate the table in the query cache if something changed
          after unlocking when changes become visible.
          TODO: this is workaround. right way will be move invalidating in
          the unlock procedure.
        */
        if (!res && first_table->lock_type ==  TL_WRITE_CONCURRENT_INSERT &&
            thd->lock)
        {
          /* INSERT ... SELECT should invalidate only the very first table */
          TABLE_LIST *save_table= first_table->next_local;
          first_table->next_local= 0;
          query_cache_invalidate3(thd, first_table, 1);
          first_table->next_local= save_table;
        }
        if (explain)
        {
          /*
            sel_result needs to be cleaned up properly.
            INSERT... SELECT statement will call either send_eof() or
            abort_result_set(). EXPLAIN doesn't call either, so we need
            to cleanup manually.
          */
          sel_result->abort_result_set();
        }
        delete sel_result;
      }

      if (!res && (explain || lex->analyze_stmt))
        res= thd->lex->explain->send_explain(thd);

      /* revert changes for SP */
      MYSQL_INSERT_SELECT_DONE(res, (ulong) thd->get_row_count_func());
      select_lex->table_list.first= first_table;
    }
    /*
      If we have inserted into a VIEW, and the base table has
      AUTO_INCREMENT column, but this column is not accessible through
      a view, then we should restore LAST_INSERT_ID to the value it
      had before the statement.
    */
    if (first_table->view && !first_table->contain_auto_increment)
      thd->first_successful_insert_id_in_cur_stmt=
        thd->first_successful_insert_id_in_prev_stmt;

    break;
  }
  case SQLCOM_DELETE:
  {
    select_result *sel_result=lex->result;
    DBUG_ASSERT(first_table == all_tables && first_table != 0);
    if (WSREP_CLIENT(thd) &&
        wsrep_sync_wait(thd, WSREP_SYNC_WAIT_BEFORE_UPDATE_DELETE))
      goto error;

    if ((res= delete_precheck(thd, all_tables)))
      break;
    DBUG_ASSERT(select_lex->offset_limit == 0);
    unit->set_limit(select_lex);

    MYSQL_DELETE_START(thd->query());
    Protocol *save_protocol;
    bool replaced_protocol= false;

    if (!select_lex->item_list.is_empty())
    {
      /* This is DELETE ... RETURNING.  It will return output to the client */
      if (thd->lex->analyze_stmt)
      {
        /* 
          Actually, it is ANALYZE .. DELETE .. RETURNING. We need to produce
          output and then discard it.
        */
        sel_result= new (thd->mem_root) select_send_analyze(thd);
        replaced_protocol= true;
        save_protocol= thd->protocol;
        thd->protocol= new Protocol_discard(thd);
      }
      else
      {
        if (!(sel_result= lex->result) &&
            !(sel_result= new (thd->mem_root) select_send(thd)))
          return 1;
      }
    }

    res = mysql_delete(thd, all_tables, 
                       select_lex->where, &select_lex->order_list,
                       unit->select_limit_cnt, select_lex->options,
                       sel_result);

    if (replaced_protocol)
    {
      delete thd->protocol;
      thd->protocol= save_protocol;
    }

    if (thd->lex->analyze_stmt || thd->lex->describe)
    {
      if (!res)
        res= thd->lex->explain->send_explain(thd);
    }

    delete sel_result;
    MYSQL_DELETE_DONE(res, (ulong) thd->get_row_count_func());
    break;
  }
  case SQLCOM_DELETE_MULTI:
  {
    DBUG_ASSERT(first_table == all_tables && first_table != 0);
    TABLE_LIST *aux_tables= thd->lex->auxiliary_table_list.first;
    multi_delete *result;
    if (WSREP_CLIENT(thd) &&
        wsrep_sync_wait(thd, WSREP_SYNC_WAIT_BEFORE_UPDATE_DELETE))
      goto error;

    if ((res= multi_delete_precheck(thd, all_tables)))
      break;

    /* condition will be TRUE on SP re-excuting */
    if (select_lex->item_list.elements != 0)
      select_lex->item_list.empty();
    if (add_item_to_list(thd, new (thd->mem_root) Item_null(thd)))
      goto error;

    THD_STAGE_INFO(thd, stage_init);
    if ((res= open_and_lock_tables(thd, all_tables, TRUE, 0)))
      break;

    MYSQL_MULTI_DELETE_START(thd->query());
    if ((res= mysql_multi_delete_prepare(thd)))
    {
      MYSQL_MULTI_DELETE_DONE(1, 0);
      goto error;
    }

    if (!thd->is_fatal_error)
    {
      result= new (thd->mem_root) multi_delete(thd, aux_tables,
                                               lex->table_count);
      if (result)
      {
        res= mysql_select(thd, &select_lex->ref_pointer_array,
                          select_lex->get_table_list(),
                          select_lex->with_wild,
                          select_lex->item_list,
                          select_lex->where,
                          0, (ORDER *)NULL, (ORDER *)NULL, (Item *)NULL,
                          (ORDER *)NULL,
                          (select_lex->options | thd->variables.option_bits |
                          SELECT_NO_JOIN_CACHE | SELECT_NO_UNLOCK |
                          OPTION_SETUP_TABLES_DONE) & ~OPTION_BUFFER_RESULT,
                          result, unit, select_lex);
        res|= thd->is_error();

        MYSQL_MULTI_DELETE_DONE(res, result->num_deleted());
        if (res)
          result->abort_result_set(); /* for both DELETE and EXPLAIN DELETE */
        else
        {
          if (lex->describe || lex->analyze_stmt)
            res= thd->lex->explain->send_explain(thd);
        }
        delete result;
      }
    }
    else
    {
      res= TRUE;                                // Error
      MYSQL_MULTI_DELETE_DONE(1, 0);
    }
    break;
  }
  case SQLCOM_DROP_TABLE:
  {
    DBUG_ASSERT(first_table == all_tables && first_table != 0);
    if (!lex->tmp_table())
    {
      if (check_table_access(thd, DROP_ACL, all_tables, FALSE, UINT_MAX, FALSE))
	goto error;				/* purecov: inspected */
    }
    else
    {
      status_var_decrement(thd->status_var.com_stat[SQLCOM_DROP_TABLE]);
      status_var_increment(thd->status_var.com_drop_tmp_table);

      /* So that DROP TEMPORARY TABLE gets to binlog at commit/rollback */
      thd->variables.option_bits|= OPTION_KEEP_LOG;
    }
   if (WSREP(thd))
   {
     for (TABLE_LIST *table= all_tables; table; table= table->next_global)
     {
       if (!lex->tmp_table() &&
          (!thd->is_current_stmt_binlog_format_row() ||
	   !find_temporary_table(thd, table)))
       {
         WSREP_TO_ISOLATION_BEGIN(NULL, NULL, all_tables);
         break;
       }
     }
   }
    /*
      If we are a slave, we should add IF EXISTS if the query executed
      on the master without an error. This will help a slave to
      recover from multi-table DROP TABLE that was aborted in the
      middle.
    */
    if (thd->slave_thread && !thd->slave_expected_error &&
        slave_ddl_exec_mode_options == SLAVE_EXEC_MODE_IDEMPOTENT)
      lex->create_info.set(DDL_options_st::OPT_IF_EXISTS);
    
    /* DDL and binlog write order are protected by metadata locks. */
    res= mysql_rm_table(thd, first_table, lex->if_exists(), lex->tmp_table());
    break;
  }
  case SQLCOM_SHOW_PROCESSLIST:
    if (!thd->security_ctx->priv_user[0] &&
        check_global_access(thd,PROCESS_ACL))
      break;
    mysqld_list_processes(thd,
			  (thd->security_ctx->master_access & PROCESS_ACL ?
                           NullS :
                           thd->security_ctx->priv_user),
                          lex->verbose);
    break;
  case SQLCOM_SHOW_AUTHORS:
    res= mysqld_show_authors(thd);
    break;
  case SQLCOM_SHOW_CONTRIBUTORS:
    res= mysqld_show_contributors(thd);
    break;
  case SQLCOM_SHOW_PRIVILEGES:
    res= mysqld_show_privileges(thd);
    break;
  case SQLCOM_SHOW_ENGINE_LOGS:
#ifdef DONT_ALLOW_SHOW_COMMANDS
    my_message(ER_NOT_ALLOWED_COMMAND, ER_THD(thd, ER_NOT_ALLOWED_COMMAND),
               MYF(0));	/* purecov: inspected */
    goto error;
#else
    {
      if (check_access(thd, FILE_ACL, any_db, NULL, NULL, 0, 0))
	goto error;
      res= ha_show_status(thd, lex->create_info.db_type, HA_ENGINE_LOGS);
      break;
    }
#endif
  case SQLCOM_CHANGE_DB:
  {
    LEX_STRING db_str= { (char *) select_lex->db, strlen(select_lex->db) };

    if (!mysql_change_db(thd, &db_str, FALSE))
      my_ok(thd);

    break;
  }

  case SQLCOM_LOAD:
  {
    DBUG_ASSERT(first_table == all_tables && first_table != 0);
    uint privilege= (lex->duplicates == DUP_REPLACE ?
		     INSERT_ACL | DELETE_ACL : INSERT_ACL) |
                    (lex->local_file ? 0 : FILE_ACL);

    if (lex->local_file)
    {
      if (!(thd->client_capabilities & CLIENT_LOCAL_FILES) ||
          !opt_local_infile)
      {
	my_message(ER_NOT_ALLOWED_COMMAND, ER_THD(thd, ER_NOT_ALLOWED_COMMAND), MYF(0));
	goto error;
      }
    }

    if (check_one_table_access(thd, privilege, all_tables))
      goto error;

    res= mysql_load(thd, lex->exchange, first_table, lex->field_list,
                    lex->update_list, lex->value_list, lex->duplicates,
                    lex->ignore, (bool) lex->local_file);
    break;
  }

  case SQLCOM_SET_OPTION:
  {
    List<set_var_base> *lex_var_list= &lex->var_list;

    if ((check_table_access(thd, SELECT_ACL, all_tables, FALSE, UINT_MAX, FALSE)
         || open_and_lock_tables(thd, all_tables, TRUE, 0)))
      goto error;
    if (!(res= sql_set_variables(thd, lex_var_list, true)))
    {
      my_ok(thd);
    }
    else
    {
      /*
        We encountered some sort of error, but no message was sent.
        Send something semi-generic here since we don't know which
        assignment in the list caused the error.
      */
      if (!thd->is_error())
        my_error(ER_WRONG_ARGUMENTS,MYF(0),"SET");
      goto error;
    }

    break;
  }

  case SQLCOM_UNLOCK_TABLES:
    /*
      It is critical for mysqldump --single-transaction --master-data that
      UNLOCK TABLES does not implicitely commit a connection which has only
      done FLUSH TABLES WITH READ LOCK + BEGIN. If this assumption becomes
      false, mysqldump will not work.
    */
    if (thd->variables.option_bits & OPTION_TABLE_LOCK)
    {
      res= trans_commit_implicit(thd);
      thd->locked_tables_list.unlock_locked_tables(thd);
      thd->mdl_context.release_transactional_locks();
      thd->variables.option_bits&= ~(OPTION_TABLE_LOCK);
    }
    if (thd->global_read_lock.is_acquired())
      thd->global_read_lock.unlock_global_read_lock(thd);
    if (res)
      goto error;
    my_ok(thd);
    break;
  case SQLCOM_LOCK_TABLES:
    /* We must end the transaction first, regardless of anything */
    res= trans_commit_implicit(thd);
    thd->locked_tables_list.unlock_locked_tables(thd);
    /* Release transactional metadata locks. */
    thd->mdl_context.release_transactional_locks();
    if (res)
      goto error;

    /*
      Here we have to pre-open temporary tables for LOCK TABLES.

      CF_PREOPEN_TMP_TABLES is not set for this SQL statement simply
      because LOCK TABLES calls close_thread_tables() as a first thing
      (it's called from unlock_locked_tables() above). So even if
      CF_PREOPEN_TMP_TABLES was set and the tables would be pre-opened
      in a usual way, they would have been closed.
    */
    if (open_temporary_tables(thd, all_tables))
      goto error;

    if (lock_tables_precheck(thd, all_tables))
      goto error;

    thd->variables.option_bits|= OPTION_TABLE_LOCK;

    res= lock_tables_open_and_lock_tables(thd, all_tables);

    if (res)
    {
      thd->variables.option_bits&= ~(OPTION_TABLE_LOCK);
    }
    else
    {
#ifdef HAVE_QUERY_CACHE
      if (thd->variables.query_cache_wlock_invalidate)
	query_cache.invalidate_locked_for_write(thd, first_table);
#endif /*HAVE_QUERY_CACHE*/
      my_ok(thd);
    }
    break;
  case SQLCOM_CREATE_DB:
  {
    if (check_db_name(&lex->name))
    {
      my_error(ER_WRONG_DB_NAME, MYF(0), lex->name.str);
      break;
    }
    /*
      If in a slave thread :
      CREATE DATABASE DB was certainly not preceded by USE DB.
      For that reason, db_ok() in sql/slave.cc did not check the
      do_db/ignore_db. And as this query involves no tables, tables_ok()
      above was not called. So we have to check rules again here.
    */
#ifdef HAVE_REPLICATION
    if (thd->slave_thread)
    {
      rpl_filter= thd->system_thread_info.rpl_sql_info->rpl_filter;
      if (!rpl_filter->db_ok(lex->name.str) ||
          !rpl_filter->db_ok_with_wild_table(lex->name.str))
      {
        my_message(ER_SLAVE_IGNORED_TABLE, ER_THD(thd, ER_SLAVE_IGNORED_TABLE), MYF(0));
        break;
      }
    }
#endif
    if (check_access(thd, lex->create_info.or_replace() ?
                          (CREATE_ACL | DROP_ACL) : CREATE_ACL,
                     lex->name.str, NULL, NULL, 1, 0))
      break;
    WSREP_TO_ISOLATION_BEGIN(lex->name.str, NULL, NULL)
    res= mysql_create_db(thd, lex->name.str,
                         lex->create_info, &lex->create_info);
    break;
  }
  case SQLCOM_DROP_DB:
  {
    if (check_db_name(&lex->name))
    {
      my_error(ER_WRONG_DB_NAME, MYF(0), lex->name.str);
      break;
    }
    /*
      If in a slave thread :
      DROP DATABASE DB may not be preceded by USE DB.
      For that reason, maybe db_ok() in sql/slave.cc did not check the 
      do_db/ignore_db. And as this query involves no tables, tables_ok()
      above was not called. So we have to check rules again here.
    */
#ifdef HAVE_REPLICATION
    if (thd->slave_thread)
    {
      rpl_filter= thd->system_thread_info.rpl_sql_info->rpl_filter;
      if (!rpl_filter->db_ok(lex->name.str) ||
          !rpl_filter->db_ok_with_wild_table(lex->name.str))
      {
        my_message(ER_SLAVE_IGNORED_TABLE, ER_THD(thd, ER_SLAVE_IGNORED_TABLE), MYF(0));
        break;
      }
    }
#endif
    if (check_access(thd, DROP_ACL, lex->name.str, NULL, NULL, 1, 0))
      break;
    WSREP_TO_ISOLATION_BEGIN(lex->name.str, NULL, NULL)
    res= mysql_rm_db(thd, lex->name.str, lex->if_exists());
    break;
  }
  case SQLCOM_ALTER_DB_UPGRADE:
  {
    LEX_STRING *db= & lex->name;
#ifdef HAVE_REPLICATION
    if (thd->slave_thread)
    {
      rpl_filter= thd->system_thread_info.rpl_sql_info->rpl_filter;
      if (!rpl_filter->db_ok(db->str) ||
          !rpl_filter->db_ok_with_wild_table(db->str))
      {
        res= 1;
        my_message(ER_SLAVE_IGNORED_TABLE, ER_THD(thd, ER_SLAVE_IGNORED_TABLE), MYF(0));
        break;
      }
    }
#endif
    if (check_db_name(db))
    {
      my_error(ER_WRONG_DB_NAME, MYF(0), db->str);
      break;
    }
    if (check_access(thd, ALTER_ACL, db->str, NULL, NULL, 1, 0) ||
        check_access(thd, DROP_ACL, db->str, NULL, NULL, 1, 0) ||
        check_access(thd, CREATE_ACL, db->str, NULL, NULL, 1, 0))
    {
      res= 1;
      break;
    }
    WSREP_TO_ISOLATION_BEGIN(db->str, NULL, NULL)
    res= mysql_upgrade_db(thd, db);
    if (!res)
      my_ok(thd);
    break;
  }
  case SQLCOM_ALTER_DB:
  {
    LEX_STRING *db= &lex->name;
    if (check_db_name(db))
    {
      my_error(ER_WRONG_DB_NAME, MYF(0), db->str);
      break;
    }
    /*
      If in a slave thread :
      ALTER DATABASE DB may not be preceded by USE DB.
      For that reason, maybe db_ok() in sql/slave.cc did not check the
      do_db/ignore_db. And as this query involves no tables, tables_ok()
      above was not called. So we have to check rules again here.
    */
#ifdef HAVE_REPLICATION
    if (thd->slave_thread)
    {
      rpl_filter= thd->system_thread_info.rpl_sql_info->rpl_filter;
      if (!rpl_filter->db_ok(db->str) ||
          !rpl_filter->db_ok_with_wild_table(db->str))
      {
        my_message(ER_SLAVE_IGNORED_TABLE, ER_THD(thd, ER_SLAVE_IGNORED_TABLE), MYF(0));
        break;
      }
    }
#endif
    if (check_access(thd, ALTER_ACL, db->str, NULL, NULL, 1, 0))
      break;
    WSREP_TO_ISOLATION_BEGIN(db->str, NULL, NULL)
    res= mysql_alter_db(thd, db->str, &lex->create_info);
    break;
  }
  case SQLCOM_SHOW_CREATE_DB:
  {
    char db_name_buff[NAME_LEN+1];
    LEX_STRING db_name;
    DBUG_EXECUTE_IF("4x_server_emul",
                    my_error(ER_UNKNOWN_ERROR, MYF(0)); goto error;);

    db_name.str= db_name_buff;
    db_name.length= lex->name.length;
    strmov(db_name.str, lex->name.str);

#ifdef WITH_WSREP
    if (WSREP_CLIENT(thd) && wsrep_sync_wait(thd)) goto error;
#endif /* WITH_WSREP */

    if (check_db_name(&db_name))
    {
      my_error(ER_WRONG_DB_NAME, MYF(0), db_name.str);
      break;
    }
    res= mysqld_show_create_db(thd, &db_name, &lex->name, lex->create_info);
    break;
  }
  case SQLCOM_CREATE_EVENT:
  case SQLCOM_ALTER_EVENT:
  #ifdef HAVE_EVENT_SCHEDULER
  do
  {
    DBUG_ASSERT(lex->event_parse_data);
    if (lex->table_or_sp_used())
    {
      my_error(ER_SUBQUERIES_NOT_SUPPORTED, MYF(0), "CREATE/ALTER EVENT");
      break;
    }

    res= sp_process_definer(thd);
    if (res)
      break;

    WSREP_TO_ISOLATION_BEGIN(WSREP_MYSQL_DB, NULL, NULL)
    switch (lex->sql_command) {
    case SQLCOM_CREATE_EVENT:
    {
      res= Events::create_event(thd, lex->event_parse_data);
      break;
    }
    case SQLCOM_ALTER_EVENT:
      res= Events::update_event(thd, lex->event_parse_data,
                                lex->spname ? &lex->spname->m_db : NULL,
                                lex->spname ? &lex->spname->m_name : NULL);
      break;
    default:
      DBUG_ASSERT(0);
    }
    DBUG_PRINT("info",("DDL error code=%d", res));
    if (!res)
      my_ok(thd);

  } while (0);
  /* Don't do it, if we are inside a SP */
  if (!thd->spcont)
  {
    delete lex->sphead;
    lex->sphead= NULL;
  }
  /* lex->unit.cleanup() is called outside, no need to call it here */
  break;
  case SQLCOM_SHOW_CREATE_EVENT:
#ifdef WITH_WSREP
    if (WSREP_CLIENT(thd) && wsrep_sync_wait(thd)) goto error;
#endif /* WITH_WSREP */
    res= Events::show_create_event(thd, lex->spname->m_db,
                                   lex->spname->m_name);
    break;
  case SQLCOM_DROP_EVENT:
    WSREP_TO_ISOLATION_BEGIN(WSREP_MYSQL_DB, NULL, NULL)
    if (!(res= Events::drop_event(thd,
                                  lex->spname->m_db, lex->spname->m_name,
                                  lex->if_exists())))
      my_ok(thd);
    break;
#else
    my_error(ER_NOT_SUPPORTED_YET,MYF(0),"embedded server");
    break;
#endif
  case SQLCOM_CREATE_FUNCTION:                  // UDF function
  {
    if (check_access(thd, lex->create_info.or_replace() ?
                          (INSERT_ACL | DELETE_ACL) : INSERT_ACL,
                     "mysql", NULL, NULL, 1, 0))
      break;
#ifdef HAVE_DLOPEN
    WSREP_TO_ISOLATION_BEGIN(WSREP_MYSQL_DB, NULL, NULL)
    if (!(res = mysql_create_function(thd, &lex->udf)))
      my_ok(thd);
#else
    my_error(ER_CANT_OPEN_LIBRARY, MYF(0), lex->udf.dl, 0, "feature disabled");
    res= TRUE;
#endif
    break;
  }
#ifndef NO_EMBEDDED_ACCESS_CHECKS
  case SQLCOM_CREATE_USER:
  case SQLCOM_CREATE_ROLE:
  {
    if (check_access(thd, lex->create_info.or_replace() ?
                          INSERT_ACL | DELETE_ACL : INSERT_ACL,
                     "mysql", NULL, NULL, 1, 1) &&
        check_global_access(thd,CREATE_USER_ACL))
      break;
    WSREP_TO_ISOLATION_BEGIN(WSREP_MYSQL_DB, NULL, NULL)
    /* Conditionally writes to binlog */
    if (!(res= mysql_create_user(thd, lex->users_list,
                                 lex->sql_command == SQLCOM_CREATE_ROLE)))
      my_ok(thd);
    break;
  }
  case SQLCOM_DROP_USER:
  case SQLCOM_DROP_ROLE:
  {
    if (check_access(thd, DELETE_ACL, "mysql", NULL, NULL, 1, 1) &&
        check_global_access(thd,CREATE_USER_ACL))
      break;
    /* Conditionally writes to binlog */
    WSREP_TO_ISOLATION_BEGIN(WSREP_MYSQL_DB, NULL, NULL)
    if (!(res= mysql_drop_user(thd, lex->users_list,
                               lex->sql_command == SQLCOM_DROP_ROLE)))
      my_ok(thd);
    break;
  }
  case SQLCOM_RENAME_USER:
  {
    if (check_access(thd, UPDATE_ACL, "mysql", NULL, NULL, 1, 1) &&
        check_global_access(thd,CREATE_USER_ACL))
      break;
    /* Conditionally writes to binlog */
    WSREP_TO_ISOLATION_BEGIN(WSREP_MYSQL_DB, NULL, NULL)
    if (!(res= mysql_rename_user(thd, lex->users_list)))
      my_ok(thd);
    break;
  }
  case SQLCOM_REVOKE_ALL:
  {
    if (check_access(thd, UPDATE_ACL, "mysql", NULL, NULL, 1, 1) &&
        check_global_access(thd,CREATE_USER_ACL))
      break;

    /* Conditionally writes to binlog */
    WSREP_TO_ISOLATION_BEGIN(WSREP_MYSQL_DB, NULL, NULL)
    if (!(res = mysql_revoke_all(thd, lex->users_list)))
      my_ok(thd);
    break;
  }
  case SQLCOM_REVOKE:
  case SQLCOM_GRANT:
  {
    if (lex->type != TYPE_ENUM_PROXY &&
        check_access(thd, lex->grant | lex->grant_tot_col | GRANT_ACL,
                     first_table ?  first_table->db : select_lex->db,
                     first_table ? &first_table->grant.privilege : NULL,
                     first_table ? &first_table->grant.m_internal : NULL,
                     first_table ? 0 : 1, 0))
      goto error;

    /* Replicate current user as grantor */
    thd->binlog_invoker(false);

    if (thd->security_ctx->user)              // If not replication
    {
      LEX_USER *user;
      bool first_user= TRUE;

      List_iterator <LEX_USER> user_list(lex->users_list);
      while ((user= user_list++))
      {
        if (specialflag & SPECIAL_NO_RESOLVE &&
            hostname_requires_resolving(user->host.str))
          push_warning_printf(thd, Sql_condition::WARN_LEVEL_WARN,
                              ER_WARN_HOSTNAME_WONT_WORK,
                              ER_THD(thd, ER_WARN_HOSTNAME_WONT_WORK));

        /*
          GRANT/REVOKE PROXY has the target user as a first entry in the list. 
         */
        if (lex->type == TYPE_ENUM_PROXY && first_user)
        {
          if (!(user= get_current_user(thd, user)) || !user->host.str)
            goto error;

          first_user= FALSE;
          if (acl_check_proxy_grant_access (thd, user->host.str, user->user.str,
                                        lex->grant & GRANT_ACL))
            goto error;
        } 
      }
    }
    if (first_table)
    {
      if (lex->type == TYPE_ENUM_PROCEDURE ||
          lex->type == TYPE_ENUM_FUNCTION)
      {
        uint grants= lex->all_privileges 
		   ? (PROC_ACLS & ~GRANT_ACL) | (lex->grant & GRANT_ACL)
		   : lex->grant;
        if (check_grant_routine(thd, grants | GRANT_ACL, all_tables,
                                lex->type == TYPE_ENUM_PROCEDURE, 0))
	  goto error;
        /* Conditionally writes to binlog */
        WSREP_TO_ISOLATION_BEGIN(WSREP_MYSQL_DB, NULL, NULL)
        res= mysql_routine_grant(thd, all_tables,
                                 lex->type == TYPE_ENUM_PROCEDURE, 
                                 lex->users_list, grants,
                                 lex->sql_command == SQLCOM_REVOKE, TRUE);
        if (!res)
          my_ok(thd);
      }
      else
      {
	if (check_grant(thd,(lex->grant | lex->grant_tot_col | GRANT_ACL),
                        all_tables, FALSE, UINT_MAX, FALSE))
	  goto error;
        /* Conditionally writes to binlog */
        WSREP_TO_ISOLATION_BEGIN(WSREP_MYSQL_DB, NULL, NULL)
        res= mysql_table_grant(thd, all_tables, lex->users_list,
			       lex->columns, lex->grant,
			       lex->sql_command == SQLCOM_REVOKE);
      }
    }
    else
    {
      if (lex->columns.elements || (lex->type && lex->type != TYPE_ENUM_PROXY))
      {
	my_message(ER_ILLEGAL_GRANT_FOR_TABLE, ER_THD(thd, ER_ILLEGAL_GRANT_FOR_TABLE),
                   MYF(0));
        goto error;
      }
      else
      {
          WSREP_TO_ISOLATION_BEGIN(WSREP_MYSQL_DB, NULL, NULL)
        /* Conditionally writes to binlog */
        res= mysql_grant(thd, select_lex->db, lex->users_list, lex->grant,
                         lex->sql_command == SQLCOM_REVOKE,
                         lex->type == TYPE_ENUM_PROXY);
      }
      if (!res)
      {
	if (lex->sql_command == SQLCOM_GRANT)
	{
	  List_iterator <LEX_USER> str_list(lex->users_list);
	  LEX_USER *user, *tmp_user;
	  while ((tmp_user=str_list++))
          {
            if (!(user= get_current_user(thd, tmp_user)))
              goto error;
	    reset_mqh(user, 0);
          }
	}
      }
    }
    break;
  }
  case SQLCOM_REVOKE_ROLE:
  case SQLCOM_GRANT_ROLE:
  {
    WSREP_TO_ISOLATION_BEGIN(WSREP_MYSQL_DB, NULL, NULL)
    if (!(res= mysql_grant_role(thd, lex->users_list,
                                lex->sql_command != SQLCOM_GRANT_ROLE)))
      my_ok(thd);
    break;
  }
#endif /*!NO_EMBEDDED_ACCESS_CHECKS*/
  case SQLCOM_RESET:
    /*
      RESET commands are never written to the binary log, so we have to
      initialize this variable because RESET shares the same code as FLUSH
    */
    lex->no_write_to_binlog= 1;
    /* fall through */
  case SQLCOM_FLUSH:
  {
    int write_to_binlog;
    if (check_global_access(thd,RELOAD_ACL))
      goto error;

    if (first_table && lex->type & (REFRESH_READ_LOCK|REFRESH_FOR_EXPORT))
    {
      /* Check table-level privileges. */
      if (check_table_access(thd, LOCK_TABLES_ACL | SELECT_ACL, all_tables,
                             FALSE, UINT_MAX, FALSE))
        goto error;

      if (flush_tables_with_read_lock(thd, all_tables))
        goto error;

      my_ok(thd);
      break;
    }

#ifdef WITH_WSREP
    if (lex->type & (
    REFRESH_GRANT                           |
    REFRESH_HOSTS                           |
#ifdef HAVE_OPENSSL
    REFRESH_DES_KEY_FILE                    |
#endif
    /*
      Write all flush log statements except
      FLUSH LOGS
      FLUSH BINARY LOGS
      Check reload_acl_and_cache for why.
    */
    REFRESH_RELAY_LOG                       |
    REFRESH_SLOW_LOG                        |
    REFRESH_GENERAL_LOG                     |
    REFRESH_ENGINE_LOG                      |
    REFRESH_ERROR_LOG                       |
#ifdef HAVE_QUERY_CACHE
    REFRESH_QUERY_CACHE_FREE                |
#endif /* HAVE_QUERY_CACHE */
    REFRESH_STATUS                          |
    REFRESH_USER_RESOURCES))
    {
      WSREP_TO_ISOLATION_BEGIN_WRTCHK(WSREP_MYSQL_DB, NULL, NULL)
    }
#endif /* WITH_WSREP*/

#ifdef HAVE_REPLICATION
    if (lex->type & REFRESH_READ_LOCK)
    {
      /*
        We need to pause any parallel replication slave workers during FLUSH
        TABLES WITH READ LOCK. Otherwise we might cause a deadlock, as
        worker threads eun run in arbitrary order but need to commit in a
        specific given order.
      */
      if (rpl_pause_for_ftwrl(thd))
        goto error;
    }
#endif
    /*
      reload_acl_and_cache() will tell us if we are allowed to write to the
      binlog or not.
    */
    if (!reload_acl_and_cache(thd, lex->type, first_table, &write_to_binlog))
    {
#ifdef WITH_WSREP
      if ((lex->type & REFRESH_TABLES) && !(lex->type & (REFRESH_FOR_EXPORT|REFRESH_READ_LOCK)))
      {
        /*
          This is done after reload_acl_and_cache is because
          LOCK TABLES is not replicated in galera, the upgrade of which
          is checked in reload_acl_and_cache.
          Hence, done after/if we are able to upgrade locks.
        */
        if (first_table)
        {
            WSREP_TO_ISOLATION_BEGIN_WRTCHK(NULL, NULL, first_table);
        }
        else
        {
            WSREP_TO_ISOLATION_BEGIN_WRTCHK(WSREP_MYSQL_DB, NULL, NULL);
        }
      }
#endif /* WITH_WSREP */
      /*
        We WANT to write and we CAN write.
        ! we write after unlocking the table.
      */
      /*
        Presumably, RESET and binlog writing doesn't require synchronization
      */

      if (write_to_binlog > 0)  // we should write
      { 
        if (!lex->no_write_to_binlog)
          res= write_bin_log(thd, FALSE, thd->query(), thd->query_length());
      } else if (write_to_binlog < 0) 
      {
        /* 
           We should not write, but rather report error because 
           reload_acl_and_cache binlog interactions failed 
         */
        res= 1;
      }

      if (!res)
        my_ok(thd);
    } 
    else
      res= 1;                                   // reload_acl_and_cache failed
#ifdef HAVE_REPLICATION
    if (lex->type & REFRESH_READ_LOCK)
      rpl_unpause_after_ftwrl(thd);
#endif
    
    break;
  }
  case SQLCOM_KILL:
  {
    if (lex->table_or_sp_used())
    {
      my_error(ER_SUBQUERIES_NOT_SUPPORTED, MYF(0), "KILL");
      break;
    }

    if (lex->kill_type == KILL_TYPE_ID || lex->kill_type == KILL_TYPE_QUERY)
    {
      Item *it= (Item *)lex->value_list.head();
      if ((!it->fixed && it->fix_fields(lex->thd, &it)) || it->check_cols(1))
      {
        my_message(ER_SET_CONSTANTS_ONLY, ER_THD(thd, ER_SET_CONSTANTS_ONLY),
                   MYF(0));
        goto error;
      }
      sql_kill(thd, it->val_int(), lex->kill_signal, lex->kill_type);
    }
    else
      sql_kill_user(thd, get_current_user(thd, lex->users_list.head()),
                    lex->kill_signal);
    break;
  }
  case SQLCOM_SHUTDOWN:
#ifndef EMBEDDED_LIBRARY
    DBUG_EXECUTE_IF("crash_shutdown", DBUG_SUICIDE(););
    if (check_global_access(thd,SHUTDOWN_ACL))
      goto error;
    kill_mysql();
    my_ok(thd);
#else
    my_error(ER_NOT_SUPPORTED_YET, MYF(0), "embedded server");
#endif
    break;

#ifndef NO_EMBEDDED_ACCESS_CHECKS
  case SQLCOM_SHOW_GRANTS:
  {
    LEX_USER *grant_user= lex->grant_user;
    if (!grant_user)
      goto error;

    res = mysql_show_grants(thd, grant_user);
    break;
  }
#endif
  case SQLCOM_HA_OPEN:
    DBUG_ASSERT(first_table == all_tables && first_table != 0);
    if (check_table_access(thd, SELECT_ACL, all_tables, FALSE, UINT_MAX, FALSE))
      goto error;
    /* Close temporary tables which were pre-opened for privilege checking. */
    close_thread_tables(thd);
    all_tables->table= NULL;
    res= mysql_ha_open(thd, first_table, 0);
    break;
  case SQLCOM_HA_CLOSE:
    DBUG_ASSERT(first_table == all_tables && first_table != 0);
    res= mysql_ha_close(thd, first_table);
    break;
  case SQLCOM_HA_READ:
    DBUG_ASSERT(first_table == all_tables && first_table != 0);
    /*
      There is no need to check for table permissions here, because
      if a user has no permissions to read a table, he won't be
      able to open it (with SQLCOM_HA_OPEN) in the first place.
    */
    unit->set_limit(select_lex);

    res= mysql_ha_read(thd, first_table, lex->ha_read_mode, lex->ident.str,
                       lex->insert_list, lex->ha_rkey_mode, select_lex->where,
                       unit->select_limit_cnt, unit->offset_limit_cnt);
    break;

  case SQLCOM_BEGIN:
    DBUG_PRINT("info", ("Executing SQLCOM_BEGIN  thd: %p", thd));
    if (trans_begin(thd, lex->start_transaction_opt))
    {
      thd->mdl_context.release_transactional_locks();
      WSREP_DEBUG("BEGIN failed, MDL released: %lu", thd->thread_id);
      goto error;
    }
    my_ok(thd);
    break;
  case SQLCOM_COMMIT:
  {
    DBUG_ASSERT(thd->lock == NULL ||
                thd->locked_tables_mode == LTM_LOCK_TABLES);
    bool tx_chain= (lex->tx_chain == TVL_YES ||
                    (thd->variables.completion_type == 1 &&
                     lex->tx_chain != TVL_NO));
    bool tx_release= (lex->tx_release == TVL_YES ||
                      (thd->variables.completion_type == 2 &&
                       lex->tx_release != TVL_NO));
    bool commit_failed= trans_commit(thd);
    thd->mdl_context.release_transactional_locks();
    if (commit_failed)
    {
      WSREP_DEBUG("COMMIT failed, MDL released: %lu", thd->thread_id);
      goto error;
    }
    /* Begin transaction with the same isolation level. */
    if (tx_chain)
    {
      if (trans_begin(thd))
        goto error;
    }
    else
    {
      /* Reset the isolation level and access mode if no chaining transaction.*/
      thd->tx_isolation= (enum_tx_isolation) thd->variables.tx_isolation;
      thd->tx_read_only= thd->variables.tx_read_only;
    }
    /* Disconnect the current client connection. */
    if (tx_release)
    {
      thd->killed= KILL_CONNECTION;
      thd->print_aborted_warning(3, "RELEASE");
    }
#ifdef WITH_WSREP
    if (WSREP(thd) && (thd->wsrep_conflict_state != NO_CONFLICT &&
                       thd->wsrep_conflict_state != REPLAYING))
    {
      DBUG_ASSERT(thd->is_error()); // the error is already issued
    }
    else
#endif /* WITH_WSREP */
      my_ok(thd);
    break;
  }
  case SQLCOM_ROLLBACK:
  {
    DBUG_ASSERT(thd->lock == NULL ||
                thd->locked_tables_mode == LTM_LOCK_TABLES);
    bool tx_chain= (lex->tx_chain == TVL_YES ||
                    (thd->variables.completion_type == 1 &&
                     lex->tx_chain != TVL_NO));
    bool tx_release= (lex->tx_release == TVL_YES ||
                      (thd->variables.completion_type == 2 &&
                       lex->tx_release != TVL_NO));
    bool rollback_failed= trans_rollback(thd);
    thd->mdl_context.release_transactional_locks();

    if (rollback_failed)
    {
      WSREP_DEBUG("rollback failed, MDL released: %lu", thd->thread_id);
      goto error;
    }
    /* Begin transaction with the same isolation level. */
    if (tx_chain)
    {
      if (trans_begin(thd))
        goto error;
    }
    else
    {
      /* Reset the isolation level and access mode if no chaining transaction.*/
      thd->tx_isolation= (enum_tx_isolation) thd->variables.tx_isolation;
      thd->tx_read_only= thd->variables.tx_read_only;
    }
    /* Disconnect the current client connection. */
    if (tx_release)
      thd->killed= KILL_CONNECTION;
#ifdef WITH_WSREP
    if (WSREP(thd) && thd->wsrep_conflict_state != NO_CONFLICT)
    {
      DBUG_ASSERT(thd->is_error()); // the error is already issued
    }
    else
#endif /* WITH_WSREP */
      my_ok(thd);
   break;
  }
  case SQLCOM_RELEASE_SAVEPOINT:
    if (trans_release_savepoint(thd, lex->ident))
      goto error;
    my_ok(thd);
    break;
  case SQLCOM_ROLLBACK_TO_SAVEPOINT:
    if (trans_rollback_to_savepoint(thd, lex->ident))
      goto error;
    my_ok(thd);
    break;
  case SQLCOM_SAVEPOINT:
    if (trans_savepoint(thd, lex->ident))
      goto error;
    my_ok(thd);
    break;
  case SQLCOM_CREATE_PROCEDURE:
  case SQLCOM_CREATE_SPFUNCTION:
  {
    uint namelen;
    char *name;

    DBUG_ASSERT(lex->sphead != 0);
    DBUG_ASSERT(lex->sphead->m_db.str); /* Must be initialized in the parser */
    /*
      Verify that the database name is allowed, optionally
      lowercase it.
    */
    if (check_db_name(&lex->sphead->m_db))
    {
      my_error(ER_WRONG_DB_NAME, MYF(0), lex->sphead->m_db.str);
      goto error;
    }

    if (check_access(thd, CREATE_PROC_ACL, lex->sphead->m_db.str,
                     NULL, NULL, 0, 0))
      goto error;

    /* Checking the drop permissions if CREATE OR REPLACE is used */
    if (lex->create_info.or_replace())
    {
      if (check_routine_access(thd, ALTER_PROC_ACL, lex->spname->m_db.str,
                               lex->spname->m_name.str,
                               lex->sql_command == SQLCOM_DROP_PROCEDURE, 0))
        goto error;
    }

    name= lex->sphead->name(&namelen);
#ifdef HAVE_DLOPEN
    if (lex->sphead->m_type == TYPE_ENUM_FUNCTION)
    {
      udf_func *udf = find_udf(name, namelen);

      if (udf)
      {
        my_error(ER_UDF_EXISTS, MYF(0), name);
        goto error;
      }
    }
#endif

    if (sp_process_definer(thd))
      goto error;

    WSREP_TO_ISOLATION_BEGIN(WSREP_MYSQL_DB, NULL, NULL)
    if (!sp_create_routine(thd, lex->sphead->m_type, lex->sphead))
    {
#ifndef NO_EMBEDDED_ACCESS_CHECKS
      /* only add privileges if really neccessary */

      Security_context security_context;
      bool restore_backup_context= false;
      Security_context *backup= NULL;
      LEX_USER *definer= thd->lex->definer;
      /*
        We're going to issue an implicit GRANT statement so we close all
        open tables. We have to keep metadata locks as this ensures that
        this statement is atomic against concurent FLUSH TABLES WITH READ
        LOCK. Deadlocks which can arise due to fact that this implicit
        statement takes metadata locks should be detected by a deadlock
        detector in MDL subsystem and reported as errors.

        No need to commit/rollback statement transaction, it's not started.

        TODO: Long-term we should either ensure that implicit GRANT statement
              is written into binary log as a separate statement or make both
              creation of routine and implicit GRANT parts of one fully atomic
              statement.
      */
      DBUG_ASSERT(thd->transaction.stmt.is_empty());
      close_thread_tables(thd);
      /*
        Check if the definer exists on slave, 
        then use definer privilege to insert routine privileges to mysql.procs_priv.

        For current user of SQL thread has GLOBAL_ACL privilege, 
        which doesn't any check routine privileges, 
        so no routine privilege record  will insert into mysql.procs_priv.
      */
      if (thd->slave_thread && is_acl_user(definer->host.str, definer->user.str))
      {
        security_context.change_security_context(thd, 
                                                 &thd->lex->definer->user,
                                                 &thd->lex->definer->host,
                                                 &thd->lex->sphead->m_db,
                                                 &backup);
        restore_backup_context= true;
      }

      if (sp_automatic_privileges && !opt_noacl &&
          check_routine_access(thd, DEFAULT_CREATE_PROC_ACLS,
                               lex->sphead->m_db.str, name,
                               lex->sql_command == SQLCOM_CREATE_PROCEDURE, 1))
      {
        if (sp_grant_privileges(thd, lex->sphead->m_db.str, name,
                                lex->sql_command == SQLCOM_CREATE_PROCEDURE))
          push_warning(thd, Sql_condition::WARN_LEVEL_WARN,
                       ER_PROC_AUTO_GRANT_FAIL, ER_THD(thd, ER_PROC_AUTO_GRANT_FAIL));
        thd->clear_error();
      }

      /*
        Restore current user with GLOBAL_ACL privilege of SQL thread
      */ 
      if (restore_backup_context)
      {
        DBUG_ASSERT(thd->slave_thread == 1);
        thd->security_ctx->restore_security_context(thd, backup);
      }

#endif
    }
    else
      goto error;
    my_ok(thd);
    break; /* break super switch */
  } /* end case group bracket */
  case SQLCOM_CALL:
    {
      sp_head *sp;
      /*
        This will cache all SP and SF and open and lock all tables
        required for execution.
      */
      if (check_table_access(thd, SELECT_ACL, all_tables, FALSE,
                             UINT_MAX, FALSE) ||
          open_and_lock_tables(thd, all_tables, TRUE, 0))
       goto error;

      if (check_routine_access(thd, EXECUTE_ACL, lex->spname->m_db.str,
                               lex->spname->m_name.str, TRUE, FALSE))
        goto error;

      /*
        By this moment all needed SPs should be in cache so no need to look 
        into DB. 
      */
      if (!(sp= sp_find_routine(thd, TYPE_ENUM_PROCEDURE, lex->spname,
                                &thd->sp_proc_cache, TRUE)))
      {
	my_error(ER_SP_DOES_NOT_EXIST, MYF(0), "PROCEDURE",
                 lex->spname->m_qname.str);
	goto error;
      }
      else
      {
        /*
          Check that the stored procedure doesn't contain Dynamic SQL
          and doesn't return result sets: such stored procedures can't
          be called from a function or trigger.
        */
        if (thd->in_sub_stmt)
        {
          const char *where= (thd->in_sub_stmt & SUB_STMT_TRIGGER ?
                              "trigger" : "function");
          if (sp->is_not_allowed_in_function(where))
            goto error;
        }

        if (do_execute_sp(thd, sp))
          goto error;
      }
      break;
    }

  case SQLCOM_COMPOUND:
    DBUG_ASSERT(all_tables == 0);
    DBUG_ASSERT(thd->in_sub_stmt == 0);
    lex->sphead->m_sql_mode= thd->variables.sql_mode;
    if (do_execute_sp(thd, lex->sphead))
      goto error;
    break;

  case SQLCOM_ALTER_PROCEDURE:
  case SQLCOM_ALTER_FUNCTION:
    {
      int sp_result;
      enum stored_procedure_type type;
      type= (lex->sql_command == SQLCOM_ALTER_PROCEDURE ?
                 TYPE_ENUM_PROCEDURE : TYPE_ENUM_FUNCTION);

      if (check_routine_access(thd, ALTER_PROC_ACL, lex->spname->m_db.str,
                               lex->spname->m_name.str,
                               lex->sql_command == SQLCOM_ALTER_PROCEDURE, 0))
        goto error;

      /*
        Note that if you implement the capability of ALTER FUNCTION to
        alter the body of the function, this command should be made to
        follow the restrictions that log-bin-trust-function-creators=0
        already puts on CREATE FUNCTION.
      */
      /* Conditionally writes to binlog */
      sp_result= sp_update_routine(thd, type, lex->spname, &lex->sp_chistics);
      switch (sp_result)
      {
      case SP_OK:
	my_ok(thd);
	break;
      case SP_KEY_NOT_FOUND:
	my_error(ER_SP_DOES_NOT_EXIST, MYF(0),
                 SP_COM_STRING(lex), lex->spname->m_qname.str);
	goto error;
      default:
	my_error(ER_SP_CANT_ALTER, MYF(0),
                 SP_COM_STRING(lex), lex->spname->m_qname.str);
	goto error;
      }
      break;
    }
  case SQLCOM_DROP_PROCEDURE:
  case SQLCOM_DROP_FUNCTION:
    {
#ifdef HAVE_DLOPEN
      if (lex->sql_command == SQLCOM_DROP_FUNCTION &&
          ! lex->spname->m_explicit_name)
      {
        /* DROP FUNCTION <non qualified name> */
        udf_func *udf = find_udf(lex->spname->m_name.str,
                                 lex->spname->m_name.length);
        if (udf)
        {
          if (check_access(thd, DELETE_ACL, "mysql", NULL, NULL, 1, 0))
            goto error;

          if (!(res = mysql_drop_function(thd, &lex->spname->m_name)))
          {
            my_ok(thd);
            break;
          }
          my_error(ER_SP_DROP_FAILED, MYF(0),
                   "FUNCTION (UDF)", lex->spname->m_name.str);
          goto error;
        }

        if (lex->spname->m_db.str == NULL)
        {
          if (lex->if_exists())
          {
            push_warning_printf(thd, Sql_condition::WARN_LEVEL_NOTE,
                                ER_SP_DOES_NOT_EXIST, ER_THD(thd, ER_SP_DOES_NOT_EXIST),
                                "FUNCTION (UDF)", lex->spname->m_name.str);
            res= FALSE;
            my_ok(thd);
            break;
          }
          my_error(ER_SP_DOES_NOT_EXIST, MYF(0),
                   "FUNCTION (UDF)", lex->spname->m_name.str);
          goto error;
        }
        /* Fall thought to test for a stored function */
      }
#endif

      int sp_result;
      enum stored_procedure_type type;
      type= (lex->sql_command == SQLCOM_DROP_PROCEDURE ?
                 TYPE_ENUM_PROCEDURE : TYPE_ENUM_FUNCTION);
      char *db= lex->spname->m_db.str;
      char *name= lex->spname->m_name.str;

      if (check_routine_access(thd, ALTER_PROC_ACL, db, name,
                               lex->sql_command == SQLCOM_DROP_PROCEDURE, 0))
        goto error;
      WSREP_TO_ISOLATION_BEGIN(WSREP_MYSQL_DB, NULL, NULL)

      /* Conditionally writes to binlog */
      sp_result= sp_drop_routine(thd, type, lex->spname);

#ifndef NO_EMBEDDED_ACCESS_CHECKS
      /*
        We're going to issue an implicit REVOKE statement so we close all
        open tables. We have to keep metadata locks as this ensures that
        this statement is atomic against concurent FLUSH TABLES WITH READ
        LOCK. Deadlocks which can arise due to fact that this implicit
        statement takes metadata locks should be detected by a deadlock
        detector in MDL subsystem and reported as errors.

        No need to commit/rollback statement transaction, it's not started.

        TODO: Long-term we should either ensure that implicit REVOKE statement
              is written into binary log as a separate statement or make both
              dropping of routine and implicit REVOKE parts of one fully atomic
              statement.
      */
      DBUG_ASSERT(thd->transaction.stmt.is_empty());
      close_thread_tables(thd);

      if (sp_result != SP_KEY_NOT_FOUND &&
          sp_automatic_privileges && !opt_noacl &&
          sp_revoke_privileges(thd, db, name,
                               lex->sql_command == SQLCOM_DROP_PROCEDURE))
      {
        push_warning(thd, Sql_condition::WARN_LEVEL_WARN,
                     ER_PROC_AUTO_REVOKE_FAIL,
                     ER_THD(thd, ER_PROC_AUTO_REVOKE_FAIL));
        /* If this happens, an error should have been reported. */
        goto error;
      }
#endif

      res= sp_result;
      switch (sp_result) {
      case SP_OK:
	my_ok(thd);
	break;
      case SP_KEY_NOT_FOUND:
	if (lex->if_exists())
	{
          res= write_bin_log(thd, TRUE, thd->query(), thd->query_length());
	  push_warning_printf(thd, Sql_condition::WARN_LEVEL_NOTE,
			      ER_SP_DOES_NOT_EXIST, ER_THD(thd, ER_SP_DOES_NOT_EXIST),
                              SP_COM_STRING(lex), lex->spname->m_qname.str);
          if (!res)
            my_ok(thd);
	  break;
	}
	my_error(ER_SP_DOES_NOT_EXIST, MYF(0),
                 SP_COM_STRING(lex), lex->spname->m_qname.str);
	goto error;
      default:
	my_error(ER_SP_DROP_FAILED, MYF(0),
                 SP_COM_STRING(lex), lex->spname->m_qname.str);
	goto error;
      }
      break;
    }
  case SQLCOM_SHOW_CREATE_PROC:
    {
#ifdef WITH_WSREP
      if (WSREP_CLIENT(thd) && wsrep_sync_wait(thd)) goto error;
#endif /* WITH_WSREP */
      if (sp_show_create_routine(thd, TYPE_ENUM_PROCEDURE, lex->spname))
        goto error;
      break;
    }
  case SQLCOM_SHOW_CREATE_FUNC:
    {
#ifdef WITH_WSREP
      if (WSREP_CLIENT(thd) && wsrep_sync_wait(thd)) goto error;
#endif /* WITH_WSREP */
      if (sp_show_create_routine(thd, TYPE_ENUM_FUNCTION, lex->spname))
	goto error;
      break;
    }
  case SQLCOM_SHOW_PROC_CODE:
  case SQLCOM_SHOW_FUNC_CODE:
    {
#ifndef DBUG_OFF
      sp_head *sp;
      stored_procedure_type type= (lex->sql_command == SQLCOM_SHOW_PROC_CODE ?
                 TYPE_ENUM_PROCEDURE : TYPE_ENUM_FUNCTION);

#ifdef WITH_WSREP
      if (WSREP_CLIENT(thd) && wsrep_sync_wait(thd)) goto error;
#endif /* WITH_WSREP */
      if (sp_cache_routine(thd, type, lex->spname, FALSE, &sp))
        goto error;
      if (!sp || sp->show_routine_code(thd))
      {
        /* We don't distinguish between errors for now */
        my_error(ER_SP_DOES_NOT_EXIST, MYF(0),
                 SP_COM_STRING(lex), lex->spname->m_name.str);
        goto error;
      }
      break;
#else
      my_error(ER_FEATURE_DISABLED, MYF(0),
               "SHOW PROCEDURE|FUNCTION CODE", "--with-debug");
      goto error;
#endif // ifndef DBUG_OFF
    }
  case SQLCOM_SHOW_CREATE_TRIGGER:
    {
      if (check_ident_length(&lex->spname->m_name))
        goto error;

#ifdef WITH_WSREP
      if (WSREP_CLIENT(thd) && wsrep_sync_wait(thd)) goto error;
#endif /* WITH_WSREP */
      if (show_create_trigger(thd, lex->spname))
        goto error; /* Error has been already logged. */

      break;
    }
  case SQLCOM_CREATE_VIEW:
    {
      /*
        Note: SQLCOM_CREATE_VIEW also handles 'ALTER VIEW' commands
        as specified through the thd->lex->create_view_mode flag.
      */
      WSREP_TO_ISOLATION_BEGIN(WSREP_MYSQL_DB, NULL, NULL)
      res= mysql_create_view(thd, first_table, thd->lex->create_view_mode);
      break;
    }
  case SQLCOM_DROP_VIEW:
    {
      if (check_table_access(thd, DROP_ACL, all_tables, FALSE, UINT_MAX, FALSE))
        goto error;
      /* Conditionally writes to binlog. */
      WSREP_TO_ISOLATION_BEGIN(WSREP_MYSQL_DB, NULL, NULL)
      res= mysql_drop_view(thd, first_table, thd->lex->drop_mode);
      break;
    }
  case SQLCOM_CREATE_TRIGGER:
  {
    /* Conditionally writes to binlog. */
    WSREP_TO_ISOLATION_BEGIN(WSREP_MYSQL_DB, NULL, NULL)
    res= mysql_create_or_drop_trigger(thd, all_tables, 1);

    break;
  }
  case SQLCOM_DROP_TRIGGER:
  {
    /* Conditionally writes to binlog. */
    WSREP_TO_ISOLATION_BEGIN(WSREP_MYSQL_DB, NULL, NULL)
    res= mysql_create_or_drop_trigger(thd, all_tables, 0);
    break;
  }
  case SQLCOM_XA_START:
    if (trans_xa_start(thd))
      goto error;
    my_ok(thd);
    break;
  case SQLCOM_XA_END:
    if (trans_xa_end(thd))
      goto error;
    my_ok(thd);
    break;
  case SQLCOM_XA_PREPARE:
    if (trans_xa_prepare(thd))
      goto error;
    my_ok(thd);
    break;
  case SQLCOM_XA_COMMIT:
  {
    bool commit_failed= trans_xa_commit(thd);
    thd->mdl_context.release_transactional_locks();
    if (commit_failed)
    {
      WSREP_DEBUG("XA commit failed, MDL released: %lu", thd->thread_id);
      goto error;
    }
    /*
      We've just done a commit, reset transaction
      isolation level and access mode to the session default.
    */
    thd->tx_isolation= (enum_tx_isolation) thd->variables.tx_isolation;
    thd->tx_read_only= thd->variables.tx_read_only;
    my_ok(thd);
    break;
  }
  case SQLCOM_XA_ROLLBACK:
  {
    bool rollback_failed= trans_xa_rollback(thd);
    thd->mdl_context.release_transactional_locks();
    if (rollback_failed)
    {
      WSREP_DEBUG("XA rollback failed, MDL released: %lu", thd->thread_id);
      goto error;
    }
    /*
      We've just done a rollback, reset transaction
      isolation level and access mode to the session default.
    */
    thd->tx_isolation= (enum_tx_isolation) thd->variables.tx_isolation;
    thd->tx_read_only= thd->variables.tx_read_only;
    my_ok(thd);
    break;
  }
  case SQLCOM_XA_RECOVER:
    res= mysql_xa_recover(thd);
    break;
  case SQLCOM_ALTER_TABLESPACE:
    if (check_global_access(thd, CREATE_TABLESPACE_ACL))
      break;
    if (!(res= mysql_alter_tablespace(thd, lex->alter_tablespace_info)))
      my_ok(thd);
    break;
  case SQLCOM_INSTALL_PLUGIN:
    WSREP_TO_ISOLATION_BEGIN(WSREP_MYSQL_DB, NULL, NULL)
    if (! (res= mysql_install_plugin(thd, &thd->lex->comment,
                                     &thd->lex->ident)))
      my_ok(thd);
    break;
  case SQLCOM_UNINSTALL_PLUGIN:
    WSREP_TO_ISOLATION_BEGIN(WSREP_MYSQL_DB, NULL, NULL)
    if (! (res= mysql_uninstall_plugin(thd, &thd->lex->comment,
                                       &thd->lex->ident)))
      my_ok(thd);
    break;
  case SQLCOM_BINLOG_BASE64_EVENT:
  {
#ifndef EMBEDDED_LIBRARY
    mysql_client_binlog_statement(thd);
#else /* EMBEDDED_LIBRARY */
    my_error(ER_OPTION_PREVENTS_STATEMENT, MYF(0), "embedded");
#endif /* EMBEDDED_LIBRARY */
    break;
  }
  case SQLCOM_CREATE_SERVER:
  {
    DBUG_PRINT("info", ("case SQLCOM_CREATE_SERVER"));

    if (check_global_access(thd, SUPER_ACL))
      break;

    WSREP_TO_ISOLATION_BEGIN(WSREP_MYSQL_DB, NULL, NULL)

    res= create_server(thd, &lex->server_options);
    break;
  }
  case SQLCOM_ALTER_SERVER:
  {
    int error;
    DBUG_PRINT("info", ("case SQLCOM_ALTER_SERVER"));

    if (check_global_access(thd, SUPER_ACL))
      break;

    WSREP_TO_ISOLATION_BEGIN(WSREP_MYSQL_DB, NULL, NULL)

    if ((error= alter_server(thd, &lex->server_options)))
    {
      DBUG_PRINT("info", ("problem altering server <%s>",
                          lex->server_options.server_name.str));
      my_error(error, MYF(0), lex->server_options.server_name.str);
      break;
    }
    my_ok(thd, 1);
    break;
  }
  case SQLCOM_DROP_SERVER:
  {
    int err_code;
    DBUG_PRINT("info", ("case SQLCOM_DROP_SERVER"));

    if (check_global_access(thd, SUPER_ACL))
      break;

    WSREP_TO_ISOLATION_BEGIN(WSREP_MYSQL_DB, NULL, NULL)

    if ((err_code= drop_server(thd, &lex->server_options)))
    {
      if (! lex->if_exists() && err_code == ER_FOREIGN_SERVER_DOESNT_EXIST)
      {
        DBUG_PRINT("info", ("problem dropping server %s",
                            lex->server_options.server_name.str));
        my_error(err_code, MYF(0), lex->server_options.server_name.str);
      }
      else
      {
        my_ok(thd, 0);
      }
      break;
    }
    my_ok(thd, 1);
    break;
  }
  case SQLCOM_ANALYZE:
  case SQLCOM_CHECK:
  case SQLCOM_OPTIMIZE:
  case SQLCOM_REPAIR:
  case SQLCOM_TRUNCATE:
  case SQLCOM_ALTER_TABLE:
      thd->query_plan_flags|= QPLAN_ADMIN;
      DBUG_ASSERT(first_table == all_tables && first_table != 0);
    /* fall through */
  case SQLCOM_SIGNAL:
  case SQLCOM_RESIGNAL:
  case SQLCOM_GET_DIAGNOSTICS:
    DBUG_ASSERT(lex->m_sql_cmd != NULL);
    res= lex->m_sql_cmd->execute(thd);
    break;
  default:

#ifndef EMBEDDED_LIBRARY
    DBUG_ASSERT(0);                             /* Impossible */
#endif
    my_ok(thd);
    break;
  }
  THD_STAGE_INFO(thd, stage_query_end);
  thd->update_stats();

  goto finish;

error:
  res= TRUE;

finish:

  thd->reset_query_timer();
  DBUG_ASSERT(!thd->in_active_multi_stmt_transaction() ||
               thd->in_multi_stmt_transaction_mode());


  lex->unit.cleanup();

  if (! thd->in_sub_stmt)
  {
    if (thd->killed != NOT_KILLED)
    {
      /* report error issued during command execution */
      if (thd->killed_errno())
      {
        /* If we already sent 'ok', we can ignore any kill query statements */
        if (! thd->get_stmt_da()->is_set())
          thd->send_kill_message();
      }
      thd->reset_kill_query();
    }
    if (thd->is_error() || (thd->variables.option_bits & OPTION_MASTER_SQL_ERROR))
      trans_rollback_stmt(thd);
    else
    {
      /* If commit fails, we should be able to reset the OK status. */
      thd->get_stmt_da()->set_overwrite_status(true);
      trans_commit_stmt(thd);
      thd->get_stmt_da()->set_overwrite_status(false);
    }
#ifdef WITH_ARIA_STORAGE_ENGINE
    ha_maria::implicit_commit(thd, FALSE);
#endif
  }

  /* Free tables */
  close_thread_tables(thd);
#ifdef WITH_WSREP
  thd->wsrep_consistency_check= NO_CONSISTENCY_CHECK;
#endif /* WITH_WSREP */

#ifndef DBUG_OFF
  if (lex->sql_command != SQLCOM_SET_OPTION && ! thd->in_sub_stmt)
    DEBUG_SYNC(thd, "execute_command_after_close_tables");
#endif
  if (!(sql_command_flags[lex->sql_command] &
        (CF_CAN_GENERATE_ROW_EVENTS | CF_FORCE_ORIGINAL_BINLOG_FORMAT |
         CF_STATUS_COMMAND)))
    thd->set_binlog_format(orig_binlog_format,
                           orig_current_stmt_binlog_format);

  if (! thd->in_sub_stmt && thd->transaction_rollback_request)
  {
    /*
      We are not in sub-statement and transaction rollback was requested by
      one of storage engines (e.g. due to deadlock). Rollback transaction in
      all storage engines including binary log.
    */
    trans_rollback_implicit(thd);
    thd->mdl_context.release_transactional_locks();
  }
  else if (stmt_causes_implicit_commit(thd, CF_IMPLICIT_COMMIT_END))
  {
    /* No transaction control allowed in sub-statements. */
    DBUG_ASSERT(! thd->in_sub_stmt);
    if (!(thd->variables.option_bits & OPTION_GTID_BEGIN))
    {
      /* If commit fails, we should be able to reset the OK status. */
      thd->get_stmt_da()->set_overwrite_status(true);
      /* Commit the normal transaction if one is active. */
      trans_commit_implicit(thd);
      thd->get_stmt_da()->set_overwrite_status(false);
      thd->mdl_context.release_transactional_locks();
    }
  }
  else if (! thd->in_sub_stmt && ! thd->in_multi_stmt_transaction_mode())
  {
    /*
      - If inside a multi-statement transaction,
      defer the release of metadata locks until the current
      transaction is either committed or rolled back. This prevents
      other statements from modifying the table for the entire
      duration of this transaction.  This provides commit ordering
      and guarantees serializability across multiple transactions.
      - If in autocommit mode, or outside a transactional context,
      automatically release metadata locks of the current statement.
    */
    thd->mdl_context.release_transactional_locks();
  }
  else if (! thd->in_sub_stmt)
  {
    thd->mdl_context.release_statement_locks();
  }
  WSREP_TO_ISOLATION_END;

#ifdef WITH_WSREP
  /*
    Force release of transactional locks if not in active MST and wsrep is on.
  */
  if (WSREP(thd) &&
      ! thd->in_sub_stmt &&
      ! thd->in_active_multi_stmt_transaction() &&
      thd->mdl_context.has_transactional_locks())
  {
    WSREP_DEBUG("Forcing release of transactional locks for thd %lu",
               thd->thread_id);
    thd->mdl_context.release_transactional_locks();
  }
#endif /* WITH_WSREP */

  DBUG_RETURN(res || thd->is_error());
}


static bool execute_sqlcom_select(THD *thd, TABLE_LIST *all_tables)
{
  LEX	*lex= thd->lex;
  select_result *result=lex->result;
  bool res;
  /* assign global limit variable if limit is not given */
  {
    SELECT_LEX *param= lex->unit.global_parameters();
    if (!param->explicit_limit)
      param->select_limit=
        new (thd->mem_root) Item_int(thd,
                                     (ulonglong) thd->variables.select_limit);
  }
  if (!(res= open_and_lock_tables(thd, all_tables, TRUE, 0)))
  {
    if (lex->describe)
    {
      /*
        We always use select_send for EXPLAIN, even if it's an EXPLAIN
        for SELECT ... INTO OUTFILE: a user application should be able
        to prepend EXPLAIN to any query and receive output for it,
        even if the query itself redirects the output.
      */
      if (!(result= new (thd->mem_root) select_send(thd)))
        return 1;                               /* purecov: inspected */
      thd->send_explain_fields(result, lex->describe, lex->analyze_stmt);
        
      /*
        This will call optimize() for all parts of query. The query plan is
        printed out below.
      */
      res= mysql_explain_union(thd, &lex->unit, result);
      
      /* Print EXPLAIN only if we don't have an error */
      if (!res)
      {
        /* 
          Do like the original select_describe did: remove OFFSET from the
          top-level LIMIT
        */        
        result->reset_offset_limit(); 
        if (lex->explain_json)
        {
          lex->explain->print_explain_json(result, lex->analyze_stmt);
        }
        else
        {
          lex->explain->print_explain(result, thd->lex->describe,
                                      thd->lex->analyze_stmt);
          if (lex->describe & DESCRIBE_EXTENDED)
          {
            char buff[1024];
            String str(buff,(uint32) sizeof(buff), system_charset_info);
            str.length(0);
            /*
              The warnings system requires input in utf8, @see
              mysqld_show_warnings().
            */
            lex->unit.print(&str, QT_EXPLAIN_EXTENDED);
            push_warning(thd, Sql_condition::WARN_LEVEL_NOTE,
                         ER_YES, str.c_ptr_safe());
          }
        }
      }

      if (res)
        result->abort_result_set();
      else
        result->send_eof();
      delete result;
    }
    else
    {
      Protocol *save_protocol= NULL;
      if (lex->analyze_stmt)
      {
        if (result && result->is_result_interceptor())
          ((select_result_interceptor*)result)->disable_my_ok_calls();
        else 
        {
          DBUG_ASSERT(thd->protocol);
          result= new (thd->mem_root) select_send_analyze(thd);
          save_protocol= thd->protocol;
          thd->protocol= new Protocol_discard(thd);
        }
      }
      else
      {
        if (!result && !(result= new (thd->mem_root) select_send(thd)))
          return 1;                               /* purecov: inspected */
      }
      query_cache_store_query(thd, all_tables);
      res= handle_select(thd, lex, result, 0);
      if (result != lex->result)
        delete result;

      if (lex->analyze_stmt)
      {
        if (save_protocol)
        {
          delete thd->protocol;
          thd->protocol= save_protocol;
        }
        if (!res)
          res= thd->lex->explain->send_explain(thd);
      }
    }
  }
  /* Count number of empty select queries */
  if (!thd->get_sent_row_count())
    status_var_increment(thd->status_var.empty_queries);
  else
    status_var_add(thd->status_var.rows_sent, thd->get_sent_row_count());

  return res;
}


static bool execute_show_status(THD *thd, TABLE_LIST *all_tables)
{
  bool res;
  system_status_var old_status_var= thd->status_var;
  thd->initial_status_var= &old_status_var;
  if (!(res= check_table_access(thd, SELECT_ACL, all_tables, FALSE,
                                UINT_MAX, FALSE)))
    res= execute_sqlcom_select(thd, all_tables);
  /* Don't log SHOW STATUS commands to slow query log */
  thd->server_status&= ~(SERVER_QUERY_NO_INDEX_USED |
                         SERVER_QUERY_NO_GOOD_INDEX_USED);
  /*
    restore status variables, as we don't want 'show status' to cause
    changes
  */
  mysql_mutex_lock(&LOCK_status);
  add_diff_to_status(&global_status_var, &thd->status_var,
                     &old_status_var);
  memcpy(&thd->status_var, &old_status_var,
         offsetof(STATUS_VAR, last_cleared_system_status_var));
  mysql_mutex_unlock(&LOCK_status);
  return res;
}


static bool check_rename_table(THD *thd, TABLE_LIST *first_table,
                               TABLE_LIST *all_tables)
{
  DBUG_ASSERT(first_table == all_tables && first_table != 0);
  TABLE_LIST *table;
  for (table= first_table; table; table= table->next_local->next_local)
  {
    if (check_access(thd, ALTER_ACL | DROP_ACL, table->db,
                     &table->grant.privilege,
                     &table->grant.m_internal,
                     0, 0) ||
        check_access(thd, INSERT_ACL | CREATE_ACL, table->next_local->db,
                     &table->next_local->grant.privilege,
                     &table->next_local->grant.m_internal,
                     0, 0))
      return 1;
    TABLE_LIST old_list, new_list;
    /*
      we do not need initialize old_list and new_list because we will
      come table[0] and table->next[0] there
    */
    old_list= table[0];
    new_list= table->next_local[0];
    if (check_grant(thd, ALTER_ACL | DROP_ACL, &old_list, FALSE, 1, FALSE) ||
       (!test_all_bits(table->next_local->grant.privilege,
                       INSERT_ACL | CREATE_ACL) &&
        check_grant(thd, INSERT_ACL | CREATE_ACL, &new_list, FALSE, 1,
                    FALSE)))
      return 1;
  }

  return 0;
}


/**
  @brief Compare requested privileges with the privileges acquired from the
    User- and Db-tables.
  @param thd          Thread handler
  @param want_access  The requested access privileges.
  @param db           A pointer to the Db name.
  @param[out] save_priv A pointer to the granted privileges will be stored.
  @param grant_internal_info A pointer to the internal grant cache.
  @param dont_check_global_grants True if no global grants are checked.
  @param no_error     True if no errors should be sent to the client.

  'save_priv' is used to save the User-table (global) and Db-table grants for
  the supplied db name. Note that we don't store db level grants if the global
  grants is enough to satisfy the request AND the global grants contains a
  SELECT grant.

  For internal databases (INFORMATION_SCHEMA, PERFORMANCE_SCHEMA),
  additional rules apply, see ACL_internal_schema_access.

  @see check_grant

  @return Status of denial of access by exclusive ACLs.
    @retval FALSE Access can't exclusively be denied by Db- and User-table
      access unless Column- and Table-grants are checked too.
    @retval TRUE Access denied.
*/

bool
check_access(THD *thd, ulong want_access, const char *db, ulong *save_priv,
             GRANT_INTERNAL_INFO *grant_internal_info,
             bool dont_check_global_grants, bool no_errors)
{
#ifdef NO_EMBEDDED_ACCESS_CHECKS
  if (save_priv)
    *save_priv= GLOBAL_ACLS;
  return false;
#else
  Security_context *sctx= thd->security_ctx;
  ulong db_access;

  /*
    GRANT command:
    In case of database level grant the database name may be a pattern,
    in case of table|column level grant the database name can not be a pattern.
    We use 'dont_check_global_grants' as a flag to determine
    if it's database level grant command
    (see SQLCOM_GRANT case, mysql_execute_command() function) and
    set db_is_pattern according to 'dont_check_global_grants' value.
  */
  bool  db_is_pattern= ((want_access & GRANT_ACL) && dont_check_global_grants);
  ulong dummy;
  DBUG_ENTER("check_access");
  DBUG_PRINT("enter",("db: %s  want_access: %lu  master_access: %lu",
                      db ? db : "", want_access, sctx->master_access));

  if (save_priv)
    *save_priv=0;
  else
  {
    save_priv= &dummy;
    dummy= 0;
  }

  THD_STAGE_INFO(thd, stage_checking_permissions);
  if ((!db || !db[0]) && !thd->db && !dont_check_global_grants)
  {
    DBUG_PRINT("error",("No database"));
    if (!no_errors)
      my_message(ER_NO_DB_ERROR, ER_THD(thd, ER_NO_DB_ERROR),
                 MYF(0));                       /* purecov: tested */
    DBUG_RETURN(TRUE);				/* purecov: tested */
  }

  if ((db != NULL) && (db != any_db))
  {
    /*
      Check if this is reserved database, like information schema or
      performance schema
    */
    const ACL_internal_schema_access *access;
    access= get_cached_schema_access(grant_internal_info, db);
    if (access)
    {
      switch (access->check(want_access, save_priv))
      {
      case ACL_INTERNAL_ACCESS_GRANTED:
        /*
          All the privileges requested have been granted internally.
          [out] *save_privileges= Internal privileges.
        */
        DBUG_RETURN(FALSE);
      case ACL_INTERNAL_ACCESS_DENIED:
        if (! no_errors)
        {
          status_var_increment(thd->status_var.access_denied_errors);
          my_error(ER_DBACCESS_DENIED_ERROR, MYF(0),
                   sctx->priv_user, sctx->priv_host, db);
        }
        DBUG_RETURN(TRUE);
      case ACL_INTERNAL_ACCESS_CHECK_GRANT:
        /*
          Only some of the privilege requested have been granted internally,
          proceed with the remaining bits of the request (want_access).
        */
        want_access&= ~(*save_priv);
        break;
      }
    }
  }

  if ((sctx->master_access & want_access) == want_access)
  {
    /*
      1. If we don't have a global SELECT privilege, we have to get the
      database specific access rights to be able to handle queries of type
      UPDATE t1 SET a=1 WHERE b > 0
      2. Change db access if it isn't current db which is being addressed
    */
    if (!(sctx->master_access & SELECT_ACL))
    {
      if (db && (!thd->db || db_is_pattern || strcmp(db, thd->db)))
      {
        db_access= acl_get(sctx->host, sctx->ip, sctx->priv_user, db,
                           db_is_pattern);
        if (sctx->priv_role[0])
          db_access|= acl_get("", "", sctx->priv_role, db, db_is_pattern);
      }
      else
      {
        /* get access for current db */
        db_access= sctx->db_access;
      }
      /*
        The effective privileges are the union of the global privileges
        and the intersection of db- and host-privileges,
        plus the internal privileges.
      */
      *save_priv|= sctx->master_access | db_access;
    }
    else
      *save_priv|= sctx->master_access;
    DBUG_RETURN(FALSE);
  }
  if (((want_access & ~sctx->master_access) & ~DB_ACLS) ||
      (! db && dont_check_global_grants))
  {						// We can never grant this
    DBUG_PRINT("error",("No possible access"));
    if (!no_errors)
    {
      status_var_increment(thd->status_var.access_denied_errors);
      my_error(access_denied_error_code(thd->password), MYF(0),
               sctx->priv_user,
               sctx->priv_host,
               (thd->password ?
                ER_THD(thd, ER_YES) :
                ER_THD(thd, ER_NO)));                    /* purecov: tested */
    }
    DBUG_RETURN(TRUE);				/* purecov: tested */
  }

  if (db == any_db)
  {
    /*
      Access granted; Allow select on *any* db.
      [out] *save_privileges= 0
    */
    DBUG_RETURN(FALSE);
  }

  if (db && (!thd->db || db_is_pattern || strcmp(db,thd->db)))
  {
    db_access= acl_get(sctx->host, sctx->ip, sctx->priv_user, db,
                       db_is_pattern);
    if (sctx->priv_role[0])
    {
      db_access|= acl_get("", "", sctx->priv_role, db, db_is_pattern);
    }
  }
  else
    db_access= sctx->db_access;
  DBUG_PRINT("info",("db_access: %lu  want_access: %lu",
                     db_access, want_access));

  /*
    Save the union of User-table and the intersection between Db-table and
    Host-table privileges, with the already saved internal privileges.
  */
  db_access= (db_access | sctx->master_access);
  *save_priv|= db_access;

  /*
    We need to investigate column- and table access if all requested privileges
    belongs to the bit set of .
  */
  bool need_table_or_column_check=
    (want_access & (TABLE_ACLS | PROC_ACLS | db_access)) == want_access;

  /*
    Grant access if the requested access is in the intersection of
    host- and db-privileges (as retrieved from the acl cache),
    also grant access if all the requested privileges are in the union of
    TABLES_ACLS and PROC_ACLS; see check_grant.
  */
  if ( (db_access & want_access) == want_access ||
      (!dont_check_global_grants &&
       need_table_or_column_check))
  {
    /*
       Ok; but need to check table- and column privileges.
       [out] *save_privileges is (User-priv | (Db-priv & Host-priv) | Internal-priv)
    */
    DBUG_RETURN(FALSE);
  }

  /*
    Access is denied;
    [out] *save_privileges is (User-priv | (Db-priv & Host-priv) | Internal-priv)
  */
  DBUG_PRINT("error",("Access denied"));
  if (!no_errors)
  {
    status_var_increment(thd->status_var.access_denied_errors);
    my_error(ER_DBACCESS_DENIED_ERROR, MYF(0),
             sctx->priv_user, sctx->priv_host,
             (db ? db : (thd->db ?
                         thd->db :
                         "unknown")));
  }
  DBUG_RETURN(TRUE);
#endif // NO_EMBEDDED_ACCESS_CHECKS
}


#ifndef NO_EMBEDDED_ACCESS_CHECKS
/**
  Check grants for commands which work only with one table.

  @param thd                    Thread handler
  @param privilege              requested privilege
  @param all_tables             global table list of query
  @param no_errors              FALSE/TRUE - report/don't report error to
                            the client (using my_error() call).

  @retval
    0   OK
  @retval
    1   access denied, error is sent to client
*/

bool check_single_table_access(THD *thd, ulong privilege, 
                               TABLE_LIST *all_tables, bool no_errors)
{
  Security_context * backup_ctx= thd->security_ctx;

  /* we need to switch to the saved context (if any) */
  if (all_tables->security_ctx)
    thd->security_ctx= all_tables->security_ctx;

  const char *db_name;
  if ((all_tables->view || all_tables->field_translation) &&
      !all_tables->schema_table)
    db_name= all_tables->view_db.str;
  else
    db_name= all_tables->db;

  if (check_access(thd, privilege, db_name,
                   &all_tables->grant.privilege,
                   &all_tables->grant.m_internal,
                   0, no_errors))
    goto deny;

  /* Show only 1 table for check_grant */
  if (!(all_tables->belong_to_view &&
        (thd->lex->sql_command == SQLCOM_SHOW_FIELDS)) &&
      check_grant(thd, privilege, all_tables, FALSE, 1, no_errors))
    goto deny;

  thd->security_ctx= backup_ctx;
  return 0;

deny:
  thd->security_ctx= backup_ctx;
  return 1;
}

/**
  Check grants for commands which work only with one table and all other
  tables belonging to subselects or implicitly opened tables.

  @param thd			Thread handler
  @param privilege		requested privilege
  @param all_tables		global table list of query

  @retval
    0   OK
  @retval
    1   access denied, error is sent to client
*/

bool check_one_table_access(THD *thd, ulong privilege, TABLE_LIST *all_tables)
{
  if (check_single_table_access (thd,privilege,all_tables, FALSE))
    return 1;

  /* Check rights on tables of subselects and implictly opened tables */
  TABLE_LIST *subselects_tables, *view= all_tables->view ? all_tables : 0;
  if ((subselects_tables= all_tables->next_global))
  {
    /*
      Access rights asked for the first table of a view should be the same
      as for the view
    */
    if (view && subselects_tables->belong_to_view == view)
    {
      if (check_single_table_access (thd, privilege, subselects_tables, FALSE))
        return 1;
      subselects_tables= subselects_tables->next_global;
    }
    if (subselects_tables &&
        (check_table_access(thd, SELECT_ACL, subselects_tables, FALSE,
                            UINT_MAX, FALSE)))
      return 1;
  }
  return 0;
}


static bool check_show_access(THD *thd, TABLE_LIST *table)
{
  /*
    This is a SHOW command using an INFORMATION_SCHEMA table.
    check_access() has not been called for 'table',
    and SELECT is currently always granted on the I_S, so we automatically
    grant SELECT on table here, to bypass a call to check_access().
    Note that not calling check_access(table) is an optimization,
    which needs to be revisited if the INFORMATION_SCHEMA does
    not always automatically grant SELECT but use the grant tables.
    See Bug#38837 need a way to disable information_schema for security
  */
  table->grant.privilege= SELECT_ACL;

  switch (get_schema_table_idx(table->schema_table)) {
  case SCH_SCHEMATA:
    return (specialflag & SPECIAL_SKIP_SHOW_DB) &&
      check_global_access(thd, SHOW_DB_ACL);

  case SCH_TABLE_NAMES:
  case SCH_TABLES:
  case SCH_VIEWS:
  case SCH_TRIGGERS:
  case SCH_EVENTS:
  {
    const char *dst_db_name= table->schema_select_lex->db;

    DBUG_ASSERT(dst_db_name);

    if (check_access(thd, SELECT_ACL, dst_db_name,
                     &thd->col_access, NULL, FALSE, FALSE))
      return TRUE;

    if (!thd->col_access && check_grant_db(thd, dst_db_name))
    {
      status_var_increment(thd->status_var.access_denied_errors);
      my_error(ER_DBACCESS_DENIED_ERROR, MYF(0),
               thd->security_ctx->priv_user,
               thd->security_ctx->priv_host,
               dst_db_name);
      return TRUE;
    }

    return FALSE;
  }

  case SCH_COLUMNS:
  case SCH_STATISTICS:
  {
    TABLE_LIST *dst_table;
    dst_table= table->schema_select_lex->table_list.first;

    DBUG_ASSERT(dst_table);

    /*
      Open temporary tables to be able to detect them during privilege check.
    */
    if (open_temporary_tables(thd, dst_table))
      return TRUE;

    if (check_access(thd, SELECT_ACL, dst_table->db,
                     &dst_table->grant.privilege,
                     &dst_table->grant.m_internal,
                     FALSE, FALSE))
          return TRUE; /* Access denied */

    /*
      Check_grant will grant access if there is any column privileges on
      all of the tables thanks to the fourth parameter (bool show_table).
    */
    if (check_grant(thd, SELECT_ACL, dst_table, TRUE, UINT_MAX, FALSE))
      return TRUE; /* Access denied */

    close_thread_tables(thd);
    dst_table->table= NULL;

    /* Access granted */
    return FALSE;
  }
  default:
    break;
  }

  return FALSE;
}



/**
  @brief Check if the requested privileges exists in either User-, Host- or
    Db-tables.
  @param thd          Thread context
  @param want_access  Privileges requested
  @param tables       List of tables to be compared against
  @param no_errors    Don't report error to the client (using my_error() call).
  @param any_combination_of_privileges_will_do TRUE if any privileges on any
    column combination is enough.
  @param number       Only the first 'number' tables in the linked list are
                      relevant.

  The suppled table list contains cached privileges. This functions calls the
  help functions check_access and check_grant to verify the first three steps
  in the privileges check queue:
  1. Global privileges
  2. OR (db privileges AND host privileges)
  3. OR table privileges
  4. OR column privileges (not checked by this function!)
  5. OR routine privileges (not checked by this function!)

  @see check_access
  @see check_grant

  @note This functions assumes that table list used and
  thd->lex->query_tables_own_last value correspond to each other
  (the latter should be either 0 or point to next_global member
  of one of elements of this table list).

  @return
    @retval FALSE OK
    @retval TRUE  Access denied; But column or routine privileges might need to
      be checked also.
*/

bool
check_table_access(THD *thd, ulong requirements,TABLE_LIST *tables,
		   bool any_combination_of_privileges_will_do,
                   uint number, bool no_errors)
{
  TABLE_LIST *org_tables= tables;
  TABLE_LIST *first_not_own_table= thd->lex->first_not_own_table();
  Security_context *sctx= thd->security_ctx, *backup_ctx= thd->security_ctx;
  uint i= 0;
  /*
    The check that first_not_own_table is not reached is for the case when
    the given table list refers to the list for prelocking (contains tables
    of other queries). For simple queries first_not_own_table is 0.
  */
  for (; i < number && tables != first_not_own_table && tables;
       tables= tables->next_global, i++)
  {
    TABLE_LIST *const table_ref= tables->correspondent_table ?
      tables->correspondent_table : tables;

    ulong want_access= requirements;
    if (table_ref->security_ctx)
      sctx= table_ref->security_ctx;
    else
      sctx= backup_ctx;

    /*
       Register access for view underlying table.
       Remove SHOW_VIEW_ACL, because it will be checked during making view
     */
    table_ref->grant.orig_want_privilege= (want_access & ~SHOW_VIEW_ACL);

    if (table_ref->schema_table_reformed)
    {
      if (check_show_access(thd, table_ref))
        goto deny;
      continue;
    }

    DBUG_PRINT("info", ("derived: %d  view: %d", table_ref->derived != 0,
                        table_ref->view != 0));

    if (table_ref->is_anonymous_derived_table())
      continue;

    thd->security_ctx= sctx;

    if (check_access(thd, want_access, table_ref->get_db_name(),
                     &table_ref->grant.privilege,
                     &table_ref->grant.m_internal,
                     0, no_errors))
      goto deny;
  }
  thd->security_ctx= backup_ctx;
  return check_grant(thd,requirements,org_tables,
                     any_combination_of_privileges_will_do,
                     number, no_errors);
deny:
  thd->security_ctx= backup_ctx;
  return TRUE;
}


bool
check_routine_access(THD *thd, ulong want_access,char *db, char *name,
		     bool is_proc, bool no_errors)
{
  TABLE_LIST tables[1];
  
  bzero((char *)tables, sizeof(TABLE_LIST));
  tables->db= db;
  tables->table_name= tables->alias= name;
  
  /*
    The following test is just a shortcut for check_access() (to avoid
    calculating db_access) under the assumption that it's common to
    give persons global right to execute all stored SP (but not
    necessary to create them).
    Note that this effectively bypasses the ACL_internal_schema_access checks
    that are implemented for the INFORMATION_SCHEMA and PERFORMANCE_SCHEMA,
    which are located in check_access().
    Since the I_S and P_S do not contain routines, this bypass is ok,
    as long as this code path is not abused to create routines.
    The assert enforce that.
  */
  DBUG_ASSERT((want_access & CREATE_PROC_ACL) == 0);
  if ((thd->security_ctx->master_access & want_access) == want_access)
    tables->grant.privilege= want_access;
  else if (check_access(thd, want_access, db,
                        &tables->grant.privilege,
                        &tables->grant.m_internal,
                        0, no_errors))
    return TRUE;
  
  return check_grant_routine(thd, want_access, tables, is_proc, no_errors);
}


/**
  Check if the routine has any of the routine privileges.

  @param thd	       Thread handler
  @param db           Database name
  @param name         Routine name

  @retval
    0            ok
  @retval
    1            error
*/

bool check_some_routine_access(THD *thd, const char *db, const char *name,
                               bool is_proc)
{
  ulong save_priv;
  /*
    The following test is just a shortcut for check_access() (to avoid
    calculating db_access)
    Note that this effectively bypasses the ACL_internal_schema_access checks
    that are implemented for the INFORMATION_SCHEMA and PERFORMANCE_SCHEMA,
    which are located in check_access().
    Since the I_S and P_S do not contain routines, this bypass is ok,
    as it only opens SHOW_PROC_ACLS.
  */
  if (thd->security_ctx->master_access & SHOW_PROC_ACLS)
    return FALSE;
  if (!check_access(thd, SHOW_PROC_ACLS, db, &save_priv, NULL, 0, 1) ||
      (save_priv & SHOW_PROC_ACLS))
    return FALSE;
  return check_routine_level_acl(thd, db, name, is_proc);
}


/*
  Check if the given table has any of the asked privileges

  @param thd		 Thread handler
  @param want_access	 Bitmap of possible privileges to check for

  @retval
    0  ok
  @retval
    1  error
*/

bool check_some_access(THD *thd, ulong want_access, TABLE_LIST *table)
{
  ulong access;
  DBUG_ENTER("check_some_access");

  /* This loop will work as long as we have less than 32 privileges */
  for (access= 1; access < want_access ; access<<= 1)
  {
    if (access & want_access)
    {
      if (!check_access(thd, access, table->db,
                        &table->grant.privilege,
                        &table->grant.m_internal,
                        0, 1) &&
           !check_grant(thd, access, table, FALSE, 1, TRUE))
        DBUG_RETURN(0);
    }
  }
  DBUG_PRINT("exit",("no matching access rights"));
  DBUG_RETURN(1);
}

#endif /*NO_EMBEDDED_ACCESS_CHECKS*/


/**
  check for global access and give descriptive error message if it fails.

  @param thd			Thread handler
  @param want_access		Use should have any of these global rights

  @warning
    One gets access right if one has ANY of the rights in want_access.
    This is useful as one in most cases only need one global right,
    but in some case we want to check if the user has SUPER or
    REPL_CLIENT_ACL rights.

  @retval
    0	ok
  @retval
    1	Access denied.  In this case an error is sent to the client
*/

bool check_global_access(THD *thd, ulong want_access, bool no_errors)
{
#ifndef NO_EMBEDDED_ACCESS_CHECKS
  char command[128];
  if ((thd->security_ctx->master_access & want_access))
    return 0;
  if (!no_errors)
  {
    get_privilege_desc(command, sizeof(command), want_access);
    my_error(ER_SPECIFIC_ACCESS_DENIED_ERROR, MYF(0), command);
  }
  status_var_increment(thd->status_var.access_denied_errors);
  return 1;
#else
  return 0;
#endif
}


/**
  Checks foreign key's parent table access.

  @param thd	       [in]	Thread handler
  @param create_info   [in]     Create information (like MAX_ROWS, ENGINE or
                                temporary table flag)
  @param alter_info    [in]     Initial list of columns and indexes for the
                                table to be created
  @param create_db     [in]     Database of the created table

  @retval
   false  ok.
  @retval
   true	  error or access denied. Error is sent to client in this case.
*/
bool check_fk_parent_table_access(THD *thd,
                                  HA_CREATE_INFO *create_info,
                                  Alter_info *alter_info,
                                  const char* create_db)
{
  Key *key;
  List_iterator<Key> key_iterator(alter_info->key_list);

  while ((key= key_iterator++))
  {
    if (key->type == Key::FOREIGN_KEY)
    {
      TABLE_LIST parent_table;
      bool is_qualified_table_name;
      Foreign_key *fk_key= (Foreign_key *)key;
      LEX_STRING db_name;
      LEX_STRING table_name= { fk_key->ref_table.str,
                               fk_key->ref_table.length };
      const ulong privileges= (SELECT_ACL | INSERT_ACL | UPDATE_ACL |
                               DELETE_ACL | REFERENCES_ACL);

      // Check if tablename is valid or not.
      DBUG_ASSERT(table_name.str != NULL);
      if (check_table_name(table_name.str, table_name.length, false))
      {
        my_error(ER_WRONG_TABLE_NAME, MYF(0), table_name.str);
        return true;
      }

      if (fk_key->ref_db.str)
      {
        is_qualified_table_name= true;
        db_name.str= (char *) thd->memdup(fk_key->ref_db.str,
                                          fk_key->ref_db.length+1);
        db_name.length= fk_key->ref_db.length;

        // Check if database name is valid or not.
        if (fk_key->ref_db.str && check_db_name(&db_name))
        {
          my_error(ER_WRONG_DB_NAME, MYF(0), db_name.str);
          return true;
        }
      }
      else
      {
        if (!thd->db)
        {
          db_name.str= (char *) thd->memdup(create_db, strlen(create_db)+1);
          db_name.length= strlen(create_db);
          is_qualified_table_name= true;

          if(create_db && check_db_name(&db_name))
          {
            my_error(ER_WRONG_DB_NAME, MYF(0), db_name.str);
            return true;
          }
        }
        else
        {
          if (thd->lex->copy_db_to(&db_name.str, &db_name.length))
            return true;
          else
           is_qualified_table_name= false;
        }
      }

      // if lower_case_table_names is set then convert tablename to lower case.
      if (lower_case_table_names)
      {
        table_name.str= (char *) thd->memdup(fk_key->ref_table.str,
                                             fk_key->ref_table.length+1);
        table_name.length= my_casedn_str(files_charset_info, table_name.str);
        db_name.length = my_casedn_str(files_charset_info, db_name.str);
      }

      parent_table.init_one_table(db_name.str, db_name.length,
                                  table_name.str, table_name.length,
                                  table_name.str, TL_IGNORE);

      /*
       Check if user has any of the "privileges" at table level on
       "parent_table".
       Having privilege on any of the parent_table column is not
       enough so checking whether user has any of the "privileges"
       at table level only here.
      */
      if (check_some_access(thd, privileges, &parent_table) ||
          parent_table.grant.want_privilege)
      {
        if (is_qualified_table_name)
        {
          const size_t qualified_table_name_len= NAME_LEN + 1 + NAME_LEN + 1;
          char *qualified_table_name= (char *) thd->alloc(qualified_table_name_len);

          my_snprintf(qualified_table_name, qualified_table_name_len, "%s.%s",
                      db_name.str, table_name.str);
          table_name.str= qualified_table_name;
        }

        my_error(ER_TABLEACCESS_DENIED_ERROR, MYF(0),
                 "REFERENCES",
                 thd->security_ctx->priv_user,
                 thd->security_ctx->host_or_ip,
                 table_name.str);

        return true;
      }
    }
  }

  return false;
}


/****************************************************************************
	Check stack size; Send error if there isn't enough stack to continue
****************************************************************************/


#ifndef DBUG_OFF
long max_stack_used;
#endif

/**
  @note
  Note: The 'buf' parameter is necessary, even if it is unused here.
  - fix_fields functions has a "dummy" buffer large enough for the
    corresponding exec. (Thus we only have to check in fix_fields.)
  - Passing to check_stack_overrun() prevents the compiler from removing it.
*/
bool check_stack_overrun(THD *thd, long margin,
			 uchar *buf __attribute__((unused)))
{
  long stack_used;
  DBUG_ASSERT(thd == current_thd);
  if ((stack_used= available_stack_size(thd->thread_stack, &stack_used)) >=
      (long) (my_thread_stack_size - margin))
  {
    thd->is_fatal_error= 1;
    /*
      Do not use stack for the message buffer to ensure correct
      behaviour in cases we have close to no stack left.
    */
    char* ebuff= new char[MYSQL_ERRMSG_SIZE];
    if (ebuff) {
      my_snprintf(ebuff, MYSQL_ERRMSG_SIZE, ER_THD(thd, ER_STACK_OVERRUN_NEED_MORE),
                  stack_used, my_thread_stack_size, margin);
      my_message(ER_STACK_OVERRUN_NEED_MORE, ebuff, MYF(ME_FATALERROR));
      delete [] ebuff;
    }
    return 1;
  }
#ifndef DBUG_OFF
  max_stack_used= MY_MAX(max_stack_used, stack_used);
#endif
  return 0;
}


#define MY_YACC_INIT 1000			// Start with big alloc
#define MY_YACC_MAX  32000			// Because of 'short'

bool my_yyoverflow(short **yyss, YYSTYPE **yyvs, ulong *yystacksize)
{
  Yacc_state *state= & current_thd->m_parser_state->m_yacc;
  ulong old_info=0;
  DBUG_ASSERT(state);
  if ((uint) *yystacksize >= MY_YACC_MAX)
    return 1;
  if (!state->yacc_yyvs)
    old_info= *yystacksize;
  *yystacksize= set_zone((*yystacksize)*2,MY_YACC_INIT,MY_YACC_MAX);
  if (!(state->yacc_yyvs= (uchar*)
        my_realloc(state->yacc_yyvs,
                   *yystacksize*sizeof(**yyvs),
                   MYF(MY_ALLOW_ZERO_PTR | MY_FREE_ON_ERROR))) ||
      !(state->yacc_yyss= (uchar*)
        my_realloc(state->yacc_yyss,
                   *yystacksize*sizeof(**yyss),
                   MYF(MY_ALLOW_ZERO_PTR | MY_FREE_ON_ERROR))))
    return 1;
  if (old_info)
  {
    /*
      Only copy the old stack on the first call to my_yyoverflow(),
      when replacing a static stack (YYINITDEPTH) by a dynamic stack.
      For subsequent calls, my_realloc already did preserve the old stack.
    */
    memcpy(state->yacc_yyss, *yyss, old_info*sizeof(**yyss));
    memcpy(state->yacc_yyvs, *yyvs, old_info*sizeof(**yyvs));
  }
  *yyss= (short*) state->yacc_yyss;
  *yyvs= (YYSTYPE*) state->yacc_yyvs;
  return 0;
}


/**
  Reset the part of THD responsible for the state of command
  processing.

  This needs to be called before execution of every statement
  (prepared or conventional).  It is not called by substatements of
  routines.

  @todo Call it after we use THD for queries, not before.
*/

void THD::reset_for_next_command()
{
  THD *thd= this;
  DBUG_ENTER("THD::reset_for_next_command");
  DBUG_ASSERT(!thd->spcont); /* not for substatements of routines */
  DBUG_ASSERT(! thd->in_sub_stmt);
  thd->free_list= 0;
  thd->select_number= 1;
  /*
    Those two lines below are theoretically unneeded as
    THD::cleanup_after_query() should take care of this already.
  */
  thd->auto_inc_intervals_in_cur_stmt_for_binlog.empty();
  thd->stmt_depends_on_first_successful_insert_id_in_prev_stmt= 0;

#ifdef WITH_WSREP
  /*
    Autoinc variables should be adjusted only for locally executed
    transactions. Appliers and replayers are either processing ROW
    events or get autoinc variable values from Query_log_event and
    mysql slave may be processing STATEMENT format events, but he should
    use autoinc values passed in binlog events, not the values forced by
    the cluster.
  */
  if (WSREP(thd) && thd->wsrep_exec_mode == LOCAL_STATE &&
      !thd->slave_thread && wsrep_auto_increment_control)
  {
    thd->variables.auto_increment_offset=
      global_system_variables.auto_increment_offset;
    thd->variables.auto_increment_increment=
      global_system_variables.auto_increment_increment;
  }
#endif /* WITH_WSREP */
  thd->query_start_used= 0;
  thd->query_start_sec_part_used= 0;
  thd->is_fatal_error= thd->time_zone_used= 0;
  thd->log_current_statement= 0;

  /*
    Clear the status flag that are expected to be cleared at the
    beginning of each SQL statement.
  */
  thd->server_status&= ~SERVER_STATUS_CLEAR_SET;
  /*
    If in autocommit mode and not in a transaction, reset
    OPTION_STATUS_NO_TRANS_UPDATE | OPTION_KEEP_LOG to not get warnings
    in ha_rollback_trans() about some tables couldn't be rolled back.
  */
  if (!thd->in_multi_stmt_transaction_mode())
  {
    thd->variables.option_bits&= ~OPTION_KEEP_LOG;
    thd->transaction.all.modified_non_trans_table= FALSE;
    thd->transaction.all.m_unsafe_rollback_flags&= ~THD_TRANS::DID_WAIT;
  }
  DBUG_ASSERT(thd->security_ctx== &thd->main_security_ctx);
  thd->thread_specific_used= FALSE;

  if (opt_bin_log)
  {
    reset_dynamic(&thd->user_var_events);
    thd->user_var_events_alloc= thd->mem_root;
  }
  thd->clear_error();
  thd->get_stmt_da()->reset_diagnostics_area();
  thd->get_stmt_da()->reset_for_next_command();
  thd->rand_used= 0;
  thd->m_sent_row_count= thd->m_examined_row_count= 0;
  thd->accessed_rows_and_keys= 0;

  thd->query_plan_flags= QPLAN_INIT;
  thd->query_plan_fsort_passes= 0;

  thd->reset_current_stmt_binlog_format_row();
  thd->binlog_unsafe_warning_flags= 0;

  thd->save_prep_leaf_list= false;

  DBUG_PRINT("debug",
             ("is_current_stmt_binlog_format_row(): %d",
              thd->is_current_stmt_binlog_format_row()));

  DBUG_VOID_RETURN;
}


/**
  Resets the lex->current_select object.
  @note It is assumed that lex->current_select != NULL

  This function is a wrapper around select_lex->init_select() with an added
  check for the special situation when using INTO OUTFILE and LOAD DATA.
*/

void
mysql_init_select(LEX *lex)
{
  SELECT_LEX *select_lex= lex->current_select;
  select_lex->init_select();
  lex->wild= 0;
  if (select_lex == &lex->select_lex)
  {
    DBUG_ASSERT(lex->result == 0);
    lex->exchange= 0;
  }
}


/**
  Used to allocate a new SELECT_LEX object on the current thd mem_root and
  link it into the relevant lists.

  This function is always followed by mysql_init_select.

  @see mysql_init_select

  @retval TRUE An error occurred
  @retval FALSE The new SELECT_LEX was successfully allocated.
*/

bool
mysql_new_select(LEX *lex, bool move_down)
{
  SELECT_LEX *select_lex;
  THD *thd= lex->thd;
  DBUG_ENTER("mysql_new_select");

  if (!(select_lex= new (thd->mem_root) SELECT_LEX()))
    DBUG_RETURN(1);
  select_lex->select_number= ++thd->select_number;
  select_lex->parent_lex= lex; /* Used in init_query. */
  select_lex->init_query();
  select_lex->init_select();
  lex->nest_level++;
  if (lex->nest_level > (int) MAX_SELECT_NESTING)
  {
    my_error(ER_TOO_HIGH_LEVEL_OF_NESTING_FOR_SELECT, MYF(0));
    DBUG_RETURN(1);
  }
  select_lex->nest_level= lex->nest_level;
  select_lex->nest_level_base= &thd->lex->unit;
  if (move_down)
  {
    SELECT_LEX_UNIT *unit;
    lex->subqueries= TRUE;
    /* first select_lex of subselect or derived table */
    if (!(unit= new (thd->mem_root) SELECT_LEX_UNIT()))
      DBUG_RETURN(1);

    unit->init_query();
    unit->init_select();
    unit->thd= thd;
    unit->include_down(lex->current_select);
    unit->link_next= 0;
    unit->link_prev= 0;
    unit->return_to= lex->current_select;
    select_lex->include_down(unit);
    /*
      By default we assume that it is usual subselect and we have outer name
      resolution context, if no we will assign it to 0 later
    */
    select_lex->context.outer_context= &select_lex->outer_select()->context;
  }
  else
  {
    bool const outer_most= (lex->current_select->master_unit() == &lex->unit);
    if (outer_most && lex->result)
    {
      my_error(ER_WRONG_USAGE, MYF(0), "UNION", "INTO");
      DBUG_RETURN(TRUE);
    }
    if (lex->proc_list.elements!=0)
    {
      my_error(ER_WRONG_USAGE, MYF(0), "UNION",
               "SELECT ... PROCEDURE ANALYSE()");
      DBUG_RETURN(TRUE);
    }
    if (lex->current_select->order_list.first && !lex->current_select->braces)
    {
      my_error(ER_WRONG_USAGE, MYF(0), "UNION", "ORDER BY");
      DBUG_RETURN(1);
    }
    if (lex->current_select->explicit_limit && !lex->current_select->braces)
    {
      my_error(ER_WRONG_USAGE, MYF(0), "UNION", "LIMIT");
      DBUG_RETURN(1);
    }
    select_lex->include_neighbour(lex->current_select);
    SELECT_LEX_UNIT *unit= select_lex->master_unit();                              
    if (!unit->fake_select_lex && unit->add_fake_select_lex(lex->thd))
      DBUG_RETURN(1);
    select_lex->context.outer_context= 
                unit->first_select()->context.outer_context;
  }

  select_lex->include_global((st_select_lex_node**)&lex->all_selects_list);
  lex->current_select= select_lex;
  /*
    in subquery is SELECT query and we allow resolution of names in SELECT
    list
  */
  select_lex->context.resolve_in_select_list= TRUE;
  DBUG_RETURN(0);
}

/**
  Create a select to return the same output as 'SELECT @@var_name'.

  Used for SHOW COUNT(*) [ WARNINGS | ERROR].

  This will crash with a core dump if the variable doesn't exists.

  @param var_name		Variable name
*/

void create_select_for_variable(const char *var_name)
{
  THD *thd;
  LEX *lex;
  LEX_STRING tmp;
  Item *var;
  char buff[MAX_SYS_VAR_LENGTH*2+4+8], *end;
  DBUG_ENTER("create_select_for_variable");

  thd= current_thd;
  lex= thd->lex;
  mysql_init_select(lex);
  lex->sql_command= SQLCOM_SELECT;
  tmp.str= (char*) var_name;
  tmp.length=strlen(var_name);
  /*
    We set the name of Item to @@session.var_name because that then is used
    as the column name in the output.
  */
  if ((var= get_system_var(thd, OPT_SESSION, tmp, null_lex_str)))
  {
    end= strxmov(buff, "@@session.", var_name, NullS);
    var->set_name(buff, end-buff, system_charset_info);
    add_item_to_list(thd, var);
  }
  DBUG_VOID_RETURN;
}


void mysql_init_multi_delete(LEX *lex)
{
  lex->sql_command=  SQLCOM_DELETE_MULTI;
  mysql_init_select(lex);
  lex->select_lex.select_limit= 0;
  lex->unit.select_limit_cnt= HA_POS_ERROR;
  lex->select_lex.table_list.save_and_clear(&lex->auxiliary_table_list);
  lex->query_tables= 0;
  lex->query_tables_last= &lex->query_tables;
}

static void wsrep_mysql_parse(THD *thd, char *rawbuf, uint length,
                              Parser_state *parser_state)
{
#ifdef WITH_WSREP
  bool is_autocommit=
    !thd->in_multi_stmt_transaction_mode()                  &&
    thd->wsrep_conflict_state == NO_CONFLICT                &&
    !thd->wsrep_applier;

  do
  {
    if (thd->wsrep_conflict_state== RETRY_AUTOCOMMIT)
    {
      thd->wsrep_conflict_state= NO_CONFLICT;
      /* Performance Schema Interface instrumentation, begin */
      thd->m_statement_psi= MYSQL_REFINE_STATEMENT(thd->m_statement_psi,
	      com_statement_info[thd->get_command()].m_key);
      MYSQL_SET_STATEMENT_TEXT(thd->m_statement_psi, thd->query(),
	                       thd->query_length());
    }
    mysql_parse(thd, rawbuf, length, parser_state);

    if (WSREP(thd)) {
      /* wsrep BF abort in query exec phase */
      mysql_mutex_lock(&thd->LOCK_wsrep_thd);
      if (thd->wsrep_conflict_state == MUST_ABORT) {
        wsrep_client_rollback(thd);

        WSREP_DEBUG("abort in exec query state, avoiding autocommit");
      }

      if (thd->wsrep_conflict_state == MUST_REPLAY)
      {
        wsrep_replay_transaction(thd);
      }

      /* setting error code for BF aborted trxs */
      if (thd->wsrep_conflict_state == ABORTED ||
          thd->wsrep_conflict_state == CERT_FAILURE)
      {
        thd->reset_for_next_command();
        thd->killed= NOT_KILLED;
        if (is_autocommit                           &&
            thd->lex->sql_command != SQLCOM_SELECT  &&
            (thd->wsrep_retry_counter < thd->variables.wsrep_retry_autocommit))
        {
          WSREP_DEBUG("wsrep retrying AC query: %s", 
                      (thd->query()) ? thd->query() : "void");

	  /* Performance Schema Interface instrumentation, end */
	  MYSQL_END_STATEMENT(thd->m_statement_psi, thd->get_stmt_da());
	  thd->m_statement_psi= NULL;
          thd->m_digest= NULL;
          close_thread_tables(thd);

          thd->wsrep_conflict_state= RETRY_AUTOCOMMIT;
          thd->wsrep_retry_counter++;            // grow
          wsrep_copy_query(thd);
          thd->set_time();
          parser_state->reset(rawbuf, length);
        }
        else
        {
          WSREP_DEBUG("%s, thd: %lu is_AC: %d, retry: %lu - %lu SQL: %s", 
                      (thd->wsrep_conflict_state == ABORTED) ? 
                      "BF Aborted" : "cert failure",
                      thd->thread_id, is_autocommit, thd->wsrep_retry_counter, 
                      thd->variables.wsrep_retry_autocommit, thd->query());
          my_error(ER_LOCK_DEADLOCK, MYF(0), "wsrep aborted transaction");
          thd->killed= NOT_KILLED;
          thd->wsrep_conflict_state= NO_CONFLICT;
          if (thd->wsrep_conflict_state != REPLAYING)
            thd->wsrep_retry_counter= 0;             //  reset
        }
      }
      else
      {
        set_if_smaller(thd->wsrep_retry_counter, 0); // reset; eventually ok
      }
      mysql_mutex_unlock(&thd->LOCK_wsrep_thd);
    }

    /* If retry is requested clean up explain structure */
    if (thd->wsrep_conflict_state == RETRY_AUTOCOMMIT && thd->lex->explain)
        delete_explain_query(thd->lex);

  }  while (thd->wsrep_conflict_state== RETRY_AUTOCOMMIT);

  if (thd->wsrep_retry_query)
  {
    WSREP_DEBUG("releasing retry_query: conf %d sent %d kill %d  errno %d SQL %s",
                thd->wsrep_conflict_state,
	    thd->get_stmt_da()->is_sent(),
                thd->killed,
	    thd->get_stmt_da()->is_error() ? thd->get_stmt_da()->sql_errno() : 0,
                thd->wsrep_retry_query);
    my_free(thd->wsrep_retry_query);
    thd->wsrep_retry_query      = NULL;
    thd->wsrep_retry_query_len  = 0;
    thd->wsrep_retry_command    = COM_CONNECT;
  }
#endif /* WITH_WSREP */
}

/*
  When you modify mysql_parse(), you may need to modify
  mysql_test_parse_for_slave() in this same file.
*/

/**
  Parse a query.

  @param       thd     Current thread
  @param       rawbuf  Begining of the query text
  @param       length  Length of the query text
  @param[out]  found_semicolon For multi queries, position of the character of
                               the next query in the query text.
*/

void mysql_parse(THD *thd, char *rawbuf, uint length,
                 Parser_state *parser_state)
{
  int error __attribute__((unused));
  DBUG_ENTER("mysql_parse");
  DBUG_EXECUTE_IF("parser_debug", turn_parser_debug_on(););

  /*
    Warning.
    The purpose of query_cache_send_result_to_client() is to lookup the
    query in the query cache first, to avoid parsing and executing it.
    So, the natural implementation would be to:
    - first, call query_cache_send_result_to_client,
    - second, if caching failed, initialise the lexical and syntactic parser.
    The problem is that the query cache depends on a clean initialization
    of (among others) lex->safe_to_cache_query and thd->server_status,
    which are reset respectively in
    - lex_start()
    - THD::reset_for_next_command()
    So, initializing the lexical analyser *before* using the query cache
    is required for the cache to work properly.
    FIXME: cleanup the dependencies in the code to simplify this.
  */
  lex_start(thd);
  thd->reset_for_next_command();

  if (query_cache_send_result_to_client(thd, rawbuf, length) <= 0)
  {
    LEX *lex= thd->lex;

    bool err= parse_sql(thd, parser_state, NULL, true);

    if (!err)
    {
      thd->m_statement_psi=
        MYSQL_REFINE_STATEMENT(thd->m_statement_psi,
                               sql_statement_info[thd->lex->sql_command].
                               m_key);
#ifndef NO_EMBEDDED_ACCESS_CHECKS
      if (mqh_used && thd->user_connect &&
	  check_mqh(thd, lex->sql_command))
      {
	thd->net.error = 0;
      }
      else
#endif
      {
	if (! thd->is_error())
	{
          const char *found_semicolon= parser_state->m_lip.found_semicolon;
          /*
            Binlog logs a string starting from thd->query and having length
            thd->query_length; so we set thd->query_length correctly (to not
            log several statements in one event, when we executed only first).
            We set it to not see the ';' (otherwise it would get into binlog
            and Query_log_event::print() would give ';;' output).
            This also helps display only the current query in SHOW
            PROCESSLIST.
            Note that we don't need LOCK_thread_count to modify query_length.
          */
          if (found_semicolon && (ulong) (found_semicolon - thd->query()))
            thd->set_query(thd->query(),
                           (uint32) (found_semicolon - thd->query() - 1),
                           thd->charset());
          /* Actually execute the query */
          if (found_semicolon)
          {
            lex->safe_to_cache_query= 0;
            thd->server_status|= SERVER_MORE_RESULTS_EXISTS;
          }
          lex->set_trg_event_type_for_tables();
          MYSQL_QUERY_EXEC_START(thd->query(),
                                 thd->thread_id,
                                 (char *) (thd->db ? thd->db : ""),
                                 &thd->security_ctx->priv_user[0],
                                 (char *) thd->security_ctx->host_or_ip,
                                 0);

          error= mysql_execute_command(thd);
          MYSQL_QUERY_EXEC_DONE(error);
	}
      }
    }
    else
    {
      /* Instrument this broken statement as "statement/sql/error" */
      thd->m_statement_psi=
        MYSQL_REFINE_STATEMENT(thd->m_statement_psi,
                               sql_statement_info[SQLCOM_END].m_key);
      DBUG_ASSERT(thd->is_error());
      DBUG_PRINT("info",("Command aborted. Fatal_error: %d",
			 thd->is_fatal_error));

      query_cache_abort(thd, &thd->query_cache_tls);
    }
    THD_STAGE_INFO(thd, stage_freeing_items);
    sp_cache_enforce_limit(thd->sp_proc_cache, stored_program_cache_size);
    sp_cache_enforce_limit(thd->sp_func_cache, stored_program_cache_size);
    thd->end_statement();
    thd->cleanup_after_query();
    DBUG_ASSERT(thd->change_list.is_empty());
  }
  else
  {
    /* Update statistics for getting the query from the cache */
    thd->lex->sql_command= SQLCOM_SELECT;
    thd->m_statement_psi=
      MYSQL_REFINE_STATEMENT(thd->m_statement_psi,
                             sql_statement_info[SQLCOM_SELECT].m_key);
    status_var_increment(thd->status_var.com_stat[SQLCOM_SELECT]);
    thd->update_stats();
#ifdef WITH_WSREP
    if (WSREP_CLIENT(thd))
    {
      thd->wsrep_sync_wait_gtid= WSREP_GTID_UNDEFINED;
    }
#endif /* WITH_WSREP */
  }
  DBUG_VOID_RETURN;
}


#ifdef HAVE_REPLICATION
/*
  Usable by the replication SQL thread only: just parse a query to know if it
  can be ignored because of replicate-*-table rules.

  @retval
    0	cannot be ignored
  @retval
    1	can be ignored
*/

bool mysql_test_parse_for_slave(THD *thd, char *rawbuf, uint length)
{
  LEX *lex= thd->lex;
  bool error= 0;
  DBUG_ENTER("mysql_test_parse_for_slave");

  Parser_state parser_state;
  if (!(error= parser_state.init(thd, rawbuf, length)))
  {
    lex_start(thd);
    thd->reset_for_next_command();

    if (!parse_sql(thd, & parser_state, NULL, true) &&
        all_tables_not_ok(thd, lex->select_lex.table_list.first))
      error= 1;                  /* Ignore question */
    thd->end_statement();
  }
  thd->cleanup_after_query();
  DBUG_RETURN(error);
}
#endif


/** Store position for column in ALTER TABLE .. ADD column. */

void store_position_for_column(const char *name)
{
  current_thd->lex->last_field->after=(char*) (name);
}

bool
add_proc_to_list(THD* thd, Item *item)
{
  ORDER *order;
  Item	**item_ptr;

  if (!(order = (ORDER *) thd->alloc(sizeof(ORDER)+sizeof(Item*))))
    return 1;
  item_ptr = (Item**) (order+1);
  *item_ptr= item;
  order->item=item_ptr;
  order->free_me=0;
  thd->lex->proc_list.link_in_list(order, &order->next);
  return 0;
}


/**
  save order by and tables in own lists.
*/

bool add_to_list(THD *thd, SQL_I_List<ORDER> &list, Item *item,bool asc)
{
  ORDER *order;
  DBUG_ENTER("add_to_list");
  if (!(order = (ORDER *) thd->alloc(sizeof(ORDER))))
    DBUG_RETURN(1);
  order->item_ptr= item;
  order->item= &order->item_ptr;
  order->asc = asc;
  order->free_me=0;
  order->used=0;
  order->counter_used= 0;
  order->fast_field_copier_setup= 0; 
  list.link_in_list(order, &order->next);
  DBUG_RETURN(0);
}


/**
  Add a table to list of used tables.

  @param table		Table to add
  @param alias		alias for table (or null if no alias)
  @param table_options	A set of the following bits:
                         - TL_OPTION_UPDATING : Table will be updated
                         - TL_OPTION_FORCE_INDEX : Force usage of index
                         - TL_OPTION_ALIAS : an alias in multi table DELETE
  @param lock_type	How table should be locked
  @param mdl_type       Type of metadata lock to acquire on the table.
  @param use_index	List of indexed used in USE INDEX
  @param ignore_index	List of indexed used in IGNORE INDEX

  @retval
      0		Error
  @retval
    \#	Pointer to TABLE_LIST element added to the total table list
*/

TABLE_LIST *st_select_lex::add_table_to_list(THD *thd,
					     Table_ident *table,
					     LEX_STRING *alias,
					     ulong table_options,
					     thr_lock_type lock_type,
					     enum_mdl_type mdl_type,
					     List<Index_hint> *index_hints_arg,
                                             List<String> *partition_names,
                                             LEX_STRING *option)
{
  register TABLE_LIST *ptr;
  TABLE_LIST *UNINIT_VAR(previous_table_ref); /* The table preceding the current one. */
  char *alias_str;
  LEX *lex= thd->lex;
  DBUG_ENTER("add_table_to_list");

  if (!table)
    DBUG_RETURN(0);				// End of memory
  alias_str= alias ? alias->str : table->table.str;
  if (!MY_TEST(table_options & TL_OPTION_ALIAS) &&
      check_table_name(table->table.str, table->table.length, FALSE))
  {
    my_error(ER_WRONG_TABLE_NAME, MYF(0), table->table.str);
    DBUG_RETURN(0);
  }

  if (table->is_derived_table() == FALSE && table->db.str &&
      check_db_name(&table->db))
  {
    my_error(ER_WRONG_DB_NAME, MYF(0), table->db.str);
    DBUG_RETURN(0);
  }

  if (!alias)					/* Alias is case sensitive */
  {
    if (table->sel)
    {
      my_message(ER_DERIVED_MUST_HAVE_ALIAS,
                 ER_THD(thd, ER_DERIVED_MUST_HAVE_ALIAS), MYF(0));
      DBUG_RETURN(0);
    }
    if (!(alias_str= (char*) thd->memdup(alias_str,table->table.length+1)))
      DBUG_RETURN(0);
  }
  if (!(ptr = (TABLE_LIST *) thd->calloc(sizeof(TABLE_LIST))))
    DBUG_RETURN(0);				/* purecov: inspected */
  if (table->db.str)
  {
    ptr->is_fqtn= TRUE;
    ptr->db= table->db.str;
    ptr->db_length= table->db.length;
  }
  else if (lex->copy_db_to(&ptr->db, &ptr->db_length))
    DBUG_RETURN(0);
  else
    ptr->is_fqtn= FALSE;

  ptr->alias= alias_str;
  ptr->is_alias= alias ? TRUE : FALSE;
  if (lower_case_table_names)
  {
    if (table->table.length)
      table->table.length= my_casedn_str(files_charset_info, table->table.str);
    if (ptr->db_length && ptr->db != any_db)
      ptr->db_length= my_casedn_str(files_charset_info, ptr->db);
  }
      
  ptr->table_name=table->table.str;
  ptr->table_name_length=table->table.length;
  ptr->lock_type=   lock_type;
  ptr->updating=    MY_TEST(table_options & TL_OPTION_UPDATING);
  /* TODO: remove TL_OPTION_FORCE_INDEX as it looks like it's not used */
  ptr->force_index= MY_TEST(table_options & TL_OPTION_FORCE_INDEX);
  ptr->ignore_leaves= MY_TEST(table_options & TL_OPTION_IGNORE_LEAVES);
  ptr->derived=	    table->sel;
  if (!ptr->derived && is_infoschema_db(ptr->db, ptr->db_length))
  {
    ST_SCHEMA_TABLE *schema_table;
    if (ptr->updating &&
        /* Special cases which are processed by commands itself */
        lex->sql_command != SQLCOM_CHECK &&
        lex->sql_command != SQLCOM_CHECKSUM)
    {
      my_error(ER_DBACCESS_DENIED_ERROR, MYF(0),
               thd->security_ctx->priv_user,
               thd->security_ctx->priv_host,
               INFORMATION_SCHEMA_NAME.str);
      DBUG_RETURN(0);
    }
    schema_table= find_schema_table(thd, ptr->table_name);
    if (!schema_table ||
        (schema_table->hidden && 
         ((sql_command_flags[lex->sql_command] & CF_STATUS_COMMAND) == 0 || 
          /*
            this check is used for show columns|keys from I_S hidden table
          */
          lex->sql_command == SQLCOM_SHOW_FIELDS ||
          lex->sql_command == SQLCOM_SHOW_KEYS)))
    {
      my_error(ER_UNKNOWN_TABLE, MYF(0),
               ptr->table_name, INFORMATION_SCHEMA_NAME.str);
      DBUG_RETURN(0);
    }
    ptr->schema_table_name= ptr->table_name;
    ptr->schema_table= schema_table;
  }
  ptr->select_lex=  lex->current_select;
  /*
    We can't cache internal temporary tables between prepares as the
    table may be deleted before next exection.
 */
  ptr->cacheable_table= !table->is_derived_table();
  ptr->index_hints= index_hints_arg;
  ptr->option= option ? option->str : 0;
  /* check that used name is unique */
  if (lock_type != TL_IGNORE)
  {
    TABLE_LIST *first_table= table_list.first;
    if (lex->sql_command == SQLCOM_CREATE_VIEW)
      first_table= first_table ? first_table->next_local : NULL;
    for (TABLE_LIST *tables= first_table ;
	 tables ;
	 tables=tables->next_local)
    {
      if (!my_strcasecmp(table_alias_charset, alias_str, tables->alias) &&
	  !strcmp(ptr->db, tables->db))
      {
	my_error(ER_NONUNIQ_TABLE, MYF(0), alias_str); /* purecov: tested */
	DBUG_RETURN(0);				/* purecov: tested */
      }
    }
  }
  /* Store the table reference preceding the current one. */
  if (table_list.elements > 0)
  {
    /*
      table_list.next points to the last inserted TABLE_LIST->next_local'
      element
      We don't use the offsetof() macro here to avoid warnings from gcc
    */
    previous_table_ref= (TABLE_LIST*) ((char*) table_list.next -
                                       ((char*) &(ptr->next_local) -
                                        (char*) ptr));
    /*
      Set next_name_resolution_table of the previous table reference to point
      to the current table reference. In effect the list
      TABLE_LIST::next_name_resolution_table coincides with
      TABLE_LIST::next_local. Later this may be changed in
      store_top_level_join_columns() for NATURAL/USING joins.
    */
    previous_table_ref->next_name_resolution_table= ptr;
  }

  /*
    Link the current table reference in a local list (list for current select).
    Notice that as a side effect here we set the next_local field of the
    previous table reference to 'ptr'. Here we also add one element to the
    list 'table_list'.
  */
  table_list.link_in_list(ptr, &ptr->next_local);
  ptr->next_name_resolution_table= NULL;
#ifdef WITH_PARTITION_STORAGE_ENGINE
  ptr->partition_names= partition_names;
#endif /* WITH_PARTITION_STORAGE_ENGINE */
  /* Link table in global list (all used tables) */
  lex->add_to_query_tables(ptr);

  // Pure table aliases do not need to be locked:
  if (!MY_TEST(table_options & TL_OPTION_ALIAS))
  {
    ptr->mdl_request.init(MDL_key::TABLE, ptr->db, ptr->table_name, mdl_type,
                          MDL_TRANSACTION);
  }
  DBUG_RETURN(ptr);
}


/**
  Initialize a new table list for a nested join.

    The function initializes a structure of the TABLE_LIST type
    for a nested join. It sets up its nested join list as empty.
    The created structure is added to the front of the current
    join list in the st_select_lex object. Then the function
    changes the current nest level for joins to refer to the newly
    created empty list after having saved the info on the old level
    in the initialized structure.

  @param thd         current thread

  @retval
    0   if success
  @retval
    1   otherwise
*/

bool st_select_lex::init_nested_join(THD *thd)
{
  TABLE_LIST *ptr;
  NESTED_JOIN *nested_join;
  DBUG_ENTER("init_nested_join");

  if (!(ptr= (TABLE_LIST*) thd->calloc(ALIGN_SIZE(sizeof(TABLE_LIST))+
                                       sizeof(NESTED_JOIN))))
    DBUG_RETURN(1);
  nested_join= ptr->nested_join=
    ((NESTED_JOIN*) ((uchar*) ptr + ALIGN_SIZE(sizeof(TABLE_LIST))));

  join_list->push_front(ptr, thd->mem_root);
  ptr->embedding= embedding;
  ptr->join_list= join_list;
  ptr->alias= (char*) "(nested_join)";
  embedding= ptr;
  join_list= &nested_join->join_list;
  join_list->empty();
  DBUG_RETURN(0);
}


/**
  End a nested join table list.

    The function returns to the previous join nest level.
    If the current level contains only one member, the function
    moves it one level up, eliminating the nest.

  @param thd         current thread

  @return
    - Pointer to TABLE_LIST element added to the total table list, if success
    - 0, otherwise
*/

TABLE_LIST *st_select_lex::end_nested_join(THD *thd)
{
  TABLE_LIST *ptr;
  NESTED_JOIN *nested_join;
  DBUG_ENTER("end_nested_join");

  DBUG_ASSERT(embedding);
  ptr= embedding;
  join_list= ptr->join_list;
  embedding= ptr->embedding;
  nested_join= ptr->nested_join;
  if (nested_join->join_list.elements == 1)
  {
    TABLE_LIST *embedded= nested_join->join_list.head();
    join_list->pop();
    embedded->join_list= join_list;
    embedded->embedding= embedding;
    join_list->push_front(embedded, thd->mem_root);
    ptr= embedded;
    embedded->lifted= 1;
  }
  else if (nested_join->join_list.elements == 0)
  {
    join_list->pop();
    ptr= 0;                                     // return value
  }
  DBUG_RETURN(ptr);
}


/**
  Nest last join operation.

    The function nest last join operation as if it was enclosed in braces.

  @param thd         current thread

  @retval
    0  Error
  @retval
    \#  Pointer to TABLE_LIST element created for the new nested join
*/

TABLE_LIST *st_select_lex::nest_last_join(THD *thd)
{
  TABLE_LIST *ptr;
  NESTED_JOIN *nested_join;
  List<TABLE_LIST> *embedded_list;
  DBUG_ENTER("nest_last_join");

  if (!(ptr= (TABLE_LIST*) thd->calloc(ALIGN_SIZE(sizeof(TABLE_LIST))+
                                       sizeof(NESTED_JOIN))))
    DBUG_RETURN(0);
  nested_join= ptr->nested_join=
    ((NESTED_JOIN*) ((uchar*) ptr + ALIGN_SIZE(sizeof(TABLE_LIST))));

  ptr->embedding= embedding;
  ptr->join_list= join_list;
  ptr->alias= (char*) "(nest_last_join)";
  embedded_list= &nested_join->join_list;
  embedded_list->empty();

  for (uint i=0; i < 2; i++)
  {
    TABLE_LIST *table= join_list->pop();
    if (!table)
      DBUG_RETURN(NULL);
    table->join_list= embedded_list;
    table->embedding= ptr;
    embedded_list->push_back(table);
    if (table->natural_join)
    {
      ptr->is_natural_join= TRUE;
      /*
        If this is a JOIN ... USING, move the list of joined fields to the
        table reference that describes the join.
      */
      if (prev_join_using)
        ptr->join_using_fields= prev_join_using;
    }
  }
  join_list->push_front(ptr, thd->mem_root);
  nested_join->used_tables= nested_join->not_null_tables= (table_map) 0;
  DBUG_RETURN(ptr);
}


/**
  Add a table to the current join list.

    The function puts a table in front of the current join list
    of st_select_lex object.
    Thus, joined tables are put into this list in the reverse order
    (the most outer join operation follows first).

  @param table       the table to add

  @return
    None
*/

void st_select_lex::add_joined_table(TABLE_LIST *table)
{
  DBUG_ENTER("add_joined_table");
  join_list->push_front(table, parent_lex->thd->mem_root);
  table->join_list= join_list;
  table->embedding= embedding;
  DBUG_VOID_RETURN;
}


/**
  Convert a right join into equivalent left join.

    The function takes the current join list t[0],t[1] ... and
    effectively converts it into the list t[1],t[0] ...
    Although the outer_join flag for the new nested table contains
    JOIN_TYPE_RIGHT, it will be handled as the inner table of a left join
    operation.

  EXAMPLES
  @verbatim
    SELECT * FROM t1 RIGHT JOIN t2 ON on_expr =>
      SELECT * FROM t2 LEFT JOIN t1 ON on_expr

    SELECT * FROM t1,t2 RIGHT JOIN t3 ON on_expr =>
      SELECT * FROM t1,t3 LEFT JOIN t2 ON on_expr

    SELECT * FROM t1,t2 RIGHT JOIN (t3,t4) ON on_expr =>
      SELECT * FROM t1,(t3,t4) LEFT JOIN t2 ON on_expr

    SELECT * FROM t1 LEFT JOIN t2 ON on_expr1 RIGHT JOIN t3  ON on_expr2 =>
      SELECT * FROM t3 LEFT JOIN (t1 LEFT JOIN t2 ON on_expr2) ON on_expr1
   @endverbatim

  @param thd         current thread

  @return
    - Pointer to the table representing the inner table, if success
    - 0, otherwise
*/

TABLE_LIST *st_select_lex::convert_right_join()
{
  TABLE_LIST *tab2= join_list->pop();
  TABLE_LIST *tab1= join_list->pop();
  DBUG_ENTER("convert_right_join");

  join_list->push_front(tab2, parent_lex->thd->mem_root);
  join_list->push_front(tab1, parent_lex->thd->mem_root);
  tab1->outer_join|= JOIN_TYPE_RIGHT;

  DBUG_RETURN(tab1);
}

/**
  Set lock for all tables in current select level.

  @param lock_type			Lock to set for tables

  @note
    If lock is a write lock, then tables->updating is set 1
    This is to get tables_ok to know that the table is updated by the
    query
*/

void st_select_lex::set_lock_for_tables(thr_lock_type lock_type)
{
  bool for_update= lock_type >= TL_READ_NO_INSERT;
  DBUG_ENTER("set_lock_for_tables");
  DBUG_PRINT("enter", ("lock_type: %d  for_update: %d", lock_type,
		       for_update));
  for (TABLE_LIST *tables= table_list.first;
       tables;
       tables= tables->next_local)
  {
    tables->lock_type= lock_type;
    tables->updating=  for_update;
    tables->mdl_request.set_type((lock_type >= TL_WRITE_ALLOW_WRITE) ?
                                 MDL_SHARED_WRITE : MDL_SHARED_READ);
  }
  DBUG_VOID_RETURN;
}


/**
  Create a fake SELECT_LEX for a unit.

    The method create a fake SELECT_LEX object for a unit.
    This object is created for any union construct containing a union
    operation and also for any single select union construct of the form
    @verbatim
    (SELECT ... ORDER BY order_list [LIMIT n]) ORDER BY ... 
    @endvarbatim
    or of the form
    @varbatim
    (SELECT ... ORDER BY LIMIT n) ORDER BY ...
    @endvarbatim
  
  @param thd_arg		   thread handle

  @note
    The object is used to retrieve rows from the temporary table
    where the result on the union is obtained.

  @retval
    1     on failure to create the object
  @retval
    0     on success
*/

bool st_select_lex_unit::add_fake_select_lex(THD *thd_arg)
{
  SELECT_LEX *first_sl= first_select();
  DBUG_ENTER("add_fake_select_lex");
  DBUG_ASSERT(!fake_select_lex);

  if (!(fake_select_lex= new (thd_arg->mem_root) SELECT_LEX()))
      DBUG_RETURN(1);
  fake_select_lex->include_standalone(this, 
                                      (SELECT_LEX_NODE**)&fake_select_lex);
  fake_select_lex->select_number= INT_MAX;
  fake_select_lex->parent_lex= thd_arg->lex; /* Used in init_query. */
  fake_select_lex->make_empty_select();
  fake_select_lex->linkage= GLOBAL_OPTIONS_TYPE;
  fake_select_lex->select_limit= 0;

  fake_select_lex->context.outer_context=first_sl->context.outer_context;
  /* allow item list resolving in fake select for ORDER BY */
  fake_select_lex->context.resolve_in_select_list= TRUE;
  fake_select_lex->context.select_lex= fake_select_lex;  

  fake_select_lex->nest_level_base= first_select()->nest_level_base;
  fake_select_lex->nest_level=first_select()->nest_level;

  if (!is_union())
  {
    /* 
      This works only for 
      (SELECT ... ORDER BY list [LIMIT n]) ORDER BY order_list [LIMIT m],
      (SELECT ... LIMIT n) ORDER BY order_list [LIMIT m]
      just before the parser starts processing order_list
    */ 
    fake_select_lex->no_table_names_allowed= 1;
    thd_arg->lex->current_select= fake_select_lex;
  }
  thd_arg->lex->pop_context();
  DBUG_RETURN(0);
}


/**
  Push a new name resolution context for a JOIN ... ON clause to the
  context stack of a query block.

    Create a new name resolution context for a JOIN ... ON clause,
    set the first and last leaves of the list of table references
    to be used for name resolution, and push the newly created
    context to the stack of contexts of the query.

  @param thd       pointer to current thread
  @param left_op   left  operand of the JOIN
  @param right_op  rigth operand of the JOIN

  @retval
    FALSE  if all is OK
  @retval
    TRUE   if a memory allocation error occurred
*/

bool
push_new_name_resolution_context(THD *thd,
                                 TABLE_LIST *left_op, TABLE_LIST *right_op)
{
  Name_resolution_context *on_context;
  if (!(on_context= new (thd->mem_root) Name_resolution_context))
    return TRUE;
  on_context->init();
  on_context->first_name_resolution_table=
    left_op->first_leaf_for_name_resolution();
  on_context->last_name_resolution_table=
    right_op->last_leaf_for_name_resolution();
  return thd->lex->push_context(on_context, thd->mem_root);
}


/**
  Fix condition which contains only field (f turns to  f <> 0 )

  @param cond            The condition to fix

  @return fixed condition
*/

Item *normalize_cond(THD *thd, Item *cond)
{
  if (cond)
  {
    Item::Type type= cond->type();
    if (type == Item::FIELD_ITEM || type == Item::REF_ITEM)
    {
      cond= new (thd->mem_root) Item_func_ne(thd, cond, new (thd->mem_root) Item_int(thd, 0));
    }
  }
  return cond;
}


/**
  Add an ON condition to the second operand of a JOIN ... ON.

    Add an ON condition to the right operand of a JOIN ... ON clause.

  @param b     the second operand of a JOIN ... ON
  @param expr  the condition to be added to the ON clause

  @retval
    FALSE  if there was some error
  @retval
    TRUE   if all is OK
*/

void add_join_on(THD *thd, TABLE_LIST *b, Item *expr)
{
  if (expr)
  {
    expr= normalize_cond(thd, expr);
    if (!b->on_expr)
      b->on_expr= expr;
    else
    {
      /*
        If called from the parser, this happens if you have both a
        right and left join. If called later, it happens if we add more
        than one condition to the ON clause.
      */
      b->on_expr= new (thd->mem_root) Item_cond_and(thd, b->on_expr,expr);
    }
    b->on_expr->top_level_item();
  }
}


/**
  Mark that there is a NATURAL JOIN or JOIN ... USING between two
  tables.

    This function marks that table b should be joined with a either via
    a NATURAL JOIN or via JOIN ... USING. Both join types are special
    cases of each other, so we treat them together. The function
    setup_conds() creates a list of equal condition between all fields
    of the same name for NATURAL JOIN or the fields in 'using_fields'
    for JOIN ... USING. The list of equality conditions is stored
    either in b->on_expr, or in JOIN::conds, depending on whether there
    was an outer join.

  EXAMPLE
  @verbatim
    SELECT * FROM t1 NATURAL LEFT JOIN t2
     <=>
    SELECT * FROM t1 LEFT JOIN t2 ON (t1.i=t2.i and t1.j=t2.j ... )

    SELECT * FROM t1 NATURAL JOIN t2 WHERE <some_cond>
     <=>
    SELECT * FROM t1, t2 WHERE (t1.i=t2.i and t1.j=t2.j and <some_cond>)

    SELECT * FROM t1 JOIN t2 USING(j) WHERE <some_cond>
     <=>
    SELECT * FROM t1, t2 WHERE (t1.j=t2.j and <some_cond>)
   @endverbatim

  @param a		  Left join argument
  @param b		  Right join argument
  @param using_fields    Field names from USING clause
*/

void add_join_natural(TABLE_LIST *a, TABLE_LIST *b, List<String> *using_fields,
                      SELECT_LEX *lex)
{
  b->natural_join= a;
  lex->prev_join_using= using_fields;
}


/**
  Find a thread by id and return it, locking it LOCK_thd_data

  @param id  Identifier of the thread we're looking for
  @param query_id If true, search by query_id instead of thread_id

  @return NULL    - not found
          pointer - thread found, and its LOCK_thd_data is locked.
*/

THD *find_thread_by_id(longlong id, bool query_id)
{
  THD *tmp;
  mysql_mutex_lock(&LOCK_thread_count); // For unlink from list
  I_List_iterator<THD> it(threads);
  while ((tmp=it++))
  {
    if (tmp->get_command() == COM_DAEMON)
      continue;
    if (id == (query_id ? tmp->query_id : (longlong) tmp->thread_id))
    {
      mysql_mutex_lock(&tmp->LOCK_thd_data);    // Lock from delete
      break;
    }
  }
  mysql_mutex_unlock(&LOCK_thread_count);
  return tmp;
}


/**
  kill one thread.

  @param thd			Thread class
  @param id                     Thread id or query id
  @param kill_signal            Should it kill the query or the connection
  @param type                   Type of id: thread id or query id

  @note
    This is written such that we have a short lock on LOCK_thread_count
*/

uint
kill_one_thread(THD *thd, longlong id, killed_state kill_signal, killed_type type)
{
  THD *tmp;
  uint error= (type == KILL_TYPE_QUERY ? ER_NO_SUCH_QUERY : ER_NO_SUCH_THREAD);
  DBUG_ENTER("kill_one_thread");
  DBUG_PRINT("enter", ("id: %lld  signal: %u", id, (uint) kill_signal));

  if (id && (tmp= find_thread_by_id(id, type == KILL_TYPE_QUERY)))
  {
    /*
      If we're SUPER, we can KILL anything, including system-threads.
      No further checks.

      KILLer: thd->security_ctx->user could in theory be NULL while
      we're still in "unauthenticated" state. This is a theoretical
      case (the code suggests this could happen, so we play it safe).

      KILLee: tmp->security_ctx->user will be NULL for system threads.
      We need to check so Jane Random User doesn't crash the server
      when trying to kill a) system threads or b) unauthenticated users'
      threads (Bug#43748).

      If user of both killer and killee are non-NULL, proceed with
      slayage if both are string-equal.

      It's ok to also kill DELAYED threads with KILL_CONNECTION instead of
      KILL_SYSTEM_THREAD; The difference is that KILL_CONNECTION may be
      faster and do a harder kill than KILL_SYSTEM_THREAD;
    */

    if (((thd->security_ctx->master_access & SUPER_ACL) ||
        thd->security_ctx->user_matches(tmp->security_ctx)) &&
	!wsrep_thd_is_BF(tmp, true))
    {
      tmp->awake(kill_signal);
      error=0;
    }
    else
      error= (type == KILL_TYPE_QUERY ? ER_KILL_QUERY_DENIED_ERROR :
                                        ER_KILL_DENIED_ERROR);
    mysql_mutex_unlock(&tmp->LOCK_thd_data);
  }
  DBUG_PRINT("exit", ("%d", error));
  DBUG_RETURN(error);
}


/**
  kill all threads from one user

  @param thd			Thread class
  @param user_name		User name for threads we should kill
  @param only_kill_query        Should it kill the query or the connection

  @note
    This is written such that we have a short lock on LOCK_thread_count

    If we can't kill all threads because of security issues, no threads
    are killed.
*/

static uint kill_threads_for_user(THD *thd, LEX_USER *user,
                                  killed_state kill_signal, ha_rows *rows)
{
  THD *tmp;
  List<THD> threads_to_kill;
  DBUG_ENTER("kill_threads_for_user");

  *rows= 0;

  if (thd->is_fatal_error)                       // If we run out of memory
    DBUG_RETURN(ER_OUT_OF_RESOURCES);

  DBUG_PRINT("enter", ("user: %s  signal: %u", user->user.str,
                       (uint) kill_signal));

  mysql_mutex_lock(&LOCK_thread_count); // For unlink from list
  I_List_iterator<THD> it(threads);
  while ((tmp=it++))
  {
    if (!tmp->security_ctx->user)
      continue;
    /*
      Check that hostname (if given) and user name matches.

      host.str[0] == '%' means that host name was not given. See sql_yacc.yy
    */
    if (((user->host.str[0] == '%' && !user->host.str[1]) ||
         !strcmp(tmp->security_ctx->host_or_ip, user->host.str)) &&
        !strcmp(tmp->security_ctx->user, user->user.str))
    {
      if (!(thd->security_ctx->master_access & SUPER_ACL) &&
          !thd->security_ctx->user_matches(tmp->security_ctx))
      {
        mysql_mutex_unlock(&LOCK_thread_count);
        DBUG_RETURN(ER_KILL_DENIED_ERROR);
      }
      if (!threads_to_kill.push_back(tmp, thd->mem_root))
        mysql_mutex_lock(&tmp->LOCK_thd_data); // Lock from delete
    }
  }
  mysql_mutex_unlock(&LOCK_thread_count);
  if (!threads_to_kill.is_empty())
  {
    List_iterator_fast<THD> it2(threads_to_kill);
    THD *next_ptr;
    THD *ptr= it2++;
    do
    {
      ptr->awake(kill_signal);
      /*
        Careful here: The list nodes are allocated on the memroots of the
        THDs to be awakened.
        But those THDs may be terminated and deleted as soon as we release
        LOCK_thd_data, which will make the list nodes invalid.
        Since the operation "it++" dereferences the "next" pointer of the
        previous list node, we need to do this while holding LOCK_thd_data.
      */
      next_ptr= it2++;
      mysql_mutex_unlock(&ptr->LOCK_thd_data);
      (*rows)++;
    } while ((ptr= next_ptr));
  }
  DBUG_RETURN(0);
}


/**
  kills a thread and sends response.

  @param thd                    Thread class
  @param id                     Thread id or query id
  @param state                  Should it kill the query or the connection
  @param type                   Type of id: thread id or query id
*/

static
void sql_kill(THD *thd, longlong id, killed_state state, killed_type type)
{
  uint error;
  if (!(error= kill_one_thread(thd, id, state, type)))
  {
    if ((!thd->killed))
      my_ok(thd);
    else
      my_error(killed_errno(thd->killed), MYF(0), id);
  }
  else
    my_error(error, MYF(0), id);
}


static
void sql_kill_user(THD *thd, LEX_USER *user, killed_state state)
{
  uint error;
  ha_rows rows;
  if (!(error= kill_threads_for_user(thd, user, state, &rows)))
    my_ok(thd, rows);
  else
  {
    /*
      This is probably ER_OUT_OF_RESOURCES, but in the future we may
      want to write the name of the user we tried to kill
    */
    my_error(error, MYF(0), user->host.str, user->user.str);
  }
}


/** If pointer is not a null pointer, append filename to it. */

bool append_file_to_dir(THD *thd, const char **filename_ptr,
                        const char *table_name)
{
  char buff[FN_REFLEN],*ptr, *end;
  if (!*filename_ptr)
    return 0;					// nothing to do

  /* Check that the filename is not too long and it's a hard path */
  if (strlen(*filename_ptr)+strlen(table_name) >= FN_REFLEN-1 ||
      !test_if_hard_path(*filename_ptr))
  {
    my_error(ER_WRONG_TABLE_NAME, MYF(0), *filename_ptr);
    return 1;
  }
  /* Fix is using unix filename format on dos */
  strmov(buff,*filename_ptr);
  end=convert_dirname(buff, *filename_ptr, NullS);
  if (!(ptr= (char*) thd->alloc((size_t) (end-buff) + strlen(table_name)+1)))
    return 1;					// End of memory
  *filename_ptr=ptr;
  strxmov(ptr,buff,table_name,NullS);
  return 0;
}


/**
  Check if the select is a simple select (not an union).

  @retval
    0	ok
  @retval
    1	error	; In this case the error messege is sent to the client
*/

bool check_simple_select()
{
  THD *thd= current_thd;
  LEX *lex= thd->lex;
  if (lex->current_select != &lex->select_lex)
  {
    char command[80];
    Lex_input_stream *lip= & thd->m_parser_state->m_lip;
    strmake(command, lip->yylval->symbol.str,
	    MY_MIN(lip->yylval->symbol.length, sizeof(command)-1));
    my_error(ER_CANT_USE_OPTION_HERE, MYF(0), command);
    return 1;
  }
  return 0;
}


Comp_creator *comp_eq_creator(bool invert)
{
  return invert?(Comp_creator *)&ne_creator:(Comp_creator *)&eq_creator;
}


Comp_creator *comp_ge_creator(bool invert)
{
  return invert?(Comp_creator *)&lt_creator:(Comp_creator *)&ge_creator;
}


Comp_creator *comp_gt_creator(bool invert)
{
  return invert?(Comp_creator *)&le_creator:(Comp_creator *)&gt_creator;
}


Comp_creator *comp_le_creator(bool invert)
{
  return invert?(Comp_creator *)&gt_creator:(Comp_creator *)&le_creator;
}


Comp_creator *comp_lt_creator(bool invert)
{
  return invert?(Comp_creator *)&ge_creator:(Comp_creator *)&lt_creator;
}


Comp_creator *comp_ne_creator(bool invert)
{
  return invert?(Comp_creator *)&eq_creator:(Comp_creator *)&ne_creator;
}


/**
  Construct ALL/ANY/SOME subquery Item.

  @param left_expr   pointer to left expression
  @param cmp         compare function creator
  @param all         true if we create ALL subquery
  @param select_lex  pointer on parsed subquery structure

  @return
    constructed Item (or 0 if out of memory)
*/
Item * all_any_subquery_creator(THD *thd, Item *left_expr,
				chooser_compare_func_creator cmp,
				bool all,
				SELECT_LEX *select_lex)
{
  if ((cmp == &comp_eq_creator) && !all)       //  = ANY <=> IN
    return new (thd->mem_root) Item_in_subselect(thd, left_expr, select_lex);

  if ((cmp == &comp_ne_creator) && all)        // <> ALL <=> NOT IN
    return new (thd->mem_root) Item_func_not(thd,
             new (thd->mem_root) Item_in_subselect(thd, left_expr, select_lex));

  Item_allany_subselect *it=
    new (thd->mem_root) Item_allany_subselect(thd, left_expr, cmp, select_lex,
                                              all);
  if (all) /* ALL */
    return it->upper_item= new (thd->mem_root) Item_func_not_all(thd, it);

  /* ANY/SOME */
  return it->upper_item= new (thd->mem_root) Item_func_nop_all(thd, it);
}


/**
  Multi update query pre-check.

  @param thd		Thread handler
  @param tables	Global/local table list (have to be the same)

  @retval
    FALSE OK
  @retval
    TRUE  Error
*/

bool multi_update_precheck(THD *thd, TABLE_LIST *tables)
{
  const char *msg= 0;
  TABLE_LIST *table;
  LEX *lex= thd->lex;
  SELECT_LEX *select_lex= &lex->select_lex;
  DBUG_ENTER("multi_update_precheck");

  if (select_lex->item_list.elements != lex->value_list.elements)
  {
    my_message(ER_WRONG_VALUE_COUNT, ER_THD(thd, ER_WRONG_VALUE_COUNT), MYF(0));
    DBUG_RETURN(TRUE);
  }
  /*
    Ensure that we have UPDATE or SELECT privilege for each table
    The exact privilege is checked in mysql_multi_update()
  */
  for (table= tables; table; table= table->next_local)
  {
    if (table->is_jtbm())
      continue;
    if (table->derived)
      table->grant.privilege= SELECT_ACL;
    else if ((check_access(thd, UPDATE_ACL, table->db,
                           &table->grant.privilege,
                           &table->grant.m_internal,
                           0, 1) ||
              check_grant(thd, UPDATE_ACL, table, FALSE, 1, TRUE)) &&
             (check_access(thd, SELECT_ACL, table->db,
                           &table->grant.privilege,
                           &table->grant.m_internal,
                           0, 0) ||
              check_grant(thd, SELECT_ACL, table, FALSE, 1, FALSE)))
      DBUG_RETURN(TRUE);

    table->grant.orig_want_privilege= 0;
    table->table_in_first_from_clause= 1;
  }
  /*
    Is there tables of subqueries?
  */
  if (&lex->select_lex != lex->all_selects_list)
  {
    DBUG_PRINT("info",("Checking sub query list"));
    for (table= tables; table; table= table->next_global)
    {
      if (!table->table_in_first_from_clause)
      {
	if (check_access(thd, SELECT_ACL, table->db,
                         &table->grant.privilege,
                         &table->grant.m_internal,
                         0, 0) ||
	    check_grant(thd, SELECT_ACL, table, FALSE, 1, FALSE))
	  DBUG_RETURN(TRUE);
      }
    }
  }

  if (select_lex->order_list.elements)
    msg= "ORDER BY";
  else if (select_lex->select_limit)
    msg= "LIMIT";
  if (msg)
  {
    my_error(ER_WRONG_USAGE, MYF(0), "UPDATE", msg);
    DBUG_RETURN(TRUE);
  }
  DBUG_RETURN(FALSE);
}

/**
  Multi delete query pre-check.

  @param thd			Thread handler
  @param tables		Global/local table list

  @retval
    FALSE OK
  @retval
    TRUE  error
*/

bool multi_delete_precheck(THD *thd, TABLE_LIST *tables)
{
  SELECT_LEX *select_lex= &thd->lex->select_lex;
  TABLE_LIST *aux_tables= thd->lex->auxiliary_table_list.first;
  TABLE_LIST **save_query_tables_own_last= thd->lex->query_tables_own_last;
  DBUG_ENTER("multi_delete_precheck");

  /*
    Temporary tables are pre-opened in 'tables' list only. Here we need to
    initialize TABLE instances in 'aux_tables' list.
  */
  for (TABLE_LIST *tl= aux_tables; tl; tl= tl->next_global)
  {
    if (tl->table)
      continue;

    if (tl->correspondent_table)
      tl->table= tl->correspondent_table->table;
  }

  /* sql_yacc guarantees that tables and aux_tables are not zero */
  DBUG_ASSERT(aux_tables != 0);
  if (check_table_access(thd, SELECT_ACL, tables, FALSE, UINT_MAX, FALSE))
    DBUG_RETURN(TRUE);

  /*
    Since aux_tables list is not part of LEX::query_tables list we
    have to juggle with LEX::query_tables_own_last value to be able
    call check_table_access() safely.
  */
  thd->lex->query_tables_own_last= 0;
  if (check_table_access(thd, DELETE_ACL, aux_tables, FALSE, UINT_MAX, FALSE))
  {
    thd->lex->query_tables_own_last= save_query_tables_own_last;
    DBUG_RETURN(TRUE);
  }
  thd->lex->query_tables_own_last= save_query_tables_own_last;

  if ((thd->variables.option_bits & OPTION_SAFE_UPDATES) && !select_lex->where)
  {
    my_message(ER_UPDATE_WITHOUT_KEY_IN_SAFE_MODE,
               ER_THD(thd, ER_UPDATE_WITHOUT_KEY_IN_SAFE_MODE), MYF(0));
    DBUG_RETURN(TRUE);
  }
  DBUG_RETURN(FALSE);
}


/*
  Given a table in the source list, find a correspondent table in the
  table references list.

  @param lex Pointer to LEX representing multi-delete.
  @param src Source table to match.
  @param ref Table references list.

  @remark The source table list (tables listed before the FROM clause
  or tables listed in the FROM clause before the USING clause) may
  contain table names or aliases that must match unambiguously one,
  and only one, table in the target table list (table references list,
  after FROM/USING clause).

  @return Matching table, NULL otherwise.
*/

static TABLE_LIST *multi_delete_table_match(LEX *lex, TABLE_LIST *tbl,
                                            TABLE_LIST *tables)
{
  TABLE_LIST *match= NULL;
  DBUG_ENTER("multi_delete_table_match");

  for (TABLE_LIST *elem= tables; elem; elem= elem->next_local)
  {
    int cmp;

    if (tbl->is_fqtn && elem->is_alias)
      continue; /* no match */
    if (tbl->is_fqtn && elem->is_fqtn)
      cmp= my_strcasecmp(table_alias_charset, tbl->table_name, elem->table_name) ||
           strcmp(tbl->db, elem->db);
    else if (elem->is_alias)
      cmp= my_strcasecmp(table_alias_charset, tbl->alias, elem->alias);
    else
      cmp= my_strcasecmp(table_alias_charset, tbl->table_name, elem->table_name) ||
           strcmp(tbl->db, elem->db);

    if (cmp)
      continue;

    if (match)
    {
      my_error(ER_NONUNIQ_TABLE, MYF(0), elem->alias);
      DBUG_RETURN(NULL);
    }

    match= elem;
  }

  if (!match)
    my_error(ER_UNKNOWN_TABLE, MYF(0), tbl->table_name, "MULTI DELETE");

  DBUG_RETURN(match);
}


/**
  Link tables in auxilary table list of multi-delete with corresponding
  elements in main table list, and set proper locks for them.

  @param lex   pointer to LEX representing multi-delete

  @retval
    FALSE   success
  @retval
    TRUE    error
*/

bool multi_delete_set_locks_and_link_aux_tables(LEX *lex)
{
  TABLE_LIST *tables= lex->select_lex.table_list.first;
  TABLE_LIST *target_tbl;
  DBUG_ENTER("multi_delete_set_locks_and_link_aux_tables");

  lex->table_count= 0;

  for (target_tbl= lex->auxiliary_table_list.first;
       target_tbl; target_tbl= target_tbl->next_local)
  {
    lex->table_count++;
    /* All tables in aux_tables must be found in FROM PART */
    TABLE_LIST *walk= multi_delete_table_match(lex, target_tbl, tables);
    if (!walk)
      DBUG_RETURN(TRUE);
    if (!walk->derived)
    {
      target_tbl->table_name= walk->table_name;
      target_tbl->table_name_length= walk->table_name_length;
    }
    walk->updating= target_tbl->updating;
    walk->lock_type= target_tbl->lock_type;
    /* We can assume that tables to be deleted from are locked for write. */
    DBUG_ASSERT(walk->lock_type >= TL_WRITE_ALLOW_WRITE);
    walk->mdl_request.set_type(MDL_SHARED_WRITE);
    target_tbl->correspondent_table= walk;	// Remember corresponding table
  }
  DBUG_RETURN(FALSE);
}


/**
  simple UPDATE query pre-check.

  @param thd		Thread handler
  @param tables	Global table list

  @retval
    FALSE OK
  @retval
    TRUE  Error
*/

bool update_precheck(THD *thd, TABLE_LIST *tables)
{
  DBUG_ENTER("update_precheck");
  if (thd->lex->select_lex.item_list.elements != thd->lex->value_list.elements)
  {
    my_message(ER_WRONG_VALUE_COUNT, ER_THD(thd, ER_WRONG_VALUE_COUNT), MYF(0));
    DBUG_RETURN(TRUE);
  }
  DBUG_RETURN(check_one_table_access(thd, UPDATE_ACL, tables));
}


/**
  simple DELETE query pre-check.

  @param thd		Thread handler
  @param tables	Global table list

  @retval
    FALSE  OK
  @retval
    TRUE   error
*/

bool delete_precheck(THD *thd, TABLE_LIST *tables)
{
  DBUG_ENTER("delete_precheck");
  if (check_one_table_access(thd, DELETE_ACL, tables))
    DBUG_RETURN(TRUE);
  /* Set privilege for the WHERE clause */
  tables->grant.want_privilege=(SELECT_ACL & ~tables->grant.privilege);
  DBUG_RETURN(FALSE);
}


/**
  simple INSERT query pre-check.

  @param thd		Thread handler
  @param tables	Global table list

  @retval
    FALSE  OK
  @retval
    TRUE   error
*/

bool insert_precheck(THD *thd, TABLE_LIST *tables)
{
  LEX *lex= thd->lex;
  DBUG_ENTER("insert_precheck");

  /*
    Check that we have modify privileges for the first table and
    select privileges for the rest
  */
  ulong privilege= (INSERT_ACL |
                    (lex->duplicates == DUP_REPLACE ? DELETE_ACL : 0) |
                    (lex->value_list.elements ? UPDATE_ACL : 0));

  if (check_one_table_access(thd, privilege, tables))
    DBUG_RETURN(TRUE);

  if (lex->update_list.elements != lex->value_list.elements)
  {
    my_message(ER_WRONG_VALUE_COUNT, ER_THD(thd, ER_WRONG_VALUE_COUNT), MYF(0));
    DBUG_RETURN(TRUE);
  }
  DBUG_RETURN(FALSE);
}


/**
   Set proper open mode and table type for element representing target table
   of CREATE TABLE statement, also adjust statement table list if necessary.
*/

void create_table_set_open_action_and_adjust_tables(LEX *lex)
{
  TABLE_LIST *create_table= lex->query_tables;

  if (lex->tmp_table())
    create_table->open_type= OT_TEMPORARY_ONLY;
  else
    create_table->open_type= OT_BASE_ONLY;

  if (!lex->select_lex.item_list.elements)
  {
    /*
      Avoid opening and locking target table for ordinary CREATE TABLE
      or CREATE TABLE LIKE for write (unlike in CREATE ... SELECT we
      won't do any insertions in it anyway). Not doing this causes
      problems when running CREATE TABLE IF NOT EXISTS for already
      existing log table.
    */
    create_table->lock_type= TL_READ;
  }
}


/**
  CREATE TABLE query pre-check.

  @param thd			Thread handler
  @param tables		Global table list
  @param create_table	        Table which will be created

  @retval
    FALSE   OK
  @retval
    TRUE   Error
*/

bool create_table_precheck(THD *thd, TABLE_LIST *tables,
                           TABLE_LIST *create_table)
{
  LEX *lex= thd->lex;
  SELECT_LEX *select_lex= &lex->select_lex;
  ulong want_priv;
  bool error= TRUE;                                 // Error message is given
  DBUG_ENTER("create_table_precheck");

  /*
    Require CREATE [TEMPORARY] privilege on new table; for
    CREATE TABLE ... SELECT, also require INSERT.
  */

  want_priv= lex->tmp_table() ?  CREATE_TMP_ACL :
             (CREATE_ACL | (select_lex->item_list.elements ? INSERT_ACL : 0));

  /* CREATE OR REPLACE on not temporary tables require DROP_ACL */
  if (lex->create_info.or_replace() && !lex->tmp_table())
    want_priv|= DROP_ACL;
                          
  if (check_access(thd, want_priv, create_table->db,
                   &create_table->grant.privilege,
                   &create_table->grant.m_internal,
                   0, 0))
    goto err;

  /* If it is a merge table, check privileges for merge children. */
  if (lex->create_info.merge_list.first)
  {
    /*
      The user must have (SELECT_ACL | UPDATE_ACL | DELETE_ACL) on the
      underlying base tables, even if there are temporary tables with the same
      names.

      From user's point of view, it might look as if the user must have these
      privileges on temporary tables to create a merge table over them. This is
      one of two cases when a set of privileges is required for operations on
      temporary tables (see also CREATE TABLE).

      The reason for this behavior stems from the following facts:

        - For merge tables, the underlying table privileges are checked only
          at CREATE TABLE / ALTER TABLE time.

          In other words, once a merge table is created, the privileges of
          the underlying tables can be revoked, but the user will still have
          access to the merge table (provided that the user has privileges on
          the merge table itself). 

        - Temporary tables shadow base tables.

          I.e. there might be temporary and base tables with the same name, and
          the temporary table takes the precedence in all operations.

        - For temporary MERGE tables we do not track if their child tables are
          base or temporary. As result we can't guarantee that privilege check
          which was done in presence of temporary child will stay relevant
          later as this temporary table might be removed.

      If SELECT_ACL | UPDATE_ACL | DELETE_ACL privileges were not checked for
      the underlying *base* tables, it would create a security breach as in
      Bug#12771903.
    */

    if (check_table_access(thd, SELECT_ACL | UPDATE_ACL | DELETE_ACL,
                           lex->create_info.merge_list.first,
                           FALSE, UINT_MAX, FALSE))
      goto err;
  }

  if (want_priv != CREATE_TMP_ACL &&
      check_grant(thd, want_priv, create_table, FALSE, 1, FALSE))
    goto err;

  if (select_lex->item_list.elements)
  {
    /* Check permissions for used tables in CREATE TABLE ... SELECT */
    if (tables && check_table_access(thd, SELECT_ACL, tables, FALSE,
                                     UINT_MAX, FALSE))
      goto err;
  }
  else if (lex->create_info.like())
  {
    if (check_table_access(thd, SELECT_ACL, tables, FALSE, UINT_MAX, FALSE))
      goto err;
  }

  if (check_fk_parent_table_access(thd, &lex->create_info, &lex->alter_info, create_table->db))
    goto err;

  error= FALSE;

err:
  DBUG_RETURN(error);
}


/**
  Check privileges for LOCK TABLES statement.

  @param thd     Thread context.
  @param tables  List of tables to be locked.

  @retval FALSE - Success.
  @retval TRUE  - Failure.
*/

static bool lock_tables_precheck(THD *thd, TABLE_LIST *tables)
{
  TABLE_LIST *first_not_own_table= thd->lex->first_not_own_table();

  for (TABLE_LIST *table= tables; table != first_not_own_table && table;
       table= table->next_global)
  {
    if (is_temporary_table(table))
      continue;

    if (check_table_access(thd, LOCK_TABLES_ACL | SELECT_ACL, table,
                           FALSE, 1, FALSE))
      return TRUE;
  }

  return FALSE;
}


/**
  negate given expression.

  @param thd  thread handler
  @param expr expression for negation

  @return
    negated expression
*/

Item *negate_expression(THD *thd, Item *expr)
{
  Item *negated;
  if (expr->type() == Item::FUNC_ITEM &&
      ((Item_func *) expr)->functype() == Item_func::NOT_FUNC)
  {
    /* it is NOT(NOT( ... )) */
    Item *arg= ((Item_func *) expr)->arguments()[0];
    enum_parsing_place place= thd->lex->current_select->parsing_place;
    if (arg->is_bool_type() || place == IN_WHERE || place == IN_HAVING)
      return arg;
    /*
      if it is not boolean function then we have to emulate value of
      not(not(a)), it will be a != 0
    */
    return new (thd->mem_root) Item_func_ne(thd, arg, new (thd->mem_root) Item_int(thd, (char*) "0", 0, 1));
  }

  if ((negated= expr->neg_transformer(thd)) != 0)
    return negated;
  return new (thd->mem_root) Item_func_not(thd, expr);
}

/**
  Set the specified definer to the default value, which is the
  current user in the thread.
 
  @param[in]  thd       thread handler
  @param[out] definer   definer
*/
 
void get_default_definer(THD *thd, LEX_USER *definer, bool role)
{
  const Security_context *sctx= thd->security_ctx;

  if (role)
  {
    definer->user.str= const_cast<char*>(sctx->priv_role);
    definer->host= empty_lex_str;
  }
  else
  {
    definer->user.str= const_cast<char*>(sctx->priv_user);
    definer->host.str= const_cast<char*>(sctx->priv_host);
    definer->host.length= strlen(definer->host.str);
  }
  definer->user.length= strlen(definer->user.str);

  definer->reset_auth();
}


/**
  Create default definer for the specified THD.

  @param[in] thd         thread handler

  @return
    - On success, return a valid pointer to the created and initialized
    LEX_USER, which contains definer information.
    - On error, return 0.
*/

LEX_USER *create_default_definer(THD *thd, bool role)
{
  LEX_USER *definer;

  if (! (definer= (LEX_USER*) thd->alloc(sizeof(LEX_USER))))
    return 0;

  thd->get_definer(definer, role);

  if (role && definer->user.length == 0)
  {
    my_error(ER_MALFORMED_DEFINER, MYF(0));
    return 0;
  }
  else
    return definer;
}


/**
  Create definer with the given user and host names.

  @param[in] thd          thread handler
  @param[in] user_name    user name
  @param[in] host_name    host name

  @return
    - On success, return a valid pointer to the created and initialized
    LEX_USER, which contains definer information.
    - On error, return 0.
*/

LEX_USER *create_definer(THD *thd, LEX_STRING *user_name, LEX_STRING *host_name)
{
  LEX_USER *definer;

  /* Create and initialize. */

  if (! (definer= (LEX_USER*) thd->alloc(sizeof(LEX_USER))))
    return 0;

  definer->user= *user_name;
  definer->host= *host_name;
  definer->reset_auth();

  return definer;
}


/**
  Check that byte length of a string does not exceed some limit.

  @param str         string to be checked
  @param err_msg     Number of error message to be displayed if the string
		     is too long.  0 if empty error message.
  @param max_length  max length

  @retval
    FALSE   the passed string is not longer than max_length
  @retval
    TRUE    the passed string is longer than max_length

  NOTE
    The function is not used in existing code but can be useful later?
*/

bool check_string_byte_length(LEX_STRING *str, uint err_msg,
                              uint max_byte_length)
{
  if (str->length <= max_byte_length)
    return FALSE;

  my_error(ER_WRONG_STRING_LENGTH, MYF(0), str->str,
           err_msg ? ER(err_msg) : "", max_byte_length);

  return TRUE;
}


/*
  Check that char length of a string does not exceed some limit.

  SYNOPSIS
  check_string_char_length()
      str              string to be checked
      err_msg          Number of error message to be displayed if the string
		       is too long.  0 if empty error message.
      max_char_length  max length in symbols
      cs               string charset

  RETURN
    FALSE   the passed string is not longer than max_char_length
    TRUE    the passed string is longer than max_char_length
*/


bool check_string_char_length(LEX_STRING *str, uint err_msg,
                              uint max_char_length, CHARSET_INFO *cs,
                              bool no_error)
{
  int well_formed_error;
  uint res= cs->cset->well_formed_len(cs, str->str, str->str + str->length,
                                      max_char_length, &well_formed_error);

  if (!well_formed_error && str->length == res)
    return FALSE;

  if (!no_error)
  {
    ErrConvString err(str->str, str->length, cs);
    my_error(ER_WRONG_STRING_LENGTH, MYF(0), err.ptr(),
             err_msg ? ER(err_msg) : "",
             max_char_length);
  }
  return TRUE;
}


bool check_ident_length(LEX_STRING *ident)
{
  if (check_string_char_length(ident, 0, NAME_CHAR_LEN, system_charset_info, 1))
  {
    my_error(ER_TOO_LONG_IDENT, MYF(0), ident->str);
    return 1;
  }
  return 0;
}


/*
  Check if path does not contain mysql data home directory

  SYNOPSIS
    path_starts_from_data_home_dir()
    dir                     directory, with all symlinks resolved

  RETURN VALUES
    0	ok
    1	error ;  Given path contains data directory
*/
extern "C" {

int path_starts_from_data_home_dir(const char *path)
{
  int dir_len= strlen(path);
  DBUG_ENTER("path_starts_from_data_home_dir");

  if (mysql_unpacked_real_data_home_len<= dir_len)
  {
    if (dir_len > mysql_unpacked_real_data_home_len &&
        path[mysql_unpacked_real_data_home_len] != FN_LIBCHAR)
      DBUG_RETURN(0);

    if (lower_case_file_system)
    {
      if (!my_strnncoll(default_charset_info, (const uchar*) path,
                        mysql_unpacked_real_data_home_len,
                        (const uchar*) mysql_unpacked_real_data_home,
                        mysql_unpacked_real_data_home_len))
      {
        DBUG_PRINT("error", ("Path is part of mysql_real_data_home"));
        DBUG_RETURN(1);
      }
    }
    else if (!memcmp(path, mysql_unpacked_real_data_home,
                     mysql_unpacked_real_data_home_len))
    {
      DBUG_PRINT("error", ("Path is part of mysql_real_data_home"));
      DBUG_RETURN(1);
    }
  }
  DBUG_RETURN(0);
}

}

/*
  Check if path does not contain mysql data home directory

  SYNOPSIS
    test_if_data_home_dir()
    dir                     directory

  RETURN VALUES
    0	ok
    1	error ;  Given path contains data directory
*/

int test_if_data_home_dir(const char *dir)
{
  char path[FN_REFLEN];
  DBUG_ENTER("test_if_data_home_dir");

  if (!dir)
    DBUG_RETURN(0);

  (void) fn_format(path, dir, "", "", MY_RETURN_REAL_PATH);
  DBUG_RETURN(path_starts_from_data_home_dir(path));
}


int error_if_data_home_dir(const char *path, const char *what)
{
  size_t dirlen;
  char   dirpath[FN_REFLEN];
  if (path)
  {
    dirname_part(dirpath, path, &dirlen);
    if (test_if_data_home_dir(dirpath))
    {
      my_error(ER_WRONG_ARGUMENTS, MYF(0), what);
      return 1;
    }
  }
  return 0;
}

/**
  Check that host name string is valid.

  @param[in] str string to be checked

  @return             Operation status
    @retval  FALSE    host name is ok
    @retval  TRUE     host name string is longer than max_length or
                      has invalid symbols
*/

bool check_host_name(LEX_STRING *str)
{
  const char *name= str->str;
  const char *end= str->str + str->length;
  if (check_string_byte_length(str, ER_HOSTNAME, HOSTNAME_LENGTH))
    return TRUE;

  while (name != end)
  {
    if (*name == '@')
    {
      my_printf_error(ER_UNKNOWN_ERROR, 
                      "Malformed hostname (illegal symbol: '%c')", MYF(0),
                      *name);
      return TRUE;
    }
    name++;
  }
  return FALSE;
}


extern int MYSQLparse(THD *thd); // from sql_yacc.cc


/**
  This is a wrapper of MYSQLparse(). All the code should call parse_sql()
  instead of MYSQLparse().

  @param thd Thread context.
  @param parser_state Parser state.
  @param creation_ctx Object creation context.

  @return Error status.
    @retval FALSE on success.
    @retval TRUE on parsing error.
*/

bool parse_sql(THD *thd, Parser_state *parser_state,
               Object_creation_ctx *creation_ctx, bool do_pfs_digest)
{
  bool ret_value;
  DBUG_ENTER("parse_sql");
  DBUG_ASSERT(thd->m_parser_state == NULL);
  DBUG_ASSERT(thd->lex->m_sql_cmd == NULL);

  MYSQL_QUERY_PARSE_START(thd->query());
  /* Backup creation context. */

  Object_creation_ctx *backup_ctx= NULL;

  if (creation_ctx)
    backup_ctx= creation_ctx->set_n_backup(thd);

  /* Set parser state. */

  thd->m_parser_state= parser_state;

  parser_state->m_digest_psi= NULL;
  parser_state->m_lip.m_digest= NULL;

  if (do_pfs_digest)
  {
    /* Start Digest */
    parser_state->m_digest_psi= MYSQL_DIGEST_START(thd->m_statement_psi);

    if (parser_state->m_input.m_compute_digest ||
       (parser_state->m_digest_psi != NULL))
    {
      /*
        If either:
        - the caller wants to compute a digest
        - the performance schema wants to compute a digest
        set the digest listener in the lexer.
      */
      parser_state->m_lip.m_digest= thd->m_digest;
      parser_state->m_lip.m_digest->m_digest_storage.m_charset_number= thd->charset()->number;
    }
  }

  /* Parse the query. */

  bool mysql_parse_status= MYSQLparse(thd) != 0;

  /*
    Check that if MYSQLparse() failed either thd->is_error() is set, or an
    internal error handler is set.

    The assert will not catch a situation where parsing fails without an
    error reported if an error handler exists. The problem is that the
    error handler might have intercepted the error, so thd->is_error() is
    not set. However, there is no way to be 100% sure here (the error
    handler might be for other errors than parsing one).
  */

  DBUG_ASSERT(!mysql_parse_status ||
              thd->is_error() ||
              thd->get_internal_handler());

  /* Reset parser state. */

  thd->m_parser_state= NULL;

  /* Restore creation context. */

  if (creation_ctx)
    creation_ctx->restore_env(thd, backup_ctx);

  /* That's it. */

  ret_value= mysql_parse_status || thd->is_fatal_error;

  if ((ret_value == 0) && (parser_state->m_digest_psi != NULL))
  {
    /*
      On parsing success, record the digest in the performance schema.
    */
    DBUG_ASSERT(do_pfs_digest);
    DBUG_ASSERT(thd->m_digest != NULL);
    MYSQL_DIGEST_END(parser_state->m_digest_psi,
                     & thd->m_digest->m_digest_storage);
  }

  MYSQL_QUERY_PARSE_DONE(ret_value);
  DBUG_RETURN(ret_value);
}

/**
  @} (end of group Runtime_Environment)
*/



/**
  Check and merge "CHARACTER SET cs [ COLLATE cl ]" clause

  @param cs character set pointer.
  @param cl collation pointer.

  Check if collation "cl" is applicable to character set "cs".

  If "cl" is NULL (e.g. when COLLATE clause is not specified),
  then simply "cs" is returned.
  
  @return Error status.
    @retval NULL, if "cl" is not applicable to "cs".
    @retval pointer to merged CHARSET_INFO on success.
*/


CHARSET_INFO*
merge_charset_and_collation(CHARSET_INFO *cs, CHARSET_INFO *cl)
{
  if (cl)
  {
    if (!my_charset_same(cs, cl))
    {
      my_error(ER_COLLATION_CHARSET_MISMATCH, MYF(0), cl->name, cs->csname);
      return NULL;
    }
    return cl;
  }
  return cs;
}

/** find a collation with binary comparison rules
*/
CHARSET_INFO *find_bin_collation(CHARSET_INFO *cs)
{
  const char *csname= cs->csname;
  cs= get_charset_by_csname(csname, MY_CS_BINSORT, MYF(0));
  if (!cs)
  {
    char tmp[65];
    strxnmov(tmp, sizeof(tmp)-1, csname, "_bin", NULL);
    my_error(ER_UNKNOWN_COLLATION, MYF(0), tmp);
  }
  return cs;
}<|MERGE_RESOLUTION|>--- conflicted
+++ resolved
@@ -3894,10 +3894,7 @@
       DBUG_PRINT("debug", ("Just after generate_incident()"));
     }
 #endif
-<<<<<<< HEAD
-  }
-=======
->>>>>>> 54bb04f7
+  }
   /* fall through */
   case SQLCOM_INSERT:
   {
