/*
<<<<<<< HEAD
   Copyright (c) 2000, 2011, Oracle and/or its affiliates.
   Copyright (c) 2008-2011 Monty Program Ab
=======
   Copyright (c) 2000, 2013, Oracle and/or its affiliates. All rights reserved.
>>>>>>> e0f3a0fa

   This program is free software; you can redistribute it and/or modify
   it under the terms of the GNU General Public License as published by
   the Free Software Foundation; version 2 of the License.

   This program is distributed in the hope that it will be useful,
   but WITHOUT ANY WARRANTY; without even the implied warranty of
   MERCHANTABILITY or FITNESS FOR A PARTICULAR PURPOSE.  See the
   GNU General Public License for more details.

   You should have received a copy of the GNU General Public License
   along with this program; if not, write to the Free Software
   Foundation, Inc., 51 Franklin St, Fifth Floor, Boston, MA 02110-1301  USA
*/

#define MYSQL_LEX 1
#include "mysql_priv.h"
#include "sql_repl.h"
#include "rpl_filter.h"
#include "repl_failsafe.h"
#include <m_ctype.h>
#include <myisam.h>
#include <my_dir.h>

#include "sp_head.h"
#include "sp.h"
#include "sp_cache.h"
#include "events.h"
#include "sql_trigger.h"
#include "debug_sync.h"
#include <rpl_mi.h>

#ifdef WITH_MARIA_STORAGE_ENGINE
#include "../storage/maria/ha_maria.h"
#endif

/**
  @defgroup Runtime_Environment Runtime Environment
  @{
*/

/* Used in error handling only */
#define SP_TYPE_STRING(LP) \
  ((LP)->sphead->m_type == TYPE_ENUM_FUNCTION ? "FUNCTION" : "PROCEDURE")
#define SP_COM_STRING(LP) \
  ((LP)->sql_command == SQLCOM_CREATE_SPFUNCTION || \
   (LP)->sql_command == SQLCOM_ALTER_FUNCTION || \
   (LP)->sql_command == SQLCOM_SHOW_CREATE_FUNC || \
   (LP)->sql_command == SQLCOM_DROP_FUNCTION ? \
   "FUNCTION" : "PROCEDURE")

static bool execute_sqlcom_select(THD *thd, TABLE_LIST *all_tables);
static bool execute_show_status(THD *thd, TABLE_LIST *all_tables);
static bool execute_rename_table(THD *thd, TABLE_LIST *first_table,
                                 TABLE_LIST *all_tables);
static bool check_show_create_table_access(THD *thd, TABLE_LIST *table);

const char *any_db="*any*";	// Special symbol for check_access

const LEX_STRING command_name[]={
  { C_STRING_WITH_LEN("Sleep") },
  { C_STRING_WITH_LEN("Quit") },
  { C_STRING_WITH_LEN("Init DB") },
  { C_STRING_WITH_LEN("Query") },
  { C_STRING_WITH_LEN("Field List") },
  { C_STRING_WITH_LEN("Create DB") },
  { C_STRING_WITH_LEN("Drop DB") },
  { C_STRING_WITH_LEN("Refresh") },
  { C_STRING_WITH_LEN("Shutdown") },
  { C_STRING_WITH_LEN("Statistics") },
  { C_STRING_WITH_LEN("Processlist") },
  { C_STRING_WITH_LEN("Connect") },
  { C_STRING_WITH_LEN("Kill") },
  { C_STRING_WITH_LEN("Debug") },
  { C_STRING_WITH_LEN("Ping") },
  { C_STRING_WITH_LEN("Time") },
  { C_STRING_WITH_LEN("Delayed insert") },
  { C_STRING_WITH_LEN("Change user") },
  { C_STRING_WITH_LEN("Binlog Dump") },
  { C_STRING_WITH_LEN("Table Dump") },
  { C_STRING_WITH_LEN("Connect Out") },
  { C_STRING_WITH_LEN("Register Slave") },
  { C_STRING_WITH_LEN("Prepare") },
  { C_STRING_WITH_LEN("Execute") },
  { C_STRING_WITH_LEN("Long Data") },
  { C_STRING_WITH_LEN("Close stmt") },
  { C_STRING_WITH_LEN("Reset stmt") },
  { C_STRING_WITH_LEN("Set option") },
  { C_STRING_WITH_LEN("Fetch") },
  { C_STRING_WITH_LEN("Daemon") },
  { C_STRING_WITH_LEN("Error") }  // Last command number
};

const char *xa_state_names[]={
  "NON-EXISTING", "ACTIVE", "IDLE", "PREPARED", "ROLLBACK ONLY"
};

/**
  Mark a XA transaction as rollback-only if the RM unilaterally
  rolled back the transaction branch.

  @note If a rollback was requested by the RM, this function sets
        the appropriate rollback error code and transits the state
        to XA_ROLLBACK_ONLY.

  @return TRUE if transaction was rolled back or if the transaction
          state is XA_ROLLBACK_ONLY. FALSE otherwise.
*/
static bool xa_trans_rolled_back(XID_STATE *xid_state)
{
  if (xid_state->rm_error)
  {
    switch (xid_state->rm_error) {
    case ER_LOCK_WAIT_TIMEOUT:
      my_error(ER_XA_RBTIMEOUT, MYF(0));
      break;
    case ER_LOCK_DEADLOCK:
      my_error(ER_XA_RBDEADLOCK, MYF(0));
      break;
    default:
      my_error(ER_XA_RBROLLBACK, MYF(0));
    }
    xid_state->xa_state= XA_ROLLBACK_ONLY;
  }

  return (xid_state->xa_state == XA_ROLLBACK_ONLY);
}

/**
  Rollback work done on behalf of at ransaction branch.
*/
static bool xa_trans_rollback(THD *thd)
{
  /*
    Resource Manager error is meaningless at this point, as we perform
    explicit rollback request by user. We must reset rm_error before
    calling ha_rollback(), so thd->transaction.xid structure gets reset
    by ha_rollback()/THD::transaction::cleanup().
  */
  thd->transaction.xid_state.rm_error= 0;

  bool status= test(ha_rollback(thd));

  thd->options&= ~(ulong) OPTION_BEGIN;
  thd->transaction.all.modified_non_trans_table= FALSE;
  thd->server_status&= ~SERVER_STATUS_IN_TRANS;
  xid_cache_delete(&thd->transaction.xid_state);
  thd->transaction.xid_state.xa_state= XA_NOTR;

  return status;
}

static void unlock_locked_tables(THD *thd)
{
  if (thd->locked_tables)
  {
    thd->lock=thd->locked_tables;
    thd->locked_tables=0;			// Will be automatically closed
    close_thread_tables(thd);			// Free tables
  }
}


bool end_active_trans(THD *thd)
{
  int error=0;
  DBUG_ENTER("end_active_trans");
  if (unlikely(thd->in_sub_stmt))
  {
    my_error(ER_COMMIT_NOT_ALLOWED_IN_SF_OR_TRG, MYF(0));
    DBUG_RETURN(1);
  }
  if (thd->transaction.xid_state.xa_state != XA_NOTR)
  {
    my_error(ER_XAER_RMFAIL, MYF(0),
             xa_state_names[thd->transaction.xid_state.xa_state]);
    DBUG_RETURN(1);
  }
  if (thd->options & (OPTION_NOT_AUTOCOMMIT | OPTION_BEGIN |
		      OPTION_TABLE_LOCK))
  {
    DBUG_PRINT("info",("options: 0x%llx", thd->options));
    /* Safety if one did "drop table" on locked tables */
    if (!thd->locked_tables)
      thd->options&= ~OPTION_TABLE_LOCK;
    thd->server_status&= ~SERVER_STATUS_IN_TRANS;
    if (ha_commit(thd))
      error=1;
#ifdef WITH_MARIA_STORAGE_ENGINE
    if (ha_storage_engine_is_enabled(maria_hton))
      ha_maria::implicit_commit(thd, TRUE);
#endif
  }
  thd->options&= ~(OPTION_BEGIN | OPTION_KEEP_LOG);
  thd->transaction.all.modified_non_trans_table= FALSE;
  DBUG_RETURN(error);
}


bool begin_trans(THD *thd)
{
  int error=0;
  if (unlikely(thd->in_sub_stmt))
  {
    my_error(ER_COMMIT_NOT_ALLOWED_IN_SF_OR_TRG, MYF(0));
    return 1;
  }
  if (thd->locked_tables)
  {
    thd->lock=thd->locked_tables;
    thd->locked_tables=0;			// Will be automatically closed
    close_thread_tables(thd);			// Free tables
  }
  if (end_active_trans(thd))
    error= -1;
  else
  {
    thd->options|= OPTION_BEGIN;
    thd->server_status|= SERVER_STATUS_IN_TRANS;
  }
  return error;
}

#ifdef HAVE_REPLICATION
/**
  Returns true if all tables should be ignored.
*/
inline bool all_tables_not_ok(THD *thd, TABLE_LIST *tables)
{
  return rpl_filter->is_on() && tables && !thd->spcont &&
         !rpl_filter->tables_ok(thd->db, tables);
}
#endif


static bool some_non_temp_table_to_be_updated(THD *thd, TABLE_LIST *tables)
{
  for (TABLE_LIST *table= tables; table; table= table->next_global)
  {
    DBUG_ASSERT(table->db && table->table_name);
    if (table->updating &&
        !find_temporary_table(thd, table->db, table->table_name))
      return 1;
  }
  return 0;
}


/**
  Mark all commands that somehow changes a table.

  This is used to check number of updates / hour.

  sql_command is actually set to SQLCOM_END sometimes
  so we need the +1 to include it in the array.

  See COMMAND_FLAG_xxx for different type of commands
     2  - query that returns meaningful ROW_COUNT() -
          a number of modified rows
*/

uint sql_command_flags[SQLCOM_END+1];

void init_update_queries(void)
{
  bzero((uchar*) &sql_command_flags, sizeof(sql_command_flags));

  sql_command_flags[SQLCOM_CREATE_TABLE]=   CF_CHANGES_DATA | CF_REEXECUTION_FRAGILE;
  sql_command_flags[SQLCOM_CREATE_INDEX]=   CF_CHANGES_DATA;
  sql_command_flags[SQLCOM_ALTER_TABLE]=    CF_CHANGES_DATA | CF_WRITE_LOGS_COMMAND;
  sql_command_flags[SQLCOM_TRUNCATE]=       CF_CHANGES_DATA | CF_WRITE_LOGS_COMMAND;
  sql_command_flags[SQLCOM_DROP_TABLE]=     CF_CHANGES_DATA;
  sql_command_flags[SQLCOM_LOAD]=           CF_CHANGES_DATA | CF_REEXECUTION_FRAGILE;
  sql_command_flags[SQLCOM_CREATE_DB]=      CF_CHANGES_DATA;
  sql_command_flags[SQLCOM_DROP_DB]=        CF_CHANGES_DATA;
  sql_command_flags[SQLCOM_RENAME_TABLE]=   CF_CHANGES_DATA;
  sql_command_flags[SQLCOM_BACKUP_TABLE]=   CF_CHANGES_DATA;
  sql_command_flags[SQLCOM_RESTORE_TABLE]=  CF_CHANGES_DATA;
  sql_command_flags[SQLCOM_DROP_INDEX]=     CF_CHANGES_DATA;
  sql_command_flags[SQLCOM_CREATE_VIEW]=    CF_CHANGES_DATA | CF_REEXECUTION_FRAGILE;
  sql_command_flags[SQLCOM_DROP_VIEW]=      CF_CHANGES_DATA;
  sql_command_flags[SQLCOM_CREATE_EVENT]=   CF_CHANGES_DATA;
  sql_command_flags[SQLCOM_ALTER_EVENT]=    CF_CHANGES_DATA;
  sql_command_flags[SQLCOM_DROP_EVENT]=     CF_CHANGES_DATA;

  sql_command_flags[SQLCOM_UPDATE]=	    CF_CHANGES_DATA | CF_HAS_ROW_COUNT |
                                            CF_REEXECUTION_FRAGILE;
  sql_command_flags[SQLCOM_UPDATE_MULTI]=   CF_CHANGES_DATA | CF_HAS_ROW_COUNT |
                                            CF_REEXECUTION_FRAGILE;
  sql_command_flags[SQLCOM_INSERT]=	    CF_CHANGES_DATA | CF_HAS_ROW_COUNT |
                                            CF_REEXECUTION_FRAGILE;
  sql_command_flags[SQLCOM_INSERT_SELECT]=  CF_CHANGES_DATA | CF_HAS_ROW_COUNT |
                                            CF_REEXECUTION_FRAGILE;
  sql_command_flags[SQLCOM_DELETE]=         CF_CHANGES_DATA | CF_HAS_ROW_COUNT |
                                            CF_REEXECUTION_FRAGILE;
  sql_command_flags[SQLCOM_DELETE_MULTI]=   CF_CHANGES_DATA | CF_HAS_ROW_COUNT |
                                            CF_REEXECUTION_FRAGILE;
  sql_command_flags[SQLCOM_REPLACE]=        CF_CHANGES_DATA | CF_HAS_ROW_COUNT |
                                            CF_REEXECUTION_FRAGILE;
  sql_command_flags[SQLCOM_REPLACE_SELECT]= CF_CHANGES_DATA | CF_HAS_ROW_COUNT |
                                            CF_REEXECUTION_FRAGILE;
  sql_command_flags[SQLCOM_SELECT]=         CF_REEXECUTION_FRAGILE;
  sql_command_flags[SQLCOM_SET_OPTION]=     CF_REEXECUTION_FRAGILE;
  sql_command_flags[SQLCOM_DO]=             CF_REEXECUTION_FRAGILE;

  sql_command_flags[SQLCOM_SHOW_STATUS_PROC]= CF_STATUS_COMMAND | CF_REEXECUTION_FRAGILE;
  sql_command_flags[SQLCOM_SHOW_STATUS]=      CF_STATUS_COMMAND | CF_REEXECUTION_FRAGILE;
  sql_command_flags[SQLCOM_SHOW_DATABASES]=   CF_STATUS_COMMAND | CF_REEXECUTION_FRAGILE;
  sql_command_flags[SQLCOM_SHOW_TRIGGERS]=    CF_STATUS_COMMAND | CF_REEXECUTION_FRAGILE;
  sql_command_flags[SQLCOM_SHOW_EVENTS]=      CF_STATUS_COMMAND | CF_REEXECUTION_FRAGILE;
  sql_command_flags[SQLCOM_SHOW_OPEN_TABLES]= CF_STATUS_COMMAND | CF_REEXECUTION_FRAGILE;
  sql_command_flags[SQLCOM_SHOW_PLUGINS]=     CF_STATUS_COMMAND;
  sql_command_flags[SQLCOM_SHOW_FIELDS]=      CF_STATUS_COMMAND | CF_REEXECUTION_FRAGILE;
  sql_command_flags[SQLCOM_SHOW_KEYS]=        CF_STATUS_COMMAND | CF_REEXECUTION_FRAGILE;
  sql_command_flags[SQLCOM_SHOW_VARIABLES]=   CF_STATUS_COMMAND | CF_REEXECUTION_FRAGILE;
  sql_command_flags[SQLCOM_SHOW_CHARSETS]=    CF_STATUS_COMMAND | CF_REEXECUTION_FRAGILE;
  sql_command_flags[SQLCOM_SHOW_COLLATIONS]=  CF_STATUS_COMMAND | CF_REEXECUTION_FRAGILE;
  sql_command_flags[SQLCOM_SHOW_NEW_MASTER]= CF_STATUS_COMMAND;
  sql_command_flags[SQLCOM_SHOW_BINLOGS]= CF_STATUS_COMMAND;
  sql_command_flags[SQLCOM_SHOW_SLAVE_HOSTS]= CF_STATUS_COMMAND;
  sql_command_flags[SQLCOM_SHOW_BINLOG_EVENTS]= CF_STATUS_COMMAND;
  sql_command_flags[SQLCOM_SHOW_COLUMN_TYPES]= CF_STATUS_COMMAND;
  sql_command_flags[SQLCOM_SHOW_STORAGE_ENGINES]= CF_STATUS_COMMAND;
  sql_command_flags[SQLCOM_SHOW_AUTHORS]= CF_STATUS_COMMAND;
  sql_command_flags[SQLCOM_SHOW_CONTRIBUTORS]= CF_STATUS_COMMAND;
  sql_command_flags[SQLCOM_SHOW_PRIVILEGES]= CF_STATUS_COMMAND;
  sql_command_flags[SQLCOM_SHOW_WARNS]= CF_STATUS_COMMAND;
  sql_command_flags[SQLCOM_SHOW_ERRORS]= CF_STATUS_COMMAND;
  sql_command_flags[SQLCOM_SHOW_ENGINE_STATUS]= CF_STATUS_COMMAND;
  sql_command_flags[SQLCOM_SHOW_ENGINE_MUTEX]= CF_STATUS_COMMAND;
  sql_command_flags[SQLCOM_SHOW_ENGINE_LOGS]= CF_STATUS_COMMAND;
  sql_command_flags[SQLCOM_SHOW_PROCESSLIST]= CF_STATUS_COMMAND;
  sql_command_flags[SQLCOM_SHOW_GRANTS]=  CF_STATUS_COMMAND;
  sql_command_flags[SQLCOM_SHOW_CREATE_DB]=  CF_STATUS_COMMAND;
  sql_command_flags[SQLCOM_SHOW_CREATE]=  CF_STATUS_COMMAND;
  sql_command_flags[SQLCOM_SHOW_MASTER_STAT]=  CF_STATUS_COMMAND;
  sql_command_flags[SQLCOM_SHOW_SLAVE_STAT]=  CF_STATUS_COMMAND;
  sql_command_flags[SQLCOM_SHOW_CREATE_PROC]=  CF_STATUS_COMMAND;
  sql_command_flags[SQLCOM_SHOW_CREATE_FUNC]=  CF_STATUS_COMMAND;
  sql_command_flags[SQLCOM_SHOW_CREATE_TRIGGER]=  CF_STATUS_COMMAND;
  sql_command_flags[SQLCOM_SHOW_STATUS_FUNC]=  CF_STATUS_COMMAND | CF_REEXECUTION_FRAGILE;
  sql_command_flags[SQLCOM_SHOW_PROC_CODE]=  CF_STATUS_COMMAND;
  sql_command_flags[SQLCOM_SHOW_FUNC_CODE]=  CF_STATUS_COMMAND;
  sql_command_flags[SQLCOM_SHOW_CREATE_EVENT]=  CF_STATUS_COMMAND;
  sql_command_flags[SQLCOM_SHOW_PROFILES]= CF_STATUS_COMMAND;
  sql_command_flags[SQLCOM_SHOW_PROFILE]= CF_STATUS_COMMAND;

   sql_command_flags[SQLCOM_SHOW_TABLES]=       (CF_STATUS_COMMAND |
                                                 CF_SHOW_TABLE_COMMAND |
                                                 CF_REEXECUTION_FRAGILE);
  sql_command_flags[SQLCOM_SHOW_TABLE_STATUS]= (CF_STATUS_COMMAND |
                                                CF_SHOW_TABLE_COMMAND |
                                                CF_REEXECUTION_FRAGILE);

  /*
    The following is used to preserver CF_ROW_COUNT during the
    a CALL or EXECUTE statement, so the value generated by the
    last called (or executed) statement is preserved.
    See mysql_execute_command() for how CF_ROW_COUNT is used.
  */
  sql_command_flags[SQLCOM_CALL]= 		CF_HAS_ROW_COUNT | CF_REEXECUTION_FRAGILE;
  sql_command_flags[SQLCOM_EXECUTE]= 		CF_HAS_ROW_COUNT;

  /*
    The following admin table operations are allowed
    on log tables.
  */
  sql_command_flags[SQLCOM_REPAIR]=           CF_WRITE_LOGS_COMMAND;
  sql_command_flags[SQLCOM_OPTIMIZE]=         CF_WRITE_LOGS_COMMAND;
  sql_command_flags[SQLCOM_ANALYZE]=          CF_WRITE_LOGS_COMMAND;
}


bool is_update_query(enum enum_sql_command command)
{
  DBUG_ASSERT(command <= SQLCOM_END);
  return (sql_command_flags[command] & CF_CHANGES_DATA) != 0;
}

/**
  Check if a sql command is allowed to write to log tables.
  @param command The SQL command
  @return true if writing is allowed
*/
bool is_log_table_write_query(enum enum_sql_command command)
{
  DBUG_ASSERT(command <= SQLCOM_END);
  return (sql_command_flags[command] & CF_WRITE_LOGS_COMMAND) != 0;
}

void execute_init_command(THD *thd, sys_var_str *init_command_var,
			  rw_lock_t *var_mutex)
{
  Vio* save_vio;
  ulong save_client_capabilities;

#if defined(ENABLED_PROFILING) && defined(COMMUNITY_SERVER)
  thd->profiling.start_new_query();
  thd->profiling.set_query_source(init_command_var->value,
                                  init_command_var->value_length);
#endif

  thd_proc_info(thd, "Execution of init_command");
  /*
    We need to lock init_command_var because
    during execution of init_command_var query
    values of init_command_var can't be changed
  */
  rw_rdlock(var_mutex);
  save_client_capabilities= thd->client_capabilities;
  thd->client_capabilities|= CLIENT_MULTI_QUERIES;
  /*
    We don't need return result of execution to client side.
    To forbid this we should set thd->net.vio to 0.
  */
  save_vio= thd->net.vio;
  thd->net.vio= 0;
  dispatch_command(COM_QUERY, thd,
                   init_command_var->value,
                   init_command_var->value_length);
  rw_unlock(var_mutex);
  thd->client_capabilities= save_client_capabilities;
  thd->net.vio= save_vio;

#if defined(ENABLED_PROFILING) && defined(COMMUNITY_SERVER)
  thd->profiling.finish_current_query();
#endif
}


static void handle_bootstrap_impl(THD *thd)
{
  FILE *file=bootstrap_file;
  char *buff;
  const char* found_semicolon= NULL;

  DBUG_ENTER("handle_bootstrap");

#ifndef EMBEDDED_LIBRARY
  pthread_detach_this_thread();
  thd->thread_stack= (char*) &thd;
#endif /* EMBEDDED_LIBRARY */

  if (thd->variables.max_join_size == HA_POS_ERROR)
    thd->options |= OPTION_BIG_SELECTS;

  thd_proc_info(thd, 0);
  thd->version=refresh_version;
  thd->security_ctx->priv_user=
    thd->security_ctx->user= (char*) my_strdup("boot", MYF(MY_WME));
  thd->security_ctx->priv_host[0]=0;
  /*
    Make the "client" handle multiple results. This is necessary
    to enable stored procedures with SELECTs and Dynamic SQL
    in init-file.
  */
  thd->client_capabilities|= CLIENT_MULTI_RESULTS;

  buff= (char*) thd->net.buff;
  thd->init_for_queries();
  while (fgets(buff, thd->net.max_packet, file))
  {
    char *query;
    /* strlen() can't be deleted because fgets() doesn't return length */
    ulong length= (ulong) strlen(buff);
    while (buff[length-1] != '\n' && !feof(file))
    {
      /*
        We got only a part of the current string. Will try to increase
        net buffer then read the rest of the current string.
      */
      /* purecov: begin tested */
      if (net_realloc(&(thd->net), 2 * thd->net.max_packet))
      {
        net_end_statement(thd);
        bootstrap_error= 1;
        break;
      }
      buff= (char*) thd->net.buff;
      if (!fgets(buff + length, thd->net.max_packet - length, file))
      {
        net_end_statement(thd);
        bootstrap_error= 1;
        break;
      }
      length+= (ulong) strlen(buff + length);
      /* purecov: end */
    }
    if (bootstrap_error)
      break;                                    /* purecov: inspected */

    while (length && (my_isspace(thd->charset(), buff[length-1]) ||
                      buff[length-1] == ';'))
      length--;
    buff[length]=0;

    /* Skip lines starting with delimiter */
    if (strncmp(buff, STRING_WITH_LEN("delimiter")) == 0)
      continue;

    query= (char *) thd->memdup_w_gap(buff, length + 1,
                                      thd->db_length + 1 +
                                      QUERY_CACHE_FLAGS_SIZE);
    size_t db_len= 0;
    memcpy(query + length + 1, (char *) &db_len, sizeof(size_t));
    thd->set_query(query, length);
    DBUG_PRINT("query",("%-.4096s", thd->query()));
#if defined(ENABLED_PROFILING) && defined(COMMUNITY_SERVER)
    thd->profiling.start_new_query();
    thd->profiling.set_query_source(thd->query(), length);
#endif

    /*
      We don't need to obtain LOCK_thread_count here because in bootstrap
      mode we have only one thread.
    */
    thd->query_id=next_query_id();
    thd->set_time();
    mysql_parse(thd, thd->query(), length, & found_semicolon);
    close_thread_tables(thd);			// Free tables

    bootstrap_error= thd->is_error();
    net_end_statement(thd);

#if defined(ENABLED_PROFILING) && defined(COMMUNITY_SERVER)
    thd->profiling.finish_current_query();
#endif

    if (bootstrap_error)
      break;

    free_root(thd->mem_root,MYF(MY_KEEP_PREALLOC));
#ifdef USING_TRANSACTIONS
    free_root(&thd->transaction.mem_root,MYF(MY_KEEP_PREALLOC));
#endif
  }

  DBUG_VOID_RETURN;
}


/**
  Execute commands from bootstrap_file.

  Used when creating the initial grant tables.
*/

pthread_handler_t handle_bootstrap(void *arg)
{
  THD *thd=(THD*) arg;

  /* The following must be called before DBUG_ENTER */
  thd->thread_stack= (char*) &thd;
  if (my_thread_init() || thd->store_globals())
  {
#ifndef EMBEDDED_LIBRARY
    close_connection(thd, ER_OUT_OF_RESOURCES, 1);
#endif
    thd->fatal_error();
    goto end;
  }

  handle_bootstrap_impl(thd);

end:
  net_end(&thd->net);
  thd->cleanup();
  delete thd;

#ifndef EMBEDDED_LIBRARY
  (void) pthread_mutex_lock(&LOCK_thread_count);
  thread_count--;
  in_bootstrap= FALSE;
  (void) pthread_cond_broadcast(&COND_thread_count);
  (void) pthread_mutex_unlock(&LOCK_thread_count);
  my_thread_end();
  pthread_exit(0);
#endif

  return 0;
}


/**
  @brief Check access privs for a MERGE table and fix children lock types.

  @param[in]        thd         thread handle
  @param[in]        db          database name
  @param[in,out]    table_list  list of child tables (merge_list)
                                lock_type and optionally db set per table

  @return           status
    @retval         0           OK
    @retval         != 0        Error

  @detail
    This function is used for write access to MERGE tables only
    (CREATE TABLE, ALTER TABLE ... UNION=(...)). Set TL_WRITE for
    every child. Set 'db' for every child if not present.
*/
#ifndef NO_EMBEDDED_ACCESS_CHECKS
static bool check_merge_table_access(THD *thd, char *db,
                                     TABLE_LIST *table_list)
{
  int error= 0;

  if (table_list)
  {
    /* Check that all tables use the current database */
    TABLE_LIST *tlist;

    for (tlist= table_list; tlist; tlist= tlist->next_local)
    {
      if (!tlist->db || !tlist->db[0])
        tlist->db= db; /* purecov: inspected */
    }
    error= check_table_access(thd, SELECT_ACL | UPDATE_ACL | DELETE_ACL,
                              table_list, UINT_MAX, FALSE);
  }
  return error;
}
#endif

/* This works because items are allocated with sql_alloc() */

void free_items(Item *item)
{
  Item *next;
  DBUG_ENTER("free_items");
  for (; item ; item=next)
  {
    next=item->next;
    item->delete_self();
  }
  DBUG_VOID_RETURN;
}

/**
   This works because items are allocated with sql_alloc().
   @note The function also handles null pointers (empty list).
*/
void cleanup_items(Item *item)
{
  DBUG_ENTER("cleanup_items");  
  for (; item ; item=item->next)
    item->cleanup();
  DBUG_VOID_RETURN;
}

/**
  Handle COM_TABLE_DUMP command.

  @param thd           thread handle
  @param db            database name or an empty string. If empty,
                       the current database of the connection is used
  @param tbl_name      name of the table to dump

  @note
    This function is written to handle one specific command only.

  @retval
    0               success
  @retval
    1               error, the error message is set in THD
*/

static
int mysql_table_dump(THD *thd, LEX_STRING *db, LEX_STRING *table_name)
{
  TABLE* table;
  TABLE_LIST* table_list;
  int error = 0;
  DBUG_ENTER("mysql_table_dump");
  if (db->length == 0)
  {
    db->str= thd->db;            /* purecov: inspected */
    db->length= thd->db_length;  /* purecov: inspected */
  }
  if (!(table_list = (TABLE_LIST*) thd->calloc(sizeof(TABLE_LIST))))
    DBUG_RETURN(1); // out of memory
  table_list->db= db->str;
  table_list->table_name= table_list->alias= table_name->str;
  table_list->lock_type= TL_READ_NO_INSERT;
  table_list->prev_global= &table_list;	// can be removed after merge with 4.1

  if (check_db_name(db))
  {
    /* purecov: begin inspected */
    my_error(ER_WRONG_DB_NAME ,MYF(0), db->str ? db->str : "NULL");
    goto err;
    /* purecov: end */
  }
  if (!table_name->length ||
      check_table_name(table_name->str, table_name->length, TRUE))
  {
    my_error(ER_WRONG_TABLE_NAME, MYF(0),
             table_name->str ? table_name->str : "NULL");
    error= 1;
    goto err;
  }
  if (lower_case_table_names)
    my_casedn_str(files_charset_info, table_name->str);

  if (!(table=open_ltable(thd, table_list, TL_READ_NO_INSERT, 0)))
    DBUG_RETURN(1);

  if (check_one_table_access(thd, SELECT_ACL, table_list))
    goto err;
  thd->free_list = 0;
  thd->set_query(table_name->str, table_name->length);
  if ((error = mysqld_dump_create_info(thd, table_list, -1)))
  {
    my_error(ER_GET_ERRNO, MYF(0), my_errno);
    goto err;
  }
  net_flush(&thd->net);
  if ((error= table->file->dump(thd,-1)))
    my_error(ER_GET_ERRNO, MYF(0), error);

err:
  DBUG_RETURN(error);
}

/**
  Ends the current transaction and (maybe) begin the next.

  @param thd            Current thread
  @param completion     Completion type

  @retval
    0   OK
*/

int end_trans(THD *thd, enum enum_mysql_completiontype completion)
{
  bool do_release= 0;
  int res= 0;
  DBUG_ENTER("end_trans");

  if (unlikely(thd->in_sub_stmt))
  {
    my_error(ER_COMMIT_NOT_ALLOWED_IN_SF_OR_TRG, MYF(0));
    DBUG_RETURN(1);
  }
  if (thd->transaction.xid_state.xa_state != XA_NOTR)
  {
    my_error(ER_XAER_RMFAIL, MYF(0),
             xa_state_names[thd->transaction.xid_state.xa_state]);
    DBUG_RETURN(1);
  }
  thd->lex->start_transaction_opt= 0; /* for begin_trans() */
  switch (completion) {
  case COMMIT:
    /*
     We don't use end_active_trans() here to ensure that this works
     even if there is a problem with the OPTION_AUTO_COMMIT flag
     (Which of course should never happen...)
    */
    thd->server_status&= ~SERVER_STATUS_IN_TRANS;
    res= ha_commit(thd);
    thd->options&= ~(OPTION_BEGIN | OPTION_KEEP_LOG);
    thd->transaction.all.modified_non_trans_table= FALSE;
    break;
  case COMMIT_RELEASE:
    do_release= 1; /* fall through */
  case COMMIT_AND_CHAIN:
    res= end_active_trans(thd);
    if (!res && completion == COMMIT_AND_CHAIN)
      res= begin_trans(thd);
    break;
  case ROLLBACK_RELEASE:
    do_release= 1; /* fall through */
  case ROLLBACK:
  case ROLLBACK_AND_CHAIN:
  {
    thd->server_status&= ~SERVER_STATUS_IN_TRANS;
    if (ha_rollback(thd))
      res= -1;
    thd->options&= ~(OPTION_BEGIN | OPTION_KEEP_LOG);
    thd->transaction.all.modified_non_trans_table= FALSE;
    if (!res && (completion == ROLLBACK_AND_CHAIN))
      res= begin_trans(thd);
    break;
  }
  default:
    res= -1;
    my_error(ER_UNKNOWN_COM_ERROR, MYF(0));
    DBUG_RETURN(-1);
  }

  if (res < 0)
    my_error(thd->killed_errno(), MYF(0));
  else if ((res == 0) && do_release)
    thd->killed= THD::KILL_CONNECTION;

  DBUG_RETURN(res);
}

#ifndef EMBEDDED_LIBRARY

/**
  Read one command from connection and execute it (query or simple command).
  This function is called in loop from thread function.

  For profiling to work, it must never be called recursively.

  @retval
    0  success
  @retval
    1  request of thread shutdown (see dispatch_command() description)
*/

bool do_command(THD *thd)
{
  bool return_value;
  char *packet= 0;
  ulong packet_length;
  NET *net= &thd->net;
  enum enum_server_command command;
  DBUG_ENTER("do_command");

  /*
    indicator of uninitialized lex => normal flow of errors handling
    (see my_message_sql)
  */
  thd->lex->current_select= 0;

  /*
    This thread will do a blocking read from the client which
    will be interrupted when the next command is received from
    the client, the connection is closed or "net_wait_timeout"
    number of seconds has passed
  */
  my_net_set_read_timeout(net, thd->variables.net_wait_timeout);

  /*
    XXX: this code is here only to clear possible errors of init_connect. 
    Consider moving to init_connect() instead.
  */
  thd->clear_error();				// Clear error message
  thd->main_da.reset_diagnostics_area();

  net_new_transaction(net);

  packet_length= my_net_read(net);
#if defined(ENABLED_PROFILING) && defined(COMMUNITY_SERVER)
  thd->profiling.start_new_query();
#endif
  if (packet_length == packet_error)
  {
    DBUG_PRINT("info",("Got error %d reading command from socket %s",
		       net->error,
		       vio_description(net->vio)));

    /* Check if we can continue without closing the connection */

    /* The error must be set. */
    DBUG_ASSERT(thd->is_error());
    net_end_statement(thd);

    if (net->error != 3)
    {
      return_value= TRUE;                       // We have to close it.
      goto out;
    }

    net->error= 0;
    return_value= FALSE;
    goto out;
  }

  packet= (char*) net->read_pos;
  /*
    'packet_length' contains length of data, as it was stored in packet
    header. In case of malformed header, my_net_read returns zero.
    If packet_length is not zero, my_net_read ensures that the returned
    number of bytes was actually read from network.
    There is also an extra safety measure in my_net_read:
    it sets packet[packet_length]= 0, but only for non-zero packets.
  */
  if (packet_length == 0)                       /* safety */
  {
    /* Initialize with COM_SLEEP packet */
    packet[0]= (uchar) COM_SLEEP;
    packet_length= 1;
  }
  /* Do not rely on my_net_read, extra safety against programming errors. */
  packet[packet_length]= '\0';                  /* safety */

  command= (enum enum_server_command) (uchar) packet[0];

  if (command >= COM_END)
    command= COM_END;				// Wrong command

  DBUG_PRINT("info",("Command on %s = %d (%s)",
                     vio_description(net->vio), command,
                     command_name[command].str));

  /* Restore read timeout value */
  my_net_set_read_timeout(net, thd->variables.net_read_timeout);

  DBUG_ASSERT(packet_length);
  return_value= dispatch_command(command, thd, packet+1, (uint) (packet_length-1));

out:
#if defined(ENABLED_PROFILING) && defined(COMMUNITY_SERVER)
  thd->profiling.finish_current_query();
#endif
  DBUG_RETURN(return_value);
}
#endif  /* EMBEDDED_LIBRARY */

/**
  @brief Determine if an attempt to update a non-temporary table while the
    read-only option was enabled has been made.

  This is a helper function to mysql_execute_command.

  @note SQLCOM_MULTI_UPDATE is an exception and delt with elsewhere.

  @see mysql_execute_command
  @returns Status code
    @retval TRUE The statement should be denied.
    @retval FALSE The statement isn't updating any relevant tables.
*/

static my_bool deny_updates_if_read_only_option(THD *thd,
                                                TABLE_LIST *all_tables)
{
  DBUG_ENTER("deny_updates_if_read_only_option");

  if (!opt_readonly)
    DBUG_RETURN(FALSE);

  LEX *lex= thd->lex;

  const my_bool user_is_super=
    ((ulong)(thd->security_ctx->master_access & SUPER_ACL) ==
     (ulong)SUPER_ACL);

  if (user_is_super)
    DBUG_RETURN(FALSE);

  if (!(sql_command_flags[lex->sql_command] & CF_CHANGES_DATA))
    DBUG_RETURN(FALSE);

  /* Multi update is an exception and is dealt with later. */
  if (lex->sql_command == SQLCOM_UPDATE_MULTI)
    DBUG_RETURN(FALSE);

  const my_bool create_temp_tables= 
    (lex->sql_command == SQLCOM_CREATE_TABLE) &&
    (lex->create_info.options & HA_LEX_CREATE_TMP_TABLE);

  const my_bool drop_temp_tables= 
    (lex->sql_command == SQLCOM_DROP_TABLE) &&
    lex->drop_temporary;

  const my_bool update_real_tables=
    some_non_temp_table_to_be_updated(thd, all_tables) &&
    !(create_temp_tables || drop_temp_tables);


  const my_bool create_or_drop_databases=
    (lex->sql_command == SQLCOM_CREATE_DB) ||
    (lex->sql_command == SQLCOM_DROP_DB);

  if (update_real_tables || create_or_drop_databases)
  {
      /*
        An attempt was made to modify one or more non-temporary tables.
      */
      DBUG_RETURN(TRUE);
  }


  /* Assuming that only temporary tables are modified. */
  DBUG_RETURN(FALSE);
}

/**
  Perform one connection-level (COM_XXXX) command.

  @param command         type of command to perform
  @param thd             connection handle
  @param packet          data for the command, packet is always null-terminated
  @param packet_length   length of packet + 1 (to show that data is
                         null-terminated) except for COM_SLEEP, where it
                         can be zero.

  @todo
    set thd->lex->sql_command to SQLCOM_END here.
  @todo
    The following has to be changed to an 8 byte integer

  @retval
    0   ok
  @retval
    1   request of thread shutdown, i. e. if command is
        COM_QUIT/COM_SHUTDOWN
*/
bool dispatch_command(enum enum_server_command command, THD *thd,
		      char* packet, uint packet_length)
{
  NET *net= &thd->net;
  bool error= 0;
  DBUG_ENTER("dispatch_command");
  DBUG_PRINT("info", ("command: %d", command));

  thd->command=command;
  /*
    Commands which always take a long time are logged into
    the slow log only if opt_log_slow_admin_statements is set.
  */
  thd->enable_slow_log= TRUE;
  thd->query_plan_flags= QPLAN_INIT;
  thd->lex->sql_command= SQLCOM_END; /* to avoid confusing VIEW detectors */
  thd->set_time();
  if (!thd->is_valid_time())
  {
    /*
     If the time has got past 2038 we need to shut this server down
     We do this by making sure every command is a shutdown and we 
     have enough privileges to shut the server down

     TODO: remove this when we have full 64 bit my_time_t support
    */
    thd->security_ctx->master_access|= SHUTDOWN_ACL;
    command= COM_SHUTDOWN;
  }

  VOID(pthread_mutex_lock(&LOCK_thread_count));
  thd->query_id= global_query_id;

  switch( command ) {
  /* Ignore these statements. */
  case COM_STATISTICS:
  case COM_PING:
    break;
  /* Only increase id on these statements but don't count them. */
  case COM_STMT_PREPARE: 
  case COM_STMT_CLOSE:
  case COM_STMT_RESET:
    next_query_id();
    break;
  /* Increase id and count all other statements. */
  default:
    statistic_increment(thd->status_var.questions, &LOCK_status);
    next_query_id();
  }

  thread_running++;
  /* TODO: set thd->lex->sql_command to SQLCOM_END here */
  VOID(pthread_mutex_unlock(&LOCK_thread_count));

  /**
    Clear the set of flags that are expected to be cleared at the
    beginning of each command.
  */
  thd->server_status&= ~SERVER_STATUS_CLEAR_SET;
  switch (command) {
  case COM_INIT_DB:
  {
    LEX_STRING tmp;
    status_var_increment(thd->status_var.com_stat[SQLCOM_CHANGE_DB]);
    thd->convert_string(&tmp, system_charset_info,
			packet, packet_length, thd->charset());
    if (!mysql_change_db(thd, &tmp, FALSE))
    {
      general_log_write(thd, command, thd->db, thd->db_length);
      my_ok(thd);
    }
    break;
  }
#ifdef HAVE_REPLICATION
  case COM_REGISTER_SLAVE:
  {
    if (!register_slave(thd, (uchar*)packet, packet_length))
      my_ok(thd);
    break;
  }
#endif
  case COM_TABLE_DUMP:
  {
    LEX_STRING db, table;
    /* Safe because there is always a trailing \0 at the end of the packet */
    uint db_len= *(uchar*) packet;
    if (db_len + 1 > packet_length || db_len > NAME_LEN)
    {
      my_message(ER_UNKNOWN_COM_ERROR, ER(ER_UNKNOWN_COM_ERROR), MYF(0));
      break;
    }
    /* Safe because there is always a trailing \0 at the end of the packet */
    uint tbl_len= *(uchar*) (packet + db_len + 1);
    if (db_len + tbl_len + 2 > packet_length || tbl_len > NAME_LEN)
    {
      my_message(ER_UNKNOWN_COM_ERROR, ER(ER_UNKNOWN_COM_ERROR), MYF(0));
      break;
    }

    status_var_increment(thd->status_var.com_other);
    thd->enable_slow_log= opt_log_slow_admin_statements;
    thd->query_plan_flags|= QPLAN_ADMIN;
    db.str= (char*) thd->alloc(db_len + tbl_len + 2);
    if (!db.str)
    {
      my_message(ER_OUT_OF_RESOURCES, ER(ER_OUT_OF_RESOURCES), MYF(0));
      break;
    }
    db.length= db_len;
    table.length= tbl_len;
    table.str= strmake(db.str, packet + 1, db_len) + 1;
    strmake(table.str, packet + db_len + 2, tbl_len);
    if (mysql_table_dump(thd, &db, &table) == 0)
      thd->main_da.disable_status();
    break;
  }
  case COM_CHANGE_USER:
  {
    status_var_increment(thd->status_var.com_other);
    char *user= (char*) packet, *packet_end= packet + packet_length;
    /* Safe because there is always a trailing \0 at the end of the packet */
    char *passwd= strend(user)+1;
    uint user_length= passwd - user - 1;

    thd->change_user();
    thd->clear_error();                         // if errors from rollback

    /*
      Old clients send null-terminated string ('\0' for empty string) for
      password.  New clients send the size (1 byte) + string (not null
      terminated, so also '\0' for empty string).

      Cast *passwd to an unsigned char, so that it doesn't extend the sign
      for *passwd > 127 and become 2**32-127 after casting to uint.
    */
<<<<<<< HEAD
    char db_buff[SAFE_NAME_LEN+1];           // buffer to store db in utf8
=======
    char db_buff[NAME_LEN+1];                 // buffer to store db in utf8
    char user_buff[USERNAME_LENGTH + 1];      // buffer to store user in utf8
>>>>>>> e0f3a0fa
    char *db= passwd;
    char *save_db;
    /*
      If there is no password supplied, the packet must contain '\0',
      in any type of handshake (4.1 or pre-4.1).
     */
    if (passwd >= packet_end)
    {
      my_message(ER_UNKNOWN_COM_ERROR, ER(ER_UNKNOWN_COM_ERROR), MYF(0));
      break;
    }
    uint passwd_len= (thd->client_capabilities & CLIENT_SECURE_CONNECTION ?
                      (uchar)(*passwd++) : strlen(passwd));
    uint dummy_errors, save_db_length, db_length;
    int res;
    Security_context save_security_ctx= *thd->security_ctx;
    USER_CONN *save_user_connect;

    db+= passwd_len + 1;
    /*
      Database name is always NUL-terminated, so in case of empty database
      the packet must contain at least the trailing '\0'.
    */
    if (db >= packet_end)
    {
      my_message(ER_UNKNOWN_COM_ERROR, ER(ER_UNKNOWN_COM_ERROR), MYF(0));
      break;
    }
    db_length= strlen(db);

    char *ptr= db + db_length + 1;
    uint cs_number= 0;

    if (ptr < packet_end)
    {
      CHARSET_INFO *cs;
      if (ptr + 2 > packet_end)
      {
        my_message(ER_UNKNOWN_COM_ERROR, ER(ER_UNKNOWN_COM_ERROR), MYF(0));
        break;
      }

      if ((cs_number= uint2korr(ptr)) &&
          (cs= get_charset(cs_number, MYF(0))) &&
          !is_supported_parser_charset(cs))
      {
        /* Disallow non-supported parser character sets: UCS2, UTF16, UTF32 */
        my_error(ER_WRONG_VALUE_FOR_VAR, MYF(0), "character_set_client",
                 cs->csname);
        break;
      }

      if (cs_number)
      {
        /*
          We have checked charset earlier,
          so thd_init_client_charset cannot fail.
        */
        if (thd_init_client_charset(thd, cs_number))
          DBUG_ASSERT(0);
        thd->update_charset();
      }
    }

    /* Convert database and user names to utf8 */
    db_buff[copy_and_convert(db_buff, sizeof(db_buff)-1,
                             system_charset_info, db, db_length,
                             thd->charset(), &dummy_errors)]= 0;
    db= db_buff;

    user_buff[copy_and_convert(user_buff,sizeof(user_buff)-1,
                               system_charset_info, user, user_length,
                               thd->charset(), &dummy_errors)]= 0;
    user= user_buff;

    /* Save user and privileges */
    save_db_length= thd->db_length;
    save_db= thd->db;
    save_user_connect= thd->user_connect;

    if (!(thd->security_ctx->user= my_strdup(user, MYF(0))))
    {
      thd->security_ctx->user= save_security_ctx.user;
      my_message(ER_OUT_OF_RESOURCES, ER(ER_OUT_OF_RESOURCES), MYF(0));
      break;
    }

    /* Clear variables that are allocated */
    thd->user_connect= 0;
    thd->security_ctx->priv_user= thd->security_ctx->user;
    res= check_user(thd, COM_CHANGE_USER, passwd, passwd_len, db, FALSE);

    if (res)
    {
      x_free(thd->security_ctx->user);
      *thd->security_ctx= save_security_ctx;
      thd->user_connect= save_user_connect;
      thd->db= save_db;
      thd->db_length= save_db_length;
    }
    else
    {
#ifndef NO_EMBEDDED_ACCESS_CHECKS
      /* we've authenticated new user */
      if (save_user_connect)
	decrease_user_connections(save_user_connect);
#endif /* NO_EMBEDDED_ACCESS_CHECKS */
      pthread_mutex_lock(&thd->LOCK_thd_data);
      x_free(save_db);
      pthread_mutex_unlock(&thd->LOCK_thd_data);
      x_free(save_security_ctx.user);
    }
    break;
  }
  case COM_STMT_EXECUTE:
  {
    mysqld_stmt_execute(thd, packet, packet_length);
    break;
  }
  case COM_STMT_FETCH:
  {
    mysqld_stmt_fetch(thd, packet, packet_length);
    break;
  }
  case COM_STMT_SEND_LONG_DATA:
  {
    mysql_stmt_get_longdata(thd, packet, packet_length);
    break;
  }
  case COM_STMT_PREPARE:
  {
    mysqld_stmt_prepare(thd, packet, packet_length);
    break;
  }
  case COM_STMT_CLOSE:
  {
    mysqld_stmt_close(thd, packet);
    break;
  }
  case COM_STMT_RESET:
  {
    mysqld_stmt_reset(thd, packet);
    break;
  }
  case COM_QUERY:
  {
    if (alloc_query(thd, packet, packet_length))
      break;					// fatal error is set
    char *packet_end= thd->query() + thd->query_length();
    /* 'b' stands for 'buffer' parameter', special for 'my_snprintf' */
    const char* end_of_stmt= NULL;

    general_log_write(thd, command, thd->query(), thd->query_length());
    DBUG_PRINT("query",("%-.4096s",thd->query()));
#if defined(ENABLED_PROFILING) && defined(COMMUNITY_SERVER)
    thd->profiling.set_query_source(thd->query(), thd->query_length());
#endif

    if (!(specialflag & SPECIAL_NO_PRIOR))
      my_pthread_setprio(pthread_self(),QUERY_PRIOR);

    mysql_parse(thd, thd->query(), thd->query_length(), &end_of_stmt);

    while (!thd->killed && (end_of_stmt != NULL) && ! thd->is_error())
    {
      char *beginning_of_next_stmt= (char*) end_of_stmt;

#ifdef WITH_MARIA_STORAGE_ENGINE
    if (ha_storage_engine_is_enabled(maria_hton))
      ha_maria::implicit_commit(thd, FALSE);
#endif

      /*
        Multiple queries exits, execute them individually
      */
      close_thread_tables(thd);

      net_end_statement(thd);
      query_cache_end_of_result(thd);

      ulong length= (ulong)(packet_end - beginning_of_next_stmt);

      log_slow_statement(thd);

      /* Remove garbage at start of query */
      while (length > 0 && my_isspace(thd->charset(), *beginning_of_next_stmt))
      {
        beginning_of_next_stmt++;
        length--;
      }

#if defined(ENABLED_PROFILING) && defined(COMMUNITY_SERVER)
      thd->profiling.finish_current_query();
      thd->profiling.start_new_query("continuing");
      thd->profiling.set_query_source(beginning_of_next_stmt, length);
#endif

      thd->set_query(beginning_of_next_stmt, length);
      VOID(pthread_mutex_lock(&LOCK_thread_count));
      /*
        Count each statement from the client.
      */
      statistic_increment(thd->status_var.questions, &LOCK_status);
      thd->query_id= next_query_id();
      thd->set_time(); /* Reset the query start time. */
      /* TODO: set thd->lex->sql_command to SQLCOM_END here */
      VOID(pthread_mutex_unlock(&LOCK_thread_count));
      mysql_parse(thd, beginning_of_next_stmt, length, &end_of_stmt);
    }

    if (!(specialflag & SPECIAL_NO_PRIOR))
      my_pthread_setprio(pthread_self(),WAIT_PRIOR);
    DBUG_PRINT("info",("query ready"));
    break;
  }
  case COM_FIELD_LIST:				// This isn't actually needed
#ifdef DONT_ALLOW_SHOW_COMMANDS
    my_message(ER_NOT_ALLOWED_COMMAND, ER(ER_NOT_ALLOWED_COMMAND),
               MYF(0));	/* purecov: inspected */
    break;
#else
  {
    char *fields, *packet_end= packet + packet_length, *wildcard;
    /* Locked closure of all tables */
    TABLE_LIST table_list;
    char db_buff[SAFE_NAME_LEN+1];
    uint32 db_length;
    uint dummy_errors, query_length;

    /* used as fields initializator */
    lex_start(thd);

    status_var_increment(thd->status_var.com_stat[SQLCOM_SHOW_FIELDS]);
    bzero((char*) &table_list,sizeof(table_list));
    if (thd->copy_db_to(&table_list.db, &table_list.db_length))
      break;
    /*
      We have name + wildcard in packet, separated by endzero
      (The packet is guaranteed to end with an end zero)
    */
    wildcard= strend(packet);
    db_length= wildcard - packet;
    wildcard++;
    query_length= (uint) (packet_end - wildcard); // Don't count end \0
    if (db_length > SAFE_NAME_LEN || query_length > NAME_LEN)
    {
      my_message(ER_UNKNOWN_COM_ERROR, ER(ER_UNKNOWN_COM_ERROR), MYF(0));
      break;
    }
    db_length= copy_and_convert(db_buff, sizeof(db_buff)-1,
                                system_charset_info, packet, db_length,
                                thd->charset(), &dummy_errors);
    db_buff[db_length]= '\0';
    if (check_table_name(db_buff, db_length, FALSE))
    {
      my_error(ER_WRONG_TABLE_NAME, MYF(0), db_buff);
      break;
    }
    table_list.alias= table_list.table_name= db_buff;
    if (!(fields= (char *) thd->memdup(wildcard, query_length + 1)))
      break;

    if (is_schema_db(table_list.db, table_list.db_length))
    {
      ST_SCHEMA_TABLE *schema_table= find_schema_table(thd, table_list.alias);
      if (schema_table)
        table_list.schema_table= schema_table;
    }

    thd->set_query(fields, query_length);
    general_log_print(thd, command, "%s %s", table_list.table_name, fields);
    if (lower_case_table_names)
      my_casedn_str(files_charset_info, table_list.table_name);

    if (check_access(thd,SELECT_ACL,table_list.db,&table_list.grant.privilege,
		     0, 0, test(table_list.schema_table)))
      break;
    if (check_grant(thd, SELECT_ACL, &table_list, 2, UINT_MAX, 0))
      break;
    /* init structures for VIEW processing */
    table_list.select_lex= &(thd->lex->select_lex);

    lex_start(thd);
    mysql_reset_thd_for_next_command(thd);

    thd->lex->
      select_lex.table_list.link_in_list(&table_list,
                                         &table_list.next_local);
    thd->lex->add_to_query_tables(&table_list);

    /* switch on VIEW optimisation: do not fill temporary tables */
    thd->lex->sql_command= SQLCOM_SHOW_FIELDS;
    mysqld_list_fields(thd,&table_list,fields);
    thd->lex->unit.cleanup();
    thd->cleanup_after_query();
    break;
  }
#endif
  case COM_QUIT:
    /* We don't calculate statistics for this command */
    general_log_print(thd, command, NullS);
    net->error=0;				// Don't give 'abort' message
    thd->main_da.disable_status();              // Don't send anything back
    error=TRUE;					// End server
    break;

#ifdef REMOVED
  case COM_CREATE_DB:				// QQ: To be removed
    {
      LEX_STRING db, alias;
      HA_CREATE_INFO create_info;

      status_var_increment(thd->status_var.com_stat[SQLCOM_CREATE_DB]);
      if (thd->make_lex_string(&db, packet, packet_length, FALSE) ||
          thd->make_lex_string(&alias, db.str, db.length, FALSE) ||
          check_db_name(&db))
      {
	my_error(ER_WRONG_DB_NAME, MYF(0), db.str ? db.str : "NULL");
	break;
      }
      if (check_access(thd, CREATE_ACL, db.str , 0, 1, 0,
                       is_schema_db(db.str, db.length)))
	break;
      general_log_print(thd, command, "%.*s", db.length, db.str);
      bzero(&create_info, sizeof(create_info));
      mysql_create_db(thd, (lower_case_table_names == 2 ? alias.str : db.str),
                      &create_info, 0);
      break;
    }
  case COM_DROP_DB:				// QQ: To be removed
    {
      status_var_increment(thd->status_var.com_stat[SQLCOM_DROP_DB]);
      LEX_STRING db;

      if (thd->make_lex_string(&db, packet, packet_length, FALSE) ||
          check_db_name(&db))
      {
	my_error(ER_WRONG_DB_NAME, MYF(0), db.str ? db.str : "NULL");
	break;
      }
      if (check_access(thd, DROP_ACL, db.str, 0, 1, 0,
                            is_schema_db(db.str, db.length)))
	break;
      if (thd->locked_tables || thd->active_transaction())
      {
	my_message(ER_LOCK_OR_ACTIVE_TRANSACTION,
                   ER(ER_LOCK_OR_ACTIVE_TRANSACTION), MYF(0));
	break;
      }
      general_log_write(thd, command, "%.*s", db.length, db.str);
      mysql_rm_db(thd, db.str, 0, 0);
      break;
    }
#endif
#ifndef EMBEDDED_LIBRARY
  case COM_BINLOG_DUMP:
    {
      ulong pos;
      ushort flags;
      uint32 slave_server_id;

      status_var_increment(thd->status_var.com_other);
      thd->enable_slow_log= opt_log_slow_admin_statements;
      thd->query_plan_flags|= QPLAN_ADMIN;
      if (check_global_access(thd, REPL_SLAVE_ACL))
	break;

      /* TODO: The following has to be changed to an 8 byte integer */
      pos = uint4korr(packet);
      flags = uint2korr(packet + 4);
      thd->server_id=0; /* avoid suicide */
      if ((slave_server_id= uint4korr(packet+6))) // mysqlbinlog.server_id==0
	kill_zombie_dump_threads(slave_server_id);
      thd->server_id = slave_server_id;

      general_log_print(thd, command, "Log: '%s'  Pos: %ld", packet+10,
                      (long) pos);
      mysql_binlog_send(thd, thd->strdup(packet + 10), (my_off_t) pos, flags);
      unregister_slave(thd,1,1);
      /*  fake COM_QUIT -- if we get here, the thread needs to terminate */
      error = TRUE;
      break;
    }
#endif
  case COM_REFRESH:
  {
    int not_used;

    /*
      Initialize thd->lex since it's used in many base functions, such as
      open_tables(). Otherwise, it remains unitialized and may cause crash
      during execution of COM_REFRESH.
    */
    lex_start(thd);
    
    status_var_increment(thd->status_var.com_stat[SQLCOM_FLUSH]);
    ulong options= (ulong) (uchar) packet[0];
    if (check_global_access(thd,RELOAD_ACL))
      break;
    general_log_print(thd, command, NullS);
#ifndef DBUG_OFF
    bool debug_simulate= FALSE;
    DBUG_EXECUTE_IF("simulate_detached_thread_refresh", debug_simulate= TRUE;);
    if (debug_simulate)
    {
      /*
        Simulate a reload without a attached thread session.
        Provides a environment similar to that of when the
        server receives a SIGHUP signal and reloads caches
        and flushes tables.
      */
      bool res;
      my_pthread_setspecific_ptr(THR_THD, NULL);
      res= reload_acl_and_cache(NULL, options | REFRESH_FAST,
                                NULL, &not_used);
      my_pthread_setspecific_ptr(THR_THD, thd);
      if (!res)
        my_ok(thd);
      break;
    }
#endif
    if (!reload_acl_and_cache(thd, options, NULL, &not_used))
      my_ok(thd);
    break;
  }
#ifndef EMBEDDED_LIBRARY
  case COM_SHUTDOWN:
  {
    status_var_increment(thd->status_var.com_other);
    if (check_global_access(thd,SHUTDOWN_ACL))
      break; /* purecov: inspected */
    /*
      If the client is < 4.1.3, it is going to send us no argument; then
      packet_length is 0, packet[0] is the end 0 of the packet. Note that
      SHUTDOWN_DEFAULT is 0. If client is >= 4.1.3, the shutdown level is in
      packet[0].
    */
    enum mysql_enum_shutdown_level level;
    if (!thd->is_valid_time())
      level= SHUTDOWN_DEFAULT;
    else
      level= (enum mysql_enum_shutdown_level) (uchar) packet[0];
    if (level == SHUTDOWN_DEFAULT)
      level= SHUTDOWN_WAIT_ALL_BUFFERS; // soon default will be configurable
    else if (level != SHUTDOWN_WAIT_ALL_BUFFERS)
    {
      my_error(ER_NOT_SUPPORTED_YET, MYF(0), "this shutdown level");
      break;
    }
    DBUG_PRINT("quit",("Got shutdown command for level %u", level));
    general_log_print(thd, command, NullS);
    my_eof(thd);
    close_thread_tables(thd);			// Free before kill
    kill_mysql();
    error=TRUE;
    break;
  }
#endif
  case COM_STATISTICS:
  {
    STATUS_VAR *current_global_status_var;      // Big; Don't allocate on stack
    ulong uptime;
#if defined(SAFEMALLOC) || !defined(EMBEDDED_LIBRARY)
    uint length;
#endif
    ulonglong queries_per_second1000;
    char buff[250];
    uint buff_len= sizeof(buff);

    if (!(current_global_status_var= (STATUS_VAR*)
          thd->alloc(sizeof(STATUS_VAR))))
      break;
    general_log_print(thd, command, NullS);
    status_var_increment(thd->status_var.com_stat[SQLCOM_SHOW_STATUS]);
    calc_sum_of_all_status(current_global_status_var);
    if (!(uptime= (ulong) (thd->start_time - server_start_time)))
      queries_per_second1000= 0;
    else
      queries_per_second1000= thd->query_id * LL(1000) / uptime;

#if defined(SAFEMALLOC) || !defined(EMBEDDED_LIBRARY)
    length=
#endif
      my_snprintf((char*) buff, buff_len - 1,
                  "Uptime: %lu  Threads: %d  Questions: %lu  "
                  "Slow queries: %lu  Opens: %lu  Flush tables: %lu  "
                  "Open tables: %u  Queries per second avg: %u.%u",
                  uptime,
                  (int) thread_count, (ulong) thd->query_id,
                  current_global_status_var->long_query_count,
                  current_global_status_var->opened_tables,
                  refresh_version,
                  cached_open_tables(),
                  (uint) (queries_per_second1000 / 1000),
                  (uint) (queries_per_second1000 % 1000));
#ifdef SAFEMALLOC
    if (sf_malloc_cur_memory)				// Using SAFEMALLOC
    {
      char *end= buff + length;
      length+= my_snprintf(end, buff_len - length - 1,
                           end,"  Memory in use: %ldK  Max memory used: %ldK",
                           (sf_malloc_cur_memory+1023L)/1024L,
                           (sf_malloc_max_memory+1023L)/1024L);
    }
#endif
#ifndef EMBEDDED_LIBRARY
    VOID(my_net_write(net, (uchar*) buff, length));
    VOID(net_flush(net));
    thd->main_da.disable_status();
#else
    /* Store the buffer in permanent memory */
    my_ok(thd, 0, 0, buff);
#endif
    break;
  }
  case COM_PING:
    status_var_increment(thd->status_var.com_other);
    my_ok(thd);				// Tell client we are alive
    break;
  case COM_PROCESS_INFO:
    status_var_increment(thd->status_var.com_stat[SQLCOM_SHOW_PROCESSLIST]);
    if (!thd->security_ctx->priv_user[0] &&
        check_global_access(thd, PROCESS_ACL))
      break;
    general_log_print(thd, command, NullS);
    mysqld_list_processes(thd,
			  thd->security_ctx->master_access & PROCESS_ACL ? 
			  NullS : thd->security_ctx->priv_user, 0);
    break;
  case COM_PROCESS_KILL:
  {
    status_var_increment(thd->status_var.com_stat[SQLCOM_KILL]);
    ulong id=(ulong) uint4korr(packet);
    sql_kill(thd,id,false);
    break;
  }
  case COM_SET_OPTION:
  {
    status_var_increment(thd->status_var.com_stat[SQLCOM_SET_OPTION]);
    uint opt_command= uint2korr(packet);

    switch (opt_command) {
    case (int) MYSQL_OPTION_MULTI_STATEMENTS_ON:
      thd->client_capabilities|= CLIENT_MULTI_STATEMENTS;
      my_eof(thd);
      break;
    case (int) MYSQL_OPTION_MULTI_STATEMENTS_OFF:
      thd->client_capabilities&= ~CLIENT_MULTI_STATEMENTS;
      my_eof(thd);
      break;
    default:
      my_message(ER_UNKNOWN_COM_ERROR, ER(ER_UNKNOWN_COM_ERROR), MYF(0));
      break;
    }
    break;
  }
  case COM_DEBUG:
    status_var_increment(thd->status_var.com_other);
    if (check_global_access(thd, SUPER_ACL))
      break;					/* purecov: inspected */
    mysql_print_status();
    general_log_print(thd, command, NullS);
    my_eof(thd);
    break;
  case COM_SLEEP:
  case COM_CONNECT:				// Impossible here
  case COM_TIME:				// Impossible from client
  case COM_DELAYED_INSERT:
  case COM_END:
  default:
    my_message(ER_UNKNOWN_COM_ERROR, ER(ER_UNKNOWN_COM_ERROR), MYF(0));
    break;
  }

  /* report error issued during command execution */
  if (thd->killed_errno())
  {
    if (! thd->main_da.is_set())
      thd->send_kill_message();
  }
  if (thd->killed == THD::KILL_QUERY || thd->killed == THD::KILL_BAD_DATA)
  {
    thd->killed= THD::NOT_KILLED;
    thd->mysys_var->abort= 0;
  }

  /* If commit fails, we should be able to reset the OK status. */
  thd->main_da.can_overwrite_status= TRUE;
  ha_autocommit_or_rollback(thd, thd->is_error());
  thd->main_da.can_overwrite_status= FALSE;

  thd->transaction.stmt.reset();

#ifdef WITH_MARIA_STORAGE_ENGINE
    if (ha_storage_engine_is_enabled(maria_hton))
      ha_maria::implicit_commit(thd, FALSE);
#endif

  if (!(sql_command_flags[thd->lex->sql_command] & CF_CHANGES_DATA))
  {
    /* No changes in data;  We can send ok at once to the client */
    net_end_statement(thd);
    query_cache_end_of_result(thd);
  }
  thd->proc_info= "closing tables";
  /* Free tables */
  close_thread_tables(thd);

  if (sql_command_flags[thd->lex->sql_command] & CF_CHANGES_DATA)
  {
    net_end_statement(thd);
    query_cache_end_of_result(thd);
  }

  log_slow_statement(thd);

  thd_proc_info(thd, "cleaning up");
  thd->set_query(NULL, 0);
  thd->command=COM_SLEEP;
  VOID(pthread_mutex_lock(&LOCK_thread_count)); // For process list
  thread_running--;
  VOID(pthread_mutex_unlock(&LOCK_thread_count));
  thd_proc_info(thd, 0);
  thd->packet.shrink(thd->variables.net_buffer_length);	// Reclaim some memory
  free_root(thd->mem_root,MYF(MY_KEEP_PREALLOC));
  DBUG_RETURN(error);
}


void log_slow_statement(THD *thd)
{
  DBUG_ENTER("log_slow_statement");

  /*
    The following should never be true with our current code base,
    but better to keep this here so we don't accidently try to log a
    statement in a trigger or stored function
  */
  if (unlikely(thd->in_sub_stmt))
    DBUG_VOID_RETURN;                           // Don't set time for sub stmt

  /* Follow the slow log filter configuration. */ 
  DBUG_ASSERT(thd->variables.log_slow_filter != 0);
  if (!(thd->variables.log_slow_filter & thd->query_plan_flags))
    DBUG_VOID_RETURN; 
 
  /* 
     If rate limiting of slow log writes is enabled, decide whether to log
     this query to the log or not.
  */ 
  if (thd->variables.log_slow_rate_limit > 1 &&
      (global_query_id % thd->variables.log_slow_rate_limit) != 0)
    DBUG_VOID_RETURN;

  /*
    Do not log administrative statements unless the appropriate option is
    set.
  */
  if (thd->enable_slow_log)
  {
    ulonglong end_utime_of_query= thd->current_utime();
    thd_proc_info(thd, "logging slow query");

    if ((((end_utime_of_query > thd->utime_after_lock) &&
          ((end_utime_of_query - thd->utime_after_lock) >
           thd->variables.long_query_time)) ||
         ((thd->server_status &
           (SERVER_QUERY_NO_INDEX_USED | SERVER_QUERY_NO_GOOD_INDEX_USED)) &&
          opt_log_queries_not_using_indexes &&
           !(sql_command_flags[thd->lex->sql_command] & CF_STATUS_COMMAND))) &&
        thd->examined_row_count >= thd->variables.min_examined_row_limit)
    {
      thd_proc_info(thd, "logging slow query");
      thd->status_var.long_query_count++;
      slow_log_print(thd, thd->query(), thd->query_length(), 
                     end_utime_of_query);
    }
  }
  DBUG_VOID_RETURN;
}


/**
  Create a TABLE_LIST object for an INFORMATION_SCHEMA table.

    This function is used in the parser to convert a SHOW or DESCRIBE
    table_name command to a SELECT from INFORMATION_SCHEMA.
    It prepares a SELECT_LEX and a TABLE_LIST object to represent the
    given command as a SELECT parse tree.

  @param thd              thread handle
  @param lex              current lex
  @param table_ident      table alias if it's used
  @param schema_table_idx the type of the INFORMATION_SCHEMA table to be
                          created

  @note
    Due to the way this function works with memory and LEX it cannot
    be used outside the parser (parse tree transformations outside
    the parser break PS and SP).

  @retval
    0                 success
  @retval
    1                 out of memory or SHOW commands are not allowed
                      in this version of the server.
*/

int prepare_schema_table(THD *thd, LEX *lex, Table_ident *table_ident,
                         enum enum_schema_tables schema_table_idx)
{
  SELECT_LEX *schema_select_lex= NULL;
  DBUG_ENTER("prepare_schema_table");

  switch (schema_table_idx) {
  case SCH_SCHEMATA:
#if defined(DONT_ALLOW_SHOW_COMMANDS)
    my_message(ER_NOT_ALLOWED_COMMAND,
               ER(ER_NOT_ALLOWED_COMMAND), MYF(0));   /* purecov: inspected */
    DBUG_RETURN(1);
#else
    break;
#endif

  case SCH_TABLE_NAMES:
  case SCH_TABLES:
  case SCH_VIEWS:
  case SCH_TRIGGERS:
  case SCH_EVENTS:
#ifdef DONT_ALLOW_SHOW_COMMANDS
    my_message(ER_NOT_ALLOWED_COMMAND,
               ER(ER_NOT_ALLOWED_COMMAND), MYF(0)); /* purecov: inspected */
    DBUG_RETURN(1);
#else
    {
      LEX_STRING db;
      size_t dummy;
      if (lex->select_lex.db == NULL &&
          lex->copy_db_to(&lex->select_lex.db, &dummy))
      {
        DBUG_RETURN(1);
      }
      schema_select_lex= new SELECT_LEX();
      db.str= schema_select_lex->db= lex->select_lex.db;
      schema_select_lex->table_list.first= NULL;
      db.length= strlen(db.str);

      if (check_db_name(&db))
      {
        my_error(ER_WRONG_DB_NAME, MYF(0), db.str);
        DBUG_RETURN(1);
      }
      break;
    }
#endif
  case SCH_COLUMNS:
  case SCH_STATISTICS:
  {
#ifdef DONT_ALLOW_SHOW_COMMANDS
    my_message(ER_NOT_ALLOWED_COMMAND,
               ER(ER_NOT_ALLOWED_COMMAND), MYF(0)); /* purecov: inspected */
    DBUG_RETURN(1);
#else
    DBUG_ASSERT(table_ident);
    TABLE_LIST **query_tables_last= lex->query_tables_last;
    schema_select_lex= new SELECT_LEX();
    /* 'parent_lex' is used in init_query() so it must be before it. */
    schema_select_lex->parent_lex= lex;
    schema_select_lex->init_query();
    if (!schema_select_lex->add_table_to_list(thd, table_ident, 0, 0, TL_READ))
      DBUG_RETURN(1);
    lex->query_tables_last= query_tables_last;
    break;
  }
#endif
  case SCH_PROFILES:
    /* 
      Mark this current profiling record to be discarded.  We don't
      wish to have SHOW commands show up in profiling.
    */
#if defined(ENABLED_PROFILING) && defined(COMMUNITY_SERVER)
    thd->profiling.discard_current_query();
#endif
    break;
  case SCH_OPEN_TABLES:
  case SCH_VARIABLES:
  case SCH_STATUS:
  case SCH_PROCEDURES:
  case SCH_CHARSETS:
  case SCH_ENGINES:
  case SCH_COLLATIONS:
  case SCH_COLLATION_CHARACTER_SET_APPLICABILITY:
  case SCH_USER_PRIVILEGES:
  case SCH_SCHEMA_PRIVILEGES:
  case SCH_TABLE_PRIVILEGES:
  case SCH_COLUMN_PRIVILEGES:
  case SCH_TABLE_CONSTRAINTS:
  case SCH_KEY_COLUMN_USAGE:
  default:
    break;
  }
  
  SELECT_LEX *select_lex= lex->current_select;
  if (make_schema_select(thd, select_lex, schema_table_idx))
  {
    DBUG_RETURN(1);
  }
  TABLE_LIST *table_list= select_lex->table_list.first;
  table_list->schema_select_lex= schema_select_lex;
  table_list->schema_table_reformed= 1;
  DBUG_RETURN(0);
}


/**
  Read query from packet and store in thd->query.
  Used in COM_QUERY and COM_STMT_PREPARE.

    Sets the following THD variables:
  - query
  - query_length

  @retval
    FALSE ok
  @retval
    TRUE  error;  In this case thd->fatal_error is set
*/

bool alloc_query(THD *thd, const char *packet, uint packet_length)
{
  char *query;
  /* Remove garbage at start and end of query */
  while (packet_length > 0 && my_isspace(thd->charset(), packet[0]))
  {
    packet++;
    packet_length--;
  }
  const char *pos= packet + packet_length;     // Point at end null
  while (packet_length > 0 &&
	 (pos[-1] == ';' || my_isspace(thd->charset() ,pos[-1])))
  {
    pos--;
    packet_length--;
  }
  /* We must allocate some extra memory for query cache 

    The query buffer layout is:
       buffer :==
            <statement>   The input statement(s)
            '\0'          Terminating null char  (1 byte)
            <length>      Length of following current database name (size_t)
            <db_name>     Name of current database
            <flags>       Flags struct
  */
  if (! (query= (char*) thd->memdup_w_gap(packet,
                                          packet_length,
                                          1 + sizeof(size_t) + thd->db_length +
                                          QUERY_CACHE_FLAGS_SIZE)))
      return TRUE;
  query[packet_length]= '\0';
  /*
    Space to hold the name of the current database is allocated.  We
    also store this length, in case current database is changed during
    execution.  We might need to reallocate the 'query' buffer
  */
  char *len_pos = (query + packet_length + 1);
  memcpy(len_pos, (char *) &thd->db_length, sizeof(size_t));
    
  thd->set_query(query, packet_length);

  /* Reclaim some memory */
  thd->packet.shrink(thd->variables.net_buffer_length);
  thd->convert_buffer.shrink(thd->variables.net_buffer_length);

  return FALSE;
}

static void reset_one_shot_variables(THD *thd) 
{
  thd->variables.character_set_client=
    global_system_variables.character_set_client;
  thd->variables.collation_connection=
    global_system_variables.collation_connection;
  thd->variables.collation_database=
    global_system_variables.collation_database;
  thd->variables.collation_server=
    global_system_variables.collation_server;
  thd->update_charset();
  thd->variables.time_zone=
    global_system_variables.time_zone;
  thd->variables.lc_time_names= &my_locale_en_US;
  thd->one_shot_set= 0;
}


static
bool sp_process_definer(THD *thd)
{
  DBUG_ENTER("sp_process_definer");

  LEX *lex= thd->lex;

  /*
    If the definer is not specified, this means that CREATE-statement missed
    DEFINER-clause. DEFINER-clause can be missed in two cases:

      - The user submitted a statement w/o the clause. This is a normal
        case, we should assign CURRENT_USER as definer.

      - Our slave received an updated from the master, that does not
        replicate definer for stored rountines. We should also assign
        CURRENT_USER as definer here, but also we should mark this routine
        as NON-SUID. This is essential for the sake of backward
        compatibility.

        The problem is the slave thread is running under "special" user (@),
        that actually does not exist. In the older versions we do not fail
        execution of a stored routine if its definer does not exist and
        continue the execution under the authorization of the invoker
        (BUG#13198). And now if we try to switch to slave-current-user (@),
        we will fail.

        Actually, this leads to the inconsistent state of master and
        slave (different definers, different SUID behaviour), but it seems,
        this is the best we can do.
  */

  if (!lex->definer)
  {
    Query_arena original_arena;
    Query_arena *ps_arena= thd->activate_stmt_arena_if_needed(&original_arena);

    lex->definer= create_default_definer(thd);

    if (ps_arena)
      thd->restore_active_arena(ps_arena, &original_arena);

    /* Error has been already reported. */
    if (lex->definer == NULL)
      DBUG_RETURN(TRUE);

    if (thd->slave_thread && lex->sphead)
      lex->sphead->m_chistics->suid= SP_IS_NOT_SUID;
  }
  else
  {
    /*
      If the specified definer differs from the current user, we
      should check that the current user has SUPER privilege (in order
      to create a stored routine under another user one must have
      SUPER privilege).
    */
    if ((strcmp(lex->definer->user.str, thd->security_ctx->priv_user) ||
         my_strcasecmp(system_charset_info, lex->definer->host.str,
                       thd->security_ctx->priv_host)) &&
        check_global_access(thd, SUPER_ACL))
    {
      my_error(ER_SPECIFIC_ACCESS_DENIED_ERROR, MYF(0), "SUPER");
      DBUG_RETURN(TRUE);
    }
  }

  /* Check that the specified definer exists. Emit a warning if not. */

#ifndef NO_EMBEDDED_ACCESS_CHECKS
  if (!is_acl_user(lex->definer->host.str, lex->definer->user.str))
  {
    push_warning_printf(thd,
                        MYSQL_ERROR::WARN_LEVEL_NOTE,
                        ER_NO_SUCH_USER,
                        ER(ER_NO_SUCH_USER),
                        lex->definer->user.str,
                        lex->definer->host.str);
  }
#endif /* NO_EMBEDDED_ACCESS_CHECKS */

  DBUG_RETURN(FALSE);
}


/**
  Execute command saved in thd and lex->sql_command.

    Before every operation that can request a write lock for a table
    wait if a global read lock exists. However do not wait if this
    thread has locked tables already. No new locks can be requested
    until the other locks are released. The thread that requests the
    global read lock waits for write locked tables to become unlocked.

    Note that wait_if_global_read_lock() sets a protection against a new
    global read lock when it succeeds. This needs to be released by
    start_waiting_global_read_lock() after the operation.

  @param thd                       Thread handle

  @todo
    - Invalidate the table in the query cache if something changed
    after unlocking when changes become visible.
    TODO: this is workaround. right way will be move invalidating in
    the unlock procedure.
    - TODO: use check_change_password()
    - JOIN is not supported yet. TODO
    - SUSPEND and FOR MIGRATE are not supported yet. TODO

  @retval
    FALSE       OK
  @retval
    TRUE        Error
*/

int
mysql_execute_command(THD *thd)
{
  int res= FALSE;
  bool need_start_waiting= FALSE; // have protection against global read lock
  int  up_result= 0;
  LEX  *lex= thd->lex;
  /* first SELECT_LEX (have special meaning for many of non-SELECTcommands) */
  SELECT_LEX *select_lex= &lex->select_lex;
  /* first table of first SELECT_LEX */
  TABLE_LIST *first_table= select_lex->table_list.first;
  /* list of all tables in query */
  TABLE_LIST *all_tables;
  /* most outer SELECT_LEX_UNIT of query */
  SELECT_LEX_UNIT *unit= &lex->unit;
#ifdef HAVE_REPLICATION
  /* have table map for update for multi-update statement (BUG#37051) */
  bool have_table_map_for_update= FALSE;
#endif
  /* Saved variable value */
  DBUG_ENTER("mysql_execute_command");
#ifdef WITH_PARTITION_STORAGE_ENGINE
  thd->work_part_info= 0;
#endif

  /*
    In many cases first table of main SELECT_LEX have special meaning =>
    check that it is first table in global list and relink it first in 
    queries_tables list if it is necessary (we need such relinking only
    for queries with subqueries in select list, in this case tables of
    subqueries will go to global list first)

    all_tables will differ from first_table only if most upper SELECT_LEX
    do not contain tables.

    Because of above in place where should be at least one table in most
    outer SELECT_LEX we have following check:
    DBUG_ASSERT(first_table == all_tables);
    DBUG_ASSERT(first_table == all_tables && first_table != 0);
  */
  lex->first_lists_tables_same();
  /* should be assigned after making first tables same */
  all_tables= lex->query_tables;
  /* set context for commands which do not use setup_tables */
  select_lex->
    context.resolve_in_table_list_only(select_lex->
                                       table_list.first);

  /*
    Reset warning count for each query that uses tables
    A better approach would be to reset this for any commands
    that is not a SHOW command or a select that only access local
    variables, but for now this is probably good enough.
    Don't reset warnings when executing a stored routine.
  */
  if ((all_tables || !lex->is_single_level_stmt()) && !thd->spcont)
    mysql_reset_errors(thd, 0);

#ifdef HAVE_REPLICATION
  if (unlikely(thd->slave_thread))
  {
    if (lex->sql_command == SQLCOM_DROP_TRIGGER)
    {
      /*
        When dropping a trigger, we need to load its table name
        before checking slave filter rules.
      */
      add_table_for_trigger(thd, thd->lex->spname, 1, &all_tables);
      
      if (!all_tables)
      {
        /*
          If table name cannot be loaded,
          it means the trigger does not exists possibly because
          CREATE TRIGGER was previously skipped for this trigger
          according to slave filtering rules.
          Returning success without producing any errors in this case.
        */
        DBUG_RETURN(0);
      }
      
      // force searching in slave.cc:tables_ok() 
      all_tables->updating= 1;
    }

    /*
      For fix of BUG#37051, the master stores the table map for update
      in the Query_log_event, and the value is assigned to
      thd->variables.table_map_for_update before executing the update
      query.

      If thd->variables.table_map_for_update is set, then we are
      replicating from a new master, we can use this value to apply
      filter rules without opening all the tables. However If
      thd->variables.table_map_for_update is not set, then we are
      replicating from an old master, so we just skip this and
      continue with the old method. And of course, the bug would still
      exist for old masters.
    */
    if (lex->sql_command == SQLCOM_UPDATE_MULTI &&
        thd->table_map_for_update)
    {
      have_table_map_for_update= TRUE;
      table_map table_map_for_update= thd->table_map_for_update;
      uint nr= 0;
      TABLE_LIST *table;
      for (table=all_tables; table; table=table->next_global, nr++)
      {
        if (table_map_for_update & ((table_map)1 << nr))
          table->updating= TRUE;
        else
          table->updating= FALSE;
      }

      if (all_tables_not_ok(thd, all_tables))
      {
        /* we warn the slave SQL thread */
        my_message(ER_SLAVE_IGNORED_TABLE, ER(ER_SLAVE_IGNORED_TABLE), MYF(0));
        if (thd->one_shot_set)
          reset_one_shot_variables(thd);
        DBUG_RETURN(0);
      }
      
      for (table=all_tables; table; table=table->next_global)
        table->updating= TRUE;
    }
    
    /*
      Check if statment should be skipped because of slave filtering
      rules

      Exceptions are:
      - UPDATE MULTI: For this statement, we want to check the filtering
        rules later in the code
      - SET: we always execute it (Not that many SET commands exists in
        the binary log anyway -- only 4.1 masters write SET statements,
	in 5.0 there are no SET statements in the binary log)
      - DROP TEMPORARY TABLE IF EXISTS: we always execute it (otherwise we
        have stale files on slave caused by exclusion of one tmp table).
    */
    if (!(lex->sql_command == SQLCOM_UPDATE_MULTI) &&
	!(lex->sql_command == SQLCOM_SET_OPTION) &&
	!(lex->sql_command == SQLCOM_DROP_TABLE &&
          lex->drop_temporary && lex->drop_if_exists) &&
        all_tables_not_ok(thd, all_tables))
    {
      /* we warn the slave SQL thread */
      my_message(ER_SLAVE_IGNORED_TABLE, ER(ER_SLAVE_IGNORED_TABLE), MYF(0));
      if (thd->one_shot_set)
      {
        /*
          It's ok to check thd->one_shot_set here:

          The charsets in a MySQL 5.0 slave can change by both a binlogged
          SET ONE_SHOT statement and the event-internal charset setting, 
          and these two ways to change charsets do not seems to work
          together.

          At least there seems to be problems in the rli cache for
          charsets if we are using ONE_SHOT.  Note that this is normally no
          problem because either the >= 5.0 slave reads a 4.1 binlog (with
          ONE_SHOT) *or* or 5.0 binlog (without ONE_SHOT) but never both."
        */
        reset_one_shot_variables(thd);
      }
      DBUG_RETURN(0);
    }
    /* 
       Execute deferred events first
    */
    if (slave_execute_deferred_events(thd))
      DBUG_RETURN(-1);
  }
  else
  {
#endif /* HAVE_REPLICATION */
    /*
      When option readonly is set deny operations which change non-temporary
      tables. Except for the replication thread and the 'super' users.
    */
    if (deny_updates_if_read_only_option(thd, all_tables))
    {
      my_error(ER_OPTION_PREVENTS_STATEMENT, MYF(0), "--read-only");
      DBUG_RETURN(-1);
    }
#ifdef HAVE_REPLICATION
  } /* endif unlikely slave */
#endif
  status_var_increment(thd->status_var.com_stat[lex->sql_command]);

  DBUG_ASSERT(thd->transaction.stmt.modified_non_trans_table == FALSE);
  
  switch (lex->sql_command) {

  case SQLCOM_SHOW_EVENTS:
#ifndef HAVE_EVENT_SCHEDULER
    my_error(ER_NOT_SUPPORTED_YET, MYF(0), "embedded server");
    break;
#endif
  case SQLCOM_SHOW_STATUS_PROC:
  case SQLCOM_SHOW_STATUS_FUNC:
    if (!(res= check_table_access(thd, SELECT_ACL, all_tables, UINT_MAX, FALSE)))
      res= execute_sqlcom_select(thd, all_tables);
    break;
  case SQLCOM_SHOW_STATUS:
  {
    execute_show_status(thd, all_tables);
    break;
  }
  case SQLCOM_SHOW_DATABASES:
  case SQLCOM_SHOW_TABLES:
  case SQLCOM_SHOW_TRIGGERS:
  case SQLCOM_SHOW_TABLE_STATUS:
  case SQLCOM_SHOW_OPEN_TABLES:
  case SQLCOM_SHOW_PLUGINS:
  case SQLCOM_SHOW_FIELDS:
  case SQLCOM_SHOW_KEYS:
  case SQLCOM_SHOW_VARIABLES:
  case SQLCOM_SHOW_CHARSETS:
  case SQLCOM_SHOW_COLLATIONS:
  case SQLCOM_SHOW_STORAGE_ENGINES:
  case SQLCOM_SHOW_PROFILE:
  case SQLCOM_SELECT:
    thd->status_var.last_query_cost= 0.0;
    if (all_tables)
    {
      res= check_table_access(thd,
                              lex->exchange ? SELECT_ACL | FILE_ACL :
                              SELECT_ACL,
                              all_tables, UINT_MAX, FALSE);
    }
    else
      res= check_access(thd,
                        lex->exchange ? SELECT_ACL | FILE_ACL : SELECT_ACL,
                        any_db, 0, 0, 0, 0);

    if (res)
      break;

    if (!thd->locked_tables && lex->protect_against_global_read_lock &&
        !(need_start_waiting= !wait_if_global_read_lock(thd, 0, 1)))
      break;

    res= execute_sqlcom_select(thd, all_tables);
    break;
  case SQLCOM_PREPARE:
  {
    mysql_sql_stmt_prepare(thd);
    break;
  }
  case SQLCOM_EXECUTE:
  {
    mysql_sql_stmt_execute(thd);
    break;
  }
  case SQLCOM_DEALLOCATE_PREPARE:
  {
    mysql_sql_stmt_close(thd);
    break;
  }
  case SQLCOM_DO:
    if (check_table_access(thd, SELECT_ACL, all_tables, UINT_MAX, FALSE) ||
        open_and_lock_tables(thd, all_tables))
      goto error;

    res= mysql_do(thd, *lex->insert_list);
    break;

  case SQLCOM_EMPTY_QUERY:
    my_ok(thd);
    break;

  case SQLCOM_HELP:
    res= mysqld_help(thd,lex->help_arg);
    break;

#ifndef EMBEDDED_LIBRARY
  case SQLCOM_PURGE:
  {
    if (check_global_access(thd, SUPER_ACL))
      goto error;
    /* PURGE MASTER LOGS TO 'file' */
    res = purge_master_logs(thd, lex->to_log);
    break;
  }
  case SQLCOM_PURGE_BEFORE:
  {
    Item *it;

    if (check_global_access(thd, SUPER_ACL))
      goto error;
    /* PURGE MASTER LOGS BEFORE 'data' */
    it= (Item *)lex->value_list.head();
    if ((!it->fixed && it->fix_fields(lex->thd, &it)) ||
        it->check_cols(1))
    {
      my_error(ER_WRONG_ARGUMENTS, MYF(0), "PURGE LOGS BEFORE");
      goto error;
    }
    it= new Item_func_unix_timestamp(it);
    /*
      it is OK only emulate fix_fieds, because we need only
      value of constant
    */
    it->quick_fix_field();
    res = purge_master_logs_before_date(thd, (ulong)it->val_int());
    break;
  }
#endif
  case SQLCOM_SHOW_WARNS:
  {
    res= mysqld_show_warnings(thd, (ulong)
			      ((1L << (uint) MYSQL_ERROR::WARN_LEVEL_NOTE) |
			       (1L << (uint) MYSQL_ERROR::WARN_LEVEL_WARN) |
			       (1L << (uint) MYSQL_ERROR::WARN_LEVEL_ERROR)
			       ));
    break;
  }
  case SQLCOM_SHOW_ERRORS:
  {
    res= mysqld_show_warnings(thd, (ulong)
			      (1L << (uint) MYSQL_ERROR::WARN_LEVEL_ERROR));
    break;
  }
  case SQLCOM_SHOW_PROFILES:
  {
#if defined(ENABLED_PROFILING) && defined(COMMUNITY_SERVER)
    thd->profiling.discard_current_query();
    res= thd->profiling.show_profiles();
    if (res)
      goto error;
#else
    my_error(ER_FEATURE_DISABLED, MYF(0), "SHOW PROFILES", "enable-profiling");
    goto error;
#endif
  }
  break;
  case SQLCOM_SHOW_NEW_MASTER:
  {
    if (check_global_access(thd, REPL_SLAVE_ACL))
      goto error;
    /* This query don't work now. See comment in repl_failsafe.cc */
#ifndef WORKING_NEW_MASTER
    my_error(ER_NOT_SUPPORTED_YET, MYF(0), "SHOW NEW MASTER");
    goto error;
#else
    res = show_new_master(thd);
    break;
#endif
  }

#ifdef HAVE_REPLICATION
  case SQLCOM_SHOW_SLAVE_HOSTS:
  {
    if (check_global_access(thd, REPL_SLAVE_ACL))
      goto error;
    res = show_slave_hosts(thd);
    break;
  }
  case SQLCOM_SHOW_BINLOG_EVENTS:
  {
    if (check_global_access(thd, REPL_SLAVE_ACL))
      goto error;
    res = mysql_show_binlog_events(thd);
    break;
  }
#endif

  case SQLCOM_BACKUP_TABLE:
  {
    DBUG_ASSERT(first_table == all_tables && first_table != 0);
    if (check_table_access(thd, SELECT_ACL, all_tables, UINT_MAX, FALSE) ||
	check_global_access(thd, FILE_ACL))
      goto error; /* purecov: inspected */
    thd->enable_slow_log= opt_log_slow_admin_statements;
    thd->query_plan_flags|= QPLAN_ADMIN;
    res = mysql_backup_table(thd, first_table);
    select_lex->table_list.first= first_table;
    lex->query_tables=all_tables;
    break;
  }
  case SQLCOM_RESTORE_TABLE:
  {
    DBUG_ASSERT(first_table == all_tables && first_table != 0);
    if (check_table_access(thd, INSERT_ACL, all_tables, UINT_MAX, FALSE) ||
	check_global_access(thd, FILE_ACL))
      goto error; /* purecov: inspected */
    thd->enable_slow_log= opt_log_slow_admin_statements;
    thd->query_plan_flags|= QPLAN_ADMIN;
    res = mysql_restore_table(thd, first_table);
    select_lex->table_list.first= first_table;
    lex->query_tables=all_tables;
    break;
  }
  case SQLCOM_ASSIGN_TO_KEYCACHE:
  {
    DBUG_ASSERT(first_table == all_tables && first_table != 0);
    if (check_access(thd, INDEX_ACL, first_table->db,
                     &first_table->grant.privilege, 0, 0,
                     test(first_table->schema_table)))
      goto error;
    res= mysql_assign_to_keycache(thd, first_table, &lex->ident);
    break;
  }
  case SQLCOM_PRELOAD_KEYS:
  {
    DBUG_ASSERT(first_table == all_tables && first_table != 0);
    if (check_access(thd, INDEX_ACL, first_table->db,
                     &first_table->grant.privilege, 0, 0,
                     test(first_table->schema_table)))
      goto error;
    res = mysql_preload_keys(thd, first_table);
    break;
  }
#ifdef HAVE_REPLICATION
  case SQLCOM_CHANGE_MASTER:
  {
    if (check_global_access(thd, SUPER_ACL))
      goto error;
    pthread_mutex_lock(&LOCK_active_mi);
    res = change_master(thd,active_mi);
    pthread_mutex_unlock(&LOCK_active_mi);
    break;
  }
  case SQLCOM_SHOW_SLAVE_STAT:
  {
    /* Accept one of two privileges */
    if (check_global_access(thd, SUPER_ACL | REPL_CLIENT_ACL))
      goto error;
    pthread_mutex_lock(&LOCK_active_mi);
    if (active_mi != NULL)
    {
      res = show_master_info(thd, active_mi);
    }
    else
    {
      push_warning(thd, MYSQL_ERROR::WARN_LEVEL_WARN,
                   WARN_NO_MASTER_INFO, ER(WARN_NO_MASTER_INFO));
      my_ok(thd);
    }
    pthread_mutex_unlock(&LOCK_active_mi);
    break;
  }
  case SQLCOM_SHOW_MASTER_STAT:
  {
    /* Accept one of two privileges */
    if (check_global_access(thd, SUPER_ACL | REPL_CLIENT_ACL))
      goto error;
    res = show_binlog_info(thd);
    break;
  }

  case SQLCOM_LOAD_MASTER_DATA: // sync with master
    if (check_global_access(thd, SUPER_ACL))
      goto error;
    if (end_active_trans(thd))
      goto error;
    res = load_master_data(thd);
    break;
#endif /* HAVE_REPLICATION */
  case SQLCOM_SHOW_ENGINE_STATUS:
    {
      if (check_global_access(thd, PROCESS_ACL))
        goto error;
      res = ha_show_status(thd, lex->create_info.db_type, HA_ENGINE_STATUS);
      break;
    }
  case SQLCOM_SHOW_ENGINE_MUTEX:
    {
      if (check_global_access(thd, PROCESS_ACL))
        goto error;
      res = ha_show_status(thd, lex->create_info.db_type, HA_ENGINE_MUTEX);
      break;
    }
#ifdef HAVE_REPLICATION
  case SQLCOM_LOAD_MASTER_TABLE:
  {
    DBUG_ASSERT(first_table == all_tables && first_table != 0);
    DBUG_ASSERT(first_table->db); /* Must be set in the parser */

    if (check_access(thd, CREATE_ACL, first_table->db,
		     &first_table->grant.privilege, 0, 0,
                     test(first_table->schema_table)))
      goto error;				/* purecov: inspected */
    /* Check that the first table has CREATE privilege */
    if (check_grant(thd, CREATE_ACL, all_tables, 0, 1, 0))
      goto error;

    pthread_mutex_lock(&LOCK_active_mi);
    /*
      fetch_master_table will send the error to the client on failure.
      Give error if the table already exists.
    */
    if (!fetch_master_table(thd, first_table->db, first_table->table_name,
			    active_mi, 0, 0))
    {
      my_ok(thd);
    }
    pthread_mutex_unlock(&LOCK_active_mi);
    break;
  }
#endif /* HAVE_REPLICATION */

  case SQLCOM_CREATE_TABLE:
  {
    /* If CREATE TABLE of non-temporary table, do implicit commit */
    if (!(lex->create_info.options & HA_LEX_CREATE_TMP_TABLE))
    {
      if (end_active_trans(thd))
      {
	res= -1;
	break;
      }
    }
    DBUG_ASSERT(first_table == all_tables && first_table != 0);
    bool link_to_local;
    // Skip first table, which is the table we are creating
    TABLE_LIST *create_table= lex->unlink_first_table(&link_to_local);
    TABLE_LIST *select_tables= lex->query_tables;
    /*
      Code below (especially in mysql_create_table() and select_create
      methods) may modify HA_CREATE_INFO structure in LEX, so we have to
      use a copy of this structure to make execution prepared statement-
      safe. A shallow copy is enough as this code won't modify any memory
      referenced from this structure.
    */
    HA_CREATE_INFO create_info(lex->create_info);
    /*
      We need to copy alter_info for the same reasons of re-execution
      safety, only in case of Alter_info we have to do (almost) a deep
      copy.
    */
    Alter_info alter_info(lex->alter_info, thd->mem_root);

    if (thd->is_fatal_error)
    {
      /* If out of memory when creating a copy of alter_info. */
      res= 1;
      goto end_with_restore_list;
    }

    if ((res= create_table_precheck(thd, select_tables, create_table)))
      goto end_with_restore_list;

    /* Might have been updated in create_table_precheck */
    create_info.alias= create_table->alias;

#ifdef HAVE_READLINK
    /* Fix names if symlinked tables */
    if (append_file_to_dir(thd, &create_info.data_file_name,
			   create_table->table_name) ||
	append_file_to_dir(thd, &create_info.index_file_name,
			   create_table->table_name))
      goto end_with_restore_list;
#endif
    /*
      If no engine type was given, work out the default now
      rather than at parse-time.
    */
    if (!(create_info.used_fields & HA_CREATE_USED_ENGINE))
      create_info.db_type= ha_default_handlerton(thd);
    /*
      If we are using SET CHARSET without DEFAULT, add an implicit
      DEFAULT to not confuse old users. (This may change).
    */
    if ((create_info.used_fields &
	 (HA_CREATE_USED_DEFAULT_CHARSET | HA_CREATE_USED_CHARSET)) ==
	HA_CREATE_USED_CHARSET)
    {
      create_info.used_fields&= ~HA_CREATE_USED_CHARSET;
      create_info.used_fields|= HA_CREATE_USED_DEFAULT_CHARSET;
      create_info.default_table_charset= create_info.table_charset;
      create_info.table_charset= 0;
    }
    /*
      The create-select command will open and read-lock the select table
      and then create, open and write-lock the new table. If a global
      read lock steps in, we get a deadlock. The write lock waits for
      the global read lock, while the global read lock waits for the
      select table to be closed. So we wait until the global readlock is
      gone before starting both steps. Note that
      wait_if_global_read_lock() sets a protection against a new global
      read lock when it succeeds. This needs to be released by
      start_waiting_global_read_lock(). We protect the normal CREATE
      TABLE in the same way. That way we avoid that a new table is
      created during a gobal read lock.
    */
    if (!thd->locked_tables &&
        !(need_start_waiting= !wait_if_global_read_lock(thd, 0, 1)))
    {
      res= 1;
      goto end_with_restore_list;
    }
#ifdef WITH_PARTITION_STORAGE_ENGINE
    {
      partition_info *part_info= thd->lex->part_info;
      if (part_info && !(part_info= thd->lex->part_info->get_clone()))
      {
        res= -1;
        goto end_with_restore_list;
      }
      thd->work_part_info= part_info;
    }
#endif
    if (select_lex->item_list.elements)		// With select
    {
      select_result *result;

      /*
        If:
        a) we inside an SP and there was NAME_CONST substitution,
        b) binlogging is on (STMT mode),
        c) we log the SP as separate statements
        raise a warning, as it may cause problems
        (see 'NAME_CONST issues' in 'Binary Logging of Stored Programs')
       */
      if (thd->query_name_consts && 
          mysql_bin_log.is_open() &&
          thd->variables.binlog_format == BINLOG_FORMAT_STMT &&
          !mysql_bin_log.is_query_in_union(thd, thd->query_id))
      {
        List_iterator_fast<Item> it(select_lex->item_list);
        Item *item;
        uint splocal_refs= 0;
        /* Count SP local vars in the top-level SELECT list */
        while ((item= it++))
        {
          if (item->is_splocal())
            splocal_refs++;
        }
        /*
          If it differs from number of NAME_CONST substitution applied,
          we may have a SOME_FUNC(NAME_CONST()) in the SELECT list,
          that may cause a problem with binary log (see BUG#35383),
          raise a warning. 
        */
        if (splocal_refs != thd->query_name_consts)
          push_warning(thd, 
                       MYSQL_ERROR::WARN_LEVEL_WARN,
                       ER_UNKNOWN_ERROR,
"Invoked routine ran a statement that may cause problems with "
"binary log, see 'NAME_CONST issues' in 'Binary Logging of Stored Programs' "
"section of the manual.");
      }
      
      select_lex->options|= SELECT_NO_UNLOCK;
      unit->set_limit(select_lex);

      /*
        Disable non-empty MERGE tables with CREATE...SELECT. Too
        complicated. See Bug #26379. Empty MERGE tables are read-only
        and don't allow CREATE...SELECT anyway.
      */
      if (create_info.used_fields & HA_CREATE_USED_UNION)
      {
        my_error(ER_WRONG_OBJECT, MYF(0), create_table->db,
                 create_table->table_name, "BASE TABLE");
        res= 1;
        goto end_with_restore_list;
      }

      if (!(create_info.options & HA_LEX_CREATE_TMP_TABLE))
      {
        lex->link_first_table_back(create_table, link_to_local);
        create_table->create= TRUE;
        /* Base table and temporary table are not in the same name space. */
        create_table->skip_temporary= 1;
      }

      if (!(res= open_and_lock_tables(thd, lex->query_tables)))
      {
        /*
          Is table which we are changing used somewhere in other parts
          of query
        */
        if (!(create_info.options & HA_LEX_CREATE_TMP_TABLE))
        {
          TABLE_LIST *duplicate;
          create_table= lex->unlink_first_table(&link_to_local);

          if (create_table->view)
          {
            if (create_info.options & HA_LEX_CREATE_IF_NOT_EXISTS)
            {
              push_warning_printf(thd, MYSQL_ERROR::WARN_LEVEL_NOTE,
                                  ER_TABLE_EXISTS_ERROR,
                                  ER(ER_TABLE_EXISTS_ERROR),
                                  create_info.alias);
              my_ok(thd);
            }
            else
            {
              my_error(ER_TABLE_EXISTS_ERROR, MYF(0), create_info.alias);
              res= 1;
            }
            goto end_with_restore_list;
          }

          if ((duplicate= unique_table(thd, create_table, select_tables, 0)))
          {
            update_non_unique_table_error(create_table, "CREATE", duplicate);
            res= 1;
            goto end_with_restore_list;
          }
        }
        /* If we create merge table, we have to test tables in merge, too */
        if (create_info.used_fields & HA_CREATE_USED_UNION)
        {
          TABLE_LIST *tab;
          for (tab= create_info.merge_list.first;
               tab;
               tab= tab->next_local)
          {
            TABLE_LIST *duplicate;
            if ((duplicate= unique_table(thd, tab, select_tables, 0)))
            {
              update_non_unique_table_error(tab, "CREATE", duplicate);
              res= 1;
              goto end_with_restore_list;
            }
          }
        }

        /* So that CREATE TEMPORARY TABLE gets to binlog at commit/rollback */
        if (create_info.options & HA_LEX_CREATE_TMP_TABLE)
          thd->options|= OPTION_KEEP_LOG;

        /*
          select_create is currently not re-execution friendly and
          needs to be created for every execution of a PS/SP.
        */
        if ((result= new select_create(create_table,
                                       &create_info,
                                       &alter_info,
                                       select_lex->item_list,
                                       lex->duplicates,
                                       lex->ignore,
                                       select_tables)))
        {
          /*
            CREATE from SELECT give its SELECT_LEX for SELECT,
            and item_list belong to SELECT
          */
          res= handle_select(thd, lex, result, 0);
          delete result;
        }
      }
      else if (!(create_info.options & HA_LEX_CREATE_TMP_TABLE))
        create_table= lex->unlink_first_table(&link_to_local);

    }
    else
    {
      /* So that CREATE TEMPORARY TABLE gets to binlog at commit/rollback */
      if (create_info.options & HA_LEX_CREATE_TMP_TABLE)
        thd->options|= OPTION_KEEP_LOG;
      /* regular create */
      if (create_info.options & HA_LEX_CREATE_TABLE_LIKE)
        res= mysql_create_like_table(thd, create_table, select_tables,
                                     &create_info);
      else
      {
        res= mysql_create_table(thd, create_table->db,
                                create_table->table_name, &create_info,
                                &alter_info, 0, 0);
      }
      if (!res)
	my_ok(thd);
    }

    /* put tables back for PS rexecuting */
end_with_restore_list:
    lex->link_first_table_back(create_table, link_to_local);
    break;
  }
  case SQLCOM_CREATE_INDEX:
    /* Fall through */
  case SQLCOM_DROP_INDEX:
  /*
    CREATE INDEX and DROP INDEX are implemented by calling ALTER
    TABLE with proper arguments.

    In the future ALTER TABLE will notice that the request is to
    only add indexes and create these one by one for the existing
    table without having to do a full rebuild.
  */
  {
    /* Prepare stack copies to be re-execution safe */
    HA_CREATE_INFO create_info;
    Alter_info alter_info(lex->alter_info, thd->mem_root);

    if (thd->is_fatal_error) /* out of memory creating a copy of alter_info */
      goto error;

    DBUG_ASSERT(first_table == all_tables && first_table != 0);
    if (check_one_table_access(thd, INDEX_ACL, all_tables))
      goto error; /* purecov: inspected */
    if (end_active_trans(thd))
      goto error;
    /*
      Currently CREATE INDEX or DROP INDEX cause a full table rebuild
      and thus classify as slow administrative statements just like
      ALTER TABLE.
    */
    thd->enable_slow_log= opt_log_slow_admin_statements;
    thd->query_plan_flags|= QPLAN_ADMIN;

    bzero((char*) &create_info, sizeof(create_info));
    create_info.db_type= 0;
    create_info.row_type= ROW_TYPE_NOT_USED;
    create_info.default_table_charset= thd->variables.collation_database;

    res= mysql_alter_table(thd, first_table->db, first_table->table_name,
                           &create_info, first_table, &alter_info,
                           0, (ORDER*) 0, 0);
    break;
  }
#ifdef HAVE_REPLICATION
  case SQLCOM_SLAVE_START:
  {
    pthread_mutex_lock(&LOCK_active_mi);
    start_slave(thd,active_mi,1 /* net report*/);
    pthread_mutex_unlock(&LOCK_active_mi);
    break;
  }
  case SQLCOM_SLAVE_STOP:
  /*
    If the client thread has locked tables, a deadlock is possible.
    Assume that
    - the client thread does LOCK TABLE t READ.
    - then the master updates t.
    - then the SQL slave thread wants to update t,
      so it waits for the client thread because t is locked by it.
    - then the client thread does SLAVE STOP.
      SLAVE STOP waits for the SQL slave thread to terminate its
      update t, which waits for the client thread because t is locked by it.
    To prevent that, refuse SLAVE STOP if the
    client thread has locked tables
  */
  if (thd->locked_tables || thd->active_transaction() || thd->global_read_lock)
  {
    my_message(ER_LOCK_OR_ACTIVE_TRANSACTION,
               ER(ER_LOCK_OR_ACTIVE_TRANSACTION), MYF(0));
    goto error;
  }
  {
    pthread_mutex_lock(&LOCK_active_mi);
    stop_slave(thd,active_mi,1/* net report*/);
    pthread_mutex_unlock(&LOCK_active_mi);
    break;
  }
#endif /* HAVE_REPLICATION */

  case SQLCOM_ALTER_TABLE:
    {
      ulong priv=0;
      ulong priv_needed= ALTER_ACL;

      DBUG_ASSERT(first_table == all_tables && first_table != 0);

      /*
        Code in mysql_alter_table() may modify its HA_CREATE_INFO argument,
        so we have to use a copy of this structure to make execution
        prepared statement- safe. A shallow copy is enough as no memory
        referenced from this structure will be modified.
      */
      HA_CREATE_INFO create_info(lex->create_info);
      Alter_info alter_info(lex->alter_info, thd->mem_root);

      if (thd->is_fatal_error) /* OOM creating a copy of alter_info */
        goto error;
      /*
        We also require DROP priv for ALTER TABLE ... DROP PARTITION, as well
        as for RENAME TO, as being done by SQLCOM_RENAME_TABLE
      */
      if (alter_info.flags & (ALTER_DROP_PARTITION | ALTER_RENAME))
        priv_needed|= DROP_ACL;

      /* Must be set in the parser */
      DBUG_ASSERT(select_lex->db);
      if (check_access(thd, priv_needed, first_table->db,
		       &first_table->grant.privilege, 0, 0,
                       test(first_table->schema_table)) ||
	  check_access(thd,INSERT_ACL | CREATE_ACL,select_lex->db,&priv,0,0,
                       is_schema_db(select_lex->db))||
	  check_merge_table_access(thd, first_table->db,
				   create_info.merge_list.first))
	goto error;				/* purecov: inspected */
      if (check_grant(thd, priv_needed, all_tables, 0, UINT_MAX, 0))
        goto error;
      if (lex->name.str && !test_all_bits(priv,INSERT_ACL | CREATE_ACL))
      { // Rename of table
          TABLE_LIST tmp_table;
          bzero((char*) &tmp_table,sizeof(tmp_table));
          tmp_table.table_name= lex->name.str;
          tmp_table.db=select_lex->db;
          tmp_table.grant.privilege=priv;
          if (check_grant(thd, INSERT_ACL | CREATE_ACL, &tmp_table, 0,
              UINT_MAX, 0))
            goto error;
      }

      /* Don't yet allow changing of symlinks with ALTER TABLE */
      if (create_info.data_file_name)
        push_warning_printf(thd, MYSQL_ERROR::WARN_LEVEL_WARN,
                            WARN_OPTION_IGNORED, ER(WARN_OPTION_IGNORED),
                            "DATA DIRECTORY");
      if (create_info.index_file_name)
        push_warning_printf(thd, MYSQL_ERROR::WARN_LEVEL_WARN,
                            WARN_OPTION_IGNORED, ER(WARN_OPTION_IGNORED),
                            "INDEX DIRECTORY");
      create_info.data_file_name= create_info.index_file_name= NULL;
      /* ALTER TABLE ends previous transaction */
      if (end_active_trans(thd))
	goto error;

      if (!thd->locked_tables &&
          !(need_start_waiting= !wait_if_global_read_lock(thd, 0, 1)))
      {
        res= 1;
        break;
      }

      thd->enable_slow_log= opt_log_slow_admin_statements;
      thd->query_plan_flags|= QPLAN_ADMIN;
      res= mysql_alter_table(thd, select_lex->db, lex->name.str,
                             &create_info,
                             first_table,
                             &alter_info,
                             select_lex->order_list.elements,
                             (ORDER *) select_lex->order_list.first,
                             lex->ignore);
      break;
    }
  case SQLCOM_RENAME_TABLE:
  {
    if (execute_rename_table(thd, first_table, all_tables))
      goto error;
    break;
  }
#ifndef EMBEDDED_LIBRARY
  case SQLCOM_SHOW_BINLOGS:
#ifdef DONT_ALLOW_SHOW_COMMANDS
    my_message(ER_NOT_ALLOWED_COMMAND, ER(ER_NOT_ALLOWED_COMMAND),
               MYF(0)); /* purecov: inspected */
    goto error;
#else
    {
      if (check_global_access(thd, SUPER_ACL | REPL_CLIENT_ACL))
	goto error;
      res = show_binlogs(thd);
      break;
    }
#endif
#endif /* EMBEDDED_LIBRARY */
  case SQLCOM_SHOW_CREATE:
    DBUG_ASSERT(first_table == all_tables && first_table != 0);
#ifdef DONT_ALLOW_SHOW_COMMANDS
    my_message(ER_NOT_ALLOWED_COMMAND, ER(ER_NOT_ALLOWED_COMMAND),
               MYF(0)); /* purecov: inspected */
    goto error;
#else
    {
      /* Ignore temporary tables if this is "SHOW CREATE VIEW" */
      if (lex->only_view)
        first_table->skip_temporary= 1;
      if (check_show_create_table_access(thd, first_table))
	goto error;
      res= mysqld_show_create(thd, first_table);
      break;
    }
#endif
  case SQLCOM_CHECKSUM:
  {
    DBUG_ASSERT(first_table == all_tables && first_table != 0);
    if (check_table_access(thd, SELECT_ACL | EXTRA_ACL, all_tables,
                           UINT_MAX, FALSE))
      goto error; /* purecov: inspected */
    res = mysql_checksum_table(thd, first_table, &lex->check_opt);
    break;
  }
  case SQLCOM_REPAIR:
  {
    DBUG_ASSERT(first_table == all_tables && first_table != 0);
    if (check_table_access(thd, SELECT_ACL | INSERT_ACL, all_tables,
                           UINT_MAX, FALSE))
      goto error; /* purecov: inspected */
    thd->enable_slow_log= opt_log_slow_admin_statements;
    thd->query_plan_flags|= QPLAN_ADMIN;
    res= mysql_repair_table(thd, first_table, &lex->check_opt);
    /* ! we write after unlocking the table */
    if (!res && !lex->no_write_to_binlog)
    {
      /*
        Presumably, REPAIR and binlog writing doesn't require synchronization
      */
      res= write_bin_log(thd, TRUE, thd->query(), thd->query_length());
    }
    select_lex->table_list.first= first_table;
    lex->query_tables=all_tables;
    break;
  }
  case SQLCOM_CHECK:
  {
    DBUG_ASSERT(first_table == all_tables && first_table != 0);
    if (check_table_access(thd, SELECT_ACL | EXTRA_ACL , all_tables,
                           UINT_MAX, FALSE))
      goto error; /* purecov: inspected */
    thd->enable_slow_log= opt_log_slow_admin_statements;
    thd->query_plan_flags|= QPLAN_ADMIN;
    res = mysql_check_table(thd, first_table, &lex->check_opt);
    select_lex->table_list.first= first_table;
    lex->query_tables=all_tables;
    break;
  }
  case SQLCOM_ANALYZE:
  {
    DBUG_ASSERT(first_table == all_tables && first_table != 0);
    if (check_table_access(thd, SELECT_ACL | INSERT_ACL, all_tables,
                           UINT_MAX, FALSE))
      goto error; /* purecov: inspected */
    thd->enable_slow_log= opt_log_slow_admin_statements;
    thd->query_plan_flags|= QPLAN_ADMIN;
    res= mysql_analyze_table(thd, first_table, &lex->check_opt);
    /* ! we write after unlocking the table */
    if (!res && !lex->no_write_to_binlog)
    {
      /*
        Presumably, ANALYZE and binlog writing doesn't require synchronization
      */
      res= write_bin_log(thd, TRUE, thd->query(), thd->query_length());
    }
    select_lex->table_list.first= first_table;
    lex->query_tables=all_tables;
    break;
  }

  case SQLCOM_OPTIMIZE:
  {
    DBUG_ASSERT(first_table == all_tables && first_table != 0);
    if (check_table_access(thd, SELECT_ACL | INSERT_ACL, all_tables,
                           UINT_MAX, FALSE))
      goto error; /* purecov: inspected */
    thd->enable_slow_log= opt_log_slow_admin_statements;
    thd->query_plan_flags|= QPLAN_ADMIN;
    res= (specialflag & (SPECIAL_SAFE_MODE | SPECIAL_NO_NEW_FUNC)) ?
      mysql_recreate_table(thd, first_table) :
      mysql_optimize_table(thd, first_table, &lex->check_opt);
    /* ! we write after unlocking the table */
    if (!res && !lex->no_write_to_binlog)
    {
      /*
        Presumably, OPTIMIZE and binlog writing doesn't require synchronization
      */
      res= write_bin_log(thd, TRUE, thd->query(), thd->query_length());
    }
    select_lex->table_list.first= first_table;
    lex->query_tables=all_tables;
    break;
  }
  case SQLCOM_UPDATE:
    DBUG_ASSERT(first_table == all_tables && first_table != 0);
    if (update_precheck(thd, all_tables))
      break;
    if (!thd->locked_tables &&
        !(need_start_waiting= !wait_if_global_read_lock(thd, 0, 1)))
      goto error;
    DBUG_ASSERT(select_lex->offset_limit == 0);
    unit->set_limit(select_lex);
    res= (up_result= mysql_update(thd, all_tables,
                                  select_lex->item_list,
                                  lex->value_list,
                                  select_lex->where,
                                  select_lex->order_list.elements,
                                  select_lex->order_list.first,
                                  unit->select_limit_cnt,
                                  lex->duplicates, lex->ignore));
    /* mysql_update return 2 if we need to switch to multi-update */
    if (up_result != 2)
      break;
    /* Fall through */
  case SQLCOM_UPDATE_MULTI:
  {
    DBUG_ASSERT(first_table == all_tables && first_table != 0);
    /* if we switched from normal update, rights are checked */
    if (up_result != 2)
    {
      if ((res= multi_update_precheck(thd, all_tables)))
        break;
    }
    else
      res= 0;

    /*
      Protection might have already been risen if its a fall through
      from the SQLCOM_UPDATE case above.
    */
    if (!thd->locked_tables &&
        lex->sql_command == SQLCOM_UPDATE_MULTI &&
        !(need_start_waiting= !wait_if_global_read_lock(thd, 0, 1)))
      goto error;

    res= mysql_multi_update_prepare(thd);

#ifdef HAVE_REPLICATION
    /* Check slave filtering rules */
    if (unlikely(thd->slave_thread && !have_table_map_for_update))
    {
      if (all_tables_not_ok(thd, all_tables))
      {
        if (res!= 0)
        {
          res= 0;             /* don't care of prev failure  */
          thd->clear_error(); /* filters are of highest prior */
        }
        /* we warn the slave SQL thread */
        my_error(ER_SLAVE_IGNORED_TABLE, MYF(0));
        break;
      }
      if (res)
        break;
    }
    else
    {
#endif /* HAVE_REPLICATION */
      if (res)
        break;
      if (opt_readonly &&
	  !(thd->security_ctx->master_access & SUPER_ACL) &&
	  some_non_temp_table_to_be_updated(thd, all_tables))
      {
	my_error(ER_OPTION_PREVENTS_STATEMENT, MYF(0), "--read-only");
	break;
      }
#ifdef HAVE_REPLICATION
    }  /* unlikely */
#endif

    res= mysql_multi_update(thd, all_tables,
                            &select_lex->item_list,
                            &lex->value_list,
                            select_lex->where,
                            select_lex->options,
                            lex->duplicates, lex->ignore, unit, select_lex);
    break;
  }
  case SQLCOM_REPLACE:
#ifndef DBUG_OFF
    if (mysql_bin_log.is_open())
    {
      /*
        Generate an incident log event before writing the real event
        to the binary log.  We put this event is before the statement
        since that makes it simpler to check that the statement was
        not executed on the slave (since incidents usually stop the
        slave).

        Observe that any row events that are generated will be
        generated before.

        This is only for testing purposes and will not be present in a
        release build.
      */

      Incident incident= INCIDENT_NONE;
      DBUG_PRINT("debug", ("Just before generate_incident()"));
      DBUG_EXECUTE_IF("incident_database_resync_on_replace",
                      incident= INCIDENT_LOST_EVENTS;);
      if (incident)
      {
        Incident_log_event ev(thd, incident);
        (void) mysql_bin_log.write(&ev);        /* error is ignored */
        if (mysql_bin_log.rotate_and_purge(RP_FORCE_ROTATE))
        {
          res= 1;
          break;
        }
      }
      DBUG_PRINT("debug", ("Just after generate_incident()"));
    }
#endif
  case SQLCOM_INSERT:
  {
    DBUG_ASSERT(first_table == all_tables && first_table != 0);
    if ((res= insert_precheck(thd, all_tables)))
      break;

    if (!thd->locked_tables &&
        !(need_start_waiting= !wait_if_global_read_lock(thd, 0, 1)))
    {
      res= 1;
      break;
    }

    res= mysql_insert(thd, all_tables, lex->field_list, lex->many_values,
		      lex->update_list, lex->value_list,
                      lex->duplicates, lex->ignore);

    /*
      If we have inserted into a VIEW, and the base table has
      AUTO_INCREMENT column, but this column is not accessible through
      a view, then we should restore LAST_INSERT_ID to the value it
      had before the statement.
    */
    if (first_table->view && !first_table->contain_auto_increment)
      thd->first_successful_insert_id_in_cur_stmt=
        thd->first_successful_insert_id_in_prev_stmt;

    DBUG_EXECUTE_IF("after_mysql_insert",
                    {
                      const char act1[]=
                        "now "
                        "wait_for signal.continue";
                      const char act2[]=
                        "now "
                        "signal signal.continued";
                      DBUG_ASSERT(opt_debug_sync_timeout > 0);
                      DBUG_ASSERT(!debug_sync_set_action(thd,
                                                         STRING_WITH_LEN(act1)));
                      DBUG_ASSERT(!debug_sync_set_action(thd,
                                                         STRING_WITH_LEN(act2)));
                    };);
    break;
  }
  case SQLCOM_REPLACE_SELECT:
  case SQLCOM_INSERT_SELECT:
  {
    select_result *sel_result;
    DBUG_ASSERT(first_table == all_tables && first_table != 0);
    if ((res= insert_precheck(thd, all_tables)))
      break;

    /* Fix lock for first table */
    if (first_table->lock_type == TL_WRITE_DELAYED)
      first_table->lock_type= TL_WRITE;

    /* Don't unlock tables until command is written to binary log */
    select_lex->options|= SELECT_NO_UNLOCK;

    unit->set_limit(select_lex);

    if (! thd->locked_tables &&
        ! (need_start_waiting= ! wait_if_global_read_lock(thd, 0, 1)))
    {
      res= 1;
      break;
    }

    if (!(res= open_and_lock_tables(thd, all_tables)))
    {
      /* Skip first table, which is the table we are inserting in */
      TABLE_LIST *second_table= first_table->next_local;
      select_lex->table_list.first= second_table;
      select_lex->context.table_list= 
        select_lex->context.first_name_resolution_table= second_table;
      res= mysql_insert_select_prepare(thd);
      if (!res && (sel_result= new select_insert(first_table,
                                                 first_table->table,
                                                 &lex->field_list,
                                                 &lex->update_list,
                                                 &lex->value_list,
                                                 lex->duplicates,
                                                 lex->ignore)))
      {
	res= handle_select(thd, lex, sel_result, OPTION_SETUP_TABLES_DONE);
        /*
          Invalidate the table in the query cache if something changed
          after unlocking when changes become visible.
          TODO: this is workaround. right way will be move invalidating in
          the unlock procedure.
        */
        if (!res && first_table->lock_type ==  TL_WRITE_CONCURRENT_INSERT &&
            thd->lock)
        {
          /* INSERT ... SELECT should invalidate only the very first table */
          TABLE_LIST *save_table= first_table->next_local;
          first_table->next_local= 0;
          query_cache_invalidate3(thd, first_table, 1);
          first_table->next_local= save_table;
        }
        delete sel_result;
      }
      /* revert changes for SP */
      select_lex->table_list.first= first_table;
    }

    /*
      If we have inserted into a VIEW, and the base table has
      AUTO_INCREMENT column, but this column is not accessible through
      a view, then we should restore LAST_INSERT_ID to the value it
      had before the statement.
    */
    if (first_table->view && !first_table->contain_auto_increment)
      thd->first_successful_insert_id_in_cur_stmt=
        thd->first_successful_insert_id_in_prev_stmt;

    break;
  }
  case SQLCOM_TRUNCATE:
    if (end_active_trans(thd))
    {
      res= -1;
      break;
    }
    DBUG_ASSERT(first_table == all_tables && first_table != 0);
    if (check_one_table_access(thd, DROP_ACL, all_tables))
      goto error;
    /*
      Don't allow this within a transaction because we want to use
      re-generate table
    */
    if (thd->locked_tables || thd->active_transaction())
    {
      my_message(ER_LOCK_OR_ACTIVE_TRANSACTION,
                 ER(ER_LOCK_OR_ACTIVE_TRANSACTION), MYF(0));
      goto error;
    }
    if (!(need_start_waiting= !wait_if_global_read_lock(thd, 0, 1)))
      goto error;
    res= mysql_truncate(thd, first_table, 0);
    break;
  case SQLCOM_DELETE:
  {
    DBUG_ASSERT(first_table == all_tables && first_table != 0);
    if ((res= delete_precheck(thd, all_tables)))
      break;
    DBUG_ASSERT(select_lex->offset_limit == 0);
    unit->set_limit(select_lex);

    if (!thd->locked_tables &&
        !(need_start_waiting= !wait_if_global_read_lock(thd, 0, 1)))
    {
      res= 1;
      break;
    }

    res = mysql_delete(thd, all_tables, select_lex->where,
                       &select_lex->order_list,
                       unit->select_limit_cnt, select_lex->options,
                       FALSE);
    break;
  }
  case SQLCOM_DELETE_MULTI:
  {
    DBUG_ASSERT(first_table == all_tables && first_table != 0);
    TABLE_LIST *aux_tables= thd->lex->auxiliary_table_list.first;
    multi_delete *del_result;

    if (!thd->locked_tables &&
        !(need_start_waiting= !wait_if_global_read_lock(thd, 0, 1)))
    {
      res= 1;
      break;
    }

    if ((res= multi_delete_precheck(thd, all_tables)))
      break;

    /* condition will be TRUE on SP re-excuting */
    if (select_lex->item_list.elements != 0)
      select_lex->item_list.empty();
    if (add_item_to_list(thd, new Item_null()))
      goto error;

    thd_proc_info(thd, "init");
    if ((res= open_and_lock_tables(thd, all_tables)))
      break;

    if ((res= mysql_multi_delete_prepare(thd)))
      goto error;

    if (!thd->is_fatal_error &&
        (del_result= new multi_delete(aux_tables, lex->table_count)))
    {
      res= mysql_select(thd, &select_lex->ref_pointer_array,
			select_lex->get_table_list(),
			select_lex->with_wild,
			select_lex->item_list,
			select_lex->where,
			0, (ORDER *)NULL, (ORDER *)NULL, (Item *)NULL,
			(ORDER *)NULL,
			(select_lex->options | thd->options |
			SELECT_NO_JOIN_CACHE | SELECT_NO_UNLOCK |
                        OPTION_SETUP_TABLES_DONE) & ~OPTION_BUFFER_RESULT,
			del_result, unit, select_lex);
      res|= thd->is_error();
      if (res)
        del_result->abort();
      delete del_result;
    }
    else
      res= TRUE;                                // Error
    break;
  }
  case SQLCOM_DROP_TABLE:
  {
    DBUG_ASSERT(first_table == all_tables && first_table != 0);
    if (!lex->drop_temporary)
    {
      if (check_table_access(thd, DROP_ACL, all_tables, UINT_MAX, FALSE))
	goto error;				/* purecov: inspected */
      if (end_active_trans(thd))
        goto error;
    }
    else
    {
      /* So that DROP TEMPORARY TABLE gets to binlog at commit/rollback */
      thd->options|= OPTION_KEEP_LOG;
    }
    /* DDL and binlog write order protected by LOCK_open */
    res= mysql_rm_table(thd, first_table, lex->drop_if_exists,
			lex->drop_temporary);
  }
  break;
  case SQLCOM_SHOW_PROCESSLIST:
    if (!thd->security_ctx->priv_user[0] &&
        check_global_access(thd,PROCESS_ACL))
      break;
    mysqld_list_processes(thd,
			  (thd->security_ctx->master_access & PROCESS_ACL ?
                           NullS :
                           thd->security_ctx->priv_user),
                          lex->verbose);
    break;
  case SQLCOM_SHOW_AUTHORS:
    res= mysqld_show_authors(thd);
    break;
  case SQLCOM_SHOW_CONTRIBUTORS:
    res= mysqld_show_contributors(thd);
    break;
  case SQLCOM_SHOW_PRIVILEGES:
    res= mysqld_show_privileges(thd);
    break;
  case SQLCOM_SHOW_COLUMN_TYPES:
    res= mysqld_show_column_types(thd);
    break;
  case SQLCOM_SHOW_ENGINE_LOGS:
#ifdef DONT_ALLOW_SHOW_COMMANDS
    my_message(ER_NOT_ALLOWED_COMMAND, ER(ER_NOT_ALLOWED_COMMAND),
               MYF(0));	/* purecov: inspected */
    goto error;
#else
    {
      if (check_access(thd, FILE_ACL, any_db,0,0,0,0))
	goto error;
      res= ha_show_status(thd, lex->create_info.db_type, HA_ENGINE_LOGS);
      break;
    }
#endif
  case SQLCOM_CHANGE_DB:
  {
    LEX_STRING db_str= { (char *) select_lex->db, strlen(select_lex->db) };

    if (!mysql_change_db(thd, &db_str, FALSE))
      my_ok(thd);

    break;
  }

  case SQLCOM_LOAD:
  {
    DBUG_ASSERT(first_table == all_tables && first_table != 0);
    uint privilege= (lex->duplicates == DUP_REPLACE ?
		     INSERT_ACL | DELETE_ACL : INSERT_ACL) |
                    (lex->local_file ? 0 : FILE_ACL);

    if (lex->local_file)
    {
      if (!(thd->client_capabilities & CLIENT_LOCAL_FILES) ||
          !opt_local_infile)
      {
	my_message(ER_NOT_ALLOWED_COMMAND, ER(ER_NOT_ALLOWED_COMMAND), MYF(0));
	goto error;
      }
    }

    if (check_one_table_access(thd, privilege, all_tables))
      goto error;

    if (!thd->locked_tables &&
        !(need_start_waiting= !wait_if_global_read_lock(thd, 0, 1)))
      goto error;

    res= mysql_load(thd, lex->exchange, first_table, lex->field_list,
                    lex->update_list, lex->value_list, lex->duplicates,
                    lex->ignore, (bool) lex->local_file);
    break;
  }

  case SQLCOM_SET_OPTION:
  {
    List<set_var_base> *lex_var_list= &lex->var_list;

    if (lex->autocommit && end_active_trans(thd))
      goto error;

    if ((check_table_access(thd, SELECT_ACL, all_tables, UINT_MAX, FALSE) ||
	 open_and_lock_tables(thd, all_tables)))
      goto error;
    if (lex->one_shot_set && not_all_support_one_shot(lex_var_list))
    {
      my_error(ER_RESERVED_SYNTAX, MYF(0), "SET ONE_SHOT");
      goto error;
    }
    if (!(res= sql_set_variables(thd, lex_var_list)))
    {
      /*
        If the previous command was a SET ONE_SHOT, we don't want to forget
        about the ONE_SHOT property of that SET. So we use a |= instead of = .
      */
      thd->one_shot_set|= lex->one_shot_set;
      my_ok(thd);
    }
    else
    {
      /*
        We encountered some sort of error, but no message was sent.
        Send something semi-generic here since we don't know which
        assignment in the list caused the error.
      */
      if (!thd->is_error())
        my_error(ER_WRONG_ARGUMENTS,MYF(0),"SET");
      goto error;
    }

    break;
  }

  case SQLCOM_UNLOCK_TABLES:
    /*
      It is critical for mysqldump --single-transaction --master-data that
      UNLOCK TABLES does not implicitely commit a connection which has only
      done FLUSH TABLES WITH READ LOCK + BEGIN. If this assumption becomes
      false, mysqldump will not work.
    */
    unlock_locked_tables(thd);
    if (thd->options & OPTION_TABLE_LOCK)
    {
      end_active_trans(thd);
      thd->options&= ~(OPTION_TABLE_LOCK);
    }
    if (thd->global_read_lock)
      unlock_global_read_lock(thd);
    my_ok(thd);
    break;
  case SQLCOM_LOCK_TABLES:
    unlock_locked_tables(thd);
    /* we must end the trasaction first, regardless of anything */
    if (end_active_trans(thd))
      goto error;
    if (check_table_access(thd, LOCK_TABLES_ACL | SELECT_ACL, all_tables,
                           UINT_MAX, FALSE))
      goto error;
    if (lex->protect_against_global_read_lock &&
        !(need_start_waiting= !wait_if_global_read_lock(thd, 0, 1)))
      goto error;
    thd->in_lock_tables=1;
    thd->options|= OPTION_TABLE_LOCK;

    if (!(res= simple_open_n_lock_tables(thd, all_tables)))
    {
#ifdef HAVE_QUERY_CACHE
      if (thd->variables.query_cache_wlock_invalidate)
	query_cache.invalidate_locked_for_write(first_table);
#endif /*HAVE_QUERY_CACHE*/
      thd->locked_tables=thd->lock;
      thd->lock=0;
      my_ok(thd);
    }
    else
    {
      /* 
        Need to end the current transaction, so the storage engine (InnoDB)
        can free its locks if LOCK TABLES locked some tables before finding
        that it can't lock a table in its list
      */
      ha_autocommit_or_rollback(thd, 1);
      end_active_trans(thd);
      thd->options&= ~(OPTION_TABLE_LOCK);
    }
    thd->in_lock_tables=0;
    break;
  case SQLCOM_CREATE_DB:
  {
    /*
      As mysql_create_db() may modify HA_CREATE_INFO structure passed to
      it, we need to use a copy of LEX::create_info to make execution
      prepared statement- safe.
    */
    HA_CREATE_INFO create_info(lex->create_info);
    if (end_active_trans(thd))
    {
      res= -1;
      break;
    }
    char *alias;
    if (!(alias=thd->strmake(lex->name.str, lex->name.length)) ||
        check_db_name(&lex->name))
    {
      my_error(ER_WRONG_DB_NAME, MYF(0), lex->name.str);
      break;
    }
    /*
      If in a slave thread :
      CREATE DATABASE DB was certainly not preceded by USE DB.
      For that reason, db_ok() in sql/slave.cc did not check the
      do_db/ignore_db. And as this query involves no tables, tables_ok()
      above was not called. So we have to check rules again here.
    */
#ifdef HAVE_REPLICATION
    if (thd->slave_thread && 
	(!rpl_filter->db_ok(lex->name.str) ||
	 !rpl_filter->db_ok_with_wild_table(lex->name.str)))
    {
      my_message(ER_SLAVE_IGNORED_TABLE, ER(ER_SLAVE_IGNORED_TABLE), MYF(0));
      break;
    }
#endif
    if (check_access(thd,CREATE_ACL,lex->name.str, 0, 1, 0,
                     is_schema_db(lex->name.str, lex->name.length)))
      break;
    res= mysql_create_db(thd,(lower_case_table_names == 2 ? alias :
                              lex->name.str), &create_info, 0);
    break;
  }
  case SQLCOM_DROP_DB:
  {
    if (end_active_trans(thd))
    {
      res= -1;
      break;
    }
    if (check_db_name(&lex->name))
    {
      my_error(ER_WRONG_DB_NAME, MYF(0), lex->name.str);
      break;
    }
    /*
      If in a slave thread :
      DROP DATABASE DB may not be preceded by USE DB.
      For that reason, maybe db_ok() in sql/slave.cc did not check the 
      do_db/ignore_db. And as this query involves no tables, tables_ok()
      above was not called. So we have to check rules again here.
    */
#ifdef HAVE_REPLICATION
    if (thd->slave_thread && 
	(!rpl_filter->db_ok(lex->name.str) ||
	 !rpl_filter->db_ok_with_wild_table(lex->name.str)))
    {
      my_message(ER_SLAVE_IGNORED_TABLE, ER(ER_SLAVE_IGNORED_TABLE), MYF(0));
      break;
    }
#endif
    if (check_access(thd,DROP_ACL,lex->name.str,0,1,0,
                     is_schema_db(lex->name.str, lex->name.length)))
      break;
    if (thd->locked_tables || thd->active_transaction())
    {
      my_message(ER_LOCK_OR_ACTIVE_TRANSACTION,
                 ER(ER_LOCK_OR_ACTIVE_TRANSACTION), MYF(0));
      goto error;
    }
    res= mysql_rm_db(thd, lex->name.str, lex->drop_if_exists, 0);
    break;
  }
  case SQLCOM_ALTER_DB_UPGRADE:
  {
    LEX_STRING *db= & lex->name;
    if (end_active_trans(thd))
    {
      res= 1;
      break;
    }
#ifdef HAVE_REPLICATION
    if (thd->slave_thread && 
       (!rpl_filter->db_ok(db->str) ||
        !rpl_filter->db_ok_with_wild_table(db->str)))
    {
      res= 1;
      my_message(ER_SLAVE_IGNORED_TABLE, ER(ER_SLAVE_IGNORED_TABLE), MYF(0));
      break;
    }
#endif
    if (check_db_name(db))
    {
      my_error(ER_WRONG_DB_NAME, MYF(0), db->str);
      break;
    }
    if (check_access(thd, ALTER_ACL, db->str, 0, 1, 0,
                     is_schema_db(db->str, db->length)) ||
        check_access(thd, DROP_ACL, db->str, 0, 1, 0,
                     is_schema_db(db->str, db->length)) ||
        check_access(thd, CREATE_ACL, db->str, 0, 1, 0,
                     is_schema_db(db->str, db->length)))
    {
      res= 1;
      break;
    }
    if (thd->locked_tables || thd->active_transaction())
    {
      res= 1;
      my_message(ER_LOCK_OR_ACTIVE_TRANSACTION,
                 ER(ER_LOCK_OR_ACTIVE_TRANSACTION), MYF(0));
      goto error;
    }

    res= mysql_upgrade_db(thd, db);
    if (!res)
      my_ok(thd);
    break;
  }
  case SQLCOM_ALTER_DB:
  {
    LEX_STRING *db= &lex->name;
    HA_CREATE_INFO create_info(lex->create_info);
    if (check_db_name(db))
    {
      my_error(ER_WRONG_DB_NAME, MYF(0), db->str);
      break;
    }
    /*
      If in a slave thread :
      ALTER DATABASE DB may not be preceded by USE DB.
      For that reason, maybe db_ok() in sql/slave.cc did not check the
      do_db/ignore_db. And as this query involves no tables, tables_ok()
      above was not called. So we have to check rules again here.
    */
#ifdef HAVE_REPLICATION
    if (thd->slave_thread &&
	(!rpl_filter->db_ok(db->str) ||
	 !rpl_filter->db_ok_with_wild_table(db->str)))
    {
      my_message(ER_SLAVE_IGNORED_TABLE, ER(ER_SLAVE_IGNORED_TABLE), MYF(0));
      break;
    }
#endif
    if (check_access(thd, ALTER_ACL, db->str, 0, 1, 0,
                     is_schema_db(db->str, db->length)))
      break;
    if (thd->locked_tables || thd->active_transaction())
    {
      my_message(ER_LOCK_OR_ACTIVE_TRANSACTION,
                 ER(ER_LOCK_OR_ACTIVE_TRANSACTION), MYF(0));
      goto error;
    }
    res= mysql_alter_db(thd, db->str, &create_info);
    break;
  }
  case SQLCOM_SHOW_CREATE_DB:
  {
    DBUG_EXECUTE_IF("4x_server_emul",
                    my_error(ER_UNKNOWN_ERROR, MYF(0)); goto error;);
    if (check_db_name(&lex->name))
    {
      my_error(ER_WRONG_DB_NAME, MYF(0), lex->name.str);
      break;
    }
    res= mysqld_show_create_db(thd, lex->name.str, &lex->create_info);
    break;
  }
  case SQLCOM_CREATE_EVENT:
  case SQLCOM_ALTER_EVENT:
  #ifdef HAVE_EVENT_SCHEDULER
  do
  {
    DBUG_ASSERT(lex->event_parse_data);
    if (lex->table_or_sp_used())
    {
      my_error(ER_NOT_SUPPORTED_YET, MYF(0), "Usage of subqueries or stored "
               "function calls as part of this statement");
      break;
    }

    res= sp_process_definer(thd);
    if (res)
      break;

    switch (lex->sql_command) {
    case SQLCOM_CREATE_EVENT:
    {
      bool if_not_exists= (lex->create_info.options &
                           HA_LEX_CREATE_IF_NOT_EXISTS);
      res= Events::create_event(thd, lex->event_parse_data, if_not_exists);
      break;
    }
    case SQLCOM_ALTER_EVENT:
      res= Events::update_event(thd, lex->event_parse_data,
                                lex->spname ? &lex->spname->m_db : NULL,
                                lex->spname ? &lex->spname->m_name : NULL);
      break;
    default:
      DBUG_ASSERT(0);
    }
    DBUG_PRINT("info",("DDL error code=%d", res));
    if (!res)
      my_ok(thd);

  } while (0);
  /* Don't do it, if we are inside a SP */
  if (!thd->spcont)
  {
    delete lex->sphead;
    lex->sphead= NULL;
  }
  /* lex->unit.cleanup() is called outside, no need to call it here */
  break;
  case SQLCOM_SHOW_CREATE_EVENT:
    res= Events::show_create_event(thd, lex->spname->m_db,
                                   lex->spname->m_name);
    break;
  case SQLCOM_DROP_EVENT:
    if (!(res= Events::drop_event(thd,
                                  lex->spname->m_db, lex->spname->m_name,
                                  lex->drop_if_exists)))
      my_ok(thd);
    break;
#else
    my_error(ER_NOT_SUPPORTED_YET,MYF(0),"embedded server");
    break;
#endif
  case SQLCOM_CREATE_FUNCTION:                  // UDF function
  {
    if (check_access(thd,INSERT_ACL,"mysql",0,1,0,0))
      break;
#ifdef HAVE_DLOPEN
    if (!(res = mysql_create_function(thd, &lex->udf)))
      my_ok(thd);
#else
    my_error(ER_CANT_OPEN_LIBRARY, MYF(0), lex->udf.dl, 0, "feature disabled");
    res= TRUE;
#endif
    break;
  }
#ifndef NO_EMBEDDED_ACCESS_CHECKS
  case SQLCOM_CREATE_USER:
  {
    if (check_access(thd, INSERT_ACL, "mysql", 0, 1, 1, 0) &&
        check_global_access(thd,CREATE_USER_ACL))
      break;
    if (end_active_trans(thd))
      goto error;
    /* Conditionally writes to binlog */
    if (!(res= mysql_create_user(thd, lex->users_list)))
      my_ok(thd);
    break;
  }
  case SQLCOM_DROP_USER:
  {
    if (check_access(thd, DELETE_ACL, "mysql", 0, 1, 1, 0) &&
        check_global_access(thd,CREATE_USER_ACL))
      break;
    if (end_active_trans(thd))
      goto error;
    /* Conditionally writes to binlog */
    if (!(res= mysql_drop_user(thd, lex->users_list)))
      my_ok(thd);
    break;
  }
  case SQLCOM_RENAME_USER:
  {
    if (check_access(thd, UPDATE_ACL, "mysql", 0, 1, 1, 0) &&
        check_global_access(thd,CREATE_USER_ACL))
      break;
    if (end_active_trans(thd))
      goto error;
    /* Conditionally writes to binlog */
    if (!(res= mysql_rename_user(thd, lex->users_list)))
      my_ok(thd);
    break;
  }
  case SQLCOM_REVOKE_ALL:
  {
    if (end_active_trans(thd))
      goto error;
    if (check_access(thd, UPDATE_ACL, "mysql", 0, 1, 1, 0) &&
        check_global_access(thd,CREATE_USER_ACL))
      break;

    /* Replicate current user as grantor */
    thd->binlog_invoker();

    /* Conditionally writes to binlog */
    if (!(res = mysql_revoke_all(thd, lex->users_list)))
      my_ok(thd);
    break;
  }
  case SQLCOM_REVOKE:
  case SQLCOM_GRANT:
  {
    if (end_active_trans(thd))
      goto error;

    if (check_access(thd, lex->grant | lex->grant_tot_col | GRANT_ACL,
		     first_table ?  first_table->db : select_lex->db,
		     first_table ? &first_table->grant.privilege : 0,
		     first_table ? 0 : 1, 0,
                     first_table ? (bool) first_table->schema_table :
                     select_lex->db ?
                     is_schema_db(select_lex->db) : 0))
      goto error;

    /* Replicate current user as grantor */
    thd->binlog_invoker();

    if (thd->security_ctx->user)              // If not replication
    {
      LEX_USER *user, *tmp_user;

      List_iterator <LEX_USER> user_list(lex->users_list);
      while ((tmp_user= user_list++))
      {
        if (!(user= get_current_user(thd, tmp_user)))
          goto error;
        if (specialflag & SPECIAL_NO_RESOLVE &&
            hostname_requires_resolving(user->host.str))
          push_warning_printf(thd, MYSQL_ERROR::WARN_LEVEL_WARN,
                              ER_WARN_HOSTNAME_WONT_WORK,
                              ER(ER_WARN_HOSTNAME_WONT_WORK));
        // Are we trying to change a password of another user
        DBUG_ASSERT(user->host.str != 0);
        if (strcmp(thd->security_ctx->user, user->user.str) ||
            my_strcasecmp(system_charset_info,
                          user->host.str, thd->security_ctx->host_or_ip))
        {
          // TODO: use check_change_password()
          if (is_acl_user(user->host.str, user->user.str) &&
              user->password.str &&
              check_access(thd, UPDATE_ACL,"mysql",0,1,1,0))
          {
            my_message(ER_PASSWORD_NOT_ALLOWED,
                       ER(ER_PASSWORD_NOT_ALLOWED), MYF(0));
            goto error;
          }
        }
      }
    }
    if (first_table)
    {
      if (lex->type == TYPE_ENUM_PROCEDURE ||
          lex->type == TYPE_ENUM_FUNCTION)
      {
        uint grants= lex->all_privileges 
		   ? (PROC_ACLS & ~GRANT_ACL) | (lex->grant & GRANT_ACL)
		   : lex->grant;
        if (check_grant_routine(thd, grants | GRANT_ACL, all_tables,
                                lex->type == TYPE_ENUM_PROCEDURE, 0))
	  goto error;
        /* Conditionally writes to binlog */
        res= mysql_routine_grant(thd, all_tables,
                                 lex->type == TYPE_ENUM_PROCEDURE, 
                                 lex->users_list, grants,
                                 lex->sql_command == SQLCOM_REVOKE, TRUE);
        if (!res)
          my_ok(thd);
      }
      else
      {
	if (check_grant(thd,(lex->grant | lex->grant_tot_col | GRANT_ACL),
                        all_tables, 0, UINT_MAX, 0))
	  goto error;
        /* Conditionally writes to binlog */
        res= mysql_table_grant(thd, all_tables, lex->users_list,
			       lex->columns, lex->grant,
			       lex->sql_command == SQLCOM_REVOKE);
      }
    }
    else
    {
      if (lex->columns.elements || lex->type)
      {
	my_message(ER_ILLEGAL_GRANT_FOR_TABLE, ER(ER_ILLEGAL_GRANT_FOR_TABLE),
                   MYF(0));
        goto error;
      }
      else
	/* Conditionally writes to binlog */
	res = mysql_grant(thd, select_lex->db, lex->users_list, lex->grant,
			  lex->sql_command == SQLCOM_REVOKE);
      if (!res)
      {
	if (lex->sql_command == SQLCOM_GRANT)
	{
	  List_iterator <LEX_USER> str_list(lex->users_list);
	  LEX_USER *user, *tmp_user;
	  while ((tmp_user=str_list++))
          {
            if (!(user= get_current_user(thd, tmp_user)))
              goto error;
	    reset_mqh(user, 0);
          }
	}
      }
    }
    break;
  }
#endif /*!NO_EMBEDDED_ACCESS_CHECKS*/
  case SQLCOM_RESET:
    /*
      RESET commands are never written to the binary log, so we have to
      initialize this variable because RESET shares the same code as FLUSH
    */
    lex->no_write_to_binlog= 1;
  case SQLCOM_FLUSH:
  {
    int write_to_binlog;
    if (check_global_access(thd,RELOAD_ACL))
      goto error;

    /*
      reload_acl_and_cache() will tell us if we are allowed to write to the
      binlog or not.
    */
    if (!reload_acl_and_cache(thd, lex->type, first_table, &write_to_binlog))
    {
      /*
        We WANT to write and we CAN write.
        ! we write after unlocking the table.
      */
      /*
        Presumably, RESET and binlog writing doesn't require synchronization
      */

      if (write_to_binlog > 0)  // we should write
      { 
        if (!lex->no_write_to_binlog)
          res= write_bin_log(thd, FALSE, thd->query(), thd->query_length());
      } else if (write_to_binlog < 0) 
      {
        /* 
           We should not write, but rather report error because 
           reload_acl_and_cache binlog interactions failed 
         */
        res= 1;
      } 

      if (!res)
        my_ok(thd);
    } 
    
    break;
  }
  case SQLCOM_KILL:
  {
    Item *it= (Item *)lex->value_list.head();

    if (lex->table_or_sp_used())
    {
      my_error(ER_NOT_SUPPORTED_YET, MYF(0), "Usage of subqueries or stored "
               "function calls as part of this statement");
      break;
    }

    if ((!it->fixed && it->fix_fields(lex->thd, &it)) || it->check_cols(1))
    {
      my_message(ER_SET_CONSTANTS_ONLY, ER(ER_SET_CONSTANTS_ONLY),
		 MYF(0));
      goto error;
    }
    sql_kill(thd, (ulong)it->val_int(), lex->type & ONLY_KILL_QUERY);
    break;
  }
#ifndef NO_EMBEDDED_ACCESS_CHECKS
  case SQLCOM_SHOW_GRANTS:
  {
    LEX_USER *grant_user= get_current_user(thd, lex->grant_user);
    if (!grant_user)
      goto error;
    if ((thd->security_ctx->priv_user &&
	 !strcmp(thd->security_ctx->priv_user, grant_user->user.str)) ||
	!check_access(thd, SELECT_ACL, "mysql",0,1,0,0))
    {
      res = mysql_show_grants(thd, grant_user);
    }
    break;
  }
#endif
  case SQLCOM_HA_OPEN:
    DBUG_ASSERT(first_table == all_tables && first_table != 0);
    if (check_table_access(thd, SELECT_ACL, all_tables, UINT_MAX, FALSE))
      goto error;
    res= mysql_ha_open(thd, first_table, 0);
    break;
  case SQLCOM_HA_CLOSE:
    DBUG_ASSERT(first_table == all_tables && first_table != 0);
    res= mysql_ha_close(thd, first_table);
    break;
  case SQLCOM_HA_READ:
    DBUG_ASSERT(first_table == all_tables && first_table != 0);
    /*
      There is no need to check for table permissions here, because
      if a user has no permissions to read a table, he won't be
      able to open it (with SQLCOM_HA_OPEN) in the first place.
    */
    unit->set_limit(select_lex);
    res= mysql_ha_read(thd, first_table, lex->ha_read_mode, lex->ident.str,
                       lex->insert_list, lex->ha_rkey_mode, select_lex->where,
                       unit->select_limit_cnt, unit->offset_limit_cnt);
    break;

  case SQLCOM_BEGIN:
    if (thd->transaction.xid_state.xa_state != XA_NOTR)
    {
      my_error(ER_XAER_RMFAIL, MYF(0),
               xa_state_names[thd->transaction.xid_state.xa_state]);
      break;
    }
    if (begin_trans(thd))
      goto error;
    if (lex->start_transaction_opt & MYSQL_START_TRANS_OPT_WITH_CONS_SNAPSHOT)
    {
      if (ha_start_consistent_snapshot(thd))
        goto error;
    }
    my_ok(thd);
    break;
  case SQLCOM_COMMIT:
    if (end_trans(thd, lex->tx_release ? COMMIT_RELEASE :
                              lex->tx_chain ? COMMIT_AND_CHAIN : COMMIT))
      goto error;
    my_ok(thd);
    break;
  case SQLCOM_ROLLBACK:
    if (end_trans(thd, lex->tx_release ? ROLLBACK_RELEASE :
                              lex->tx_chain ? ROLLBACK_AND_CHAIN : ROLLBACK))
      goto error;
    my_ok(thd);
    break;
  case SQLCOM_RELEASE_SAVEPOINT:
  {
    SAVEPOINT *sv;
    for (sv=thd->transaction.savepoints; sv; sv=sv->prev)
    {
      if (my_strnncoll(system_charset_info,
                       (uchar *)lex->ident.str, lex->ident.length,
                       (uchar *)sv->name, sv->length) == 0)
        break;
    }
    if (sv)
    {
      if (ha_release_savepoint(thd, sv))
        res= TRUE; // cannot happen
      else
        my_ok(thd);
      thd->transaction.savepoints=sv->prev;
    }
    else
      my_error(ER_SP_DOES_NOT_EXIST, MYF(0), "SAVEPOINT", lex->ident.str);
    break;
  }
  case SQLCOM_ROLLBACK_TO_SAVEPOINT:
  {
    SAVEPOINT *sv;
    for (sv=thd->transaction.savepoints; sv; sv=sv->prev)
    {
      if (my_strnncoll(system_charset_info,
                       (uchar *)lex->ident.str, lex->ident.length,
                       (uchar *)sv->name, sv->length) == 0)
        break;
    }
    if (sv)
    {
      if (ha_rollback_to_savepoint(thd, sv))
        res= TRUE; // cannot happen
      else
      {
        if (((thd->options & OPTION_KEEP_LOG) || 
             thd->transaction.all.modified_non_trans_table) &&
            !thd->slave_thread)
          push_warning(thd, MYSQL_ERROR::WARN_LEVEL_WARN,
                       ER_WARNING_NOT_COMPLETE_ROLLBACK,
                       ER(ER_WARNING_NOT_COMPLETE_ROLLBACK));
        my_ok(thd);
      }
      thd->transaction.savepoints=sv;
    }
    else
      my_error(ER_SP_DOES_NOT_EXIST, MYF(0), "SAVEPOINT", lex->ident.str);
    break;
  }
  case SQLCOM_SAVEPOINT:
    if (!(thd->options & (OPTION_NOT_AUTOCOMMIT | OPTION_BEGIN) ||
          thd->in_sub_stmt) || !opt_using_transactions)
      my_ok(thd);
    else
    {
      SAVEPOINT **sv, *newsv;
      for (sv=&thd->transaction.savepoints; *sv; sv=&(*sv)->prev)
      {
        if (my_strnncoll(system_charset_info,
                         (uchar *)lex->ident.str, lex->ident.length,
                         (uchar *)(*sv)->name, (*sv)->length) == 0)
          break;
      }
      if (*sv) /* old savepoint of the same name exists */
      {
        newsv=*sv;
        ha_release_savepoint(thd, *sv); // it cannot fail
        *sv=(*sv)->prev;
      }
      else if ((newsv=(SAVEPOINT *) alloc_root(&thd->transaction.mem_root,
                                               savepoint_alloc_size)) == 0)
      {
        my_error(ER_OUT_OF_RESOURCES, MYF(0));
        break;
      }
      newsv->name=strmake_root(&thd->transaction.mem_root,
                               lex->ident.str, lex->ident.length);
      newsv->length=lex->ident.length;
      /*
        if we'll get an error here, don't add new savepoint to the list.
        we'll lose a little bit of memory in transaction mem_root, but it'll
        be free'd when transaction ends anyway
      */
      if (ha_savepoint(thd, newsv))
        res= TRUE;
      else
      {
        newsv->prev=thd->transaction.savepoints;
        thd->transaction.savepoints=newsv;
        my_ok(thd);
      }
    }
    break;
  case SQLCOM_CREATE_PROCEDURE:
  case SQLCOM_CREATE_SPFUNCTION:
  {
    uint namelen;
    char *name;
    int sp_result= SP_INTERNAL_ERROR;

    DBUG_ASSERT(lex->sphead != 0);
    DBUG_ASSERT(lex->sphead->m_db.str); /* Must be initialized in the parser */
    /*
      Verify that the database name is allowed, optionally
      lowercase it.
    */
    if (check_db_name(&lex->sphead->m_db))
    {
      my_error(ER_WRONG_DB_NAME, MYF(0), lex->sphead->m_db.str);
      goto create_sp_error;
    }

    /*
      Check that a database directory with this name
      exists. Design note: This won't work on virtual databases
      like information_schema.
    */
    if (check_db_dir_existence(lex->sphead->m_db.str))
    {
      my_error(ER_BAD_DB_ERROR, MYF(0), lex->sphead->m_db.str);
      goto create_sp_error;
    }

    if (check_access(thd, CREATE_PROC_ACL, lex->sphead->m_db.str, 0, 0, 0,
                     is_schema_db(lex->sphead->m_db.str,
                                  lex->sphead->m_db.length)))
      goto create_sp_error;

    if (end_active_trans(thd))
      goto create_sp_error;

    name= lex->sphead->name(&namelen);
#ifdef HAVE_DLOPEN
    if (lex->sphead->m_type == TYPE_ENUM_FUNCTION)
    {
      udf_func *udf = find_udf(name, namelen);

      if (udf)
      {
        my_error(ER_UDF_EXISTS, MYF(0), name);
        goto create_sp_error;
      }
    }
#endif

    if (sp_process_definer(thd))
      goto create_sp_error;

    res= (sp_result= lex->sphead->create(thd));
    switch (sp_result) {
    case SP_OK: {
#ifndef NO_EMBEDDED_ACCESS_CHECKS
      /* only add privileges if really neccessary */

      Security_context security_context;
      bool restore_backup_context= false;
      Security_context *backup= NULL;
      LEX_USER *definer= thd->lex->definer;
      /*
        Check if the definer exists on slave, 
        then use definer privilege to insert routine privileges to mysql.procs_priv.

        For current user of SQL thread has GLOBAL_ACL privilege, 
        which doesn't any check routine privileges, 
        so no routine privilege record  will insert into mysql.procs_priv.
      */
      if (thd->slave_thread && is_acl_user(definer->host.str, definer->user.str))
      {
        security_context.change_security_context(thd, 
                                                 &thd->lex->definer->user,
                                                 &thd->lex->definer->host,
                                                 &thd->lex->sphead->m_db,
                                                 &backup);
        restore_backup_context= true;
      }

      if (sp_automatic_privileges && !opt_noacl &&
          check_routine_access(thd, DEFAULT_CREATE_PROC_ACLS,
                               lex->sphead->m_db.str, name,
                               lex->sql_command == SQLCOM_CREATE_PROCEDURE, 1))
      {
        if (sp_grant_privileges(thd, lex->sphead->m_db.str, name,
                                lex->sql_command == SQLCOM_CREATE_PROCEDURE))
          push_warning(thd, MYSQL_ERROR::WARN_LEVEL_WARN,
                       ER_PROC_AUTO_GRANT_FAIL,
                       ER(ER_PROC_AUTO_GRANT_FAIL));
      }

      /*
        Restore current user with GLOBAL_ACL privilege of SQL thread
      */ 
      if (restore_backup_context)
      {
        DBUG_ASSERT(thd->slave_thread == 1);
        thd->security_ctx->restore_security_context(thd, backup);
      }

#endif
    break;
    }
    case SP_WRITE_ROW_FAILED:
      my_error(ER_SP_ALREADY_EXISTS, MYF(0), SP_TYPE_STRING(lex), name);
    break;
    case SP_BAD_IDENTIFIER:
      my_error(ER_TOO_LONG_IDENT, MYF(0), name);
    break;
    case SP_BODY_TOO_LONG:
      my_error(ER_TOO_LONG_BODY, MYF(0), name);
    break;
    case SP_FLD_STORE_FAILED:
      my_error(ER_CANT_CREATE_SROUTINE, MYF(0), name);
      break;
    default:
      my_error(ER_SP_STORE_FAILED, MYF(0), SP_TYPE_STRING(lex), name);
    break;
    } /* end switch */

    /*
      Capture all errors within this CASE and
      clean up the environment.
    */
create_sp_error:
    if (sp_result != SP_OK )
      goto error;
    my_ok(thd);
    break; /* break super switch */
  } /* end case group bracket */
  case SQLCOM_CALL:
    {
      sp_head *sp;

      /*
        This will cache all SP and SF and open and lock all tables
        required for execution.
      */
      if (check_table_access(thd, SELECT_ACL, all_tables, UINT_MAX, FALSE) ||
	  open_and_lock_tables(thd, all_tables))
       goto error;

      /*
        By this moment all needed SPs should be in cache so no need to look 
        into DB. 
      */
      if (!(sp= sp_find_routine(thd, TYPE_ENUM_PROCEDURE, lex->spname,
                                &thd->sp_proc_cache, TRUE)))
      {
	my_error(ER_SP_DOES_NOT_EXIST, MYF(0), "PROCEDURE",
                 lex->spname->m_qname.str);
	goto error;
      }
      else
      {
	ha_rows select_limit;
        /* bits that should be cleared in thd->server_status */
	uint bits_to_be_cleared= 0;
        /*
          Check that the stored procedure doesn't contain Dynamic SQL
          and doesn't return result sets: such stored procedures can't
          be called from a function or trigger.
        */
        if (thd->in_sub_stmt)
        {
          const char *where= (thd->in_sub_stmt & SUB_STMT_TRIGGER ?
                              "trigger" : "function");
          if (sp->is_not_allowed_in_function(where))
            goto error;
        }

	if (sp->m_flags & sp_head::MULTI_RESULTS)
	{
	  if (! (thd->client_capabilities & CLIENT_MULTI_RESULTS))
	  {
            /*
              The client does not support multiple result sets being sent
              back
            */
	    my_error(ER_SP_BADSELECT, MYF(0), sp->m_qname.str);
	    goto error;
	  }
          /*
            If SERVER_MORE_RESULTS_EXISTS is not set,
            then remember that it should be cleared
          */
	  bits_to_be_cleared= (~thd->server_status &
                               SERVER_MORE_RESULTS_EXISTS);
	  thd->server_status|= SERVER_MORE_RESULTS_EXISTS;
	}

	if (check_routine_access(thd, EXECUTE_ACL,
				 sp->m_db.str, sp->m_name.str, TRUE, FALSE))
	{
	  goto error;
	}
	select_limit= thd->variables.select_limit;
	thd->variables.select_limit= HA_POS_ERROR;

        /* 
          We never write CALL statements into binlog:
           - If the mode is non-prelocked, each statement will be logged
             separately.
           - If the mode is prelocked, the invoking statement will care
             about writing into binlog.
          So just execute the statement.
        */
	res= sp->execute_procedure(thd, &lex->value_list);
	/*
          If warnings have been cleared, we have to clear total_warn_count
          too, otherwise the clients get confused.
	 */
	if (thd->warn_list.is_empty())
	  thd->total_warn_count= 0;

	thd->variables.select_limit= select_limit;

        thd->server_status&= ~bits_to_be_cleared;

	if (!res)
          my_ok(thd, (ulong) (thd->row_count_func < 0 ? 0 :
                              thd->row_count_func));
	else
        {
          DBUG_ASSERT(thd->is_error() || thd->killed);
	  goto error;		// Substatement should already have sent error
        }
      }
      break;
    }
  case SQLCOM_ALTER_PROCEDURE:
  case SQLCOM_ALTER_FUNCTION:
    {
      int sp_result;
      sp_head *sp;
      st_sp_chistics chistics;

      memcpy(&chistics, &lex->sp_chistics, sizeof(chistics));
      if (lex->sql_command == SQLCOM_ALTER_PROCEDURE)
        sp= sp_find_routine(thd, TYPE_ENUM_PROCEDURE, lex->spname,
                            &thd->sp_proc_cache, FALSE);
      else
        sp= sp_find_routine(thd, TYPE_ENUM_FUNCTION, lex->spname,
                            &thd->sp_func_cache, FALSE);
      mysql_reset_errors(thd, 0);
      if (! sp)
      {
	if (lex->spname->m_db.str)
	  sp_result= SP_KEY_NOT_FOUND;
	else
	{
	  my_message(ER_NO_DB_ERROR, ER(ER_NO_DB_ERROR), MYF(0));
	  goto error;
	}
      }
      else
      {
        if (check_routine_access(thd, ALTER_PROC_ACL, sp->m_db.str, 
				 sp->m_name.str,
                                 lex->sql_command == SQLCOM_ALTER_PROCEDURE, 0))
	  goto error;

        if (end_active_trans(thd)) 
          goto error;
	memcpy(&lex->sp_chistics, &chistics, sizeof(lex->sp_chistics));
        if ((sp->m_type == TYPE_ENUM_FUNCTION) &&
            !trust_function_creators &&  mysql_bin_log.is_open() &&
            !sp->m_chistics->detistic &&
            (chistics.daccess == SP_CONTAINS_SQL ||
             chistics.daccess == SP_MODIFIES_SQL_DATA))
        {
          my_message(ER_BINLOG_UNSAFE_ROUTINE,
		     ER(ER_BINLOG_UNSAFE_ROUTINE), MYF(0));
          sp_result= SP_INTERNAL_ERROR;
        }
        else
        {
          /*
            Note that if you implement the capability of ALTER FUNCTION to
            alter the body of the function, this command should be made to
            follow the restrictions that log-bin-trust-function-creators=0
            already puts on CREATE FUNCTION.
          */
          /* Conditionally writes to binlog */

          int type= lex->sql_command == SQLCOM_ALTER_PROCEDURE ?
                    TYPE_ENUM_PROCEDURE :
                    TYPE_ENUM_FUNCTION;

          sp_result= sp_update_routine(thd,
                                       type,
                                       lex->spname,
                                       &lex->sp_chistics);
        }
      }
      switch (sp_result)
      {
      case SP_OK:
	my_ok(thd);
	break;
      case SP_KEY_NOT_FOUND:
	my_error(ER_SP_DOES_NOT_EXIST, MYF(0),
                 SP_COM_STRING(lex), lex->spname->m_qname.str);
	goto error;
      default:
	my_error(ER_SP_CANT_ALTER, MYF(0),
                 SP_COM_STRING(lex), lex->spname->m_qname.str);
	goto error;
      }
      break;
    }
  case SQLCOM_DROP_PROCEDURE:
  case SQLCOM_DROP_FUNCTION:
    {
      int sp_result;
      int type= (lex->sql_command == SQLCOM_DROP_PROCEDURE ?
                 TYPE_ENUM_PROCEDURE : TYPE_ENUM_FUNCTION);

      sp_result= sp_routine_exists_in_table(thd, type, lex->spname);
      mysql_reset_errors(thd, 0);
      if (sp_result == SP_OK)
      {
        char *db= lex->spname->m_db.str;
	char *name= lex->spname->m_name.str;

	if (check_routine_access(thd, ALTER_PROC_ACL, db, name,
                                 lex->sql_command == SQLCOM_DROP_PROCEDURE, 0))
          goto error;

        if (end_active_trans(thd)) 
          goto error;
#ifndef NO_EMBEDDED_ACCESS_CHECKS
	if (sp_automatic_privileges && !opt_noacl &&
	    sp_revoke_privileges(thd, db, name, 
                                 lex->sql_command == SQLCOM_DROP_PROCEDURE))
	{
	  push_warning(thd, MYSQL_ERROR::WARN_LEVEL_WARN, 
		       ER_PROC_AUTO_REVOKE_FAIL,
		       ER(ER_PROC_AUTO_REVOKE_FAIL));
	}
#endif
        /* Conditionally writes to binlog */

        int type= lex->sql_command == SQLCOM_DROP_PROCEDURE ?
                  TYPE_ENUM_PROCEDURE :
                  TYPE_ENUM_FUNCTION;

        sp_result= sp_drop_routine(thd, type, lex->spname);
      }
      else
      {
#ifdef HAVE_DLOPEN
	if (lex->sql_command == SQLCOM_DROP_FUNCTION)
	{
          udf_func *udf = find_udf(lex->spname->m_name.str,
                                   lex->spname->m_name.length);
          if (udf)
          {
	    if (check_access(thd, DELETE_ACL, "mysql", 0, 1, 0, 0))
	      goto error;

	    if (!(res = mysql_drop_function(thd, &lex->spname->m_name)))
	    {
	      my_ok(thd);
	      break;
	    }
	  }
	}
#endif
	if (lex->spname->m_db.str)
	  sp_result= SP_KEY_NOT_FOUND;
	else
	{
	  my_message(ER_NO_DB_ERROR, ER(ER_NO_DB_ERROR), MYF(0));
	  goto error;
	}
      }
      res= sp_result;
      switch (sp_result) {
      case SP_OK:
	my_ok(thd);
	break;
      case SP_KEY_NOT_FOUND:
	if (lex->drop_if_exists)
	{
          res= write_bin_log(thd, TRUE, thd->query(), thd->query_length());
	  push_warning_printf(thd, MYSQL_ERROR::WARN_LEVEL_NOTE,
			      ER_SP_DOES_NOT_EXIST, ER(ER_SP_DOES_NOT_EXIST),
			      SP_COM_STRING(lex), lex->spname->m_name.str);
          if (!res)
            my_ok(thd);
	  break;
	}
	my_error(ER_SP_DOES_NOT_EXIST, MYF(0),
                 SP_COM_STRING(lex), lex->spname->m_qname.str);
	goto error;
      default:
	my_error(ER_SP_DROP_FAILED, MYF(0),
                 SP_COM_STRING(lex), lex->spname->m_qname.str);
	goto error;
      }
      break;
    }
  case SQLCOM_SHOW_CREATE_PROC:
    {
      if (sp_show_create_routine(thd, TYPE_ENUM_PROCEDURE, lex->spname))
      {
	my_error(ER_SP_DOES_NOT_EXIST, MYF(0),
                 SP_COM_STRING(lex), lex->spname->m_name.str);
	goto error;
      }
      break;
    }
  case SQLCOM_SHOW_CREATE_FUNC:
    {
      if (sp_show_create_routine(thd, TYPE_ENUM_FUNCTION, lex->spname))
      {
	my_error(ER_SP_DOES_NOT_EXIST, MYF(0),
                 SP_COM_STRING(lex), lex->spname->m_name.str);
	goto error;
      }
      break;
    }
#ifndef DBUG_OFF
  case SQLCOM_SHOW_PROC_CODE:
  case SQLCOM_SHOW_FUNC_CODE:
    {
      sp_head *sp;

      if (lex->sql_command == SQLCOM_SHOW_PROC_CODE)
        sp= sp_find_routine(thd, TYPE_ENUM_PROCEDURE, lex->spname,
                            &thd->sp_proc_cache, FALSE);
      else
        sp= sp_find_routine(thd, TYPE_ENUM_FUNCTION, lex->spname,
                            &thd->sp_func_cache, FALSE);
      if (!sp || sp->show_routine_code(thd))
      {
        /* We don't distinguish between errors for now */
        my_error(ER_SP_DOES_NOT_EXIST, MYF(0),
                 SP_COM_STRING(lex), lex->spname->m_name.str);
        goto error;
      }
      break;
    }
#endif // ifndef DBUG_OFF
  case SQLCOM_SHOW_CREATE_TRIGGER:
    {
      if (lex->spname->m_name.length > NAME_LEN)
      {
        my_error(ER_TOO_LONG_IDENT, MYF(0), lex->spname->m_name.str);
        goto error;
      }

      if (show_create_trigger(thd, lex->spname))
        goto error; /* Error has been already logged. */

      break;
    }
  case SQLCOM_CREATE_VIEW:
    {
      /*
        Note: SQLCOM_CREATE_VIEW also handles 'ALTER VIEW' commands
        as specified through the thd->lex->create_view_mode flag.
      */
      if (end_active_trans(thd))
        goto error;

      res= mysql_create_view(thd, first_table, thd->lex->create_view_mode);
      break;
    }
  case SQLCOM_DROP_VIEW:
    {
      if (check_table_access(thd, DROP_ACL, all_tables, UINT_MAX, FALSE) ||
          end_active_trans(thd))
        goto error;
      /* Conditionally writes to binlog. */
      res= mysql_drop_view(thd, first_table, thd->lex->drop_mode);
      break;
    }
  case SQLCOM_CREATE_TRIGGER:
  {
    if (end_active_trans(thd))
      goto error;

    /* Conditionally writes to binlog. */
    res= mysql_create_or_drop_trigger(thd, all_tables, 1);

    break;
  }
  case SQLCOM_DROP_TRIGGER:
  {
    if (end_active_trans(thd))
      goto error;

    /* Conditionally writes to binlog. */
    res= mysql_create_or_drop_trigger(thd, all_tables, 0);
    break;
  }
  case SQLCOM_XA_START:
    if (thd->transaction.xid_state.xa_state == XA_IDLE &&
        thd->lex->xa_opt == XA_RESUME)
    {
      if (! thd->transaction.xid_state.xid.eq(thd->lex->xid))
      {
        my_error(ER_XAER_NOTA, MYF(0));
        break;
      }
      thd->transaction.xid_state.xa_state= XA_ACTIVE;
      my_ok(thd);
      break;
    }
    if (thd->lex->xa_opt != XA_NONE)
    { // JOIN is not supported yet. TODO
      my_error(ER_XAER_INVAL, MYF(0));
      break;
    }
    if (thd->transaction.xid_state.xa_state != XA_NOTR)
    {
      my_error(ER_XAER_RMFAIL, MYF(0),
               xa_state_names[thd->transaction.xid_state.xa_state]);
      break;
    }
    if (thd->active_transaction() || thd->locked_tables)
    {
      my_error(ER_XAER_OUTSIDE, MYF(0));
      break;
    }
    DBUG_ASSERT(thd->transaction.xid_state.xid.is_null());
    thd->transaction.xid_state.xa_state= XA_ACTIVE;
    thd->transaction.xid_state.rm_error= 0;
    thd->transaction.xid_state.xid.set(thd->lex->xid);
    if (xid_cache_insert(&thd->transaction.xid_state))
    {
      thd->transaction.xid_state.xa_state= XA_NOTR;
      thd->transaction.xid_state.xid.null();
      break;
    }
    thd->transaction.all.modified_non_trans_table= FALSE;
    thd->options= ((thd->options & ~(OPTION_KEEP_LOG)) | OPTION_BEGIN);
    thd->server_status|= SERVER_STATUS_IN_TRANS;
    my_ok(thd);
    break;
  case SQLCOM_XA_END:
    /* fake it */
    if (thd->lex->xa_opt != XA_NONE)
    { // SUSPEND and FOR MIGRATE are not supported yet. TODO
      my_error(ER_XAER_INVAL, MYF(0));
      break;
    }
    if (thd->transaction.xid_state.xa_state != XA_ACTIVE)
    {
      my_error(ER_XAER_RMFAIL, MYF(0),
               xa_state_names[thd->transaction.xid_state.xa_state]);
      break;
    }
    if (!thd->transaction.xid_state.xid.eq(thd->lex->xid))
    {
      my_error(ER_XAER_NOTA, MYF(0));
      break;
    }
    if (xa_trans_rolled_back(&thd->transaction.xid_state))
      break;
    thd->transaction.xid_state.xa_state=XA_IDLE;
    my_ok(thd);
    break;
  case SQLCOM_XA_PREPARE:
    if (thd->transaction.xid_state.xa_state != XA_IDLE)
    {
      my_error(ER_XAER_RMFAIL, MYF(0),
               xa_state_names[thd->transaction.xid_state.xa_state]);
      break;
    }
    if (!thd->transaction.xid_state.xid.eq(thd->lex->xid))
    {
      my_error(ER_XAER_NOTA, MYF(0));
      break;
    }
    if (ha_prepare(thd))
    {
      my_error(ER_XA_RBROLLBACK, MYF(0));
      xid_cache_delete(&thd->transaction.xid_state);
      thd->transaction.xid_state.xa_state=XA_NOTR;
      break;
    }
    thd->transaction.xid_state.xa_state=XA_PREPARED;
    my_ok(thd);
    break;
  case SQLCOM_XA_COMMIT:
    if (!thd->transaction.xid_state.xid.eq(thd->lex->xid))
    {
      /*
        xid_state.in_thd is always true beside of xa recovery
        procedure. Note, that there is no race condition here
        between xid_cache_search and xid_cache_delete, since we're always
        deleting our own XID (thd->lex->xid == thd->transaction.xid_state.xid).
        The only case when thd->lex->xid != thd->transaction.xid_state.xid
        and xid_state->in_thd == 0 is in ha_recover() functionality,
        which is called before starting client connections, and thus is
        always single-threaded.
      */
      XID_STATE *xs=xid_cache_search(thd->lex->xid);
      if (!xs || xs->in_thd)
        my_error(ER_XAER_NOTA, MYF(0));
      else if (xa_trans_rolled_back(xs))
      {
        ha_commit_or_rollback_by_xid(thd->lex->xid, 0);
        xid_cache_delete(xs);
        break;
      }
      else
      {
        ha_commit_or_rollback_by_xid(thd->lex->xid, 1);
        xid_cache_delete(xs);
        my_ok(thd);
      }
      break;
    }
    if (xa_trans_rolled_back(&thd->transaction.xid_state))
    {
      xa_trans_rollback(thd);
      break;
    }
    if (thd->transaction.xid_state.xa_state == XA_IDLE &&
        thd->lex->xa_opt == XA_ONE_PHASE)
    {
      int r;
      if ((r= ha_commit(thd)))
        my_error(r == 1 ? ER_XA_RBROLLBACK : ER_XAER_RMERR, MYF(0));
      else
        my_ok(thd);
    }
    else if (thd->transaction.xid_state.xa_state == XA_PREPARED &&
             thd->lex->xa_opt == XA_NONE)
    {
      if (wait_if_global_read_lock(thd, 0, 0))
      {
        ha_rollback(thd);
        my_error(ER_XAER_RMERR, MYF(0));
      }
      else
      {
        if (ha_commit_one_phase(thd, 1))
          my_error(ER_XAER_RMERR, MYF(0));
        else
          my_ok(thd);
        start_waiting_global_read_lock(thd);
      }
    }
    else
    {
      my_error(ER_XAER_RMFAIL, MYF(0),
               xa_state_names[thd->transaction.xid_state.xa_state]);
      break;
    }
    thd->options&= ~(OPTION_BEGIN | OPTION_KEEP_LOG);
    thd->transaction.all.modified_non_trans_table= FALSE;
    thd->server_status&= ~SERVER_STATUS_IN_TRANS;
    xid_cache_delete(&thd->transaction.xid_state);
    thd->transaction.xid_state.xa_state=XA_NOTR;
    break;
  case SQLCOM_XA_ROLLBACK:
    if (!thd->transaction.xid_state.xid.eq(thd->lex->xid))
    {
      XID_STATE *xs=xid_cache_search(thd->lex->xid);
      if (!xs || xs->in_thd)
        my_error(ER_XAER_NOTA, MYF(0));
      else
      {
        bool ok= !xa_trans_rolled_back(xs);
        ha_commit_or_rollback_by_xid(thd->lex->xid, 0);
        xid_cache_delete(xs);
        if (ok)
          my_ok(thd);
      }
      break;
    }
    if (thd->transaction.xid_state.xa_state != XA_IDLE &&
        thd->transaction.xid_state.xa_state != XA_PREPARED &&
        thd->transaction.xid_state.xa_state != XA_ROLLBACK_ONLY)
    {
      my_error(ER_XAER_RMFAIL, MYF(0),
               xa_state_names[thd->transaction.xid_state.xa_state]);
      break;
    }
    if (xa_trans_rollback(thd))
      my_error(ER_XAER_RMERR, MYF(0));
    else
      my_ok(thd);
    break;
  case SQLCOM_XA_RECOVER:
    res= mysql_xa_recover(thd);
    break;
  case SQLCOM_ALTER_TABLESPACE:
    if (check_access(thd, ALTER_ACL, thd->db, 0, 1, 0,
                     thd->db ? is_schema_db(thd->db, thd->db_length) : 0))
      break;
    if (!(res= mysql_alter_tablespace(thd, lex->alter_tablespace_info)))
      my_ok(thd);
    break;
  case SQLCOM_INSTALL_PLUGIN:
    if (! (res= mysql_install_plugin(thd, &thd->lex->comment,
                                     &thd->lex->ident)))
      my_ok(thd);
    break;
  case SQLCOM_UNINSTALL_PLUGIN:
    if (! (res= mysql_uninstall_plugin(thd, &thd->lex->comment)))
      my_ok(thd);
    break;
  case SQLCOM_BINLOG_BASE64_EVENT:
  {
#ifndef EMBEDDED_LIBRARY
    mysql_client_binlog_statement(thd);
#else /* EMBEDDED_LIBRARY */
    my_error(ER_OPTION_PREVENTS_STATEMENT, MYF(0), "embedded");
#endif /* EMBEDDED_LIBRARY */
    break;
  }
  case SQLCOM_CREATE_SERVER:
  {
    int error;
    LEX *lex= thd->lex;
    DBUG_PRINT("info", ("case SQLCOM_CREATE_SERVER"));

    if (check_global_access(thd, SUPER_ACL))
      break;

    if ((error= create_server(thd, &lex->server_options)))
    {
      DBUG_PRINT("info", ("problem creating server <%s>",
                          lex->server_options.server_name));
      my_error(error, MYF(0), lex->server_options.server_name);
      break;
    }
    my_ok(thd, 1);
    break;
  }
  case SQLCOM_ALTER_SERVER:
  {
    int error;
    LEX *lex= thd->lex;
    DBUG_PRINT("info", ("case SQLCOM_ALTER_SERVER"));

    if (check_global_access(thd, SUPER_ACL))
      break;

    if ((error= alter_server(thd, &lex->server_options)))
    {
      DBUG_PRINT("info", ("problem altering server <%s>",
                          lex->server_options.server_name));
      my_error(error, MYF(0), lex->server_options.server_name);
      break;
    }
    my_ok(thd, 1);
    break;
  }
  case SQLCOM_DROP_SERVER:
  {
    int err_code;
    LEX *lex= thd->lex;
    DBUG_PRINT("info", ("case SQLCOM_DROP_SERVER"));

    if (check_global_access(thd, SUPER_ACL))
      break;

    if ((err_code= drop_server(thd, &lex->server_options)))
    {
      if (! lex->drop_if_exists && err_code == ER_FOREIGN_SERVER_DOESNT_EXIST)
      {
        DBUG_PRINT("info", ("problem dropping server %s",
                            lex->server_options.server_name));
        my_error(err_code, MYF(0), lex->server_options.server_name);
      }
      else
      {
        my_ok(thd, 0);
      }
      break;
    }
    my_ok(thd, 1);
    break;
  }
  default:
#ifndef EMBEDDED_LIBRARY
    DBUG_ASSERT(0);                             /* Impossible */
#endif
    my_ok(thd);
    break;
  }
  thd_proc_info(thd, "query end");

  /*
    Binlog-related cleanup:
    Reset system variables temporarily modified by SET ONE SHOT.

    Exception: If this is a SET, do nothing. This is to allow
    mysqlbinlog to print many SET commands (in this case we want the
    charset temp setting to live until the real query). This is also
    needed so that SET CHARACTER_SET_CLIENT... does not cancel itself
    immediately.
  */
  if (thd->one_shot_set && lex->sql_command != SQLCOM_SET_OPTION)
    reset_one_shot_variables(thd);

  /*
    The return value for ROW_COUNT() is "implementation dependent" if the
    statement is not DELETE, INSERT or UPDATE, but -1 is what JDBC and ODBC
    wants. We also keep the last value in case of SQLCOM_CALL or
    SQLCOM_EXECUTE.
  */
  if (!(sql_command_flags[lex->sql_command] & CF_HAS_ROW_COUNT))
    thd->row_count_func= -1;

finish:
  if (need_start_waiting)
  {
    /*
      Release the protection against the global read lock and wake
      everyone, who might want to set a global read lock.
    */
    start_waiting_global_read_lock(thd);
  }
  DBUG_RETURN(res || thd->is_error());

error:
  thd_proc_info(thd, "query end");
  res= TRUE;
  goto finish;
}


static bool execute_sqlcom_select(THD *thd, TABLE_LIST *all_tables)
{
  LEX	*lex= thd->lex;
  select_result *result=lex->result;
  bool res;
  /* assign global limit variable if limit is not given */
  {
    SELECT_LEX *param= lex->unit.global_parameters;
    if (!param->explicit_limit)
      param->select_limit=
        new Item_int((ulonglong) thd->variables.select_limit);
  }
  if (!(res= open_and_lock_tables(thd, all_tables)))
  {
    if (lex->describe)
    {
      /*
        We always use select_send for EXPLAIN, even if it's an EXPLAIN
        for SELECT ... INTO OUTFILE: a user application should be able
        to prepend EXPLAIN to any query and receive output for it,
        even if the query itself redirects the output.
      */
      if (!(result= new select_send()))
        return 1;                               /* purecov: inspected */
      thd->send_explain_fields(result);
      res= mysql_explain_union(thd, &thd->lex->unit, result);
      if (lex->describe & DESCRIBE_EXTENDED)
      {
        char buff[1024];
        String str(buff,(uint32) sizeof(buff), system_charset_info);
        str.length(0);
        thd->lex->unit.print(&str, QT_ORDINARY);
        str.append('\0');
        push_warning(thd, MYSQL_ERROR::WARN_LEVEL_NOTE,
                     ER_YES, str.ptr());
      }
      if (res)
        result->abort();
      else
        result->send_eof();
      delete result;
    }
    else
    {
      if (!result && !(result= new select_send()))
        return 1;                               /* purecov: inspected */
      query_cache_store_query(thd, all_tables);
      res= handle_select(thd, lex, result, 0);
      if (result != lex->result)
        delete result;
    }
  }
  return res;
}


static bool execute_show_status(THD *thd, TABLE_LIST *all_tables)
{
  bool res;
  system_status_var old_status_var= thd->status_var;
  thd->initial_status_var= &old_status_var;
  if (!(res= check_table_access(thd, SELECT_ACL, all_tables, UINT_MAX, FALSE)))
    res= execute_sqlcom_select(thd, all_tables);
  /* Don't log SHOW STATUS commands to slow query log */
  thd->server_status&= ~(SERVER_QUERY_NO_INDEX_USED |
                         SERVER_QUERY_NO_GOOD_INDEX_USED);
  /*
    restore status variables, as we don't want 'show status' to cause
    changes
  */
  pthread_mutex_lock(&LOCK_status);
  add_diff_to_status(&global_status_var, &thd->status_var,
                     &old_status_var);
  thd->status_var= old_status_var;
  pthread_mutex_unlock(&LOCK_status);
  return res;
}


static bool execute_rename_table(THD *thd, TABLE_LIST *first_table,
                                 TABLE_LIST *all_tables)
{
  DBUG_ASSERT(first_table == all_tables && first_table != 0);
  TABLE_LIST *table;
  for (table= first_table; table; table= table->next_local->next_local)
  {
    if (check_access(thd, ALTER_ACL | DROP_ACL, table->db,
                     &table->grant.privilege,0,0, test(table->schema_table)) ||
        check_access(thd, INSERT_ACL | CREATE_ACL, table->next_local->db,
                     &table->next_local->grant.privilege, 0, 0,
                     test(table->next_local->schema_table)))
      return 1;
    TABLE_LIST old_list, new_list;
    /*
      we do not need initialize old_list and new_list because we will
      come table[0] and table->next[0] there
    */
    old_list= table[0];
    new_list= table->next_local[0];
    if (check_grant(thd, ALTER_ACL | DROP_ACL, &old_list, 0, 1, 0) ||
        (!test_all_bits(table->next_local->grant.privilege,
                        INSERT_ACL | CREATE_ACL) &&
         check_grant(thd, INSERT_ACL | CREATE_ACL, &new_list, 0, 1, 0)))
      return 1;
  }

  if (end_active_trans(thd) || mysql_rename_tables(thd, first_table, 0))
    return 1;
  return 0;
}


#ifndef NO_EMBEDDED_ACCESS_CHECKS
/**
  Check grants for commands which work only with one table.

  @param thd                    Thread handler
  @param privilege              requested privilege
  @param all_tables             global table list of query
  @param no_errors              FALSE/TRUE - report/don't report error to
                            the client (using my_error() call).

  @retval
    0   OK
  @retval
    1   access denied, error is sent to client
*/

bool check_single_table_access(THD *thd, ulong privilege, 
                               TABLE_LIST *all_tables, bool no_errors)
{
  Security_context * backup_ctx= thd->security_ctx;

  /* we need to switch to the saved context (if any) */
  if (all_tables->security_ctx)
    thd->security_ctx= all_tables->security_ctx;

  const char *db_name;
  if ((all_tables->view || all_tables->field_translation) &&
      !all_tables->schema_table)
    db_name= all_tables->view_db.str;
  else
    db_name= all_tables->db;

  if (check_access(thd, privilege, db_name,
		   &all_tables->grant.privilege, 0, no_errors,
                   test(all_tables->schema_table)))
    goto deny;

  /* Show only 1 table for check_grant */
  if (!(all_tables->belong_to_view &&
        (thd->lex->sql_command == SQLCOM_SHOW_FIELDS)) &&
      check_grant(thd, privilege, all_tables, 0, 1, no_errors))
    goto deny;

  thd->security_ctx= backup_ctx;
  return 0;

deny:
  thd->security_ctx= backup_ctx;
  return 1;
}

/**
  Check grants for commands which work only with one table and all other
  tables belonging to subselects or implicitly opened tables.

  @param thd			Thread handler
  @param privilege		requested privilege
  @param all_tables		global table list of query

  @retval
    0   OK
  @retval
    1   access denied, error is sent to client
*/

bool check_one_table_access(THD *thd, ulong privilege, TABLE_LIST *all_tables)
{
  if (check_single_table_access (thd,privilege,all_tables, FALSE))
    return 1;

  /* Check rights on tables of subselects and implictly opened tables */
  TABLE_LIST *subselects_tables, *view= all_tables->view ? all_tables : 0;
  if ((subselects_tables= all_tables->next_global))
  {
    /*
      Access rights asked for the first table of a view should be the same
      as for the view
    */
    if (view && subselects_tables->belong_to_view == view)
    {
      if (check_single_table_access (thd, privilege, subselects_tables, FALSE))
        return 1;
      subselects_tables= subselects_tables->next_global;
    }
    if (subselects_tables &&
        (check_table_access(thd, SELECT_ACL, subselects_tables, UINT_MAX, FALSE)))
      return 1;
  }
  return 0;
}


/**
  Get the user (global) and database privileges for all used tables.

  @param save_priv    In this we store global and db level grants for the
                      table. Note that we don't store db level grants if the
                      global grants is enough to satisfy the request and the
                      global grants contains a SELECT grant.

  @note
    The idea of EXTRA_ACL is that one will be granted access to the table if
    one has the asked privilege on any column combination of the table; For
    example to be able to check a table one needs to have SELECT privilege on
    any column of the table.

  @retval
    0  ok
  @retval
    1  If we can't get the privileges and we don't use table/column
    grants.
*/
bool
check_access(THD *thd, ulong want_access, const char *db, ulong *save_priv,
	     bool dont_check_global_grants, bool no_errors, bool schema_db)
{
  Security_context *sctx= thd->security_ctx;
  ulong db_access;
  /*
    GRANT command:
    In case of database level grant the database name may be a pattern,
    in case of table|column level grant the database name can not be a pattern.
    We use 'dont_check_global_grants' as a flag to determine
    if it's database level grant command 
    (see SQLCOM_GRANT case, mysql_execute_command() function) and
    set db_is_pattern according to 'dont_check_global_grants' value.
  */
  bool  db_is_pattern= ((want_access & GRANT_ACL) && dont_check_global_grants);
  ulong dummy;
  DBUG_ENTER("check_access");
  DBUG_PRINT("enter",("db: %s  want_access: %lu  master_access: %lu",
                      db ? db : "", want_access, sctx->master_access));
  if (save_priv)
    *save_priv=0;
  else
    save_priv= &dummy;

  thd_proc_info(thd, "checking permissions");
  if ((!db || !db[0]) && !thd->db && !dont_check_global_grants)
  {
    DBUG_PRINT("error",("No database"));
    if (!no_errors)
      my_message(ER_NO_DB_ERROR, ER(ER_NO_DB_ERROR),
                 MYF(0));                       /* purecov: tested */
    DBUG_RETURN(TRUE);				/* purecov: tested */
  }

  if (schema_db)
  {
    if ((!(sctx->master_access & FILE_ACL) && (want_access & FILE_ACL)) ||
        (want_access & ~(SELECT_ACL | EXTRA_ACL | FILE_ACL)))
    {
      if (!no_errors)
      {
        const char *db_name= db ? db : thd->db;
        my_error(ER_DBACCESS_DENIED_ERROR, MYF(0),
                 sctx->priv_user, sctx->priv_host, db_name);
      }
      DBUG_RETURN(TRUE);
    }
    else
    {
      *save_priv= SELECT_ACL;
      DBUG_RETURN(FALSE);
    }
  }

  if ((sctx->master_access & want_access) == want_access)
  {
    /*
      If we don't have a global SELECT privilege, we have to get the database
      specific access rights to be able to handle queries of type
      UPDATE t1 SET a=1 WHERE b > 0
    */
    db_access= sctx->db_access;
    if (!(sctx->master_access & SELECT_ACL) &&
	(db && (!thd->db || db_is_pattern || strcmp(db,thd->db))))
      db_access=acl_get(sctx->host, sctx->ip, sctx->priv_user, db,
                        db_is_pattern);
    *save_priv=sctx->master_access | db_access;
    DBUG_RETURN(FALSE);
  }
  if (((want_access & ~sctx->master_access) & ~(DB_ACLS | EXTRA_ACL)) ||
      (! db && dont_check_global_grants))
  {						// We can never grant this
    DBUG_PRINT("error",("No possible access"));
    if (!no_errors)
      my_error(ER_ACCESS_DENIED_ERROR, MYF(0),
               sctx->priv_user,
               sctx->priv_host,
               (thd->password ?
                ER(ER_YES) :
                ER(ER_NO)));                    /* purecov: tested */
    DBUG_RETURN(TRUE);				/* purecov: tested */
  }

  if (db == any_db)
    DBUG_RETURN(FALSE);				// Allow select on anything

  if (db && (!thd->db || db_is_pattern || strcmp(db,thd->db)))
    db_access= acl_get(sctx->host, sctx->ip, sctx->priv_user, db,
                       db_is_pattern);
  else
    db_access= sctx->db_access;
  DBUG_PRINT("info",("db_access: %lu", db_access));
  /* Remove SHOW attribute and access rights we already have */
  want_access &= ~(sctx->master_access | EXTRA_ACL);
  DBUG_PRINT("info",("db_access: %lu  want_access: %lu",
                     db_access, want_access));
  db_access= ((*save_priv=(db_access | sctx->master_access)) & want_access);

  if (db_access == want_access ||
      (!dont_check_global_grants &&
       !(want_access & ~(db_access | TABLE_ACLS | PROC_ACLS))))
    DBUG_RETURN(FALSE);				/* Ok */

  DBUG_PRINT("error",("Access denied"));
  if (!no_errors)
    my_error(ER_DBACCESS_DENIED_ERROR, MYF(0),
             sctx->priv_user, sctx->priv_host,
             (db ? db : (thd->db ?
                         thd->db :
                         "unknown")));          /* purecov: tested */
  DBUG_RETURN(TRUE);				/* purecov: tested */
}


static bool check_show_access(THD *thd, TABLE_LIST *table)
{
  switch (get_schema_table_idx(table->schema_table)) {
  case SCH_SCHEMATA:
    return (specialflag & SPECIAL_SKIP_SHOW_DB) &&
      check_global_access(thd, SHOW_DB_ACL);

  case SCH_TABLE_NAMES:
  case SCH_TABLES:
  case SCH_VIEWS:
  case SCH_TRIGGERS:
  case SCH_EVENTS:
  {
    const char *dst_db_name= table->schema_select_lex->db;

    DBUG_ASSERT(dst_db_name);

    if (check_access(thd, SELECT_ACL, dst_db_name,
                     &thd->col_access, FALSE, FALSE,
                     is_schema_db(dst_db_name)))
      return TRUE;

    if (!thd->col_access && check_grant_db(thd, dst_db_name))
    {
      my_error(ER_DBACCESS_DENIED_ERROR, MYF(0),
               thd->security_ctx->priv_user,
               thd->security_ctx->priv_host,
               dst_db_name);
      return TRUE;
    }

    return FALSE;
  }

  case SCH_COLUMNS:
  case SCH_STATISTICS:
  {
    TABLE_LIST *dst_table;
    dst_table= table->schema_select_lex->table_list.first;

    DBUG_ASSERT(dst_table);

    if (check_access(thd, SELECT_ACL | EXTRA_ACL,
                     dst_table->db,
                     &dst_table->grant.privilege,
                     FALSE, FALSE,
                     test(dst_table->schema_table)))
      return FALSE;

    return (check_grant(thd, SELECT_ACL, dst_table, 2, UINT_MAX, FALSE));
  }
  default:
    break;
  }

  return FALSE;
}


/**
  Check the privilege for all used tables.

  @param    thd          Thread context
  @param    want_access  Privileges requested
  @param    tables       List of tables to be checked
  @param    number       Check at most this number of tables.
  @param    no_errors    FALSE/TRUE - report/don't report error to
                         the client (using my_error() call).

  @note
    Table privileges are cached in the table list for GRANT checking.
    This functions assumes that table list used and
    thd->lex->query_tables_own_last value correspond to each other
    (the latter should be either 0 or point to next_global member
    of one of elements of this table list).

  @retval  FALSE   OK
  @retval  TRUE    Access denied
*/

bool
check_table_access(THD *thd, ulong want_access,TABLE_LIST *tables,
		   uint number, bool no_errors)
{
  TABLE_LIST *org_tables= tables;
  TABLE_LIST *first_not_own_table= thd->lex->first_not_own_table();
  uint i= 0;
  Security_context *sctx= thd->security_ctx, *backup_ctx= thd->security_ctx;
  /*
    The check that first_not_own_table is not reached is for the case when
    the given table list refers to the list for prelocking (contains tables
    of other queries). For simple queries first_not_own_table is 0.
  */
  for (; i < number && tables != first_not_own_table;
       tables= tables->next_global, i++)
  {
    if (tables->security_ctx)
      sctx= tables->security_ctx;
    else
      sctx= backup_ctx;

    if (tables->schema_table && 
        (want_access & ~(SELECT_ACL | EXTRA_ACL | FILE_ACL)))
    {
      if (!no_errors)
        my_error(ER_DBACCESS_DENIED_ERROR, MYF(0),
                 sctx->priv_user, sctx->priv_host,
                 INFORMATION_SCHEMA_NAME.str);
      return TRUE;
    }
    /*
       Register access for view underlying table.
       Remove SHOW_VIEW_ACL, because it will be checked during making view
     */
    tables->grant.orig_want_privilege= (want_access & ~SHOW_VIEW_ACL);

    if (tables->schema_table_reformed)
    {
      if (check_show_access(thd, tables))
        goto deny;

      continue;
    }

    if (tables->is_anonymous_derived_table() ||
        (tables->table && (int)tables->table->s->tmp_table))
      continue;
    thd->security_ctx= sctx;
    if ((sctx->master_access & want_access) ==
        (want_access & ~EXTRA_ACL) &&
	thd->db)
      tables->grant.privilege= want_access;
    else if (tables->db && thd->db && strcmp(tables->db, thd->db) == 0)
    {
      if (check_access(thd, want_access, tables->get_db_name(),
                       &tables->grant.privilege, 0, no_errors, 
                       test(tables->schema_table)))
        goto deny;                            // Access denied
    }
    else if (check_access(thd, want_access, tables->get_db_name(),
                          &tables->grant.privilege, 0, no_errors, 
                          test(tables->schema_table)))
      goto deny;
  }
  thd->security_ctx= backup_ctx;
  return check_grant(thd,want_access & ~EXTRA_ACL,org_tables,
		       test(want_access & EXTRA_ACL), number, no_errors);
deny:
  thd->security_ctx= backup_ctx;
  return TRUE;
}


bool
check_routine_access(THD *thd, ulong want_access,char *db, char *name,
		     bool is_proc, bool no_errors)
{
  TABLE_LIST tables[1];
  
  bzero((char *)tables, sizeof(TABLE_LIST));
  tables->db= db;
  tables->table_name= tables->alias= name;
  
  /*
    The following test is just a shortcut for check_access() (to avoid
    calculating db_access) under the assumption that it's common to
    give persons global right to execute all stored SP (but not
    necessary to create them).
  */
  if ((thd->security_ctx->master_access & want_access) == want_access)
    tables->grant.privilege= want_access;
  else if (check_access(thd,want_access,db,&tables->grant.privilege,
			0, no_errors, 0))
    return TRUE;
  
    return check_grant_routine(thd, want_access, tables, is_proc, no_errors);
}


/**
  Check if the routine has any of the routine privileges.

  @param thd	       Thread handler
  @param db           Database name
  @param name         Routine name

  @retval
    0            ok
  @retval
    1            error
*/

bool check_some_routine_access(THD *thd, const char *db, const char *name,
                               bool is_proc)
{
  ulong save_priv;
  if (thd->security_ctx->master_access & SHOW_PROC_ACLS)
    return FALSE;
  /*
    There are no routines in information_schema db. So we can safely
    pass zero to last paramter of check_access function
  */
  if (!check_access(thd, SHOW_PROC_ACLS, db, &save_priv, 0, 1, 0) ||
      (save_priv & SHOW_PROC_ACLS))
    return FALSE;
  return check_routine_level_acl(thd, db, name, is_proc);
}


/*
  Check if the given table has any of the asked privileges

  @param thd		 Thread handler
  @param want_access	 Bitmap of possible privileges to check for

  @retval
    0  ok
  @retval
    1  error
*/

bool check_some_access(THD *thd, ulong want_access, TABLE_LIST *table)
{
  ulong access;
  DBUG_ENTER("check_some_access");

  /* This loop will work as long as we have less than 32 privileges */
  for (access= 1; access < want_access ; access<<= 1)
  {
    if (access & want_access)
    {
      if (!check_access(thd, access, table->db,
                        &table->grant.privilege, 0, 1,
                        test(table->schema_table)) &&
           !check_grant(thd, access, table, 0, 1, 1))
        DBUG_RETURN(0);
    }
  }
  DBUG_PRINT("exit",("no matching access rights"));
  DBUG_RETURN(1);
}

#endif /*NO_EMBEDDED_ACCESS_CHECKS*/


/**
  check for global access and give descriptive error message if it fails.

  @param thd			Thread handler
  @param want_access		Use should have any of these global rights

  @warning
    One gets access right if one has ANY of the rights in want_access.
    This is useful as one in most cases only need one global right,
    but in some case we want to check if the user has SUPER or
    REPL_CLIENT_ACL rights.

  @retval
    0	ok
  @retval
    1	Access denied.  In this case an error is sent to the client
*/

bool check_global_access(THD *thd, ulong want_access)
{
#ifndef NO_EMBEDDED_ACCESS_CHECKS
  char command[128];
  if ((thd->security_ctx->master_access & want_access))
    return 0;
  get_privilege_desc(command, sizeof(command), want_access);
  my_error(ER_SPECIFIC_ACCESS_DENIED_ERROR, MYF(0), command);
  return 1;
#else
  return 0;
#endif
}

/****************************************************************************
	Check stack size; Send error if there isn't enough stack to continue
****************************************************************************/

#ifndef EMBEDDED_LIBRARY

#if STACK_DIRECTION < 0
#define used_stack(A,B) (long) (A - B)
#else
#define used_stack(A,B) (long) (B - A)
#endif

#ifndef DBUG_OFF
long max_stack_used;
#endif

/**
  @note
  Note: The 'buf' parameter is necessary, even if it is unused here.
  - fix_fields functions has a "dummy" buffer large enough for the
    corresponding exec. (Thus we only have to check in fix_fields.)
  - Passing to check_stack_overrun() prevents the compiler from removing it.
*/
bool check_stack_overrun(THD *thd, long margin,
			 uchar *buf __attribute__((unused)))
{
  long stack_used;
  DBUG_ASSERT(thd == current_thd);
  if ((stack_used=used_stack(thd->thread_stack,(char*) &stack_used)) >=
      (long) (my_thread_stack_size - margin))
  {
    char ebuff[MYSQL_ERRMSG_SIZE];
    my_snprintf(ebuff, sizeof(ebuff), ER(ER_STACK_OVERRUN_NEED_MORE),
                stack_used, my_thread_stack_size, margin);
    my_message(ER_STACK_OVERRUN_NEED_MORE, ebuff, MYF(ME_FATALERROR));
    thd->fatal_error();
    return 1;
  }
#ifndef DBUG_OFF
  max_stack_used= max(max_stack_used, stack_used);
#endif
  return 0;
}
#endif /* EMBEDDED_LIBRARY */

#define MY_YACC_INIT 1000			// Start with big alloc
#define MY_YACC_MAX  32000			// Because of 'short'

bool my_yyoverflow(short **yyss, YYSTYPE **yyvs, ulong *yystacksize)
{
  Yacc_state *state= & current_thd->m_parser_state->m_yacc;
  ulong old_info=0;
  DBUG_ASSERT(state);
  if ((uint) *yystacksize >= MY_YACC_MAX)
    return 1;
  if (!state->yacc_yyvs)
    old_info= *yystacksize;
  *yystacksize= set_zone((*yystacksize)*2,MY_YACC_INIT,MY_YACC_MAX);
  if (!(state->yacc_yyvs= (uchar*)
        my_realloc(state->yacc_yyvs,
                   *yystacksize*sizeof(**yyvs),
                   MYF(MY_ALLOW_ZERO_PTR | MY_FREE_ON_ERROR))) ||
      !(state->yacc_yyss= (uchar*)
        my_realloc(state->yacc_yyss,
                   *yystacksize*sizeof(**yyss),
                   MYF(MY_ALLOW_ZERO_PTR | MY_FREE_ON_ERROR))))
    return 1;
  if (old_info)
  {
    /*
      Only copy the old stack on the first call to my_yyoverflow(),
      when replacing a static stack (YYINITDEPTH) by a dynamic stack.
      For subsequent calls, my_realloc already did preserve the old stack.
    */
    memcpy(state->yacc_yyss, *yyss, old_info*sizeof(**yyss));
    memcpy(state->yacc_yyvs, *yyvs, old_info*sizeof(**yyvs));
  }
  *yyss= (short*) state->yacc_yyss;
  *yyvs= (YYSTYPE*) state->yacc_yyvs;
  return 0;
}


/**
 Reset THD part responsible for command processing state.

   This needs to be called before execution of every statement
   (prepared or conventional).
   It is not called by substatements of routines.

  @todo
   Make it a method of THD and align its name with the rest of
   reset/end/start/init methods.
  @todo
   Call it after we use THD for queries, not before.
*/

void mysql_reset_thd_for_next_command(THD *thd)
{
  DBUG_ENTER("mysql_reset_thd_for_next_command");
  DBUG_ASSERT(!thd->spcont); /* not for substatements of routines */
  DBUG_ASSERT(! thd->in_sub_stmt);
  DBUG_ASSERT(thd->transaction.on);
  thd->free_list= 0;
  thd->select_number= 1;
  /*
    Those two lines below are theoretically unneeded as
    THD::cleanup_after_query() should take care of this already.
  */
  thd->auto_inc_intervals_in_cur_stmt_for_binlog.empty();
  thd->stmt_depends_on_first_successful_insert_id_in_prev_stmt= 0;

  thd->query_start_used= 0;
  thd->is_fatal_error= thd->time_zone_used= 0;
  /*
    Clear the status flag that are expected to be cleared at the
    beginning of each SQL statement.
  */
  thd->server_status&= ~SERVER_STATUS_CLEAR_SET;
  /*
    If in autocommit mode and not in a transaction, reset
    OPTION_STATUS_NO_TRANS_UPDATE | OPTION_KEEP_LOG to not get warnings
    in ha_rollback_trans() about some tables couldn't be rolled back.
  */
  if (!(thd->options & (OPTION_NOT_AUTOCOMMIT | OPTION_BEGIN)))
  {
    thd->options&= ~OPTION_KEEP_LOG;
    thd->transaction.all.modified_non_trans_table= FALSE;
  }
  DBUG_ASSERT(thd->security_ctx== &thd->main_security_ctx);
  thd->thread_specific_used= FALSE;

  if (opt_bin_log)
  {
    reset_dynamic(&thd->user_var_events);
    thd->user_var_events_alloc= thd->mem_root;
  }
  thd->clear_error();
  thd->main_da.reset_diagnostics_area();
  thd->total_warn_count=0;			// Warnings for this query
  thd->rand_used= 0;
  thd->sent_row_count= thd->examined_row_count= 0;
  thd->query_plan_flags= QPLAN_INIT;
  thd->query_plan_fsort_passes= 0;

  /*
    Because we come here only for start of top-statements, binlog format is
    constant inside a complex statement (using stored functions) etc.
  */
  thd->reset_current_stmt_binlog_row_based();

  DBUG_PRINT("debug",
             ("current_stmt_binlog_row_based: %d",
              thd->current_stmt_binlog_row_based));

  DBUG_VOID_RETURN;
}


/**
  Resets the lex->current_select object.
  @note It is assumed that lex->current_select != NULL

  This function is a wrapper around select_lex->init_select() with an added
  check for the special situation when using INTO OUTFILE and LOAD DATA.
*/

void
mysql_init_select(LEX *lex)
{
  SELECT_LEX *select_lex= lex->current_select;
  select_lex->init_select();
  lex->wild= 0;
  if (select_lex == &lex->select_lex)
  {
    DBUG_ASSERT(lex->result == 0);
    lex->exchange= 0;
  }
}


/**
  Used to allocate a new SELECT_LEX object on the current thd mem_root and
  link it into the relevant lists.

  This function is always followed by mysql_init_select.

  @see mysql_init_select

  @retval TRUE An error occurred
  @retval FALSE The new SELECT_LEX was successfully allocated.
*/

bool
mysql_new_select(LEX *lex, bool move_down)
{
  SELECT_LEX *select_lex;
  THD *thd= lex->thd;
  DBUG_ENTER("mysql_new_select");

  if (!(select_lex= new (thd->mem_root) SELECT_LEX()))
    DBUG_RETURN(1);
  select_lex->select_number= ++thd->select_number;
  select_lex->parent_lex= lex; /* Used in init_query. */
  select_lex->init_query();
  select_lex->init_select();
  lex->nest_level++;
  if (lex->nest_level > (int) MAX_SELECT_NESTING)
  {
    my_error(ER_TOO_HIGH_LEVEL_OF_NESTING_FOR_SELECT, MYF(0));
    DBUG_RETURN(1);
  }
  select_lex->nest_level= lex->nest_level;
  if (move_down)
  {
    SELECT_LEX_UNIT *unit;
    lex->subqueries= TRUE;
    /* first select_lex of subselect or derived table */
    if (!(unit= new (thd->mem_root) SELECT_LEX_UNIT()))
      DBUG_RETURN(1);

    unit->init_query();
    unit->init_select();
    unit->thd= thd;
    unit->include_down(lex->current_select);
    unit->link_next= 0;
    unit->link_prev= 0;
    unit->return_to= lex->current_select;
    select_lex->include_down(unit);
    /*
      By default we assume that it is usual subselect and we have outer name
      resolution context, if no we will assign it to 0 later
    */
    select_lex->context.outer_context= &select_lex->outer_select()->context;
  }
  else
  {
    if (lex->current_select->order_list.first && !lex->current_select->braces)
    {
      my_error(ER_WRONG_USAGE, MYF(0), "UNION", "ORDER BY");
      DBUG_RETURN(1);
    }
    select_lex->include_neighbour(lex->current_select);
    SELECT_LEX_UNIT *unit= select_lex->master_unit();                              
    if (!unit->fake_select_lex && unit->add_fake_select_lex(lex->thd))
      DBUG_RETURN(1);
    select_lex->context.outer_context= 
                unit->first_select()->context.outer_context;
  }

  select_lex->master_unit()->global_parameters= select_lex;
  select_lex->include_global((st_select_lex_node**)&lex->all_selects_list);
  lex->current_select= select_lex;
  /*
    in subquery is SELECT query and we allow resolution of names in SELECT
    list
  */
  select_lex->context.resolve_in_select_list= TRUE;
  DBUG_RETURN(0);
}

/**
  Create a select to return the same output as 'SELECT @@var_name'.

  Used for SHOW COUNT(*) [ WARNINGS | ERROR].

  This will crash with a core dump if the variable doesn't exists.

  @param var_name		Variable name
*/

void create_select_for_variable(const char *var_name)
{
  THD *thd;
  LEX *lex;
  LEX_STRING tmp, null_lex_string;
  Item *var;
  char buff[MAX_SYS_VAR_LENGTH*2+4+8], *end;
  DBUG_ENTER("create_select_for_variable");

  thd= current_thd;
  lex= thd->lex;
  mysql_init_select(lex);
  lex->sql_command= SQLCOM_SELECT;
  tmp.str= (char*) var_name;
  tmp.length=strlen(var_name);
  bzero((char*) &null_lex_string.str, sizeof(null_lex_string));
  /*
    We set the name of Item to @@session.var_name because that then is used
    as the column name in the output.
  */
  if ((var= get_system_var(thd, OPT_SESSION, tmp, null_lex_string)))
  {
    end= strxmov(buff, "@@session.", var_name, NullS);
    var->set_name(buff, end-buff, system_charset_info);
    add_item_to_list(thd, var);
  }
  DBUG_VOID_RETURN;
}


void mysql_init_multi_delete(LEX *lex)
{
  lex->sql_command=  SQLCOM_DELETE_MULTI;
  mysql_init_select(lex);
  lex->select_lex.select_limit= 0;
  lex->unit.select_limit_cnt= HA_POS_ERROR;
  lex->select_lex.table_list.save_and_clear(&lex->auxiliary_table_list);
  lex->lock_option= TL_READ_DEFAULT;
  lex->query_tables= 0;
  lex->query_tables_last= &lex->query_tables;
}


/*
  When you modify mysql_parse(), you may need to mofify
  mysql_test_parse_for_slave() in this same file.
*/

/**
  Parse a query.

  @param       thd     Current thread
  @param       rawbuf  Begining of the query text
  @param       length  Length of the query text
  @param[out]  found_semicolon For multi queries, position of the character of
                               the next query in the query text.
*/

void mysql_parse(THD *thd, char *rawbuf, uint length,
                 const char ** found_semicolon)
{
  DBUG_ENTER("mysql_parse");

  DBUG_EXECUTE_IF("parser_debug", turn_parser_debug_on(););

  /*
    Warning.
    The purpose of query_cache_send_result_to_client() is to lookup the
    query in the query cache first, to avoid parsing and executing it.
    So, the natural implementation would be to:
    - first, call query_cache_send_result_to_client,
    - second, if caching failed, initialise the lexical and syntactic parser.
    The problem is that the query cache depends on a clean initialization
    of (among others) lex->safe_to_cache_query and thd->server_status,
    which are reset respectively in
    - lex_start()
    - mysql_reset_thd_for_next_command()
    So, initializing the lexical analyser *before* using the query cache
    is required for the cache to work properly.
    FIXME: cleanup the dependencies in the code to simplify this.
  */
  lex_start(thd);
  mysql_reset_thd_for_next_command(thd);

  if (query_cache_send_result_to_client(thd, rawbuf, length) <= 0)
  {
    LEX *lex= thd->lex;

    sp_cache_flush_obsolete(&thd->sp_proc_cache);
    sp_cache_flush_obsolete(&thd->sp_func_cache);

    Parser_state parser_state;
    bool err;
    if (!(err= parser_state.init(thd, rawbuf, length)))
    {
      err= parse_sql(thd, & parser_state, NULL);
      *found_semicolon= parser_state.m_lip.found_semicolon;
    }
    else
      *found_semicolon= NULL;

    if (!err)
    {
#ifndef NO_EMBEDDED_ACCESS_CHECKS
      if (mqh_used && thd->user_connect &&
	  check_mqh(thd, lex->sql_command))
      {
	thd->net.error = 0;
      }
      else
#endif
      {
	if (! thd->is_error())
	{
          /*
            Binlog logs a string starting from thd->query and having length
            thd->query_length; so we set thd->query_length correctly (to not
            log several statements in one event, when we executed only first).
            We set it to not see the ';' (otherwise it would get into binlog
            and Query_log_event::print() would give ';;' output).
            This also helps display only the current query in SHOW
            PROCESSLIST.
            Note that we don't need LOCK_thread_count to modify query_length.
          */
          if (*found_semicolon && (ulong) (*found_semicolon - thd->query()))
            thd->set_query_inner(thd->query(),
                                 (uint32) (*found_semicolon -
                                           thd->query() - 1));
          /* Actually execute the query */
          if (*found_semicolon)
          {
            lex->safe_to_cache_query= 0;
            thd->server_status|= SERVER_MORE_RESULTS_EXISTS;
          }
          lex->set_trg_event_type_for_tables();
          mysql_execute_command(thd);
	}
      }
    }
    else
    {
      DBUG_ASSERT(thd->is_error());
      DBUG_PRINT("info",("Command aborted. Fatal_error: %d",
			 thd->is_fatal_error));

      query_cache_abort(&thd->net);
    }
    if (thd->lex->sphead)
    {
      delete thd->lex->sphead;
      thd->lex->sphead= 0;
    }
    lex->unit.cleanup();
    thd_proc_info(thd, "freeing items");
    thd->end_statement();
    thd->cleanup_after_query();
    DBUG_ASSERT(thd->change_list.is_empty());
  }
  else
  {
    /* There are no multi queries in the cache. */
    *found_semicolon= NULL;
  }

  DBUG_VOID_RETURN;
}


#ifdef HAVE_REPLICATION
/*
  Usable by the replication SQL thread only: just parse a query to know if it
  can be ignored because of replicate-*-table rules.

  @retval
    0	cannot be ignored
  @retval
    1	can be ignored
*/

bool mysql_test_parse_for_slave(THD *thd, char *rawbuf, uint length)
{
  LEX *lex= thd->lex;
  bool error= 0;
  DBUG_ENTER("mysql_test_parse_for_slave");

  Parser_state parser_state;
  if (!(error= parser_state.init(thd, rawbuf, length)))
  {
    lex_start(thd);
    mysql_reset_thd_for_next_command(thd);

    if (!parse_sql(thd, & parser_state, NULL) &&
        all_tables_not_ok(thd, lex->select_lex.table_list.first))
      error= 1;                  /* Ignore question */
    thd->end_statement();
  }
  thd->cleanup_after_query();
  DBUG_RETURN(error);
}
#endif



/**
  Store field definition for create.

  @return
    Return 0 if ok
*/

bool add_field_to_list(THD *thd, LEX_STRING *field_name, enum_field_types type,
		       char *length, char *decimals,
		       uint type_modifier,
		       Item *default_value, Item *on_update_value,
                       LEX_STRING *comment,
		       char *change,
                       List<String> *interval_list, CHARSET_INFO *cs,
		       uint uint_geom_type)
{
  register Create_field *new_field;
  LEX  *lex= thd->lex;
  DBUG_ENTER("add_field_to_list");

  if (check_string_char_length(field_name, "", NAME_CHAR_LEN,
                               system_charset_info, 1))
  {
    my_error(ER_TOO_LONG_IDENT, MYF(0), field_name->str); /* purecov: inspected */
    DBUG_RETURN(1);				/* purecov: inspected */
  }
  if (type_modifier & PRI_KEY_FLAG)
  {
    Key *key;
    lex->col_list.push_back(new Key_part_spec(field_name->str, 0));
    key= new Key(Key::PRIMARY, NullS,
                      &default_key_create_info,
                      0, lex->col_list);
    lex->alter_info.key_list.push_back(key);
    lex->col_list.empty();
  }
  if (type_modifier & (UNIQUE_FLAG | UNIQUE_KEY_FLAG))
  {
    Key *key;
    lex->col_list.push_back(new Key_part_spec(field_name->str, 0));
    key= new Key(Key::UNIQUE, NullS,
                 &default_key_create_info, 0,
                 lex->col_list);
    lex->alter_info.key_list.push_back(key);
    lex->col_list.empty();
  }

  if (default_value)
  {
    /* 
      Default value should be literal => basic constants =>
      no need fix_fields()
      
      We allow only one function as part of default value - 
      NOW() as default for TIMESTAMP type.
    */
    if (default_value->type() == Item::FUNC_ITEM && 
        !(((Item_func*)default_value)->functype() == Item_func::NOW_FUNC &&
         type == MYSQL_TYPE_TIMESTAMP))
    {
      my_error(ER_INVALID_DEFAULT, MYF(0), field_name->str);
      DBUG_RETURN(1);
    }
    else if (default_value->type() == Item::NULL_ITEM)
    {
      default_value= 0;
      if ((type_modifier & (NOT_NULL_FLAG | AUTO_INCREMENT_FLAG)) ==
	  NOT_NULL_FLAG)
      {
	my_error(ER_INVALID_DEFAULT, MYF(0), field_name->str);
	DBUG_RETURN(1);
      }
    }
    else if (type_modifier & AUTO_INCREMENT_FLAG)
    {
      my_error(ER_INVALID_DEFAULT, MYF(0), field_name->str);
      DBUG_RETURN(1);
    }
  }

  if (on_update_value && type != MYSQL_TYPE_TIMESTAMP)
  {
    my_error(ER_INVALID_ON_UPDATE, MYF(0), field_name->str);
    DBUG_RETURN(1);
  }

  if (type == MYSQL_TYPE_TIMESTAMP && length)
  {
    /* Display widths are no longer supported for TIMSTAMP as of MySQL 4.1.
       In other words, for declarations such as TIMESTAMP(2), TIMESTAMP(4),
       and so on, the display width is ignored.
    */
    char buf[32];
    my_snprintf(buf, sizeof(buf), "TIMESTAMP(%s)", length);
    WARN_DEPRECATED(thd, "6.0", buf, "'TIMESTAMP'");
  }

  if (!(new_field= new Create_field()) ||
      new_field->init(thd, field_name->str, type, length, decimals, type_modifier,
                      default_value, on_update_value, comment, change,
                      interval_list, cs, uint_geom_type))
    DBUG_RETURN(1);

  lex->alter_info.create_list.push_back(new_field);
  lex->last_field=new_field;
  DBUG_RETURN(0);
}


/** Store position for column in ALTER TABLE .. ADD column. */

void store_position_for_column(const char *name)
{
  current_thd->lex->last_field->after=my_const_cast(char*) (name);
}

bool
add_proc_to_list(THD* thd, Item *item)
{
  ORDER *order;
  Item	**item_ptr;

  if (!(order = (ORDER *) thd->alloc(sizeof(ORDER)+sizeof(Item*))))
    return 1;
  item_ptr = (Item**) (order+1);
  *item_ptr= item;
  order->item=item_ptr;
  order->free_me=0;
  thd->lex->proc_list.link_in_list(order, &order->next);
  return 0;
}


/**
  save order by and tables in own lists.
*/

bool add_to_list(THD *thd, SQL_I_List<ORDER> &list, Item *item,bool asc)
{
  ORDER *order;
  DBUG_ENTER("add_to_list");
  if (!(order = (ORDER *) thd->alloc(sizeof(ORDER))))
    DBUG_RETURN(1);
  order->item_ptr= item;
  order->item= &order->item_ptr;
  order->asc = asc;
  order->free_me=0;
  order->used=0;
  order->counter_used= 0;
  list.link_in_list(order, &order->next);
  DBUG_RETURN(0);
}


/**
  Add a table to list of used tables.

  @param table		Table to add
  @param alias		alias for table (or null if no alias)
  @param table_options	A set of the following bits:
                         - TL_OPTION_UPDATING : Table will be updated
                         - TL_OPTION_FORCE_INDEX : Force usage of index
                         - TL_OPTION_ALIAS : an alias in multi table DELETE
  @param lock_type	How table should be locked
  @param use_index	List of indexed used in USE INDEX
  @param ignore_index	List of indexed used in IGNORE INDEX

  @retval
      0		Error
  @retval
    \#	Pointer to TABLE_LIST element added to the total table list
*/

TABLE_LIST *st_select_lex::add_table_to_list(THD *thd,
					     Table_ident *table,
					     LEX_STRING *alias,
					     ulong table_options,
					     thr_lock_type lock_type,
					     List<Index_hint> *index_hints_arg,
                                             LEX_STRING *option)
{
  register TABLE_LIST *ptr;
  TABLE_LIST *previous_table_ref; /* The table preceding the current one. */
  char *alias_str;
  LEX *lex= thd->lex;
  DBUG_ENTER("add_table_to_list");
  LINT_INIT(previous_table_ref);

  if (!table)
    DBUG_RETURN(0);				// End of memory
  alias_str= alias ? alias->str : table->table.str;
  if (!test(table_options & TL_OPTION_ALIAS) && 
      check_table_name(table->table.str, table->table.length, FALSE))
  {
    my_error(ER_WRONG_TABLE_NAME, MYF(0), table->table.str);
    DBUG_RETURN(0);
  }

  if (table->is_derived_table() == FALSE && table->db.str &&
      check_db_name(&table->db))
  {
    my_error(ER_WRONG_DB_NAME, MYF(0), table->db.str);
    DBUG_RETURN(0);
  }

  if (!alias)					/* Alias is case sensitive */
  {
    if (table->sel)
    {
      my_message(ER_DERIVED_MUST_HAVE_ALIAS,
                 ER(ER_DERIVED_MUST_HAVE_ALIAS), MYF(0));
      DBUG_RETURN(0);
    }
    if (!(alias_str= (char*) thd->memdup(alias_str,table->table.length+1)))
      DBUG_RETURN(0);
  }
  if (!(ptr = (TABLE_LIST *) thd->calloc(sizeof(TABLE_LIST))))
    DBUG_RETURN(0);				/* purecov: inspected */
  if (table->db.str)
  {
    ptr->db= table->db.str;
    ptr->db_length= table->db.length;
  }
  else if (lex->copy_db_to(&ptr->db, &ptr->db_length))
    DBUG_RETURN(0);

  ptr->alias= alias_str;
  if (lower_case_table_names && table->table.length)
    table->table.length= my_casedn_str(files_charset_info, table->table.str);
  ptr->table_name=table->table.str;
  ptr->table_name_length=table->table.length;
  ptr->lock_type=   lock_type;
  ptr->updating=    test(table_options & TL_OPTION_UPDATING);
  /* TODO: remove TL_OPTION_FORCE_INDEX as it looks like it's not used */
  ptr->force_index= test(table_options & TL_OPTION_FORCE_INDEX);
  ptr->ignore_leaves= test(table_options & TL_OPTION_IGNORE_LEAVES);
  ptr->derived=	    table->sel;
  if (!ptr->derived && is_schema_db(ptr->db, ptr->db_length))
  {
    ST_SCHEMA_TABLE *schema_table= find_schema_table(thd, ptr->table_name);
    if (!schema_table ||
        (schema_table->hidden && 
         ((sql_command_flags[lex->sql_command] & CF_STATUS_COMMAND) == 0 || 
          /*
            this check is used for show columns|keys from I_S hidden table
          */
          lex->sql_command == SQLCOM_SHOW_FIELDS ||
          lex->sql_command == SQLCOM_SHOW_KEYS)))
    {
      my_error(ER_UNKNOWN_TABLE, MYF(0),
               ptr->table_name, INFORMATION_SCHEMA_NAME.str);
      DBUG_RETURN(0);
    }
    ptr->schema_table_name= ptr->table_name;
    ptr->schema_table= schema_table;
  }
  ptr->select_lex=  lex->current_select;
  ptr->cacheable_table= 1;
  ptr->index_hints= index_hints_arg;
  ptr->option= option ? option->str : 0;
  /* check that used name is unique */
  if (lock_type != TL_IGNORE)
  {
    TABLE_LIST *first_table= table_list.first;
    if (lex->sql_command == SQLCOM_CREATE_VIEW)
      first_table= first_table ? first_table->next_local : NULL;
    for (TABLE_LIST *tables= first_table ;
	 tables ;
	 tables=tables->next_local)
    {
      if (!my_strcasecmp(table_alias_charset, alias_str, tables->alias) &&
	  !strcmp(ptr->db, tables->db))
      {
	my_error(ER_NONUNIQ_TABLE, MYF(0), alias_str); /* purecov: tested */
	DBUG_RETURN(0);				/* purecov: tested */
      }
    }
  }
  /* Store the table reference preceding the current one. */
  if (table_list.elements > 0)
  {
    /*
      table_list.next points to the last inserted TABLE_LIST->next_local'
      element
      We don't use the offsetof() macro here to avoid warnings from gcc
    */
    previous_table_ref= (TABLE_LIST*) ((char*) table_list.next -
                                       ((char*) &(ptr->next_local) -
                                        (char*) ptr));
    /*
      Set next_name_resolution_table of the previous table reference to point
      to the current table reference. In effect the list
      TABLE_LIST::next_name_resolution_table coincides with
      TABLE_LIST::next_local. Later this may be changed in
      store_top_level_join_columns() for NATURAL/USING joins.
    */
    previous_table_ref->next_name_resolution_table= ptr;
  }

  /*
    Link the current table reference in a local list (list for current select).
    Notice that as a side effect here we set the next_local field of the
    previous table reference to 'ptr'. Here we also add one element to the
    list 'table_list'.
  */
  table_list.link_in_list(ptr, &ptr->next_local);
  ptr->next_name_resolution_table= NULL;
  /* Link table in global list (all used tables) */
  lex->add_to_query_tables(ptr);
  DBUG_RETURN(ptr);
}


/**
  Initialize a new table list for a nested join.

    The function initializes a structure of the TABLE_LIST type
    for a nested join. It sets up its nested join list as empty.
    The created structure is added to the front of the current
    join list in the st_select_lex object. Then the function
    changes the current nest level for joins to refer to the newly
    created empty list after having saved the info on the old level
    in the initialized structure.

  @param thd         current thread

  @retval
    0   if success
  @retval
    1   otherwise
*/

bool st_select_lex::init_nested_join(THD *thd)
{
  TABLE_LIST *ptr;
  NESTED_JOIN *nested_join;
  DBUG_ENTER("init_nested_join");

  if (!(ptr= (TABLE_LIST*) thd->calloc(ALIGN_SIZE(sizeof(TABLE_LIST))+
                                       sizeof(NESTED_JOIN))))
    DBUG_RETURN(1);
  nested_join= ptr->nested_join=
    ((NESTED_JOIN*) ((uchar*) ptr + ALIGN_SIZE(sizeof(TABLE_LIST))));

  join_list->push_front(ptr);
  ptr->embedding= embedding;
  ptr->join_list= join_list;
  ptr->alias= (char*) "(nested_join)";
  embedding= ptr;
  join_list= &nested_join->join_list;
  join_list->empty();
  DBUG_RETURN(0);
}


/**
  End a nested join table list.

    The function returns to the previous join nest level.
    If the current level contains only one member, the function
    moves it one level up, eliminating the nest.

  @param thd         current thread

  @return
    - Pointer to TABLE_LIST element added to the total table list, if success
    - 0, otherwise
*/

TABLE_LIST *st_select_lex::end_nested_join(THD *thd)
{
  TABLE_LIST *ptr;
  NESTED_JOIN *nested_join;
  DBUG_ENTER("end_nested_join");

  DBUG_ASSERT(embedding);
  ptr= embedding;
  join_list= ptr->join_list;
  embedding= ptr->embedding;
  nested_join= ptr->nested_join;
  if (nested_join->join_list.elements == 1)
  {
    TABLE_LIST *embedded= nested_join->join_list.head();
    join_list->pop();
    embedded->join_list= join_list;
    embedded->embedding= embedding;
    join_list->push_front(embedded);
    ptr= embedded;
  }
  else if (nested_join->join_list.elements == 0)
  {
    join_list->pop();
    ptr= 0;                                     // return value
  }
  DBUG_RETURN(ptr);
}


/**
  Nest last join operation.

    The function nest last join operation as if it was enclosed in braces.

  @param thd         current thread

  @retval
    0  Error
  @retval
    \#  Pointer to TABLE_LIST element created for the new nested join
*/

TABLE_LIST *st_select_lex::nest_last_join(THD *thd)
{
  TABLE_LIST *ptr;
  NESTED_JOIN *nested_join;
  List<TABLE_LIST> *embedded_list;
  DBUG_ENTER("nest_last_join");

  if (!(ptr= (TABLE_LIST*) thd->calloc(ALIGN_SIZE(sizeof(TABLE_LIST))+
                                       sizeof(NESTED_JOIN))))
    DBUG_RETURN(0);
  nested_join= ptr->nested_join=
    ((NESTED_JOIN*) ((uchar*) ptr + ALIGN_SIZE(sizeof(TABLE_LIST))));

  ptr->embedding= embedding;
  ptr->join_list= join_list;
  ptr->alias= (char*) "(nest_last_join)";
  embedded_list= &nested_join->join_list;
  embedded_list->empty();

  for (uint i=0; i < 2; i++)
  {
    TABLE_LIST *table= join_list->pop();
    table->join_list= embedded_list;
    table->embedding= ptr;
    embedded_list->push_back(table);
    if (table->natural_join)
    {
      ptr->is_natural_join= TRUE;
      /*
        If this is a JOIN ... USING, move the list of joined fields to the
        table reference that describes the join.
      */
      if (prev_join_using)
        ptr->join_using_fields= prev_join_using;
    }
  }
  join_list->push_front(ptr);
  nested_join->used_tables= nested_join->not_null_tables= (table_map) 0;
  DBUG_RETURN(ptr);
}


/**
  Add a table to the current join list.

    The function puts a table in front of the current join list
    of st_select_lex object.
    Thus, joined tables are put into this list in the reverse order
    (the most outer join operation follows first).

  @param table       the table to add

  @return
    None
*/

void st_select_lex::add_joined_table(TABLE_LIST *table)
{
  DBUG_ENTER("add_joined_table");
  join_list->push_front(table);
  table->join_list= join_list;
  table->embedding= embedding;
  DBUG_VOID_RETURN;
}


/**
  Convert a right join into equivalent left join.

    The function takes the current join list t[0],t[1] ... and
    effectively converts it into the list t[1],t[0] ...
    Although the outer_join flag for the new nested table contains
    JOIN_TYPE_RIGHT, it will be handled as the inner table of a left join
    operation.

  EXAMPLES
  @verbatim
    SELECT * FROM t1 RIGHT JOIN t2 ON on_expr =>
      SELECT * FROM t2 LEFT JOIN t1 ON on_expr

    SELECT * FROM t1,t2 RIGHT JOIN t3 ON on_expr =>
      SELECT * FROM t1,t3 LEFT JOIN t2 ON on_expr

    SELECT * FROM t1,t2 RIGHT JOIN (t3,t4) ON on_expr =>
      SELECT * FROM t1,(t3,t4) LEFT JOIN t2 ON on_expr

    SELECT * FROM t1 LEFT JOIN t2 ON on_expr1 RIGHT JOIN t3  ON on_expr2 =>
      SELECT * FROM t3 LEFT JOIN (t1 LEFT JOIN t2 ON on_expr2) ON on_expr1
   @endverbatim

  @param thd         current thread

  @return
    - Pointer to the table representing the inner table, if success
    - 0, otherwise
*/

TABLE_LIST *st_select_lex::convert_right_join()
{
  TABLE_LIST *tab2= join_list->pop();
  TABLE_LIST *tab1= join_list->pop();
  DBUG_ENTER("convert_right_join");

  join_list->push_front(tab2);
  join_list->push_front(tab1);
  tab1->outer_join|= JOIN_TYPE_RIGHT;

  DBUG_RETURN(tab1);
}

/**
  Set lock for all tables in current select level.

  @param lock_type			Lock to set for tables

  @note
    If lock is a write lock, then tables->updating is set 1
    This is to get tables_ok to know that the table is updated by the
    query
*/

void st_select_lex::set_lock_for_tables(thr_lock_type lock_type)
{
  bool for_update= lock_type >= TL_READ_NO_INSERT;
  DBUG_ENTER("set_lock_for_tables");
  DBUG_PRINT("enter", ("lock_type: %d  for_update: %d", lock_type,
		       for_update));
  for (TABLE_LIST *tables= table_list.first;
       tables;
       tables= tables->next_local)
  {
    tables->lock_type= lock_type;
    tables->updating=  for_update;
  }
  DBUG_VOID_RETURN;
}


/**
  Create a fake SELECT_LEX for a unit.

    The method create a fake SELECT_LEX object for a unit.
    This object is created for any union construct containing a union
    operation and also for any single select union construct of the form
    @verbatim
    (SELECT ... ORDER BY order_list [LIMIT n]) ORDER BY ... 
    @endvarbatim
    or of the form
    @varbatim
    (SELECT ... ORDER BY LIMIT n) ORDER BY ...
    @endvarbatim
  
  @param thd_arg		   thread handle

  @note
    The object is used to retrieve rows from the temporary table
    where the result on the union is obtained.

  @retval
    1     on failure to create the object
  @retval
    0     on success
*/

bool st_select_lex_unit::add_fake_select_lex(THD *thd_arg)
{
  SELECT_LEX *first_sl= first_select();
  DBUG_ENTER("add_fake_select_lex");
  DBUG_ASSERT(!fake_select_lex);

  if (!(fake_select_lex= new (thd_arg->mem_root) SELECT_LEX()))
      DBUG_RETURN(1);
  fake_select_lex->include_standalone(this, 
                                      (SELECT_LEX_NODE**)&fake_select_lex);
  fake_select_lex->select_number= INT_MAX;
  fake_select_lex->parent_lex= thd_arg->lex; /* Used in init_query. */
  fake_select_lex->make_empty_select();
  fake_select_lex->linkage= GLOBAL_OPTIONS_TYPE;
  fake_select_lex->select_limit= 0;

  fake_select_lex->context.outer_context=first_sl->context.outer_context;
  /* allow item list resolving in fake select for ORDER BY */
  fake_select_lex->context.resolve_in_select_list= TRUE;
  fake_select_lex->context.select_lex= fake_select_lex;

  if (!is_union())
  {
    /* 
      This works only for 
      (SELECT ... ORDER BY list [LIMIT n]) ORDER BY order_list [LIMIT m],
      (SELECT ... LIMIT n) ORDER BY order_list [LIMIT m]
      just before the parser starts processing order_list
    */ 
    global_parameters= fake_select_lex;
    fake_select_lex->no_table_names_allowed= 1;
    thd_arg->lex->current_select= fake_select_lex;
  }
  thd_arg->lex->pop_context();
  DBUG_RETURN(0);
}


/**
  Push a new name resolution context for a JOIN ... ON clause to the
  context stack of a query block.

    Create a new name resolution context for a JOIN ... ON clause,
    set the first and last leaves of the list of table references
    to be used for name resolution, and push the newly created
    context to the stack of contexts of the query.

  @param thd       pointer to current thread
  @param left_op   left  operand of the JOIN
  @param right_op  rigth operand of the JOIN

  @retval
    FALSE  if all is OK
  @retval
    TRUE   if a memory allocation error occured
*/

bool
push_new_name_resolution_context(THD *thd,
                                 TABLE_LIST *left_op, TABLE_LIST *right_op)
{
  Name_resolution_context *on_context;
  if (!(on_context= new (thd->mem_root) Name_resolution_context))
    return TRUE;
  on_context->init();
  on_context->first_name_resolution_table=
    left_op->first_leaf_for_name_resolution();
  on_context->last_name_resolution_table=
    right_op->last_leaf_for_name_resolution();
  return thd->lex->push_context(on_context);
}


/**
  Fix condition which contains only field (f turns to  f <> 0 )

  @param cond            The condition to fix

  @return fixed condition
*/

Item *normalize_cond(Item *cond)
{
  if (cond)
  {
    Item::Type type= cond->type();
    if (type == Item::FIELD_ITEM || type == Item::REF_ITEM)
    {
      cond= new Item_func_ne(cond, new Item_int(0));
    }
  }
  return cond;
}


/**
  Add an ON condition to the second operand of a JOIN ... ON.

    Add an ON condition to the right operand of a JOIN ... ON clause.

  @param b     the second operand of a JOIN ... ON
  @param expr  the condition to be added to the ON clause

  @retval
    FALSE  if there was some error
  @retval
    TRUE   if all is OK
*/

void add_join_on(TABLE_LIST *b, Item *expr)
{
  if (expr)
  {
    expr= normalize_cond(expr);
    if (!b->on_expr)
      b->on_expr= expr;
    else
    {
      /*
        If called from the parser, this happens if you have both a
        right and left join. If called later, it happens if we add more
        than one condition to the ON clause.
      */
      b->on_expr= new Item_cond_and(b->on_expr,expr);
    }
    b->on_expr->top_level_item();
  }
}


/**
  Mark that there is a NATURAL JOIN or JOIN ... USING between two
  tables.

    This function marks that table b should be joined with a either via
    a NATURAL JOIN or via JOIN ... USING. Both join types are special
    cases of each other, so we treat them together. The function
    setup_conds() creates a list of equal condition between all fields
    of the same name for NATURAL JOIN or the fields in 'using_fields'
    for JOIN ... USING. The list of equality conditions is stored
    either in b->on_expr, or in JOIN::conds, depending on whether there
    was an outer join.

  EXAMPLE
  @verbatim
    SELECT * FROM t1 NATURAL LEFT JOIN t2
     <=>
    SELECT * FROM t1 LEFT JOIN t2 ON (t1.i=t2.i and t1.j=t2.j ... )

    SELECT * FROM t1 NATURAL JOIN t2 WHERE <some_cond>
     <=>
    SELECT * FROM t1, t2 WHERE (t1.i=t2.i and t1.j=t2.j and <some_cond>)

    SELECT * FROM t1 JOIN t2 USING(j) WHERE <some_cond>
     <=>
    SELECT * FROM t1, t2 WHERE (t1.j=t2.j and <some_cond>)
   @endverbatim

  @param a		  Left join argument
  @param b		  Right join argument
  @param using_fields    Field names from USING clause
*/

void add_join_natural(TABLE_LIST *a, TABLE_LIST *b, List<String> *using_fields,
                      SELECT_LEX *lex)
{
  b->natural_join= a;
  lex->prev_join_using= using_fields;
}


/**
  Reload/resets privileges and the different caches.

  @param thd Thread handler (can be NULL!)
  @param options What should be reset/reloaded (tables, privileges, slave...)
  @param tables Tables to flush (if any)
  @param write_to_binlog < 0 if there was an error while interacting with the binary log inside
                         reload_acl_and_cache, 
                         0 if we should not write to the binary log, 
                         > 0 if we can write to the binlog.
               
  @note Depending on 'options', it may be very bad to write the
    query to the binlog (e.g. FLUSH SLAVE); this is a
    pointer where reload_acl_and_cache() will put 0 if
    it thinks we really should not write to the binlog.
    Otherwise it will put 1.

  @return Error status code
    @retval 0 Ok
    @retval !=0  Error; thd->killed is set or thd->is_error() is true
*/

bool reload_acl_and_cache(THD *thd, ulong options, TABLE_LIST *tables,
                          int *write_to_binlog)
{
  bool result=0;
  select_errors=0;				/* Write if more errors */
  int tmp_write_to_binlog= *write_to_binlog= 1;

  DBUG_ASSERT(!thd || !thd->in_sub_stmt);

#ifndef NO_EMBEDDED_ACCESS_CHECKS
  if (options & REFRESH_GRANT)
  {
    THD *tmp_thd= 0;
    /*
      If reload_acl_and_cache() is called from SIGHUP handler we have to
      allocate temporary THD for execution of acl_reload()/grant_reload().
    */
    if (!thd && (thd= (tmp_thd= new THD)))
    {
      thd->thread_stack= (char*) &tmp_thd;
      thd->store_globals();
      lex_start(thd);
    }

    if (thd)
    {
      bool reload_acl_failed= acl_reload(thd);
      bool reload_grants_failed= grant_reload(thd);
      bool reload_servers_failed= servers_reload(thd);

      if (reload_acl_failed || reload_grants_failed || reload_servers_failed)
      {
        result= 1;
        /*
          When an error is returned, my_message may have not been called and
          the client will hang waiting for a response.
        */
        my_error(ER_UNKNOWN_ERROR, MYF(0), "FLUSH PRIVILEGES failed");
      }
    }

    if (tmp_thd)
    {
      delete tmp_thd;
      /* Remember that we don't have a THD */
      my_pthread_setspecific_ptr(THR_THD,  0);
      thd= 0;
    }
    reset_mqh((LEX_USER *)NULL, TRUE);
  }
#endif
  if (options & REFRESH_LOG)
  {
    /*
      Flush the normal query log, the update log, the binary log,
      the slow query log, the relay log (if it exists) and the log
      tables.
    */

    /*
      Writing this command to the binlog may result in infinite loops
      when doing mysqlbinlog|mysql, and anyway it does not really make
      sense to log it automatically (would cause more trouble to users
      than it would help them)
    */
    tmp_write_to_binlog= 0;
    if( mysql_bin_log.is_open() )
    {
      if (mysql_bin_log.rotate_and_purge(RP_FORCE_ROTATE))
        *write_to_binlog= -1;
    }
#ifdef HAVE_REPLICATION
    int rotate_error= 0;
    pthread_mutex_lock(&active_mi->data_lock);
    rotate_error= rotate_relay_log(active_mi);
    pthread_mutex_unlock(&active_mi->data_lock);
    if (rotate_error)
      *write_to_binlog= -1;
#endif

    /* flush slow and general logs */
    logger.flush_logs(thd);

    if (ha_flush_logs(NULL))
      result=1;
    if (flush_error_log())
    {
      /*
        When flush_error_log() failed, my_error() has not been called.
        So, we have to do it here to keep the protocol.
      */
      my_error(ER_UNKNOWN_ERROR, MYF(0));
      result= 1;
    }
  }
#ifdef HAVE_QUERY_CACHE
  if (options & REFRESH_QUERY_CACHE_FREE)
  {
    query_cache.pack();				// FLUSH QUERY CACHE
    options &= ~REFRESH_QUERY_CACHE;    // Don't flush cache, just free memory
  }
  if (options & (REFRESH_TABLES | REFRESH_QUERY_CACHE))
  {
    query_cache.flush();			// RESET QUERY CACHE
  }
#endif /*HAVE_QUERY_CACHE*/
  /*
    Note that if REFRESH_READ_LOCK bit is set then REFRESH_TABLES is set too
    (see sql_yacc.yy)
  */
  if (options & (REFRESH_TABLES | REFRESH_READ_LOCK)) 
  {
    if ((options & REFRESH_READ_LOCK) && thd)
    {
      /*
        We must not try to aspire a global read lock if we have a write
        locked table. This would lead to a deadlock when trying to
        reopen (and re-lock) the table after the flush.
      */
      if (thd->locked_tables)
      {
        THR_LOCK_DATA **lock_p= thd->locked_tables->locks;
        THR_LOCK_DATA **end_p= lock_p + thd->locked_tables->lock_count;

        for (; lock_p < end_p; lock_p++)
        {
          if ((*lock_p)->type >= TL_WRITE_ALLOW_WRITE)
          {
            my_error(ER_LOCK_OR_ACTIVE_TRANSACTION, MYF(0));
            return 1;
          }
        }
      }
      /*
	Writing to the binlog could cause deadlocks, as we don't log
	UNLOCK TABLES
      */
      tmp_write_to_binlog= 0;
      if (lock_global_read_lock(thd))
	return 1;                               // Killed
      if (close_cached_tables(thd, tables, FALSE, (options & REFRESH_FAST) ?
                              FALSE : TRUE, TRUE))
      {
        /*
          NOTE: my_error() has been already called by reopen_tables() within
          close_cached_tables().
        */
        result= 1;
      }
      
      if (make_global_read_lock_block_commit(thd)) // Killed
      {
        /* Don't leave things in a half-locked state */
        unlock_global_read_lock(thd);
        return 1;
      }
    }
    else
    {
      if (close_cached_tables(thd, tables, FALSE, (options & REFRESH_FAST) ?
                              FALSE : TRUE, FALSE))
      {
        /*
          NOTE: my_error() has been already called by reopen_tables() within
          close_cached_tables().
        */
        result= 1;
      }
    }
    my_dbopt_cleanup();
  }
  if (options & REFRESH_HOSTS)
    hostname_cache_refresh();
  if (thd && (options & REFRESH_STATUS))
    refresh_status(thd);
  if (options & REFRESH_THREADS)
    flush_thread_cache();
#ifdef HAVE_REPLICATION
  if (options & REFRESH_MASTER)
  {
    DBUG_ASSERT(thd);
    tmp_write_to_binlog= 0;
    if (reset_master(thd))
    {
      /* NOTE: my_error() has been already called by reset_master(). */
      result= 1;
    }
  }
#endif
#ifdef OPENSSL
   if (options & REFRESH_DES_KEY_FILE)
   {
     if (des_key_file && load_des_key_file(des_key_file))
     {
       /* NOTE: my_error() has been already called by load_des_key_file(). */
       result= 1;
     }
   }
#endif
#ifdef HAVE_REPLICATION
 if (options & REFRESH_SLAVE)
 {
   tmp_write_to_binlog= 0;
   pthread_mutex_lock(&LOCK_active_mi);
   if (reset_slave(thd, active_mi))
   {
     /* NOTE: my_error() has been already called by reset_slave(). */
     result= 1;
   }
   pthread_mutex_unlock(&LOCK_active_mi);
 }
#endif
 if (options & REFRESH_USER_RESOURCES)
   reset_mqh((LEX_USER *) NULL, 0);             /* purecov: inspected */
 if (*write_to_binlog != -1)
   *write_to_binlog= tmp_write_to_binlog;
 /*
   If the query was killed then this function must fail.
 */
 return result || (thd ? thd->killed : 0);
}


/**
  kill on thread.

  @param thd			Thread class
  @param id			Thread id
  @param only_kill_query        Should it kill the query or the connection

  @note
    This is written such that we have a short lock on LOCK_thread_count
*/

uint kill_one_thread(THD *thd, ulong id, bool only_kill_query)
{
  THD *tmp;
  uint error=ER_NO_SUCH_THREAD;
  DBUG_ENTER("kill_one_thread");
  DBUG_PRINT("enter", ("id=%lu only_kill=%d", id, only_kill_query));
  VOID(pthread_mutex_lock(&LOCK_thread_count)); // For unlink from list
  I_List_iterator<THD> it(threads);
  while ((tmp=it++))
  {
    if (tmp->command == COM_DAEMON)
      continue;
    if (tmp->thread_id == id)
    {
      pthread_mutex_lock(&tmp->LOCK_thd_kill);	// Lock from delete
      break;
    }
  }
  VOID(pthread_mutex_unlock(&LOCK_thread_count));
  if (tmp)
  {

    /*
      If we're SUPER, we can KILL anything, including system-threads.
      No further checks.

      KILLer: thd->security_ctx->user could in theory be NULL while
      we're still in "unauthenticated" state. This is a theoretical
      case (the code suggests this could happen, so we play it safe).

      KILLee: tmp->security_ctx->user will be NULL for system threads.
      We need to check so Jane Random User doesn't crash the server
      when trying to kill a) system threads or b) unauthenticated users'
      threads (Bug#43748).

      If user of both killer and killee are non-NULL, proceed with
      slayage if both are string-equal.
    */

    if ((thd->security_ctx->master_access & SUPER_ACL) ||
        thd->security_ctx->user_matches(tmp->security_ctx))
    {
      DEBUG_SYNC(thd, "kill_one_thread_before_kill");
      tmp->awake(only_kill_query ? THD::KILL_QUERY : THD::KILL_CONNECTION);
      error=0;
    }
    else
      error=ER_KILL_DENIED_ERROR;
    pthread_mutex_unlock(&tmp->LOCK_thd_kill);
  }
  DBUG_PRINT("exit", ("%d", error));
  DBUG_RETURN(error);
}


/*
  kills a thread and sends response

  SYNOPSIS
    sql_kill()
    thd			Thread class
    id			Thread id
    only_kill_query     Should it kill the query or the connection
*/

void sql_kill(THD *thd, ulong id, bool only_kill_query)
{
  uint error;
  if (!(error= kill_one_thread(thd, id, only_kill_query)))
    my_ok(thd);
  else
    my_error(error, MYF(0), id);
}


/** If pointer is not a null pointer, append filename to it. */

bool append_file_to_dir(THD *thd, const char **filename_ptr,
                        const char *table_name)
{
  char buff[FN_REFLEN],*ptr, *end;
  if (!*filename_ptr)
    return 0;					// nothing to do

  /* Check that the filename is not too long and it's a hard path */
  if (strlen(*filename_ptr)+strlen(table_name) >= FN_REFLEN-1 ||
      !test_if_hard_path(*filename_ptr))
  {
    my_error(ER_WRONG_TABLE_NAME, MYF(0), *filename_ptr);
    return 1;
  }
  /* Fix is using unix filename format on dos */
  strmov(buff,*filename_ptr);
  end=convert_dirname(buff, *filename_ptr, NullS);
  if (!(ptr= (char*) thd->alloc((size_t) (end-buff) + strlen(table_name)+1)))
    return 1;					// End of memory
  *filename_ptr=ptr;
  strxmov(ptr,buff,table_name,NullS);
  return 0;
}


/**
  Check if the select is a simple select (not an union).

  @retval
    0	ok
  @retval
    1	error	; In this case the error messege is sent to the client
*/

bool check_simple_select()
{
  THD *thd= current_thd;
  LEX *lex= thd->lex;
  if (lex->current_select != &lex->select_lex)
  {
    char command[80];
    Lex_input_stream *lip= & thd->m_parser_state->m_lip;
    strmake(command, lip->yylval->symbol.str,
	    min(lip->yylval->symbol.length, sizeof(command)-1));
    my_error(ER_CANT_USE_OPTION_HERE, MYF(0), command);
    return 1;
  }
  return 0;
}


Comp_creator *comp_eq_creator(bool invert)
{
  return invert?(Comp_creator *)&ne_creator:(Comp_creator *)&eq_creator;
}


Comp_creator *comp_ge_creator(bool invert)
{
  return invert?(Comp_creator *)&lt_creator:(Comp_creator *)&ge_creator;
}


Comp_creator *comp_gt_creator(bool invert)
{
  return invert?(Comp_creator *)&le_creator:(Comp_creator *)&gt_creator;
}


Comp_creator *comp_le_creator(bool invert)
{
  return invert?(Comp_creator *)&gt_creator:(Comp_creator *)&le_creator;
}


Comp_creator *comp_lt_creator(bool invert)
{
  return invert?(Comp_creator *)&ge_creator:(Comp_creator *)&lt_creator;
}


Comp_creator *comp_ne_creator(bool invert)
{
  return invert?(Comp_creator *)&eq_creator:(Comp_creator *)&ne_creator;
}


/**
  Construct ALL/ANY/SOME subquery Item.

  @param left_expr   pointer to left expression
  @param cmp         compare function creator
  @param all         true if we create ALL subquery
  @param select_lex  pointer on parsed subquery structure

  @return
    constructed Item (or 0 if out of memory)
*/
Item * all_any_subquery_creator(Item *left_expr,
				chooser_compare_func_creator cmp,
				bool all,
				SELECT_LEX *select_lex)
{
  if ((cmp == &comp_eq_creator) && !all)       //  = ANY <=> IN
    return new Item_in_subselect(left_expr, select_lex);

  if ((cmp == &comp_ne_creator) && all)        // <> ALL <=> NOT IN
    return new Item_func_not(new Item_in_subselect(left_expr, select_lex));

  Item_allany_subselect *it=
    new Item_allany_subselect(left_expr, cmp, select_lex, all);
  if (all)
    return it->upper_item= new Item_func_not_all(it);	/* ALL */

  return it->upper_item= new Item_func_nop_all(it);      /* ANY/SOME */
}


/**
  Multi update query pre-check.

  @param thd		Thread handler
  @param tables	Global/local table list (have to be the same)

  @retval
    FALSE OK
  @retval
    TRUE  Error
*/

bool multi_update_precheck(THD *thd, TABLE_LIST *tables)
{
  const char *msg= 0;
  TABLE_LIST *table;
  LEX *lex= thd->lex;
  SELECT_LEX *select_lex= &lex->select_lex;
  DBUG_ENTER("multi_update_precheck");

  if (select_lex->item_list.elements != lex->value_list.elements)
  {
    my_message(ER_WRONG_VALUE_COUNT, ER(ER_WRONG_VALUE_COUNT), MYF(0));
    DBUG_RETURN(TRUE);
  }
  /*
    Ensure that we have UPDATE or SELECT privilege for each table
    The exact privilege is checked in mysql_multi_update()
  */
  for (table= tables; table; table= table->next_local)
  {
    if (table->derived)
      table->grant.privilege= SELECT_ACL;
    else if ((check_access(thd, UPDATE_ACL, table->db,
                           &table->grant.privilege, 0, 1,
                           test(table->schema_table)) ||
              check_grant(thd, UPDATE_ACL, table, 0, 1, 1)) &&
             (check_access(thd, SELECT_ACL, table->db,
                           &table->grant.privilege, 0, 0,
                           test(table->schema_table)) ||
              check_grant(thd, SELECT_ACL, table, 0, 1, 0)))
      DBUG_RETURN(TRUE);

    table->table_in_first_from_clause= 1;
  }
  /*
    Is there tables of subqueries?
  */
  if (&lex->select_lex != lex->all_selects_list)
  {
    DBUG_PRINT("info",("Checking sub query list"));
    for (table= tables; table; table= table->next_global)
    {
      if (!table->table_in_first_from_clause)
      {
	if (check_access(thd, SELECT_ACL, table->db,
			 &table->grant.privilege, 0, 0,
                         test(table->schema_table)) ||
	    check_grant(thd, SELECT_ACL, table, 0, 1, 0))
	  DBUG_RETURN(TRUE);
      }
    }
  }

  if (select_lex->order_list.elements)
    msg= "ORDER BY";
  else if (select_lex->select_limit)
    msg= "LIMIT";
  if (msg)
  {
    my_error(ER_WRONG_USAGE, MYF(0), "UPDATE", msg);
    DBUG_RETURN(TRUE);
  }
  DBUG_RETURN(FALSE);
}

/**
  Multi delete query pre-check.

  @param thd			Thread handler
  @param tables		Global/local table list

  @retval
    FALSE OK
  @retval
    TRUE  error
*/

bool multi_delete_precheck(THD *thd, TABLE_LIST *tables)
{
  SELECT_LEX *select_lex= &thd->lex->select_lex;
  TABLE_LIST *aux_tables= thd->lex->auxiliary_table_list.first;
  TABLE_LIST **save_query_tables_own_last= thd->lex->query_tables_own_last;
  DBUG_ENTER("multi_delete_precheck");

  /* sql_yacc guarantees that tables and aux_tables are not zero */
  DBUG_ASSERT(aux_tables != 0);
  if (check_table_access(thd, SELECT_ACL, tables, UINT_MAX, FALSE))
    DBUG_RETURN(TRUE);

  /*
    Since aux_tables list is not part of LEX::query_tables list we
    have to juggle with LEX::query_tables_own_last value to be able
    call check_table_access() safely.
  */
  thd->lex->query_tables_own_last= 0;
  if (check_table_access(thd, DELETE_ACL, aux_tables, UINT_MAX, FALSE))
  {
    thd->lex->query_tables_own_last= save_query_tables_own_last;
    DBUG_RETURN(TRUE);
  }
  thd->lex->query_tables_own_last= save_query_tables_own_last;

  if ((thd->options & OPTION_SAFE_UPDATES) && !select_lex->where)
  {
    my_message(ER_UPDATE_WITHOUT_KEY_IN_SAFE_MODE,
               ER(ER_UPDATE_WITHOUT_KEY_IN_SAFE_MODE), MYF(0));
    DBUG_RETURN(TRUE);
  }
  DBUG_RETURN(FALSE);
}


/**
  Link tables in auxilary table list of multi-delete with corresponding
  elements in main table list, and set proper locks for them.

  @param lex   pointer to LEX representing multi-delete

  @retval
    FALSE   success
  @retval
    TRUE    error
*/

bool multi_delete_set_locks_and_link_aux_tables(LEX *lex)
{
  TABLE_LIST *tables= lex->select_lex.table_list.first;
  TABLE_LIST *target_tbl;
  DBUG_ENTER("multi_delete_set_locks_and_link_aux_tables");

  lex->table_count= 0;

  for (target_tbl= lex->auxiliary_table_list.first;
       target_tbl; target_tbl= target_tbl->next_local)
  {
    lex->table_count++;
    /* All tables in aux_tables must be found in FROM PART */
    TABLE_LIST *walk;
    for (walk= tables; walk; walk= walk->next_local)
    {
      if (!my_strcasecmp(table_alias_charset,
			 target_tbl->alias, walk->alias) &&
	  !strcmp(walk->db, target_tbl->db))
	break;
    }
    if (!walk)
    {
      my_error(ER_UNKNOWN_TABLE, MYF(0),
               target_tbl->table_name, "MULTI DELETE");
      DBUG_RETURN(TRUE);
    }
    if (!walk->derived)
    {
      target_tbl->table_name= walk->table_name;
      target_tbl->table_name_length= walk->table_name_length;
    }
    walk->updating= target_tbl->updating;
    walk->lock_type= target_tbl->lock_type;
    target_tbl->correspondent_table= walk;	// Remember corresponding table
  }
  DBUG_RETURN(FALSE);
}


/**
  simple UPDATE query pre-check.

  @param thd		Thread handler
  @param tables	Global table list

  @retval
    FALSE OK
  @retval
    TRUE  Error
*/

bool update_precheck(THD *thd, TABLE_LIST *tables)
{
  DBUG_ENTER("update_precheck");
  if (thd->lex->select_lex.item_list.elements != thd->lex->value_list.elements)
  {
    my_message(ER_WRONG_VALUE_COUNT, ER(ER_WRONG_VALUE_COUNT), MYF(0));
    DBUG_RETURN(TRUE);
  }
  DBUG_RETURN(check_one_table_access(thd, UPDATE_ACL, tables));
}


/**
  simple DELETE query pre-check.

  @param thd		Thread handler
  @param tables	Global table list

  @retval
    FALSE  OK
  @retval
    TRUE   error
*/

bool delete_precheck(THD *thd, TABLE_LIST *tables)
{
  DBUG_ENTER("delete_precheck");
  if (check_one_table_access(thd, DELETE_ACL, tables))
    DBUG_RETURN(TRUE);
  /* Set privilege for the WHERE clause */
  tables->grant.want_privilege=(SELECT_ACL & ~tables->grant.privilege);
  DBUG_RETURN(FALSE);
}


/**
  simple INSERT query pre-check.

  @param thd		Thread handler
  @param tables	Global table list

  @retval
    FALSE  OK
  @retval
    TRUE   error
*/

bool insert_precheck(THD *thd, TABLE_LIST *tables)
{
  LEX *lex= thd->lex;
  DBUG_ENTER("insert_precheck");

  /*
    Check that we have modify privileges for the first table and
    select privileges for the rest
  */
  ulong privilege= (INSERT_ACL |
                    (lex->duplicates == DUP_REPLACE ? DELETE_ACL : 0) |
                    (lex->value_list.elements ? UPDATE_ACL : 0));

  if (check_one_table_access(thd, privilege, tables))
    DBUG_RETURN(TRUE);

  if (lex->update_list.elements != lex->value_list.elements)
  {
    my_message(ER_WRONG_VALUE_COUNT, ER(ER_WRONG_VALUE_COUNT), MYF(0));
    DBUG_RETURN(TRUE);
  }
  DBUG_RETURN(FALSE);
}


/**
    @brief  Check privileges for SHOW CREATE TABLE statement.

    @param  thd    Thread context
    @param  table  Target table

    @retval TRUE  Failure
    @retval FALSE Success
*/

static bool check_show_create_table_access(THD *thd, TABLE_LIST *table)
{
  return check_access(thd, SELECT_ACL | EXTRA_ACL, table->db,
                      &table->grant.privilege, 0, 0,
                      test(table->schema_table)) ||
         check_grant(thd, SELECT_ACL, table, 2, UINT_MAX, 0);
}


/**
  CREATE TABLE query pre-check.

  @param thd			Thread handler
  @param tables		Global table list
  @param create_table	        Table which will be created

  @retval
    FALSE   OK
  @retval
    TRUE   Error
*/

bool create_table_precheck(THD *thd, TABLE_LIST *tables,
                           TABLE_LIST *create_table)
{
  LEX *lex= thd->lex;
  SELECT_LEX *select_lex= &lex->select_lex;
  ulong want_priv;
  bool error= TRUE;                                 // Error message is given
  DBUG_ENTER("create_table_precheck");

  /*
    Require CREATE [TEMPORARY] privilege on new table; for
    CREATE TABLE ... SELECT, also require INSERT.
  */

  want_priv= ((lex->create_info.options & HA_LEX_CREATE_TMP_TABLE) ?
              CREATE_TMP_ACL : CREATE_ACL) |
             (select_lex->item_list.elements ? INSERT_ACL : 0);

  if (check_access(thd, want_priv, create_table->db,
		   &create_table->grant.privilege, 0, 0,
                   test(create_table->schema_table)) ||
      check_merge_table_access(thd, create_table->db,
                               lex->create_info.merge_list.first))
    goto err;
  if (want_priv != CREATE_TMP_ACL &&
      check_grant(thd, want_priv, create_table, 0, 1, 0))
    goto err;

  if (select_lex->item_list.elements)
  {
    /* Check permissions for used tables in CREATE TABLE ... SELECT */

#ifdef NOT_NECESSARY_TO_CHECK_CREATE_TABLE_EXIST_WHEN_PREPARING_STATEMENT
    /* This code throws an ill error for CREATE TABLE t1 SELECT * FROM t1 */
    /*
      Only do the check for PS, because we on execute we have to check that
      against the opened tables to ensure we don't use a table that is part
      of the view (which can only be done after the table has been opened).
    */
    if (thd->stmt_arena->is_stmt_prepare_or_first_sp_execute())
    {
      /*
        For temporary tables we don't have to check if the created table exists
      */
      if (!(lex->create_info.options & HA_LEX_CREATE_TMP_TABLE) &&
          find_table_in_global_list(tables, create_table->db,
                                    create_table->table_name))
      {
	error= FALSE;
        goto err;
      }
    }
#endif
    if (tables && check_table_access(thd, SELECT_ACL, tables, UINT_MAX, FALSE))
      goto err;
  }
  else if (lex->create_info.options & HA_LEX_CREATE_TABLE_LIKE)
  {
    if (check_show_create_table_access(thd, tables))
      goto err;
  }
  error= FALSE;

err:
  DBUG_RETURN(error);
}


/**
  negate given expression.

  @param thd  thread handler
  @param expr expression for negation

  @return
    negated expression
*/

Item *negate_expression(THD *thd, Item *expr)
{
  Item *negated;
  if (expr->type() == Item::FUNC_ITEM &&
      ((Item_func *) expr)->functype() == Item_func::NOT_FUNC)
  {
    /* it is NOT(NOT( ... )) */
    Item *arg= ((Item_func *) expr)->arguments()[0];
    enum_parsing_place place= thd->lex->current_select->parsing_place;
    if (arg->is_bool_func() || place == IN_WHERE || place == IN_HAVING)
      return arg;
    /*
      if it is not boolean function then we have to emulate value of
      not(not(a)), it will be a != 0
    */
    return new Item_func_ne(arg, new Item_int((char*) "0", 0, 1));
  }

  if ((negated= expr->neg_transformer(thd)) != 0)
    return negated;
  return new Item_func_not(expr);
}

/**
  Set the specified definer to the default value, which is the
  current user in the thread.
 
  @param[in]  thd       thread handler
  @param[out] definer   definer
*/
 
void get_default_definer(THD *thd, LEX_USER *definer)
{
  const Security_context *sctx= thd->security_ctx;

  definer->user.str= (char *) sctx->priv_user;
  definer->user.length= strlen(definer->user.str);

  definer->host.str= (char *) sctx->priv_host;
  definer->host.length= strlen(definer->host.str);

  definer->password.str= NULL;
  definer->password.length= 0;
}


/**
  Create default definer for the specified THD.

  @param[in] thd         thread handler

  @return
    - On success, return a valid pointer to the created and initialized
    LEX_USER, which contains definer information.
    - On error, return 0.
*/

LEX_USER *create_default_definer(THD *thd)
{
  LEX_USER *definer;

  if (! (definer= (LEX_USER*) thd->alloc(sizeof(LEX_USER))))
    return 0;

  thd->get_definer(definer);

  return definer;
}


/**
  Create definer with the given user and host names.

  @param[in] thd          thread handler
  @param[in] user_name    user name
  @param[in] host_name    host name

  @return
    - On success, return a valid pointer to the created and initialized
    LEX_USER, which contains definer information.
    - On error, return 0.
*/

LEX_USER *create_definer(THD *thd, LEX_STRING *user_name, LEX_STRING *host_name)
{
  LEX_USER *definer;

  /* Create and initialize. */

  if (! (definer= (LEX_USER*) thd->alloc(sizeof(LEX_USER))))
    return 0;

  definer->user= *user_name;
  definer->host= *host_name;
  definer->password.str= NULL;
  definer->password.length= 0;

  return definer;
}


/**
  Retuns information about user or current user.

  @param[in] thd          thread handler
  @param[in] user         user

  @return
    - On success, return a valid pointer to initialized
    LEX_USER, which contains user information.
    - On error, return 0.
*/

LEX_USER *get_current_user(THD *thd, LEX_USER *user)
{
  if (!user->user.str)  // current_user
    return create_default_definer(thd);

  return user;
}


/**
  Check that byte length of a string does not exceed some limit.

  @param str         string to be checked
  @param err_msg     error message to be displayed if the string is too long
  @param max_length  max length

  @retval
    FALSE   the passed string is not longer than max_length
  @retval
    TRUE    the passed string is longer than max_length

  NOTE
    The function is not used in existing code but can be useful later?
*/

bool check_string_byte_length(LEX_STRING *str, const char *err_msg,
                              uint max_byte_length)
{
  if (str->length <= max_byte_length)
    return FALSE;

  my_error(ER_WRONG_STRING_LENGTH, MYF(0), str->str, err_msg, max_byte_length);

  return TRUE;
}


/*
  Check that char length of a string does not exceed some limit.

  SYNOPSIS
  check_string_char_length()
      str              string to be checked
      err_msg          error message to be displayed if the string is too long
      max_char_length  max length in symbols
      cs               string charset

  RETURN
    FALSE   the passed string is not longer than max_char_length
    TRUE    the passed string is longer than max_char_length
*/


bool check_string_char_length(LEX_STRING *str, const char *err_msg,
                              uint max_char_length, CHARSET_INFO *cs,
                              bool no_error)
{
  int well_formed_error;
  uint res= cs->cset->well_formed_len(cs, str->str, str->str + str->length,
                                      max_char_length, &well_formed_error);

  if (!well_formed_error &&  str->length == res)
    return FALSE;

  if (!no_error)
    my_error(ER_WRONG_STRING_LENGTH, MYF(0), str->str, err_msg, max_char_length);
  return TRUE;
}


/*
  Check if path does not contain mysql data home directory

  SYNOPSIS
    test_if_data_home_dir()
    dir                     directory

  RETURN VALUES
    0	ok
    1	error ;  Given path contains data directory
*/
C_MODE_START

int test_if_data_home_dir(const char *dir)
{
  char path[FN_REFLEN];
  int dir_len;
  DBUG_ENTER("test_if_data_home_dir");

  if (!dir)
    DBUG_RETURN(0);

  (void) fn_format(path, dir, "", "",
                   (MY_RETURN_REAL_PATH|MY_RESOLVE_SYMLINKS));
  dir_len= strlen(path);
  if (mysql_unpacked_real_data_home_len<= dir_len)
  {
    if (dir_len > mysql_unpacked_real_data_home_len &&
        path[mysql_unpacked_real_data_home_len] != FN_LIBCHAR)
      DBUG_RETURN(0);

    if (lower_case_file_system)
    {
      if (!my_strnncoll(default_charset_info, (const uchar*) path,
                        mysql_unpacked_real_data_home_len,
                        (const uchar*) mysql_unpacked_real_data_home,
                        mysql_unpacked_real_data_home_len))
      {
        DBUG_PRINT("error", ("Path is part of mysql_real_data_home"));
        DBUG_RETURN(1);
      }
    }
    else if (!memcmp(path, mysql_unpacked_real_data_home,
                     mysql_unpacked_real_data_home_len))
    {
      DBUG_PRINT("error", ("Path is part of mysql_real_data_home"));
      DBUG_RETURN(1);
    }
  }
  DBUG_RETURN(0);
}

C_MODE_END


/**
  Check that host name string is valid.

  @param[in] str string to be checked

  @return             Operation status
    @retval  FALSE    host name is ok
    @retval  TRUE     host name string is longer than max_length or
                      has invalid symbols
*/

bool check_host_name(LEX_STRING *str)
{
  const char *name= str->str;
  const char *end= str->str + str->length;
  if (check_string_byte_length(str, ER(ER_HOSTNAME), HOSTNAME_LENGTH))
    return TRUE;

  while (name != end)
  {
    if (*name == '@')
    {
      my_printf_error(ER_UNKNOWN_ERROR, 
                      "Malformed hostname (illegal symbol: '%c')", MYF(0),
                      *name);
      return TRUE;
    }
    name++;
  }
  return FALSE;
}


extern int MYSQLparse(void *thd); // from sql_yacc.cc


/**
  This is a wrapper of MYSQLparse(). All the code should call parse_sql()
  instead of MYSQLparse().

  @param thd Thread context.
  @param parser_state Parser state.
  @param creation_ctx Object creation context.

  @return Error status.
    @retval FALSE on success.
    @retval TRUE on parsing error.
*/

bool parse_sql(THD *thd,
               Parser_state *parser_state,
               Object_creation_ctx *creation_ctx)
{
  bool mysql_parse_status;
  DBUG_ENTER("parse_sql");

  DBUG_ASSERT(thd->m_parser_state == NULL);

  /* Backup creation context. */

  Object_creation_ctx *backup_ctx= NULL;

  if (creation_ctx)
    backup_ctx= creation_ctx->set_n_backup(thd);

  /* Set parser state. */

  thd->m_parser_state= parser_state;

  /* Parse the query. */

  mysql_parse_status= MYSQLparse(thd) != 0;

  /*
    Check that if MYSQLparse() failed, thd->is_error() is set (unless
    we have an error handler installed, which might have silenced error).
  */

  DBUG_ASSERT(!mysql_parse_status ||
              thd->is_error() ||
              thd->get_internal_handler());

  /* Reset parser state. */

  thd->m_parser_state= NULL;

  /* Restore creation context. */

  if (creation_ctx)
    creation_ctx->restore_env(thd, backup_ctx);

  /* That's it. */

  DBUG_RETURN(mysql_parse_status || thd->is_fatal_error);
}

/**
  @} (end of group Runtime_Environment)
*/<|MERGE_RESOLUTION|>--- conflicted
+++ resolved
@@ -1,10 +1,6 @@
 /*
-<<<<<<< HEAD
-   Copyright (c) 2000, 2011, Oracle and/or its affiliates.
-   Copyright (c) 2008-2011 Monty Program Ab
-=======
-   Copyright (c) 2000, 2013, Oracle and/or its affiliates. All rights reserved.
->>>>>>> e0f3a0fa
+   Copyright (c) 2000, 2013, Oracle and/or its affiliates.
+   Copyright (c) 2008, 2014, Monty Program Ab.
 
    This program is free software; you can redistribute it and/or modify
    it under the terms of the GNU General Public License as published by
@@ -1141,12 +1137,8 @@
       Cast *passwd to an unsigned char, so that it doesn't extend the sign
       for *passwd > 127 and become 2**32-127 after casting to uint.
     */
-<<<<<<< HEAD
     char db_buff[SAFE_NAME_LEN+1];           // buffer to store db in utf8
-=======
-    char db_buff[NAME_LEN+1];                 // buffer to store db in utf8
     char user_buff[USERNAME_LENGTH + 1];      // buffer to store user in utf8
->>>>>>> e0f3a0fa
     char *db= passwd;
     char *save_db;
     /*
