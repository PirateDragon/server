/* Copyright (c) 2000, 2012, Oracle and/or its affiliates.
   Copyright (c) 2008, 2013, Monty Program Ab

   This program is free software; you can redistribute it and/or modify
   it under the terms of the GNU General Public License as published by
   the Free Software Foundation; version 2 of the License.

   This program is distributed in the hope that it will be useful,
   but WITHOUT ANY WARRANTY; without even the implied warranty of
   MERCHANTABILITY or FITNESS FOR A PARTICULAR PURPOSE.  See the
   GNU General Public License for more details.

   You should have received a copy of the GNU General Public License
   along with this program; if not, write to the Free Software
   Foundation, Inc., 51 Franklin St, Fifth Floor, Boston, MA  02110-1301  USA */

#define MYSQL_LEX 1
#include "my_global.h"
#include "sql_priv.h"
#include "unireg.h"                    // REQUIRED: for other includes
#include "sql_parse.h"        // sql_kill, *_precheck, *_prepare
#include "lock.h"             // try_transactional_lock,
                              // check_transactional_lock,
                              // set_handler_table_locks,
                              // lock_global_read_lock,
                              // make_global_read_lock_block_commit
#include "sql_base.h"         // find_temporary_table
#include "sql_cache.h"        // QUERY_CACHE_FLAGS_SIZE, query_cache_*
#include "sql_show.h"         // mysqld_list_*, mysqld_show_*,
                              // calc_sum_of_all_status
#include "mysqld.h"
#include "sql_locale.h"                         // my_locale_en_US
#include "log.h"                                // flush_error_log
#include "sql_view.h"         // mysql_create_view, mysql_drop_view
#include "sql_delete.h"       // mysql_delete
#include "sql_insert.h"       // mysql_insert
#include "sql_update.h"       // mysql_update, mysql_multi_update
#include "sql_partition.h"    // struct partition_info
#include "sql_db.h"           // mysql_change_db, mysql_create_db,
                              // mysql_rm_db, mysql_upgrade_db,
                              // mysql_alter_db,
                              // check_db_dir_existence,
                              // my_dbopt_cleanup
#include "sql_table.h"        // mysql_create_like_table,
                              // mysql_create_table,
                              // mysql_alter_table,
                              // mysql_backup_table,
                              // mysql_restore_table
#include "sql_reload.h"       // reload_acl_and_cache
#include "sql_admin.h"        // mysql_assign_to_keycache
#include "sql_connect.h"      // decrease_user_connections,
                              // check_mqh,
                              // reset_mqh
#include "sql_rename.h"       // mysql_rename_table
#include "sql_tablespace.h"   // mysql_alter_tablespace
#include "hostname.h"         // hostname_cache_refresh
#include "sql_acl.h"          // *_ACL, check_grant, is_acl_user,
                              // has_any_table_level_privileges,
                              // mysql_drop_user, mysql_rename_user,
                              // check_grant_routine,
                              // mysql_routine_grant,
                              // mysql_show_grants,
                              // sp_grant_privileges, ...
#include "sql_test.h"         // mysql_print_status
#include "sql_select.h"       // handle_select, mysql_select,
                              // mysql_explain_union
#include "sql_load.h"         // mysql_load
#include "sql_servers.h"      // create_servers, alter_servers,
                              // drop_servers, servers_reload
#include "sql_handler.h"      // mysql_ha_open, mysql_ha_close,
                              // mysql_ha_read
#include "sql_binlog.h"       // mysql_client_binlog_statement
#include "sql_do.h"           // mysql_do
#include "sql_help.h"         // mysqld_help
#include "rpl_constants.h"    // Incident, INCIDENT_LOST_EVENTS
#include "log_event.h"
#include "sql_repl.h"
#include "rpl_filter.h"
#include "repl_failsafe.h"
#include <m_ctype.h>
#include <myisam.h>
#include <my_dir.h>
#include "rpl_handler.h"
#include "rpl_mi.h"

#include "sp_head.h"
#include "sp.h"
#include "sp_cache.h"
#include "events.h"
#include "sql_trigger.h"
#include "transaction.h"
#include "sql_audit.h"
#include "sql_prepare.h"
#include "debug_sync.h"
#include "probes_mysql.h"
#include "set_var.h"
#include "log_slow.h"
#include "sql_bootstrap.h"

#define FLAGSTR(V,F) ((V)&(F)?#F" ":"")

#ifdef WITH_ARIA_STORAGE_ENGINE
#include "../storage/maria/ha_maria.h"
#endif

/**
  @defgroup Runtime_Environment Runtime Environment
  @{
*/

/* Used in error handling only */
#define SP_TYPE_STRING(LP) \
  ((LP)->sphead->m_type == TYPE_ENUM_FUNCTION ? "FUNCTION" : "PROCEDURE")
#define SP_COM_STRING(LP) \
  ((LP)->sql_command == SQLCOM_CREATE_SPFUNCTION || \
   (LP)->sql_command == SQLCOM_ALTER_FUNCTION || \
   (LP)->sql_command == SQLCOM_SHOW_CREATE_FUNC || \
   (LP)->sql_command == SQLCOM_DROP_FUNCTION ? \
   "FUNCTION" : "PROCEDURE")

static bool execute_sqlcom_select(THD *thd, TABLE_LIST *all_tables);
static void sql_kill(THD *thd, ulong id, killed_state state);
static void sql_kill_user(THD *thd, LEX_USER *user, killed_state state);
static bool execute_show_status(THD *, TABLE_LIST *);
static bool execute_rename_table(THD *, TABLE_LIST *, TABLE_LIST *);

const char *any_db="*any*";	// Special symbol for check_access

const LEX_STRING command_name[]={
  { C_STRING_WITH_LEN("Sleep") },
  { C_STRING_WITH_LEN("Quit") },
  { C_STRING_WITH_LEN("Init DB") },
  { C_STRING_WITH_LEN("Query") },
  { C_STRING_WITH_LEN("Field List") },
  { C_STRING_WITH_LEN("Create DB") },
  { C_STRING_WITH_LEN("Drop DB") },
  { C_STRING_WITH_LEN("Refresh") },
  { C_STRING_WITH_LEN("Shutdown") },
  { C_STRING_WITH_LEN("Statistics") },
  { C_STRING_WITH_LEN("Processlist") },
  { C_STRING_WITH_LEN("Connect") },
  { C_STRING_WITH_LEN("Kill") },
  { C_STRING_WITH_LEN("Debug") },
  { C_STRING_WITH_LEN("Ping") },
  { C_STRING_WITH_LEN("Time") },
  { C_STRING_WITH_LEN("Delayed insert") },
  { C_STRING_WITH_LEN("Change user") },
  { C_STRING_WITH_LEN("Binlog Dump") },
  { C_STRING_WITH_LEN("Table Dump") },
  { C_STRING_WITH_LEN("Connect Out") },
  { C_STRING_WITH_LEN("Register Slave") },
  { C_STRING_WITH_LEN("Prepare") },
  { C_STRING_WITH_LEN("Execute") },
  { C_STRING_WITH_LEN("Long Data") },
  { C_STRING_WITH_LEN("Close stmt") },
  { C_STRING_WITH_LEN("Reset stmt") },
  { C_STRING_WITH_LEN("Set option") },
  { C_STRING_WITH_LEN("Fetch") },
  { C_STRING_WITH_LEN("Daemon") },
  { C_STRING_WITH_LEN("Error") }  // Last command number
};

const char *xa_state_names[]={
  "NON-EXISTING", "ACTIVE", "IDLE", "PREPARED", "ROLLBACK ONLY"
};

#ifdef HAVE_REPLICATION
/**
  Returns true if all tables should be ignored.
*/
inline bool all_tables_not_ok(THD *thd, TABLE_LIST *tables)
{
  return thd->rpl_filter->is_on() && tables && !thd->spcont &&
         !thd->rpl_filter->tables_ok(thd->db, tables);
}
#endif


static bool some_non_temp_table_to_be_updated(THD *thd, TABLE_LIST *tables)
{
  for (TABLE_LIST *table= tables; table; table= table->next_global)
  {
    DBUG_ASSERT(table->db && table->table_name);
    if (table->updating && !find_temporary_table(thd, table))
      return 1;
  }
  return 0;
}


/*
  Implicitly commit a active transaction if statement requires so.

  @param thd    Thread handle.
  @param mask   Bitmask used for the SQL command match.

*/
static bool stmt_causes_implicit_commit(THD *thd, uint mask)
{
  LEX *lex= thd->lex;
  bool skip= FALSE;
  DBUG_ENTER("stmt_causes_implicit_commit");

  if (!(sql_command_flags[lex->sql_command] & mask))
    DBUG_RETURN(FALSE);

  switch (lex->sql_command) {
  case SQLCOM_DROP_TABLE:
    skip= lex->drop_temporary;
    break;
  case SQLCOM_ALTER_TABLE:
  case SQLCOM_CREATE_TABLE:
    /* If CREATE TABLE of non-temporary table, do implicit commit */
    skip= (lex->create_info.options & HA_LEX_CREATE_TMP_TABLE);
    break;
  case SQLCOM_SET_OPTION:
    skip= lex->autocommit ? FALSE : TRUE;
    break;
  default:
    break;
  }

  DBUG_RETURN(!skip);
}


/**
  Mark all commands that somehow changes a table.

  This is used to check number of updates / hour.

  sql_command is actually set to SQLCOM_END sometimes
  so we need the +1 to include it in the array.

  See COMMAND_FLAG_xxx for different type of commands
     2  - query that returns meaningful ROW_COUNT() -
          a number of modified rows
*/

uint sql_command_flags[SQLCOM_END+1];
uint server_command_flags[COM_END+1];

void init_update_queries(void)
{
  /* Initialize the server command flags array. */
  memset(server_command_flags, 0, sizeof(server_command_flags));

  server_command_flags[COM_STATISTICS]= CF_SKIP_QUERY_ID | CF_SKIP_QUESTIONS;
  server_command_flags[COM_PING]=       CF_SKIP_QUERY_ID | CF_SKIP_QUESTIONS;
  server_command_flags[COM_STMT_PREPARE]= CF_SKIP_QUESTIONS;
  server_command_flags[COM_STMT_CLOSE]=   CF_SKIP_QUESTIONS;
  server_command_flags[COM_STMT_RESET]=   CF_SKIP_QUESTIONS;

  /* Initialize the sql command flags array. */
  memset(sql_command_flags, 0, sizeof(sql_command_flags));

  /*
    In general, DDL statements do not generate row events and do not go
    through a cache before being written to the binary log. However, the
    CREATE TABLE...SELECT is an exception because it may generate row
    events. For that reason,  the SQLCOM_CREATE_TABLE  which represents
    a CREATE TABLE, including the CREATE TABLE...SELECT, has the
    CF_CAN_GENERATE_ROW_EVENTS flag. The distinction between a regular
    CREATE TABLE and the CREATE TABLE...SELECT is made in other parts of
    the code, in particular in the Query_log_event's constructor.
  */
  sql_command_flags[SQLCOM_CREATE_TABLE]=   CF_CHANGES_DATA | CF_REEXECUTION_FRAGILE |
                                            CF_AUTO_COMMIT_TRANS | CF_REPORT_PROGRESS |
                                            CF_CAN_GENERATE_ROW_EVENTS;
  sql_command_flags[SQLCOM_CREATE_INDEX]=   CF_CHANGES_DATA | CF_AUTO_COMMIT_TRANS;
  sql_command_flags[SQLCOM_ALTER_TABLE]=    CF_CHANGES_DATA | CF_WRITE_LOGS_COMMAND |
                                            CF_AUTO_COMMIT_TRANS | CF_REPORT_PROGRESS |
                                            CF_INSERTS_DATA;
  sql_command_flags[SQLCOM_TRUNCATE]=       CF_CHANGES_DATA | CF_WRITE_LOGS_COMMAND |
                                            CF_AUTO_COMMIT_TRANS;
  sql_command_flags[SQLCOM_DROP_TABLE]=     CF_CHANGES_DATA | CF_AUTO_COMMIT_TRANS;
  sql_command_flags[SQLCOM_LOAD]=           CF_CHANGES_DATA | CF_REEXECUTION_FRAGILE |
                                            CF_CAN_GENERATE_ROW_EVENTS | CF_REPORT_PROGRESS |
                                            CF_INSERTS_DATA;
  sql_command_flags[SQLCOM_CREATE_DB]=      CF_CHANGES_DATA | CF_AUTO_COMMIT_TRANS;
  sql_command_flags[SQLCOM_DROP_DB]=        CF_CHANGES_DATA | CF_AUTO_COMMIT_TRANS;
  sql_command_flags[SQLCOM_ALTER_DB_UPGRADE]= CF_AUTO_COMMIT_TRANS;
  sql_command_flags[SQLCOM_ALTER_DB]=       CF_CHANGES_DATA | CF_AUTO_COMMIT_TRANS;
  sql_command_flags[SQLCOM_RENAME_TABLE]=   CF_CHANGES_DATA | CF_AUTO_COMMIT_TRANS;
  sql_command_flags[SQLCOM_DROP_INDEX]=     CF_CHANGES_DATA | CF_AUTO_COMMIT_TRANS | CF_REPORT_PROGRESS;
  sql_command_flags[SQLCOM_CREATE_VIEW]=    CF_CHANGES_DATA | CF_REEXECUTION_FRAGILE |
                                            CF_AUTO_COMMIT_TRANS;
  sql_command_flags[SQLCOM_DROP_VIEW]=      CF_CHANGES_DATA | CF_AUTO_COMMIT_TRANS;
  sql_command_flags[SQLCOM_CREATE_TRIGGER]= CF_CHANGES_DATA | CF_AUTO_COMMIT_TRANS;
  sql_command_flags[SQLCOM_DROP_TRIGGER]=   CF_CHANGES_DATA | CF_AUTO_COMMIT_TRANS;
  sql_command_flags[SQLCOM_CREATE_EVENT]=   CF_CHANGES_DATA | CF_AUTO_COMMIT_TRANS;
  sql_command_flags[SQLCOM_ALTER_EVENT]=    CF_CHANGES_DATA | CF_AUTO_COMMIT_TRANS;
  sql_command_flags[SQLCOM_DROP_EVENT]=     CF_CHANGES_DATA | CF_AUTO_COMMIT_TRANS;

  sql_command_flags[SQLCOM_UPDATE]=	    CF_CHANGES_DATA | CF_REEXECUTION_FRAGILE |
                                            CF_CAN_GENERATE_ROW_EVENTS |
                                            CF_OPTIMIZER_TRACE |
                                            CF_CAN_BE_EXPLAINED |
                                            CF_UPDATES_DATA;
  sql_command_flags[SQLCOM_UPDATE_MULTI]=   CF_CHANGES_DATA | CF_REEXECUTION_FRAGILE |
                                            CF_CAN_GENERATE_ROW_EVENTS |
                                            CF_OPTIMIZER_TRACE |
                                            CF_CAN_BE_EXPLAINED |
                                            CF_UPDATES_DATA;
  sql_command_flags[SQLCOM_INSERT]=	    CF_CHANGES_DATA | CF_REEXECUTION_FRAGILE |
                                            CF_CAN_GENERATE_ROW_EVENTS |
                                            CF_OPTIMIZER_TRACE |
                                            CF_CAN_BE_EXPLAINED |
                                            CF_INSERTS_DATA;
  sql_command_flags[SQLCOM_INSERT_SELECT]=  CF_CHANGES_DATA | CF_REEXECUTION_FRAGILE |
                                            CF_CAN_GENERATE_ROW_EVENTS |
                                            CF_OPTIMIZER_TRACE |
                                            CF_CAN_BE_EXPLAINED |
                                            CF_INSERTS_DATA;
  sql_command_flags[SQLCOM_DELETE]=         CF_CHANGES_DATA | CF_REEXECUTION_FRAGILE |
                                            CF_CAN_GENERATE_ROW_EVENTS |
                                            CF_OPTIMIZER_TRACE |
                                            CF_CAN_BE_EXPLAINED;
  sql_command_flags[SQLCOM_DELETE_MULTI]=   CF_CHANGES_DATA | CF_REEXECUTION_FRAGILE |
                                            CF_CAN_GENERATE_ROW_EVENTS |
                                            CF_OPTIMIZER_TRACE |
                                            CF_CAN_BE_EXPLAINED;;
  sql_command_flags[SQLCOM_REPLACE]=        CF_CHANGES_DATA | CF_REEXECUTION_FRAGILE |
                                            CF_CAN_GENERATE_ROW_EVENTS |
                                            CF_OPTIMIZER_TRACE |
                                            CF_CAN_BE_EXPLAINED |
                                            CF_INSERTS_DATA;;
  sql_command_flags[SQLCOM_REPLACE_SELECT]= CF_CHANGES_DATA | CF_REEXECUTION_FRAGILE |
                                            CF_CAN_GENERATE_ROW_EVENTS |
                                            CF_OPTIMIZER_TRACE |
                                            CF_CAN_BE_EXPLAINED |
                                            CF_INSERTS_DATA;
  sql_command_flags[SQLCOM_SELECT]=         CF_REEXECUTION_FRAGILE |
                                            CF_CAN_GENERATE_ROW_EVENTS |
                                            CF_OPTIMIZER_TRACE |
                                            CF_CAN_BE_EXPLAINED;
  // (1) so that subquery is traced when doing "SET @var = (subquery)"
  /*
    @todo SQLCOM_SET_OPTION should have CF_CAN_GENERATE_ROW_EVENTS
    set, because it may invoke a stored function that generates row
    events. /Sven
  */
  sql_command_flags[SQLCOM_SET_OPTION]=     CF_REEXECUTION_FRAGILE |
                                            CF_AUTO_COMMIT_TRANS |
                                            CF_OPTIMIZER_TRACE; // (1)
  // (1) so that subquery is traced when doing "DO @var := (subquery)"
  sql_command_flags[SQLCOM_DO]=             CF_REEXECUTION_FRAGILE |
                                            CF_CAN_GENERATE_ROW_EVENTS |
                                            CF_OPTIMIZER_TRACE; // (1)

  sql_command_flags[SQLCOM_SHOW_STATUS_PROC]= CF_STATUS_COMMAND | CF_REEXECUTION_FRAGILE;
  sql_command_flags[SQLCOM_SHOW_STATUS]=      CF_STATUS_COMMAND | CF_REEXECUTION_FRAGILE;
  sql_command_flags[SQLCOM_SHOW_DATABASES]=   CF_STATUS_COMMAND | CF_REEXECUTION_FRAGILE;
  sql_command_flags[SQLCOM_SHOW_TRIGGERS]=    CF_STATUS_COMMAND | CF_REEXECUTION_FRAGILE;
  sql_command_flags[SQLCOM_SHOW_EVENTS]=      CF_STATUS_COMMAND | CF_REEXECUTION_FRAGILE;
  sql_command_flags[SQLCOM_SHOW_OPEN_TABLES]= CF_STATUS_COMMAND | CF_REEXECUTION_FRAGILE;
  sql_command_flags[SQLCOM_SHOW_PLUGINS]=     CF_STATUS_COMMAND;
  sql_command_flags[SQLCOM_SHOW_FIELDS]=      CF_STATUS_COMMAND | CF_REEXECUTION_FRAGILE;
  sql_command_flags[SQLCOM_SHOW_KEYS]=        CF_STATUS_COMMAND | CF_REEXECUTION_FRAGILE;
  sql_command_flags[SQLCOM_SHOW_VARIABLES]=   CF_STATUS_COMMAND | CF_REEXECUTION_FRAGILE;
  sql_command_flags[SQLCOM_SHOW_CHARSETS]=    CF_STATUS_COMMAND | CF_REEXECUTION_FRAGILE;
  sql_command_flags[SQLCOM_SHOW_COLLATIONS]=  CF_STATUS_COMMAND | CF_REEXECUTION_FRAGILE;
  sql_command_flags[SQLCOM_SHOW_BINLOGS]=     CF_STATUS_COMMAND;
  sql_command_flags[SQLCOM_SHOW_SLAVE_HOSTS]= CF_STATUS_COMMAND;
  sql_command_flags[SQLCOM_SHOW_BINLOG_EVENTS]= CF_STATUS_COMMAND;
  sql_command_flags[SQLCOM_SHOW_STORAGE_ENGINES]= CF_STATUS_COMMAND;
  sql_command_flags[SQLCOM_SHOW_AUTHORS]=     CF_STATUS_COMMAND;
  sql_command_flags[SQLCOM_SHOW_CONTRIBUTORS]= CF_STATUS_COMMAND;
  sql_command_flags[SQLCOM_SHOW_PRIVILEGES]=  CF_STATUS_COMMAND;
  sql_command_flags[SQLCOM_SHOW_WARNS]=       CF_STATUS_COMMAND | CF_DIAGNOSTIC_STMT;
  sql_command_flags[SQLCOM_SHOW_ERRORS]=      CF_STATUS_COMMAND | CF_DIAGNOSTIC_STMT;
  sql_command_flags[SQLCOM_SHOW_ENGINE_STATUS]= CF_STATUS_COMMAND;
  sql_command_flags[SQLCOM_SHOW_ENGINE_MUTEX]= CF_STATUS_COMMAND;
  sql_command_flags[SQLCOM_SHOW_ENGINE_LOGS]= CF_STATUS_COMMAND;
  sql_command_flags[SQLCOM_SHOW_EXPLAIN]= CF_STATUS_COMMAND;
  sql_command_flags[SQLCOM_SHOW_PROCESSLIST]= CF_STATUS_COMMAND;
  sql_command_flags[SQLCOM_SHOW_GRANTS]=      CF_STATUS_COMMAND;
  sql_command_flags[SQLCOM_SHOW_CREATE_DB]=   CF_STATUS_COMMAND;
  sql_command_flags[SQLCOM_SHOW_CREATE]=  CF_STATUS_COMMAND;
  sql_command_flags[SQLCOM_SHOW_MASTER_STAT]= CF_STATUS_COMMAND;
  sql_command_flags[SQLCOM_SHOW_SLAVE_STAT]=  CF_STATUS_COMMAND;
  sql_command_flags[SQLCOM_SHOW_CREATE_PROC]= CF_STATUS_COMMAND;
  sql_command_flags[SQLCOM_SHOW_CREATE_FUNC]= CF_STATUS_COMMAND;
  sql_command_flags[SQLCOM_SHOW_CREATE_TRIGGER]=  CF_STATUS_COMMAND;
  sql_command_flags[SQLCOM_SHOW_STATUS_FUNC]= CF_STATUS_COMMAND | CF_REEXECUTION_FRAGILE;
  sql_command_flags[SQLCOM_SHOW_PROC_CODE]=   CF_STATUS_COMMAND;
  sql_command_flags[SQLCOM_SHOW_FUNC_CODE]=   CF_STATUS_COMMAND;
  sql_command_flags[SQLCOM_SHOW_CREATE_EVENT]= CF_STATUS_COMMAND;
  sql_command_flags[SQLCOM_SHOW_PROFILES]=    CF_STATUS_COMMAND;
  sql_command_flags[SQLCOM_SHOW_PROFILE]=     CF_STATUS_COMMAND;
  sql_command_flags[SQLCOM_BINLOG_BASE64_EVENT]= CF_STATUS_COMMAND | CF_CAN_GENERATE_ROW_EVENTS;
  sql_command_flags[SQLCOM_SHOW_CLIENT_STATS]= CF_STATUS_COMMAND;
  sql_command_flags[SQLCOM_SHOW_USER_STATS]=   CF_STATUS_COMMAND;
  sql_command_flags[SQLCOM_SHOW_TABLE_STATS]=  CF_STATUS_COMMAND;
  sql_command_flags[SQLCOM_SHOW_INDEX_STATS]=  CF_STATUS_COMMAND;
  sql_command_flags[SQLCOM_SHOW_TABLES]=       (CF_STATUS_COMMAND | CF_SHOW_TABLE_COMMAND | CF_REEXECUTION_FRAGILE);
  sql_command_flags[SQLCOM_SHOW_TABLE_STATUS]= (CF_STATUS_COMMAND | CF_SHOW_TABLE_COMMAND | CF_REEXECUTION_FRAGILE);


  sql_command_flags[SQLCOM_CREATE_USER]=       CF_CHANGES_DATA;
  sql_command_flags[SQLCOM_RENAME_USER]=       CF_CHANGES_DATA;
  sql_command_flags[SQLCOM_DROP_USER]=         CF_CHANGES_DATA;
  sql_command_flags[SQLCOM_GRANT]=             CF_CHANGES_DATA;
  sql_command_flags[SQLCOM_REVOKE]=            CF_CHANGES_DATA;
  sql_command_flags[SQLCOM_OPTIMIZE]=          CF_CHANGES_DATA;
  /*
    @todo SQLCOM_CREATE_FUNCTION should have CF_AUTO_COMMIT_TRANS
    set. this currently is binlogged *before* the transaction if
    executed inside a transaction because it does not have an implicit
    pre-commit and is written to the statement cache. /Sven
  */
  sql_command_flags[SQLCOM_CREATE_FUNCTION]=   CF_CHANGES_DATA;
  sql_command_flags[SQLCOM_CREATE_PROCEDURE]=  CF_CHANGES_DATA | CF_AUTO_COMMIT_TRANS;
  sql_command_flags[SQLCOM_CREATE_SPFUNCTION]= CF_CHANGES_DATA | CF_AUTO_COMMIT_TRANS;
  sql_command_flags[SQLCOM_DROP_PROCEDURE]=    CF_CHANGES_DATA | CF_AUTO_COMMIT_TRANS;
  sql_command_flags[SQLCOM_DROP_FUNCTION]=     CF_CHANGES_DATA | CF_AUTO_COMMIT_TRANS;
  sql_command_flags[SQLCOM_ALTER_PROCEDURE]=   CF_CHANGES_DATA | CF_AUTO_COMMIT_TRANS;
  sql_command_flags[SQLCOM_ALTER_FUNCTION]=    CF_CHANGES_DATA | CF_AUTO_COMMIT_TRANS;
  sql_command_flags[SQLCOM_INSTALL_PLUGIN]=    CF_CHANGES_DATA;
  sql_command_flags[SQLCOM_UNINSTALL_PLUGIN]=  CF_CHANGES_DATA;

  /*
    The following is used to preserver CF_ROW_COUNT during the
    a CALL or EXECUTE statement, so the value generated by the
    last called (or executed) statement is preserved.
    See mysql_execute_command() for how CF_ROW_COUNT is used.
  */
  /*
    (1): without it, in "CALL some_proc((subq))", subquery would not be
    traced.
  */
  sql_command_flags[SQLCOM_CALL]=      CF_REEXECUTION_FRAGILE |
                                       CF_CAN_GENERATE_ROW_EVENTS |
                                       CF_OPTIMIZER_TRACE; // (1)
  sql_command_flags[SQLCOM_EXECUTE]=   CF_CAN_GENERATE_ROW_EVENTS;

  /*
    We don't want to change to statement based replication for these commands
  */
  sql_command_flags[SQLCOM_ROLLBACK]|= CF_FORCE_ORIGINAL_BINLOG_FORMAT;
  /* We don't want to replicate ALTER TABLE for temp tables in row format */
  sql_command_flags[SQLCOM_ALTER_TABLE]|= CF_FORCE_ORIGINAL_BINLOG_FORMAT;
  /* We don't want to replicate TRUNCATE for temp tables in row format */
  sql_command_flags[SQLCOM_TRUNCATE]|= CF_FORCE_ORIGINAL_BINLOG_FORMAT;
  /* We don't want to replicate DROP for temp tables in row format */
  sql_command_flags[SQLCOM_DROP_TABLE]|= CF_FORCE_ORIGINAL_BINLOG_FORMAT;
  /* One can change replication mode with SET */
  sql_command_flags[SQLCOM_SET_OPTION]|= CF_FORCE_ORIGINAL_BINLOG_FORMAT;

  /*
    The following admin table operations are allowed
    on log tables.
  */
  sql_command_flags[SQLCOM_REPAIR]=    CF_WRITE_LOGS_COMMAND | CF_AUTO_COMMIT_TRANS | CF_REPORT_PROGRESS;
  sql_command_flags[SQLCOM_OPTIMIZE]|= CF_WRITE_LOGS_COMMAND | CF_AUTO_COMMIT_TRANS | CF_REPORT_PROGRESS;
  sql_command_flags[SQLCOM_ANALYZE]=   CF_WRITE_LOGS_COMMAND | CF_AUTO_COMMIT_TRANS | CF_REPORT_PROGRESS;
  sql_command_flags[SQLCOM_CHECK]=     CF_WRITE_LOGS_COMMAND | CF_AUTO_COMMIT_TRANS | CF_REPORT_PROGRESS;
  sql_command_flags[SQLCOM_CHECKSUM]=  CF_REPORT_PROGRESS;

  sql_command_flags[SQLCOM_CREATE_USER]|=       CF_AUTO_COMMIT_TRANS;
  sql_command_flags[SQLCOM_DROP_USER]|=         CF_AUTO_COMMIT_TRANS;
  sql_command_flags[SQLCOM_RENAME_USER]|=       CF_AUTO_COMMIT_TRANS;
  sql_command_flags[SQLCOM_REVOKE_ALL]=         CF_AUTO_COMMIT_TRANS;
  sql_command_flags[SQLCOM_REVOKE]|=            CF_AUTO_COMMIT_TRANS;
  sql_command_flags[SQLCOM_GRANT]|=             CF_AUTO_COMMIT_TRANS;

  sql_command_flags[SQLCOM_ASSIGN_TO_KEYCACHE]= CF_AUTO_COMMIT_TRANS;
  sql_command_flags[SQLCOM_PRELOAD_KEYS]=       CF_AUTO_COMMIT_TRANS;

  sql_command_flags[SQLCOM_FLUSH]=              CF_AUTO_COMMIT_TRANS;
  sql_command_flags[SQLCOM_RESET]=              CF_AUTO_COMMIT_TRANS;
  sql_command_flags[SQLCOM_CREATE_SERVER]=      CF_AUTO_COMMIT_TRANS;
  sql_command_flags[SQLCOM_ALTER_SERVER]=       CF_AUTO_COMMIT_TRANS;
  sql_command_flags[SQLCOM_DROP_SERVER]=        CF_AUTO_COMMIT_TRANS;

  /*
    The following statements can deal with temporary tables,
    so temporary tables should be pre-opened for those statements to
    simplify privilege checking.

    There are other statements that deal with temporary tables and open
    them, but which are not listed here. The thing is that the order of
    pre-opening temporary tables for those statements is somewhat custom.
  */
  sql_command_flags[SQLCOM_CREATE_TABLE]|=    CF_PREOPEN_TMP_TABLES;
  sql_command_flags[SQLCOM_DROP_TABLE]|=      CF_PREOPEN_TMP_TABLES;
  sql_command_flags[SQLCOM_CREATE_INDEX]|=    CF_PREOPEN_TMP_TABLES;
  sql_command_flags[SQLCOM_ALTER_TABLE]|=     CF_PREOPEN_TMP_TABLES;
  sql_command_flags[SQLCOM_TRUNCATE]|=        CF_PREOPEN_TMP_TABLES;
  sql_command_flags[SQLCOM_LOAD]|=            CF_PREOPEN_TMP_TABLES;
  sql_command_flags[SQLCOM_DROP_INDEX]|=      CF_PREOPEN_TMP_TABLES;
  sql_command_flags[SQLCOM_UPDATE]|=          CF_PREOPEN_TMP_TABLES;
  sql_command_flags[SQLCOM_UPDATE_MULTI]|=    CF_PREOPEN_TMP_TABLES;
  sql_command_flags[SQLCOM_INSERT_SELECT]|=   CF_PREOPEN_TMP_TABLES;
  sql_command_flags[SQLCOM_DELETE]|=          CF_PREOPEN_TMP_TABLES;
  sql_command_flags[SQLCOM_DELETE_MULTI]|=    CF_PREOPEN_TMP_TABLES;
  sql_command_flags[SQLCOM_REPLACE_SELECT]|=  CF_PREOPEN_TMP_TABLES;
  sql_command_flags[SQLCOM_SELECT]|=          CF_PREOPEN_TMP_TABLES;
  sql_command_flags[SQLCOM_SET_OPTION]|=      CF_PREOPEN_TMP_TABLES;
  sql_command_flags[SQLCOM_DO]|=              CF_PREOPEN_TMP_TABLES;
  sql_command_flags[SQLCOM_HA_OPEN]|=         CF_PREOPEN_TMP_TABLES;
  sql_command_flags[SQLCOM_CALL]|=            CF_PREOPEN_TMP_TABLES;
  sql_command_flags[SQLCOM_CHECKSUM]|=        CF_PREOPEN_TMP_TABLES;
  sql_command_flags[SQLCOM_ANALYZE]|=         CF_PREOPEN_TMP_TABLES;
  sql_command_flags[SQLCOM_CHECK]|=           CF_PREOPEN_TMP_TABLES;
  sql_command_flags[SQLCOM_OPTIMIZE]|=        CF_PREOPEN_TMP_TABLES;
  sql_command_flags[SQLCOM_REPAIR]|=          CF_PREOPEN_TMP_TABLES;
  sql_command_flags[SQLCOM_PRELOAD_KEYS]|=    CF_PREOPEN_TMP_TABLES;
  sql_command_flags[SQLCOM_ASSIGN_TO_KEYCACHE]|= CF_PREOPEN_TMP_TABLES;

  /*
    DDL statements that should start with closing opened handlers.

    We use this flag only for statements for which open HANDLERs
    have to be closed before temporary tables are pre-opened.
  */
  sql_command_flags[SQLCOM_CREATE_TABLE]|=    CF_HA_CLOSE;
  sql_command_flags[SQLCOM_DROP_TABLE]|=      CF_HA_CLOSE;
  sql_command_flags[SQLCOM_ALTER_TABLE]|=     CF_HA_CLOSE;
  sql_command_flags[SQLCOM_TRUNCATE]|=        CF_HA_CLOSE;
  sql_command_flags[SQLCOM_REPAIR]|=          CF_HA_CLOSE;
  sql_command_flags[SQLCOM_OPTIMIZE]|=        CF_HA_CLOSE;
  sql_command_flags[SQLCOM_ANALYZE]|=         CF_HA_CLOSE;
  sql_command_flags[SQLCOM_CHECK]|=           CF_HA_CLOSE;
  sql_command_flags[SQLCOM_CREATE_INDEX]|=    CF_HA_CLOSE;
  sql_command_flags[SQLCOM_DROP_INDEX]|=      CF_HA_CLOSE;
  sql_command_flags[SQLCOM_PRELOAD_KEYS]|=    CF_HA_CLOSE;
  sql_command_flags[SQLCOM_ASSIGN_TO_KEYCACHE]|=  CF_HA_CLOSE;

  /*
    Mark statements that always are disallowed in read-only
    transactions. Note that according to the SQL standard,
    even temporary table DDL should be disallowed.
  */
  sql_command_flags[SQLCOM_CREATE_TABLE]|=     CF_DISALLOW_IN_RO_TRANS;
  sql_command_flags[SQLCOM_ALTER_TABLE]|=      CF_DISALLOW_IN_RO_TRANS;
  sql_command_flags[SQLCOM_DROP_TABLE]|=       CF_DISALLOW_IN_RO_TRANS;
  sql_command_flags[SQLCOM_RENAME_TABLE]|=     CF_DISALLOW_IN_RO_TRANS;
  sql_command_flags[SQLCOM_CREATE_INDEX]|=     CF_DISALLOW_IN_RO_TRANS;
  sql_command_flags[SQLCOM_DROP_INDEX]|=       CF_DISALLOW_IN_RO_TRANS;
  sql_command_flags[SQLCOM_CREATE_DB]|=        CF_DISALLOW_IN_RO_TRANS;
  sql_command_flags[SQLCOM_DROP_DB]|=          CF_DISALLOW_IN_RO_TRANS;
  sql_command_flags[SQLCOM_ALTER_DB_UPGRADE]|= CF_DISALLOW_IN_RO_TRANS;
  sql_command_flags[SQLCOM_ALTER_DB]|=         CF_DISALLOW_IN_RO_TRANS;
  sql_command_flags[SQLCOM_CREATE_VIEW]|=      CF_DISALLOW_IN_RO_TRANS;
  sql_command_flags[SQLCOM_DROP_VIEW]|=        CF_DISALLOW_IN_RO_TRANS;
  sql_command_flags[SQLCOM_CREATE_TRIGGER]|=   CF_DISALLOW_IN_RO_TRANS;
  sql_command_flags[SQLCOM_DROP_TRIGGER]|=     CF_DISALLOW_IN_RO_TRANS;
  sql_command_flags[SQLCOM_CREATE_EVENT]|=     CF_DISALLOW_IN_RO_TRANS;
  sql_command_flags[SQLCOM_ALTER_EVENT]|=      CF_DISALLOW_IN_RO_TRANS;
  sql_command_flags[SQLCOM_DROP_EVENT]|=       CF_DISALLOW_IN_RO_TRANS;
  sql_command_flags[SQLCOM_CREATE_USER]|=      CF_DISALLOW_IN_RO_TRANS;
  sql_command_flags[SQLCOM_RENAME_USER]|=      CF_DISALLOW_IN_RO_TRANS;
  sql_command_flags[SQLCOM_DROP_USER]|=        CF_DISALLOW_IN_RO_TRANS;
  sql_command_flags[SQLCOM_CREATE_SERVER]|=    CF_DISALLOW_IN_RO_TRANS;
  sql_command_flags[SQLCOM_ALTER_SERVER]|=     CF_DISALLOW_IN_RO_TRANS;
  sql_command_flags[SQLCOM_DROP_SERVER]|=      CF_DISALLOW_IN_RO_TRANS;
  sql_command_flags[SQLCOM_CREATE_FUNCTION]|=  CF_DISALLOW_IN_RO_TRANS;
  sql_command_flags[SQLCOM_CREATE_PROCEDURE]|= CF_DISALLOW_IN_RO_TRANS;
  sql_command_flags[SQLCOM_CREATE_SPFUNCTION]|=CF_DISALLOW_IN_RO_TRANS;
  sql_command_flags[SQLCOM_DROP_PROCEDURE]|=   CF_DISALLOW_IN_RO_TRANS;
  sql_command_flags[SQLCOM_DROP_FUNCTION]|=    CF_DISALLOW_IN_RO_TRANS;
  sql_command_flags[SQLCOM_ALTER_PROCEDURE]|=  CF_DISALLOW_IN_RO_TRANS;
  sql_command_flags[SQLCOM_ALTER_FUNCTION]|=   CF_DISALLOW_IN_RO_TRANS;
  sql_command_flags[SQLCOM_TRUNCATE]|=         CF_DISALLOW_IN_RO_TRANS;
  sql_command_flags[SQLCOM_ALTER_TABLESPACE]|= CF_DISALLOW_IN_RO_TRANS;
  sql_command_flags[SQLCOM_REPAIR]|=           CF_DISALLOW_IN_RO_TRANS;
  sql_command_flags[SQLCOM_OPTIMIZE]|=         CF_DISALLOW_IN_RO_TRANS;
  sql_command_flags[SQLCOM_GRANT]|=            CF_DISALLOW_IN_RO_TRANS;
  sql_command_flags[SQLCOM_REVOKE]|=           CF_DISALLOW_IN_RO_TRANS;
  sql_command_flags[SQLCOM_REVOKE_ALL]|=       CF_DISALLOW_IN_RO_TRANS;
  sql_command_flags[SQLCOM_INSTALL_PLUGIN]|=   CF_DISALLOW_IN_RO_TRANS;
  sql_command_flags[SQLCOM_UNINSTALL_PLUGIN]|= CF_DISALLOW_IN_RO_TRANS;
}

bool sqlcom_can_generate_row_events(const THD *thd)
{
  return (sql_command_flags[thd->lex->sql_command] &
          CF_CAN_GENERATE_ROW_EVENTS);
}
 
bool is_update_query(enum enum_sql_command command)
{
  DBUG_ASSERT(command <= SQLCOM_END);
  return (sql_command_flags[command] & CF_CHANGES_DATA) != 0;
}

/**
  Check if a sql command is allowed to write to log tables.
  @param command The SQL command
  @return true if writing is allowed
*/
bool is_log_table_write_query(enum enum_sql_command command)
{
  DBUG_ASSERT(command <= SQLCOM_END);
  return (sql_command_flags[command] & CF_WRITE_LOGS_COMMAND) != 0;
}

void execute_init_command(THD *thd, LEX_STRING *init_command,
                          mysql_rwlock_t *var_lock)
{
  Vio* save_vio;
  ulong save_client_capabilities;

  mysql_rwlock_rdlock(var_lock);
  if (!init_command->length)
  {
    mysql_rwlock_unlock(var_lock);
    return;
  }

  /*
    copy the value under a lock, and release the lock.
    init_command has to be executed without a lock held,
    as it may try to change itself
  */
  size_t len= init_command->length;
  char *buf= thd->strmake(init_command->str, len);
  mysql_rwlock_unlock(var_lock);

#if defined(ENABLED_PROFILING)
  thd->profiling.start_new_query();
  thd->profiling.set_query_source(buf, len);
#endif

  THD_STAGE_INFO(thd, stage_execution_of_init_command);
  save_client_capabilities= thd->client_capabilities;
  thd->client_capabilities|= CLIENT_MULTI_QUERIES;
  /*
    We don't need return result of execution to client side.
    To forbid this we should set thd->net.vio to 0.
  */
  save_vio= thd->net.vio;
  thd->net.vio= 0;
  dispatch_command(COM_QUERY, thd, buf, len);
  thd->client_capabilities= save_client_capabilities;
  thd->net.vio= save_vio;

#if defined(ENABLED_PROFILING)
  thd->profiling.finish_current_query();
#endif
}


static char *fgets_fn(char *buffer, size_t size, fgets_input_t input, int *error)
{
  MYSQL_FILE *in= static_cast<MYSQL_FILE*> (input);
  char *line= mysql_file_fgets(buffer, size, in);
  if (error)
    *error= (line == NULL) ? ferror(in->m_file) : 0;
  return line;
}


static void handle_bootstrap_impl(THD *thd)
{
  MYSQL_FILE *file= bootstrap_file;
  DBUG_ENTER("handle_bootstrap");

#ifndef EMBEDDED_LIBRARY
  pthread_detach_this_thread();
  thd->thread_stack= (char*) &thd;
#endif /* EMBEDDED_LIBRARY */

  thd->security_ctx->user= (char*) my_strdup("boot", MYF(MY_WME));
  thd->security_ctx->priv_user[0]= thd->security_ctx->priv_host[0]=0;
  /*
    Make the "client" handle multiple results. This is necessary
    to enable stored procedures with SELECTs and Dynamic SQL
    in init-file.
  */
  thd->client_capabilities|= CLIENT_MULTI_RESULTS;

  thd->init_for_queries();

  for ( ; ; )
  {
    char buffer[MAX_BOOTSTRAP_QUERY_SIZE] = "";
    int rc, length;
    char *query;
    int error= 0;

    rc= read_bootstrap_query(buffer, &length, file, fgets_fn, &error);

    if (rc == READ_BOOTSTRAP_EOF)
      break;
    /*
      Check for bootstrap file errors. SQL syntax errors will be
      caught below.
    */
    if (rc != READ_BOOTSTRAP_SUCCESS)
    {
      /*
        mysql_parse() may have set a successful error status for the previous
        query. We must clear the error status to report the bootstrap error.
      */
      thd->get_stmt_da()->reset_diagnostics_area();

      /* Get the nearest query text for reference. */
      char *err_ptr= buffer + (length <= MAX_BOOTSTRAP_ERROR_LEN ?
                                        0 : (length - MAX_BOOTSTRAP_ERROR_LEN));
      switch (rc)
      {
      case READ_BOOTSTRAP_ERROR:
        my_printf_error(ER_UNKNOWN_ERROR, "Bootstrap file error, return code (%d). "
                        "Nearest query: '%s'", MYF(0), error, err_ptr);
        break;

      case READ_BOOTSTRAP_QUERY_SIZE:
        my_printf_error(ER_UNKNOWN_ERROR, "Boostrap file error. Query size "
                        "exceeded %d bytes near '%s'.", MYF(0),
                        MAX_BOOTSTRAP_LINE_SIZE, err_ptr);
        break;

      default:
        DBUG_ASSERT(false);
        break;
      }

      thd->protocol->end_statement();
      bootstrap_error= 1;
      break;
    }

    query= (char *) thd->memdup_w_gap(buffer, length + 1,
                                      thd->db_length + 1 +
                                      QUERY_CACHE_DB_LENGTH_SIZE +
                                      QUERY_CACHE_FLAGS_SIZE);
    size_t db_len= 0;
    memcpy(query + length + 1, (char *) &db_len, sizeof(size_t));
    thd->set_query_and_id(query, length, thd->charset(), next_query_id());
    int2store(query + length + 1, 0);           // No db in bootstrap
    DBUG_PRINT("query",("%-.4096s",thd->query()));
#if defined(ENABLED_PROFILING)
    thd->profiling.start_new_query();
    thd->profiling.set_query_source(thd->query(), length);
#endif

    /*
      We don't need to obtain LOCK_thread_count here because in bootstrap
      mode we have only one thread.
    */
    thd->set_time();
    Parser_state parser_state;
    if (parser_state.init(thd, thd->query(), length))
    {
      thd->protocol->end_statement();
      bootstrap_error= 1;
      break;
    }

    mysql_parse(thd, thd->query(), length, &parser_state);

    bootstrap_error= thd->is_error();
    thd->protocol->end_statement();

#if defined(ENABLED_PROFILING)
    thd->profiling.finish_current_query();
#endif

    if (bootstrap_error)
      break;

    free_root(thd->mem_root,MYF(MY_KEEP_PREALLOC));
    free_root(&thd->transaction.mem_root,MYF(MY_KEEP_PREALLOC));
  }

  DBUG_VOID_RETURN;
}


/**
  Execute commands from bootstrap_file.

  Used when creating the initial grant tables.
*/

pthread_handler_t handle_bootstrap(void *arg)
{
  THD *thd=(THD*) arg;

  mysql_thread_set_psi_id(thd->thread_id);

  do_handle_bootstrap(thd);
  return 0;
}

void do_handle_bootstrap(THD *thd)
{
  /* The following must be called before DBUG_ENTER */
  thd->thread_stack= (char*) &thd;
  if (my_thread_init() || thd->store_globals())
  {
#ifndef EMBEDDED_LIBRARY
    close_connection(thd, ER_OUT_OF_RESOURCES);
#endif
    thd->fatal_error();
    goto end;
  }

  handle_bootstrap_impl(thd);

end:
  delete thd;

#ifndef EMBEDDED_LIBRARY
  thread_safe_decrement32(&thread_count, &thread_count_lock);
  in_bootstrap= FALSE;

  mysql_mutex_lock(&LOCK_thread_count);
  mysql_cond_broadcast(&COND_thread_count);
  mysql_mutex_unlock(&LOCK_thread_count);
  my_thread_end();
  pthread_exit(0);
#endif

  return;
}


/* This works because items are allocated with sql_alloc() */

void free_items(Item *item)
{
  Item *next;
  DBUG_ENTER("free_items");
  for (; item ; item=next)
  {
    next=item->next;
    item->delete_self();
  }
  DBUG_VOID_RETURN;
}

/**
   This works because items are allocated with sql_alloc().
   @note The function also handles null pointers (empty list).
*/
void cleanup_items(Item *item)
{
  DBUG_ENTER("cleanup_items");  
  for (; item ; item=item->next)
    item->cleanup();
  DBUG_VOID_RETURN;
}

#ifndef EMBEDDED_LIBRARY

/**
  Read one command from connection and execute it (query or simple command).
  This function is called in loop from thread function.

  For profiling to work, it must never be called recursively.

  @retval
    0  success
  @retval
    1  request of thread shutdown (see dispatch_command() description)
*/

bool do_command(THD *thd)
{
  bool return_value;
  char *packet= 0;
  ulong packet_length;
  NET *net= &thd->net;
  enum enum_server_command command;
  DBUG_ENTER("do_command");

  /*
    indicator of uninitialized lex => normal flow of errors handling
    (see my_message_sql)
  */
  thd->lex->current_select= 0;

  /*
    This thread will do a blocking read from the client which
    will be interrupted when the next command is received from
    the client, the connection is closed or "net_wait_timeout"
    number of seconds has passed.
  */
  if(!thd->skip_wait_timeout)
    my_net_set_read_timeout(net, thd->variables.net_wait_timeout);


  /*
    XXX: this code is here only to clear possible errors of init_connect. 
    Consider moving to init_connect() instead.
  */
  thd->clear_error();				// Clear error message
  thd->get_stmt_da()->reset_diagnostics_area();

  net_new_transaction(net);


  /* Save for user statistics */
  thd->start_bytes_received= thd->status_var.bytes_received;

  /*
    Synchronization point for testing of KILL_CONNECTION.
    This sync point can wait here, to simulate slow code execution
    between the last test of thd->killed and blocking in read().

    The goal of this test is to verify that a connection does not
    hang, if it is killed at this point of execution.
    (Bug#37780 - main.kill fails randomly)

    Note that the sync point wait itself will be terminated by a
    kill. In this case it consumes a condition broadcast, but does
    not change anything else. The consumed broadcast should not
    matter here, because the read/recv() below doesn't use it.
  */
  DEBUG_SYNC(thd, "before_do_command_net_read");

  thd->m_server_idle= TRUE;
  packet_length= my_net_read(net);
  thd->m_server_idle= FALSE;

  if (packet_length == packet_error)
  {
    DBUG_PRINT("info",("Got error %d reading command from socket %s",
		       net->error,
		       vio_description(net->vio)));

    /* Instrument this broken statement as "statement/com/error" */
    thd->m_statement_psi= MYSQL_REFINE_STATEMENT(thd->m_statement_psi,
                                                 com_statement_info[COM_END].
                                                 m_key);


    /* Check if we can continue without closing the connection */

    /* The error must be set. */
    DBUG_ASSERT(thd->is_error());
    thd->protocol->end_statement();

    /* Mark the statement completed. */
    MYSQL_END_STATEMENT(thd->m_statement_psi, thd->get_stmt_da());
    thd->m_statement_psi= NULL;

    if (net->error != 3)
    {
      return_value= TRUE;                       // We have to close it.
      goto out;
    }

    net->error= 0;
    return_value= FALSE;
    goto out;
  }

  packet= (char*) net->read_pos;
  /*
    'packet_length' contains length of data, as it was stored in packet
    header. In case of malformed header, my_net_read returns zero.
    If packet_length is not zero, my_net_read ensures that the returned
    number of bytes was actually read from network.
    There is also an extra safety measure in my_net_read:
    it sets packet[packet_length]= 0, but only for non-zero packets.
  */
  if (packet_length == 0)                       /* safety */
  {
    /* Initialize with COM_SLEEP packet */
    packet[0]= (uchar) COM_SLEEP;
    packet_length= 1;
  }
  /* Do not rely on my_net_read, extra safety against programming errors. */
  packet[packet_length]= '\0';                  /* safety */

  command= (enum enum_server_command) (uchar) packet[0];

  if (command >= COM_END)
    command= COM_END;				// Wrong command

  DBUG_PRINT("info",("Command on %s = %d (%s)",
                     vio_description(net->vio), command,
                     command_name[command].str));

  /* Restore read timeout value */
  my_net_set_read_timeout(net, thd->variables.net_read_timeout);

  DBUG_ASSERT(packet_length);
  return_value= dispatch_command(command, thd, packet+1, (uint) (packet_length-1));

out:
  /* The statement instrumentation must be closed in all cases. */
  DBUG_ASSERT(thd->m_statement_psi == NULL);
  DBUG_RETURN(return_value);
}
#endif  /* EMBEDDED_LIBRARY */

/**
  @brief Determine if an attempt to update a non-temporary table while the
    read-only option was enabled has been made.

  This is a helper function to mysql_execute_command.

  @note SQLCOM_MULTI_UPDATE is an exception and delt with elsewhere.

  @see mysql_execute_command
  @returns Status code
    @retval TRUE The statement should be denied.
    @retval FALSE The statement isn't updating any relevant tables.
*/

static my_bool deny_updates_if_read_only_option(THD *thd,
                                                TABLE_LIST *all_tables)
{
  DBUG_ENTER("deny_updates_if_read_only_option");

  if (!opt_readonly)
    DBUG_RETURN(FALSE);

  LEX *lex= thd->lex;

  const my_bool user_is_super=
    ((ulong)(thd->security_ctx->master_access & SUPER_ACL) ==
     (ulong)SUPER_ACL);

  if (user_is_super)
    DBUG_RETURN(FALSE);

  if (!(sql_command_flags[lex->sql_command] & CF_CHANGES_DATA))
    DBUG_RETURN(FALSE);

  /* Multi update is an exception and is dealt with later. */
  if (lex->sql_command == SQLCOM_UPDATE_MULTI)
    DBUG_RETURN(FALSE);

  const my_bool create_temp_tables= 
    (lex->sql_command == SQLCOM_CREATE_TABLE) &&
    (lex->create_info.options & HA_LEX_CREATE_TMP_TABLE);

  const my_bool drop_temp_tables= 
    (lex->sql_command == SQLCOM_DROP_TABLE) &&
    lex->drop_temporary;

  const my_bool update_real_tables=
    some_non_temp_table_to_be_updated(thd, all_tables) &&
    !(create_temp_tables || drop_temp_tables);


  const my_bool create_or_drop_databases=
    (lex->sql_command == SQLCOM_CREATE_DB) ||
    (lex->sql_command == SQLCOM_DROP_DB);

  if (update_real_tables || create_or_drop_databases)
  {
      /*
        An attempt was made to modify one or more non-temporary tables.
      */
      DBUG_RETURN(TRUE);
  }


  /* Assuming that only temporary tables are modified. */
  DBUG_RETURN(FALSE);
}

/**
  Perform one connection-level (COM_XXXX) command.

  @param command         type of command to perform
  @param thd             connection handle
  @param packet          data for the command, packet is always null-terminated
  @param packet_length   length of packet + 1 (to show that data is
                         null-terminated) except for COM_SLEEP, where it
                         can be zero.

  @todo
    set thd->lex->sql_command to SQLCOM_END here.
  @todo
    The following has to be changed to an 8 byte integer

  @retval
    0   ok
  @retval
    1   request of thread shutdown, i. e. if command is
        COM_QUIT/COM_SHUTDOWN
*/
bool dispatch_command(enum enum_server_command command, THD *thd,
		      char* packet, uint packet_length)
{
  NET *net= &thd->net;
  bool error= 0;
  DBUG_ENTER("dispatch_command");
  DBUG_PRINT("info", ("command: %d", command));

#if defined(ENABLED_PROFILING)
  thd->profiling.start_new_query();
#endif
  MYSQL_COMMAND_START(thd->thread_id, command,
                      &thd->security_ctx->priv_user[0],
                      (char *) thd->security_ctx->host_or_ip);
  
  DBUG_EXECUTE_IF("crash_dispatch_command_before",
                  { DBUG_PRINT("crash_dispatch_command_before", ("now"));
                    DBUG_ABORT(); });

  /* Performance Schema Interface instrumentation, begin */
  thd->m_statement_psi= MYSQL_REFINE_STATEMENT(thd->m_statement_psi,
                                               com_statement_info[command].
                                               m_key);
  thd->set_command(command);

  /*
    Commands which always take a long time are logged into
    the slow log only if opt_log_slow_admin_statements is set.
  */
  thd->enable_slow_log= TRUE;
  thd->query_plan_flags= QPLAN_INIT;
  thd->lex->sql_command= SQLCOM_END; /* to avoid confusing VIEW detectors */

  DEBUG_SYNC(thd,"dispatch_command_before_set_time");

  thd->set_time();
  if (!(server_command_flags[command] & CF_SKIP_QUERY_ID))
    thd->set_query_id(next_query_id());
  else
  {
    /*
      ping, get statistics or similar stateless command.
      No reason to increase query id here.
    */
    thd->set_query_id(get_query_id());
  }
  inc_thread_running();

  if (!(server_command_flags[command] & CF_SKIP_QUESTIONS))
    statistic_increment(thd->status_var.questions, &LOCK_status);

  /**
    Clear the set of flags that are expected to be cleared at the
    beginning of each command.
  */
  thd->server_status&= ~SERVER_STATUS_CLEAR_SET;
  switch (command) {
  case COM_INIT_DB:
  {
    LEX_STRING tmp;
    status_var_increment(thd->status_var.com_stat[SQLCOM_CHANGE_DB]);
    thd->convert_string(&tmp, system_charset_info,
			packet, packet_length, thd->charset());
    if (!mysql_change_db(thd, &tmp, FALSE))
    {
      general_log_write(thd, command, thd->db, thd->db_length);
      my_ok(thd);
    }
    break;
  }
#ifdef HAVE_REPLICATION
  case COM_REGISTER_SLAVE:
  {
    if (!register_slave(thd, (uchar*)packet, packet_length))
      my_ok(thd);
    break;
  }
#endif
  case COM_CHANGE_USER:
  {
    int auth_rc;
    status_var_increment(thd->status_var.com_other);

    thd->change_user();
    thd->clear_error();                         // if errors from rollback

    /* acl_authenticate() takes the data from net->read_pos */
    net->read_pos= (uchar*)packet;

    uint save_db_length= thd->db_length;
    char *save_db= thd->db;
    USER_CONN *save_user_connect= thd->user_connect;
    Security_context save_security_ctx= *thd->security_ctx;
    CHARSET_INFO *save_character_set_client=
      thd->variables.character_set_client;
    CHARSET_INFO *save_collation_connection=
      thd->variables.collation_connection;
    CHARSET_INFO *save_character_set_results=
      thd->variables.character_set_results;

    /* Ensure we don't free security_ctx->user in case we have to revert */
    thd->security_ctx->user= 0;
    thd->user_connect= 0;

    /*
      to limit COM_CHANGE_USER ability to brute-force passwords,
      we only allow three unsuccessful COM_CHANGE_USER per connection.
    */
    if (thd->failed_com_change_user >= 3)
    {
      my_message(ER_UNKNOWN_COM_ERROR, ER(ER_UNKNOWN_COM_ERROR), MYF(0));
      auth_rc= 1;
    }
    else
      auth_rc= acl_authenticate(thd, 0, packet_length);

<<<<<<< HEAD
    mysql_audit_notify_connection_change_user(thd);
    if (rc)
=======
    MYSQL_AUDIT_NOTIFY_CONNECTION_CHANGE_USER(thd);
    if (auth_rc)
>>>>>>> 74ec9f77
    {
      /* Free user if allocated by acl_authenticate */
      my_free(thd->security_ctx->user);
      *thd->security_ctx= save_security_ctx;
      if (thd->user_connect)
	decrease_user_connections(thd->user_connect);
      thd->user_connect= save_user_connect;
      thd->reset_db(save_db, save_db_length);
      thd->variables.character_set_client= save_character_set_client;
      thd->variables.collation_connection= save_collation_connection;
      thd->variables.character_set_results= save_character_set_results;
      thd->update_charset();
      thd->failed_com_change_user++;
      my_sleep(1000000);
    }
    else
    {
#ifndef NO_EMBEDDED_ACCESS_CHECKS
      /* we've authenticated new user */
      if (save_user_connect)
	decrease_user_connections(save_user_connect);
#endif /* NO_EMBEDDED_ACCESS_CHECKS */
      my_free(save_db);
      my_free(save_security_ctx.user);
    }
    break;
  }
  case COM_STMT_EXECUTE:
  {
    mysqld_stmt_execute(thd, packet, packet_length);
    break;
  }
  case COM_STMT_FETCH:
  {
    mysqld_stmt_fetch(thd, packet, packet_length);
    break;
  }
  case COM_STMT_SEND_LONG_DATA:
  {
    mysql_stmt_get_longdata(thd, packet, packet_length);
    break;
  }
  case COM_STMT_PREPARE:
  {
    mysqld_stmt_prepare(thd, packet, packet_length);
    break;
  }
  case COM_STMT_CLOSE:
  {
    mysqld_stmt_close(thd, packet);
    break;
  }
  case COM_STMT_RESET:
  {
    mysqld_stmt_reset(thd, packet);
    break;
  }
  case COM_QUERY:
  {
    if (alloc_query(thd, packet, packet_length))
      break;					// fatal error is set
    MYSQL_QUERY_START(thd->query(), thd->thread_id,
                      (char *) (thd->db ? thd->db : ""),
                      &thd->security_ctx->priv_user[0],
                      (char *) thd->security_ctx->host_or_ip);
    char *packet_end= thd->query() + thd->query_length();
    general_log_write(thd, command, thd->query(), thd->query_length());
    DBUG_PRINT("query",("%-.4096s",thd->query()));
#if defined(ENABLED_PROFILING)
    thd->profiling.set_query_source(thd->query(), thd->query_length());
#endif
    MYSQL_SET_STATEMENT_TEXT(thd->m_statement_psi, thd->query(),
                             thd->query_length());

    Parser_state parser_state;
    if (parser_state.init(thd, thd->query(), thd->query_length()))
      break;

    mysql_parse(thd, thd->query(), thd->query_length(), &parser_state);

    while (!thd->killed && (parser_state.m_lip.found_semicolon != NULL) &&
           ! thd->is_error())
    {
      /*
        Multiple queries exist, execute them individually
      */
      char *beginning_of_next_stmt= (char*) parser_state.m_lip.found_semicolon;

#ifdef WITH_ARIA_STORAGE_ENGINE
    ha_maria::implicit_commit(thd, FALSE);
#endif

      /* Finalize server status flags after executing a statement. */
      thd->update_server_status();
      thd->protocol->end_statement();
      query_cache_end_of_result(thd);

      mysql_audit_general(thd, MYSQL_AUDIT_GENERAL_STATUS,
                          thd->stmt_da->is_error() ? thd->stmt_da->sql_errno()
                          : 0, command_name[command].str);

      ulong length= (ulong)(packet_end - beginning_of_next_stmt);

      log_slow_statement(thd);

      /* Remove garbage at start of query */
      while (length > 0 && my_isspace(thd->charset(), *beginning_of_next_stmt))
      {
        beginning_of_next_stmt++;
        length--;
      }

      /* PSI end */
      MYSQL_END_STATEMENT(thd->m_statement_psi, thd->get_stmt_da());
      thd->m_statement_psi= NULL;

      /* DTRACE end */
      if (MYSQL_QUERY_DONE_ENABLED())
      {
        MYSQL_QUERY_DONE(thd->is_error());
      }

#if defined(ENABLED_PROFILING)
      thd->profiling.finish_current_query();
      thd->profiling.start_new_query("continuing");
      thd->profiling.set_query_source(beginning_of_next_stmt, length);
#endif

      /* DTRACE begin */
      MYSQL_QUERY_START(beginning_of_next_stmt, thd->thread_id,
                        (char *) (thd->db ? thd->db : ""),
                        &thd->security_ctx->priv_user[0],
                        (char *) thd->security_ctx->host_or_ip);

      /* PSI begin */
      thd->m_statement_psi= MYSQL_START_STATEMENT(&thd->m_statement_state,
                                                  com_statement_info[command].m_key,
                                                  thd->db, thd->db_length,
                                                  thd->charset());
      THD_STAGE_INFO(thd, stage_init);
      MYSQL_SET_STATEMENT_TEXT(thd->m_statement_psi, beginning_of_next_stmt,
                               length);

      thd->set_query_and_id(beginning_of_next_stmt, length,
                            thd->charset(), next_query_id());
      /*
        Count each statement from the client.
      */
      statistic_increment(thd->status_var.questions, &LOCK_status);
      thd->set_time(); /* Reset the query start time. */
      parser_state.reset(beginning_of_next_stmt, length);
      /* TODO: set thd->lex->sql_command to SQLCOM_END here */
      mysql_parse(thd, beginning_of_next_stmt, length, &parser_state);
    }

    DBUG_PRINT("info",("query ready"));
    break;
  }
  case COM_FIELD_LIST:				// This isn't actually needed
#ifdef DONT_ALLOW_SHOW_COMMANDS
    my_message(ER_NOT_ALLOWED_COMMAND, ER(ER_NOT_ALLOWED_COMMAND),
               MYF(0));	/* purecov: inspected */
    break;
#else
  {
    char *fields, *packet_end= packet + packet_length, *arg_end;
    /* Locked closure of all tables */
    TABLE_LIST table_list;
    LEX_STRING table_name;
    LEX_STRING db;
    /*
      SHOW statements should not add the used tables to the list of tables
      used in a transaction.
    */
    MDL_savepoint mdl_savepoint= thd->mdl_context.mdl_savepoint();

    status_var_increment(thd->status_var.com_stat[SQLCOM_SHOW_FIELDS]);
    if (thd->copy_db_to(&db.str, &db.length))
      break;
    /*
      We have name + wildcard in packet, separated by endzero
      (The packet is guaranteed to end with an end zero)
    */
    arg_end= strend(packet);
    uint arg_length= arg_end - packet;

    /* Check given table name length. */
    if (packet_length - arg_length > NAME_LEN + 1 || arg_length > SAFE_NAME_LEN)
    {
      my_message(ER_UNKNOWN_COM_ERROR, ER(ER_UNKNOWN_COM_ERROR), MYF(0));
      break;
    }
    thd->convert_string(&table_name, system_charset_info,
			packet, arg_length, thd->charset());
    if (check_table_name(table_name.str, table_name.length, FALSE))
    {
      /* this is OK due to convert_string() null-terminating the string */
      my_error(ER_WRONG_TABLE_NAME, MYF(0), table_name.str);
      break;
    }
    packet= arg_end + 1;
    mysql_reset_thd_for_next_command(thd, opt_userstat_running);
    lex_start(thd);
    /* Must be before we init the table list. */
    if (lower_case_table_names)
      table_name.length= my_casedn_str(files_charset_info, table_name.str);
    table_list.init_one_table(db.str, db.length, table_name.str,
                              table_name.length, table_name.str, TL_READ);
    /*
      Init TABLE_LIST members necessary when the undelrying
      table is view.
    */
    table_list.select_lex= &(thd->lex->select_lex);
    thd->lex->
      select_lex.table_list.link_in_list(&table_list,
                                         &table_list.next_local);
    thd->lex->add_to_query_tables(&table_list);

    if (is_infoschema_db(table_list.db, table_list.db_length))
    {
      ST_SCHEMA_TABLE *schema_table= find_schema_table(thd, table_list.alias);
      if (schema_table)
        table_list.schema_table= schema_table;
    }

    uint query_length= (uint) (packet_end - packet); // Don't count end \0
    if (!(fields= (char *) thd->memdup(packet, query_length + 1)))
      break;
    thd->set_query(fields, query_length);
    general_log_print(thd, command, "%s %s", table_list.table_name, fields);

    if (open_temporary_tables(thd, &table_list))
      break;

    if (check_table_access(thd, SELECT_ACL, &table_list,
                           TRUE, UINT_MAX, FALSE))
      break;
    /*
      Turn on an optimization relevant if the underlying table
      is a view: do not fill derived tables.
    */
    thd->lex->sql_command= SQLCOM_SHOW_FIELDS;

    mysqld_list_fields(thd,&table_list,fields);
    thd->lex->unit.cleanup();
    /* No need to rollback statement transaction, it's not started. */
    DBUG_ASSERT(thd->transaction.stmt.is_empty());
    close_thread_tables(thd);
    thd->mdl_context.rollback_to_savepoint(mdl_savepoint);

    thd->cleanup_after_query();
    break;
  }
#endif
  case COM_QUIT:
    /* We don't calculate statistics for this command */
    general_log_print(thd, command, NullS);
    net->error=0;				// Don't give 'abort' message
    thd->get_stmt_da()->disable_status();       // Don't send anything back
    error=TRUE;					// End server
    break;
#ifndef EMBEDDED_LIBRARY
  case COM_BINLOG_DUMP:
    {
      ulong pos;
      ushort flags;
      uint32 slave_server_id;

      status_var_increment(thd->status_var.com_other);

      thd->enable_slow_log= opt_log_slow_admin_statements;
      thd->query_plan_flags|= QPLAN_ADMIN;
      if (check_global_access(thd, REPL_SLAVE_ACL))
	break;

      /* TODO: The following has to be changed to an 8 byte integer */
      pos = uint4korr(packet);
      flags = uint2korr(packet + 4);
      thd->variables.server_id=0; /* avoid suicide */
      if ((slave_server_id= uint4korr(packet+6))) // mysqlbinlog.server_id==0
	kill_zombie_dump_threads(slave_server_id);
      thd->variables.server_id = slave_server_id;

      general_log_print(thd, command, "Log: '%s'  Pos: %ld", packet+10,
                      (long) pos);
      mysql_binlog_send(thd, thd->strdup(packet + 10), (my_off_t) pos, flags);
      unregister_slave(thd,1,1);
      /*  fake COM_QUIT -- if we get here, the thread needs to terminate */
      error = TRUE;
      break;
    }
#endif
  case COM_REFRESH:
  {
    int not_used;

    /*
      Initialize thd->lex since it's used in many base functions, such as
      open_tables(). Otherwise, it remains unitialized and may cause crash
      during execution of COM_REFRESH.
    */
    lex_start(thd);
    
    status_var_increment(thd->status_var.com_stat[SQLCOM_FLUSH]);
    ulonglong options= (ulonglong) (uchar) packet[0];
    if (trans_commit_implicit(thd))
      break;
    thd->mdl_context.release_transactional_locks();
    if (check_global_access(thd,RELOAD_ACL))
      break;
    general_log_print(thd, command, NullS);
#ifndef DBUG_OFF
    bool debug_simulate= FALSE;
    DBUG_EXECUTE_IF("simulate_detached_thread_refresh", debug_simulate= TRUE;);
    if (debug_simulate)
    {
      /*
        Simulate a reload without a attached thread session.
        Provides a environment similar to that of when the
        server receives a SIGHUP signal and reloads caches
        and flushes tables.
      */
      bool res;
      set_current_thd(0);
      res= reload_acl_and_cache(NULL, options | REFRESH_FAST,
                                NULL, &not_used);
      set_current_thd(thd);
      if (res)
        break;
    }
    else
#endif
    {
      thd->lex->relay_log_connection_name.str= (char*) "";
      thd->lex->relay_log_connection_name.length= 0;
      if (reload_acl_and_cache(thd, options, (TABLE_LIST*) 0, &not_used))
        break;
    }
    if (trans_commit_implicit(thd))
      break;
    close_thread_tables(thd);
    thd->mdl_context.release_transactional_locks();
    my_ok(thd);
    break;
  }
#ifndef EMBEDDED_LIBRARY
  case COM_SHUTDOWN:
  {
    status_var_increment(thd->status_var.com_other);
    if (check_global_access(thd,SHUTDOWN_ACL))
      break; /* purecov: inspected */
    /*
      If the client is < 4.1.3, it is going to send us no argument; then
      packet_length is 0, packet[0] is the end 0 of the packet. Note that
      SHUTDOWN_DEFAULT is 0. If client is >= 4.1.3, the shutdown level is in
      packet[0].
    */
    enum mysql_enum_shutdown_level level;
    level= (enum mysql_enum_shutdown_level) (uchar) packet[0];
    if (level == SHUTDOWN_DEFAULT)
      level= SHUTDOWN_WAIT_ALL_BUFFERS; // soon default will be configurable
    else if (level != SHUTDOWN_WAIT_ALL_BUFFERS)
    {
      my_error(ER_NOT_SUPPORTED_YET, MYF(0), "this shutdown level");
      break;
    }
    DBUG_PRINT("quit",("Got shutdown command for level %u", level));
    general_log_print(thd, command, NullS);
    my_eof(thd);
    kill_mysql();
    error=TRUE;
    break;
  }
#endif
  case COM_STATISTICS:
  {
    STATUS_VAR *current_global_status_var;      // Big; Don't allocate on stack
    ulong uptime;
    uint length __attribute__((unused));
    ulonglong queries_per_second1000;
    char buff[250];
    uint buff_len= sizeof(buff);

    if (!(current_global_status_var= (STATUS_VAR*)
          thd->alloc(sizeof(STATUS_VAR))))
      break;
    general_log_print(thd, command, NullS);
    status_var_increment(thd->status_var.com_stat[SQLCOM_SHOW_STATUS]);
    calc_sum_of_all_status(current_global_status_var);
    if (!(uptime= (ulong) (thd->start_time - server_start_time)))
      queries_per_second1000= 0;
    else
      queries_per_second1000= thd->query_id * 1000 / uptime;

    length= my_snprintf(buff, buff_len - 1,
                        "Uptime: %lu  Threads: %d  Questions: %lu  "
                        "Slow queries: %lu  Opens: %lu  Flush tables: %lu  "
                        "Open tables: %u  Queries per second avg: %u.%03u",
                        uptime,
                        (int) thread_count, (ulong) thd->query_id,
                        current_global_status_var->long_query_count,
                        current_global_status_var->opened_tables,
                        refresh_version,
                        cached_open_tables(),
                        (uint) (queries_per_second1000 / 1000),
                        (uint) (queries_per_second1000 % 1000));
#ifdef EMBEDDED_LIBRARY
    /* Store the buffer in permanent memory */
    my_ok(thd, 0, 0, buff);
#else
    (void) my_net_write(net, (uchar*) buff, length);
    (void) net_flush(net);
    thd->get_stmt_da()->disable_status();
#endif
    break;
  }
  case COM_PING:
    status_var_increment(thd->status_var.com_other);
    my_ok(thd);				// Tell client we are alive
    break;
  case COM_PROCESS_INFO:
    status_var_increment(thd->status_var.com_stat[SQLCOM_SHOW_PROCESSLIST]);
    if (!thd->security_ctx->priv_user[0] &&
        check_global_access(thd, PROCESS_ACL))
      break;
    general_log_print(thd, command, NullS);
    mysqld_list_processes(thd,
			  thd->security_ctx->master_access & PROCESS_ACL ? 
			  NullS : thd->security_ctx->priv_user, 0);
    break;
  case COM_PROCESS_KILL:
  {
    status_var_increment(thd->status_var.com_stat[SQLCOM_KILL]);
    ulong id=(ulong) uint4korr(packet);
    sql_kill(thd,id, KILL_CONNECTION_HARD);
    break;
  }
  case COM_SET_OPTION:
  {
    status_var_increment(thd->status_var.com_stat[SQLCOM_SET_OPTION]);
    uint opt_command= uint2korr(packet);

    switch (opt_command) {
    case (int) MYSQL_OPTION_MULTI_STATEMENTS_ON:
      thd->client_capabilities|= CLIENT_MULTI_STATEMENTS;
      my_eof(thd);
      break;
    case (int) MYSQL_OPTION_MULTI_STATEMENTS_OFF:
      thd->client_capabilities&= ~CLIENT_MULTI_STATEMENTS;
      my_eof(thd);
      break;
    default:
      my_message(ER_UNKNOWN_COM_ERROR, ER(ER_UNKNOWN_COM_ERROR), MYF(0));
      break;
    }
    break;
  }
  case COM_DEBUG:
    status_var_increment(thd->status_var.com_other);
    if (check_global_access(thd, SUPER_ACL))
      break;					/* purecov: inspected */
    mysql_print_status();
    general_log_print(thd, command, NullS);
    my_eof(thd);
    break;
  case COM_SLEEP:
  case COM_CONNECT:				// Impossible here
  case COM_TIME:				// Impossible from client
  case COM_DELAYED_INSERT:
  case COM_END:
  default:
    my_message(ER_UNKNOWN_COM_ERROR, ER(ER_UNKNOWN_COM_ERROR), MYF(0));
    break;
  }
  DBUG_ASSERT(thd->derived_tables == NULL &&
              (thd->open_tables == NULL ||
               (thd->locked_tables_mode == LTM_LOCK_TABLES)));

  thd_proc_info(thd, "updating status");
  /* Finalize server status flags after executing a command. */
  thd->update_server_status();
  thd->protocol->end_statement();
  query_cache_end_of_result(thd);

  if (!thd->is_error() && !thd->killed_errno())
    mysql_audit_general(thd, MYSQL_AUDIT_GENERAL_RESULT, 0, 0);

  mysql_audit_general(thd, MYSQL_AUDIT_GENERAL_STATUS,
                      thd->get_stmt_da()->is_error() ?
                      thd->get_stmt_da()->sql_errno() : 0,
                      command_name[command].str);

  thd->update_all_stats();

  log_slow_statement(thd);

  THD_STAGE_INFO(thd, stage_cleaning_up);
  thd->reset_query();
  thd->set_examined_row_count(0);                   // For processlist
  thd->set_command(COM_SLEEP);

  /* Performance Schema Interface instrumentation, end */
  MYSQL_END_STATEMENT(thd->m_statement_psi, thd->get_stmt_da());
  thd->m_statement_psi= NULL;

  thd->set_time();
  dec_thread_running();
  thd->packet.shrink(thd->variables.net_buffer_length);	// Reclaim some memory
  free_root(thd->mem_root,MYF(MY_KEEP_PREALLOC));

#if defined(ENABLED_PROFILING)
  thd->profiling.finish_current_query();
#endif
  if (MYSQL_QUERY_DONE_ENABLED() || MYSQL_COMMAND_DONE_ENABLED())
  {
    int res __attribute__((unused));
    res= (int) thd->is_error();
    if (command == COM_QUERY)
    {
      MYSQL_QUERY_DONE(res);
    }
    MYSQL_COMMAND_DONE(res);
  }

  /* Check that some variables are reset properly */
  DBUG_ASSERT(thd->abort_on_warning == 0);
  DBUG_RETURN(error);
}


void log_slow_statement(THD *thd)
{
  DBUG_ENTER("log_slow_statement");

  /*
    The following should never be true with our current code base,
    but better to keep this here so we don't accidently try to log a
    statement in a trigger or stored function
  */
  if (unlikely(thd->in_sub_stmt))
    DBUG_VOID_RETURN;                           // Don't set time for sub stmt

  /* Follow the slow log filter configuration. */ 
  if (!thd->enable_slow_log ||
      (thd->variables.log_slow_filter
        && !(thd->variables.log_slow_filter & thd->query_plan_flags)))
    DBUG_VOID_RETURN; 
 
  if (((thd->server_status & SERVER_QUERY_WAS_SLOW) ||
       ((thd->server_status &
         (SERVER_QUERY_NO_INDEX_USED | SERVER_QUERY_NO_GOOD_INDEX_USED)) &&
        opt_log_queries_not_using_indexes &&
        !(sql_command_flags[thd->lex->sql_command] & CF_STATUS_COMMAND))) &&
      thd->get_examined_row_count() >= thd->variables.min_examined_row_limit)
  {
    thd->status_var.long_query_count++;
    /*
      If rate limiting of slow log writes is enabled, decide whether to log
      this query to the log or not.
    */ 
    if (thd->variables.log_slow_rate_limit > 1 &&
        (global_query_id % thd->variables.log_slow_rate_limit) != 0)
      DBUG_VOID_RETURN;

    THD_STAGE_INFO(thd, stage_logging_slow_query);
    slow_log_print(thd, thd->query(), thd->query_length(), 
                   thd->utime_after_query);
  }
  DBUG_VOID_RETURN;
}


/**
  Create a TABLE_LIST object for an INFORMATION_SCHEMA table.

    This function is used in the parser to convert a SHOW or DESCRIBE
    table_name command to a SELECT from INFORMATION_SCHEMA.
    It prepares a SELECT_LEX and a TABLE_LIST object to represent the
    given command as a SELECT parse tree.

  @param thd              thread handle
  @param lex              current lex
  @param table_ident      table alias if it's used
  @param schema_table_idx the type of the INFORMATION_SCHEMA table to be
                          created

  @note
    Due to the way this function works with memory and LEX it cannot
    be used outside the parser (parse tree transformations outside
    the parser break PS and SP).

  @retval
    0                 success
  @retval
    1                 out of memory or SHOW commands are not allowed
                      in this version of the server.
*/

int prepare_schema_table(THD *thd, LEX *lex, Table_ident *table_ident,
                         enum enum_schema_tables schema_table_idx)
{
  SELECT_LEX *schema_select_lex= NULL;
  DBUG_ENTER("prepare_schema_table");

  switch (schema_table_idx) {
  case SCH_SCHEMATA:
#if defined(DONT_ALLOW_SHOW_COMMANDS)
    my_message(ER_NOT_ALLOWED_COMMAND,
               ER(ER_NOT_ALLOWED_COMMAND), MYF(0));   /* purecov: inspected */
    DBUG_RETURN(1);
#else
    break;
#endif

  case SCH_TABLE_NAMES:
  case SCH_TABLES:
  case SCH_VIEWS:
  case SCH_TRIGGERS:
  case SCH_EVENTS:
#ifdef DONT_ALLOW_SHOW_COMMANDS
    my_message(ER_NOT_ALLOWED_COMMAND,
               ER(ER_NOT_ALLOWED_COMMAND), MYF(0)); /* purecov: inspected */
    DBUG_RETURN(1);
#else
    {
      LEX_STRING db;
      size_t dummy;
      if (lex->select_lex.db == NULL &&
          lex->copy_db_to(&lex->select_lex.db, &dummy))
      {
        DBUG_RETURN(1);
      }
      schema_select_lex= new SELECT_LEX();
      db.str= schema_select_lex->db= lex->select_lex.db;
      schema_select_lex->table_list.first= NULL;
      db.length= strlen(db.str);

      if (check_db_name(&db))
      {
        my_error(ER_WRONG_DB_NAME, MYF(0), db.str);
        DBUG_RETURN(1);
      }
      break;
    }
#endif
  case SCH_COLUMNS:
  case SCH_STATISTICS:
  {
#ifdef DONT_ALLOW_SHOW_COMMANDS
    my_message(ER_NOT_ALLOWED_COMMAND,
               ER(ER_NOT_ALLOWED_COMMAND), MYF(0)); /* purecov: inspected */
    DBUG_RETURN(1);
#else
    DBUG_ASSERT(table_ident);
    TABLE_LIST **query_tables_last= lex->query_tables_last;
    schema_select_lex= new SELECT_LEX();
    /* 'parent_lex' is used in init_query() so it must be before it. */
    schema_select_lex->parent_lex= lex;
    schema_select_lex->init_query();
    if (!schema_select_lex->add_table_to_list(thd, table_ident, 0, 0, TL_READ,
                                              MDL_SHARED_READ))
      DBUG_RETURN(1);
    lex->query_tables_last= query_tables_last;
    break;
  }
#endif
  case SCH_PROFILES:
    /* 
      Mark this current profiling record to be discarded.  We don't
      wish to have SHOW commands show up in profiling.
    */
#if defined(ENABLED_PROFILING)
    thd->profiling.discard_current_query();
#endif
    break;
  case SCH_USER_STATS:
  case SCH_CLIENT_STATS:
    if (check_global_access(thd, SUPER_ACL | PROCESS_ACL, true))
      DBUG_RETURN(1);
  case SCH_TABLE_STATS:
  case SCH_INDEX_STATS:
  case SCH_OPEN_TABLES:
  case SCH_VARIABLES:
  case SCH_STATUS:
  case SCH_PROCEDURES:
  case SCH_CHARSETS:
  case SCH_ENGINES:
  case SCH_COLLATIONS:
  case SCH_COLLATION_CHARACTER_SET_APPLICABILITY:
  case SCH_USER_PRIVILEGES:
  case SCH_SCHEMA_PRIVILEGES:
  case SCH_TABLE_PRIVILEGES:
  case SCH_COLUMN_PRIVILEGES:
  case SCH_TABLE_CONSTRAINTS:
  case SCH_KEY_COLUMN_USAGE:
  default:
    break;
  }
  
  SELECT_LEX *select_lex= lex->current_select;
  if (make_schema_select(thd, select_lex, schema_table_idx))
  {
    DBUG_RETURN(1);
  }
  TABLE_LIST *table_list= select_lex->table_list.first;
  table_list->schema_select_lex= schema_select_lex;
  table_list->schema_table_reformed= 1;
  DBUG_RETURN(0);
}


/**
  Read query from packet and store in thd->query.
  Used in COM_QUERY and COM_STMT_PREPARE.

    Sets the following THD variables:
  - query
  - query_length

  @retval
    FALSE ok
  @retval
    TRUE  error;  In this case thd->fatal_error is set
*/

bool alloc_query(THD *thd, const char *packet, uint packet_length)
{
  char *query;
  /* Remove garbage at start and end of query */
  while (packet_length > 0 && my_isspace(thd->charset(), packet[0]))
  {
    packet++;
    packet_length--;
  }
  const char *pos= packet + packet_length;     // Point at end null
  while (packet_length > 0 &&
	 (pos[-1] == ';' || my_isspace(thd->charset() ,pos[-1])))
  {
    pos--;
    packet_length--;
  }
  /* We must allocate some extra memory for query cache 

    The query buffer layout is:
       buffer :==
            <statement>   The input statement(s)
            '\0'          Terminating null char  (1 byte)
            <length>      Length of following current database name (size_t)
            <db_name>     Name of current database
            <flags>       Flags struct
  */
  if (! (query= (char*) thd->memdup_w_gap(packet,
                                          packet_length,
                                          1 + thd->db_length +
                                          QUERY_CACHE_DB_LENGTH_SIZE +
                                          QUERY_CACHE_FLAGS_SIZE)))
      return TRUE;
  query[packet_length]= '\0';
  /*
    Space to hold the name of the current database is allocated.  We
    also store this length, in case current database is changed during
    execution.  We might need to reallocate the 'query' buffer
  */
  int2store(query + packet_length + 1, thd->db_length);
    
  thd->set_query(query, packet_length);

  /* Reclaim some memory */
  thd->packet.shrink(thd->variables.net_buffer_length);
  thd->convert_buffer.shrink(thd->variables.net_buffer_length);

  return FALSE;
}

static void reset_one_shot_variables(THD *thd) 
{
  thd->variables.character_set_client=
    global_system_variables.character_set_client;
  thd->variables.collation_connection=
    global_system_variables.collation_connection;
  thd->variables.collation_database=
    global_system_variables.collation_database;
  thd->variables.collation_server=
    global_system_variables.collation_server;
  thd->update_charset();
  thd->variables.time_zone=
    global_system_variables.time_zone;
  thd->variables.lc_time_names= &my_locale_en_US;
  thd->one_shot_set= 0;
}


static
bool sp_process_definer(THD *thd)
{
  DBUG_ENTER("sp_process_definer");

  LEX *lex= thd->lex;

  /*
    If the definer is not specified, this means that CREATE-statement missed
    DEFINER-clause. DEFINER-clause can be missed in two cases:

      - The user submitted a statement w/o the clause. This is a normal
        case, we should assign CURRENT_USER as definer.

      - Our slave received an updated from the master, that does not
        replicate definer for stored rountines. We should also assign
        CURRENT_USER as definer here, but also we should mark this routine
        as NON-SUID. This is essential for the sake of backward
        compatibility.

        The problem is the slave thread is running under "special" user (@),
        that actually does not exist. In the older versions we do not fail
        execution of a stored routine if its definer does not exist and
        continue the execution under the authorization of the invoker
        (BUG#13198). And now if we try to switch to slave-current-user (@),
        we will fail.

        Actually, this leads to the inconsistent state of master and
        slave (different definers, different SUID behaviour), but it seems,
        this is the best we can do.
  */

  if (!lex->definer)
  {
    Query_arena original_arena;
    Query_arena *ps_arena= thd->activate_stmt_arena_if_needed(&original_arena);

    lex->definer= create_default_definer(thd);

    if (ps_arena)
      thd->restore_active_arena(ps_arena, &original_arena);

    /* Error has been already reported. */
    if (lex->definer == NULL)
      DBUG_RETURN(TRUE);

    if (thd->slave_thread && lex->sphead)
      lex->sphead->m_chistics->suid= SP_IS_NOT_SUID;
  }
  else
  {
    /*
      If the specified definer differs from the current user, we
      should check that the current user has SUPER privilege (in order
      to create a stored routine under another user one must have
      SUPER privilege).
    */
    if ((strcmp(lex->definer->user.str, thd->security_ctx->priv_user) ||
         my_strcasecmp(system_charset_info, lex->definer->host.str,
                       thd->security_ctx->priv_host)) &&
        check_global_access(thd, SUPER_ACL, true))
    {
      my_error(ER_SPECIFIC_ACCESS_DENIED_ERROR, MYF(0), "SUPER");
      DBUG_RETURN(TRUE);
    }
  }

  /* Check that the specified definer exists. Emit a warning if not. */

#ifndef NO_EMBEDDED_ACCESS_CHECKS
  if (!is_acl_user(lex->definer->host.str, lex->definer->user.str))
  {
    push_warning_printf(thd,
                        Sql_condition::WARN_LEVEL_NOTE,
                        ER_NO_SUCH_USER,
                        ER(ER_NO_SUCH_USER),
                        lex->definer->user.str,
                        lex->definer->host.str);
  }
#endif /* NO_EMBEDDED_ACCESS_CHECKS */

  DBUG_RETURN(FALSE);
}


/**
  Auxiliary call that opens and locks tables for LOCK TABLES statement
  and initializes the list of locked tables.

  @param thd     Thread context.
  @param tables  List of tables to be locked.

  @return FALSE in case of success, TRUE in case of error.
*/

static bool lock_tables_open_and_lock_tables(THD *thd, TABLE_LIST *tables)
{
  Lock_tables_prelocking_strategy lock_tables_prelocking_strategy;
  uint counter;
  TABLE_LIST *table;

  thd->in_lock_tables= 1;

  if (open_tables(thd, &tables, &counter, 0, &lock_tables_prelocking_strategy))
    goto err;

  /*
    We allow to change temporary tables even if they were locked for read
    by LOCK TABLES. To avoid a discrepancy between lock acquired at LOCK
    TABLES time and by the statement which is later executed under LOCK TABLES
    we ensure that for temporary tables we always request a write lock (such
    discrepancy can cause problems for the storage engine).
    We don't set TABLE_LIST::lock_type in this case as this might result in
    extra warnings from THD::decide_logging_format() even though binary logging
    is totally irrelevant for LOCK TABLES.
  */
  for (table= tables; table; table= table->next_global)
    if (!table->placeholder() && table->table->s->tmp_table)
      table->table->reginfo.lock_type= TL_WRITE;

  if (lock_tables(thd, tables, counter, 0) ||
      thd->locked_tables_list.init_locked_tables(thd))
    goto err;

  thd->in_lock_tables= 0;

  return FALSE;

err:
  thd->in_lock_tables= 0;

  trans_rollback_stmt(thd);
  /*
    Need to end the current transaction, so the storage engine (InnoDB)
    can free its locks if LOCK TABLES locked some tables before finding
    that it can't lock a table in its list
  */
  trans_commit_implicit(thd);
  /* Close tables and release metadata locks. */
  close_thread_tables(thd);
  DBUG_ASSERT(!thd->locked_tables_mode);
  thd->mdl_context.release_transactional_locks();
  return TRUE;
}


/**
  Execute command saved in thd and lex->sql_command.

  @param thd                       Thread handle

  @todo
    - Invalidate the table in the query cache if something changed
    after unlocking when changes become visible.
    TODO: this is workaround. right way will be move invalidating in
    the unlock procedure.
    - TODO: use check_change_password()

  @retval
    FALSE       OK
  @retval
    TRUE        Error
*/

int
mysql_execute_command(THD *thd)
{
  int res= FALSE;
  int  up_result= 0;
  LEX  *lex= thd->lex;
  /* first SELECT_LEX (have special meaning for many of non-SELECTcommands) */
  SELECT_LEX *select_lex= &lex->select_lex;
  /* first table of first SELECT_LEX */
  TABLE_LIST *first_table= select_lex->table_list.first;
  /* list of all tables in query */
  TABLE_LIST *all_tables;
  /* most outer SELECT_LEX_UNIT of query */
  SELECT_LEX_UNIT *unit= &lex->unit;
#ifdef HAVE_REPLICATION
  /* have table map for update for multi-update statement (BUG#37051) */
  bool have_table_map_for_update= FALSE;
  /* */
  Rpl_filter *rpl_filter= thd->rpl_filter;
#endif
  DBUG_ENTER("mysql_execute_command");
#ifdef WITH_PARTITION_STORAGE_ENGINE
  thd->work_part_info= 0;
#endif

  DBUG_ASSERT(thd->transaction.stmt.is_empty() || thd->in_sub_stmt);
  /*
    In many cases first table of main SELECT_LEX have special meaning =>
    check that it is first table in global list and relink it first in 
    queries_tables list if it is necessary (we need such relinking only
    for queries with subqueries in select list, in this case tables of
    subqueries will go to global list first)

    all_tables will differ from first_table only if most upper SELECT_LEX
    do not contain tables.

    Because of above in place where should be at least one table in most
    outer SELECT_LEX we have following check:
    DBUG_ASSERT(first_table == all_tables);
    DBUG_ASSERT(first_table == all_tables && first_table != 0);
  */
  lex->first_lists_tables_same();
  /* should be assigned after making first tables same */
  all_tables= lex->query_tables;
  /* set context for commands which do not use setup_tables */
  select_lex->
    context.resolve_in_table_list_only(select_lex->
                                       table_list.first);

  /*
    Reset warning count for each query that uses tables
    A better approach would be to reset this for any commands
    that is not a SHOW command or a select that only access local
    variables, but for now this is probably good enough.
  */
  if ((sql_command_flags[lex->sql_command] & CF_DIAGNOSTIC_STMT) != 0)
    thd->get_stmt_da()->set_warning_info_read_only(TRUE);
  else
  {
    thd->get_stmt_da()->set_warning_info_read_only(FALSE);
    if (all_tables)
      thd->get_stmt_da()->opt_clear_warning_info(thd->query_id);
  }

#ifdef HAVE_REPLICATION
  if (unlikely(thd->slave_thread))
  {
    if (lex->sql_command == SQLCOM_DROP_TRIGGER)
    {
      /*
        When dropping a trigger, we need to load its table name
        before checking slave filter rules.
      */
      add_table_for_trigger(thd, thd->lex->spname, 1, &all_tables);
      
      if (!all_tables)
      {
        /*
          If table name cannot be loaded,
          it means the trigger does not exists possibly because
          CREATE TRIGGER was previously skipped for this trigger
          according to slave filtering rules.
          Returning success without producing any errors in this case.
        */
        DBUG_RETURN(0);
      }
      
      // force searching in slave.cc:tables_ok() 
      all_tables->updating= 1;
    }

    /*
      For fix of BUG#37051, the master stores the table map for update
      in the Query_log_event, and the value is assigned to
      thd->variables.table_map_for_update before executing the update
      query.

      If thd->variables.table_map_for_update is set, then we are
      replicating from a new master, we can use this value to apply
      filter rules without opening all the tables. However If
      thd->variables.table_map_for_update is not set, then we are
      replicating from an old master, so we just skip this and
      continue with the old method. And of course, the bug would still
      exist for old masters.
    */
    if (lex->sql_command == SQLCOM_UPDATE_MULTI &&
        thd->table_map_for_update)
    {
      have_table_map_for_update= TRUE;
      table_map table_map_for_update= thd->table_map_for_update;
      uint nr= 0;
      TABLE_LIST *table;
      for (table=all_tables; table; table=table->next_global, nr++)
      {
        if (table_map_for_update & ((table_map)1 << nr))
          table->updating= TRUE;
        else
          table->updating= FALSE;
      }

      if (all_tables_not_ok(thd, all_tables))
      {
        /* we warn the slave SQL thread */
        my_message(ER_SLAVE_IGNORED_TABLE, ER(ER_SLAVE_IGNORED_TABLE), MYF(0));
        if (thd->one_shot_set)
          reset_one_shot_variables(thd);
        DBUG_RETURN(0);
      }
      
      for (table=all_tables; table; table=table->next_global)
        table->updating= TRUE;
    }
    
    /*
      Check if statment should be skipped because of slave filtering
      rules

      Exceptions are:
      - UPDATE MULTI: For this statement, we want to check the filtering
        rules later in the code
      - SET: we always execute it (Not that many SET commands exists in
        the binary log anyway -- only 4.1 masters write SET statements,
	in 5.0 there are no SET statements in the binary log)
      - DROP TEMPORARY TABLE IF EXISTS: we always execute it (otherwise we
        have stale files on slave caused by exclusion of one tmp table).
    */
    if (!(lex->sql_command == SQLCOM_UPDATE_MULTI) &&
	!(lex->sql_command == SQLCOM_SET_OPTION) &&
	!(lex->sql_command == SQLCOM_DROP_TABLE &&
          lex->drop_temporary && lex->check_exists) &&
        all_tables_not_ok(thd, all_tables))
    {
      /* we warn the slave SQL thread */
      my_message(ER_SLAVE_IGNORED_TABLE, ER(ER_SLAVE_IGNORED_TABLE), MYF(0));
      if (thd->one_shot_set)
      {
        /*
          It's ok to check thd->one_shot_set here:

          The charsets in a MySQL 5.0 slave can change by both a binlogged
          SET ONE_SHOT statement and the event-internal charset setting, 
          and these two ways to change charsets do not seems to work
          together.

          At least there seems to be problems in the rli cache for
          charsets if we are using ONE_SHOT.  Note that this is normally no
          problem because either the >= 5.0 slave reads a 4.1 binlog (with
          ONE_SHOT) *or* or 5.0 binlog (without ONE_SHOT) but never both."
        */
        reset_one_shot_variables(thd);
      }
      DBUG_RETURN(0);
    }
    /* 
       Execute deferred events first
    */
    if (slave_execute_deferred_events(thd))
      DBUG_RETURN(-1);
  }
  else
  {
#endif /* HAVE_REPLICATION */
    /*
      When option readonly is set deny operations which change non-temporary
      tables. Except for the replication thread and the 'super' users.
    */
    if (deny_updates_if_read_only_option(thd, all_tables))
    {
      my_error(ER_OPTION_PREVENTS_STATEMENT, MYF(0), "--read-only");
      DBUG_RETURN(-1);
    }
#ifdef HAVE_REPLICATION
  } /* endif unlikely slave */
#endif

  status_var_increment(thd->status_var.com_stat[lex->sql_command]);
  thd->progress.report_to_client= test(sql_command_flags[lex->sql_command] &
                                       CF_REPORT_PROGRESS);

  DBUG_ASSERT(thd->transaction.stmt.modified_non_trans_table == FALSE);

  /* store old value of binlog format */
  enum_binlog_format orig_binlog_format,orig_current_stmt_binlog_format;

  thd->get_binlog_format(&orig_binlog_format,
                         &orig_current_stmt_binlog_format);

  /*
    Force statement logging for DDL commands to allow us to update
    privilege, system or statistic tables directly without the updates
    getting logged.
  */
  if (!(sql_command_flags[lex->sql_command] &
        (CF_CAN_GENERATE_ROW_EVENTS | CF_FORCE_ORIGINAL_BINLOG_FORMAT |
         CF_STATUS_COMMAND)))
    thd->set_binlog_format_stmt();

  /*
    End a active transaction so that this command will have it's
    own transaction and will also sync the binary log. If a DDL is
    not run in it's own transaction it may simply never appear on
    the slave in case the outside transaction rolls back.
  */
  if (stmt_causes_implicit_commit(thd, CF_IMPLICT_COMMIT_BEGIN))
  {
    /*
      Note that this should never happen inside of stored functions
      or triggers as all such statements prohibited there.
    */
    DBUG_ASSERT(! thd->in_sub_stmt);
    /* Commit or rollback the statement transaction. */
    thd->is_error() ? trans_rollback_stmt(thd) : trans_commit_stmt(thd);
    /* Commit the normal transaction if one is active. */
    if (trans_commit_implicit(thd))
      goto error;
    /* Release metadata locks acquired in this transaction. */
    thd->mdl_context.release_transactional_locks();
  }

#ifndef DBUG_OFF
  if (lex->sql_command != SQLCOM_SET_OPTION)
    DEBUG_SYNC(thd,"before_execute_sql_command");
#endif

  /*
    Check if we are in a read-only transaction and we're trying to
    execute a statement which should always be disallowed in such cases.

    Note that this check is done after any implicit commits.
  */
  if (thd->tx_read_only &&
      (sql_command_flags[lex->sql_command] & CF_DISALLOW_IN_RO_TRANS))
  {
    my_error(ER_CANT_EXECUTE_IN_READ_ONLY_TRANSACTION, MYF(0));
    goto error;
  }

  /*
    Close tables open by HANDLERs before executing DDL statement
    which is going to affect those tables.

    This should happen before temporary tables are pre-opened as
    otherwise we will get errors about attempt to re-open tables
    if table to be changed is open through HANDLER.

    Note that even although this is done before any privilege
    checks there is no security problem here as closing open
    HANDLER doesn't require any privileges anyway.
  */
  if (sql_command_flags[lex->sql_command] & CF_HA_CLOSE)
    mysql_ha_rm_tables(thd, all_tables);

  /*
    Pre-open temporary tables to simplify privilege checking
    for statements which need this.
  */
  if (sql_command_flags[lex->sql_command] & CF_PREOPEN_TMP_TABLES)
  {
    if (open_temporary_tables(thd, all_tables))
      goto error;
  }

  switch (lex->sql_command) {

  case SQLCOM_SHOW_EVENTS:
#ifndef HAVE_EVENT_SCHEDULER
    my_error(ER_NOT_SUPPORTED_YET, MYF(0), "embedded server");
    break;
#endif
  case SQLCOM_SHOW_STATUS:
  {
    execute_show_status(thd, all_tables);
    break;
  }
  case SQLCOM_SHOW_EXPLAIN:
  {
    if (!thd->security_ctx->priv_user[0] &&
        check_global_access(thd,PROCESS_ACL))
      break;

    /*
      The select should use only one table, it's the SHOW EXPLAIN pseudo-table
    */
    if (lex->sroutines.records || lex->query_tables->next_global)
    {
      my_message(ER_SET_CONSTANTS_ONLY, ER(ER_SET_CONSTANTS_ONLY),
		 MYF(0));
      goto error;
    }

    Item **it= lex->value_list.head_ref();
    if (!(*it)->basic_const_item() ||
        (!(*it)->fixed && (*it)->fix_fields(lex->thd, it)) || 
        (*it)->check_cols(1))
    {
      my_message(ER_SET_CONSTANTS_ONLY, ER(ER_SET_CONSTANTS_ONLY),
		 MYF(0));
      goto error;
    }
    /* no break; fall through */
  }
  case SQLCOM_SHOW_STATUS_PROC:
  case SQLCOM_SHOW_STATUS_FUNC:
  case SQLCOM_SHOW_DATABASES:
  case SQLCOM_SHOW_TABLES:
  case SQLCOM_SHOW_TRIGGERS:
  case SQLCOM_SHOW_TABLE_STATUS:
  case SQLCOM_SHOW_OPEN_TABLES:
  case SQLCOM_SHOW_PLUGINS:
  case SQLCOM_SHOW_FIELDS:
  case SQLCOM_SHOW_KEYS:
  case SQLCOM_SHOW_VARIABLES:
  case SQLCOM_SHOW_CHARSETS:
  case SQLCOM_SHOW_COLLATIONS:
  case SQLCOM_SHOW_STORAGE_ENGINES:
  case SQLCOM_SHOW_PROFILE:
  case SQLCOM_SHOW_CLIENT_STATS:
  case SQLCOM_SHOW_USER_STATS:
  case SQLCOM_SHOW_TABLE_STATS:
  case SQLCOM_SHOW_INDEX_STATS:
  case SQLCOM_SELECT:
  {
    thd->status_var.last_query_cost= 0.0;

    /*
      lex->exchange != NULL implies SELECT .. INTO OUTFILE and this
      requires FILE_ACL access.
    */
    ulong privileges_requested= lex->exchange ? SELECT_ACL | FILE_ACL :
      SELECT_ACL;

    if (all_tables)
      res= check_table_access(thd,
                              privileges_requested,
                              all_tables, FALSE, UINT_MAX, FALSE);
    else
      res= check_access(thd, privileges_requested, any_db, NULL, NULL, 0, 0);

    if (res)
      break;

    res= execute_sqlcom_select(thd, all_tables);
    break;
  }
case SQLCOM_PREPARE:
  {
    mysql_sql_stmt_prepare(thd);
    break;
  }
  case SQLCOM_EXECUTE:
  {
    mysql_sql_stmt_execute(thd);
    break;
  }
  case SQLCOM_DEALLOCATE_PREPARE:
  {
    mysql_sql_stmt_close(thd);
    break;
  }
  case SQLCOM_DO:
    if (check_table_access(thd, SELECT_ACL, all_tables, FALSE, UINT_MAX, FALSE)
        || open_and_lock_tables(thd, all_tables, TRUE, 0))
      goto error;

    res= mysql_do(thd, *lex->insert_list);
    break;

  case SQLCOM_EMPTY_QUERY:
    my_ok(thd);
    break;

  case SQLCOM_HELP:
    res= mysqld_help(thd,lex->help_arg);
    break;

#ifndef EMBEDDED_LIBRARY
  case SQLCOM_PURGE:
  {
    if (check_global_access(thd, SUPER_ACL))
      goto error;
    /* PURGE MASTER LOGS TO 'file' */
    res = purge_master_logs(thd, lex->to_log);
    break;
  }
  case SQLCOM_PURGE_BEFORE:
  {
    Item *it;

    if (check_global_access(thd, SUPER_ACL))
      goto error;
    /* PURGE MASTER LOGS BEFORE 'data' */
    it= (Item *)lex->value_list.head();
    if ((!it->fixed && it->fix_fields(lex->thd, &it)) ||
        it->check_cols(1))
    {
      my_error(ER_WRONG_ARGUMENTS, MYF(0), "PURGE LOGS BEFORE");
      goto error;
    }
    it= new Item_func_unix_timestamp(it);
    it->fix_fields(thd, &it);
    res = purge_master_logs_before_date(thd, (ulong)it->val_int());
    break;
  }
#endif
  case SQLCOM_SHOW_WARNS:
  {
    res= mysqld_show_warnings(thd, (ulong)
			      ((1L << (uint) Sql_condition::WARN_LEVEL_NOTE) |
			       (1L << (uint) Sql_condition::WARN_LEVEL_WARN) |
			       (1L << (uint) Sql_condition::WARN_LEVEL_ERROR)
			       ));
    break;
  }
  case SQLCOM_SHOW_ERRORS:
  {
    res= mysqld_show_warnings(thd, (ulong)
			      (1L << (uint) Sql_condition::WARN_LEVEL_ERROR));
    break;
  }
  case SQLCOM_SHOW_PROFILES:
  {
#if defined(ENABLED_PROFILING)
    thd->profiling.discard_current_query();
    res= thd->profiling.show_profiles();
    if (res)
      goto error;
#else
    my_error(ER_FEATURE_DISABLED, MYF(0), "SHOW PROFILES", "enable-profiling");
    goto error;
#endif
    break;
  }

#ifdef HAVE_REPLICATION
  case SQLCOM_SHOW_SLAVE_HOSTS:
  {
    if (check_global_access(thd, REPL_SLAVE_ACL))
      goto error;
    res = show_slave_hosts(thd);
    break;
  }
  case SQLCOM_SHOW_RELAYLOG_EVENTS: /* fall through */
  case SQLCOM_SHOW_BINLOG_EVENTS:
  {
    if (check_global_access(thd, REPL_SLAVE_ACL))
      goto error;
    res = mysql_show_binlog_events(thd);
    break;
  }
#endif

  case SQLCOM_ASSIGN_TO_KEYCACHE:
  {
    DBUG_ASSERT(first_table == all_tables && first_table != 0);
    if (check_access(thd, INDEX_ACL, first_table->db,
                     &first_table->grant.privilege,
                     &first_table->grant.m_internal,
                     0, 0))
      goto error;
    res= mysql_assign_to_keycache(thd, first_table, &lex->ident);
    break;
  }
  case SQLCOM_PRELOAD_KEYS:
  {
    DBUG_ASSERT(first_table == all_tables && first_table != 0);
    if (check_access(thd, INDEX_ACL, first_table->db,
                     &first_table->grant.privilege,
                     &first_table->grant.m_internal,
                     0, 0))
      goto error;
    res = mysql_preload_keys(thd, first_table);
    break;
  }
#ifdef HAVE_REPLICATION
  case SQLCOM_CHANGE_MASTER:
  {
    LEX_MASTER_INFO *lex_mi= &thd->lex->mi;
    Master_info *mi;
    bool new_master= 0;
    bool master_info_added;

    if (check_global_access(thd, SUPER_ACL))
      goto error;
    mysql_mutex_lock(&LOCK_active_mi);

    mi= master_info_index->get_master_info(&lex_mi->connection_name,
                                           Sql_condition::WARN_LEVEL_NOTE);

    if (mi == NULL)
    {
      /* New replication created */
      mi= new Master_info(&lex_mi->connection_name, relay_log_recovery); 
      if (!mi || mi->error())
      {
        delete mi;
        res= 1;
        mysql_mutex_unlock(&LOCK_active_mi);
        break;
      }
      new_master= 1;
    }

    res= change_master(thd, mi, &master_info_added);
    if (res && new_master)
    {
      /*
        If the new master was added by change_master(), remove it as it didn't
        work (this will free mi as well).

        If new master was not added, we still need to free mi.
      */
      if (master_info_added)
        master_info_index->remove_master_info(&lex_mi->connection_name);
      else
        delete mi;
    }
    else
    {
      mi->rpl_filter= get_or_create_rpl_filter(lex_mi->connection_name.str,
                                               lex_mi->connection_name.length);
    }

    mysql_mutex_unlock(&LOCK_active_mi);
    break;
  }
  case SQLCOM_SHOW_SLAVE_STAT:
  {
    /* Accept one of two privileges */
    if (check_global_access(thd, SUPER_ACL | REPL_CLIENT_ACL))
      goto error;
    mysql_mutex_lock(&LOCK_active_mi);

    if (lex->verbose)
      res= show_all_master_info(thd);
    else
    {
      LEX_MASTER_INFO *lex_mi= &thd->lex->mi;
      Master_info *mi;
      mi= master_info_index->get_master_info(&lex_mi->connection_name,
                                             Sql_condition::WARN_LEVEL_ERROR);
      if (mi != NULL)
      {
        res= show_master_info(thd, mi, 0);
      }
    }
    mysql_mutex_unlock(&LOCK_active_mi);
    break;
  }
  case SQLCOM_SHOW_MASTER_STAT:
  {
    /* Accept one of two privileges */
    if (check_global_access(thd, SUPER_ACL | REPL_CLIENT_ACL))
      goto error;
    res = show_binlog_info(thd);
    break;
  }

#endif /* HAVE_REPLICATION */
  case SQLCOM_SHOW_ENGINE_STATUS:
    {
      if (check_global_access(thd, PROCESS_ACL))
        goto error;
      res = ha_show_status(thd, lex->create_info.db_type, HA_ENGINE_STATUS);
      break;
    }
  case SQLCOM_SHOW_ENGINE_MUTEX:
    {
      if (check_global_access(thd, PROCESS_ACL))
        goto error;
      res = ha_show_status(thd, lex->create_info.db_type, HA_ENGINE_MUTEX);
      break;
    }
  case SQLCOM_CREATE_TABLE:
  {
    DBUG_ASSERT(first_table == all_tables && first_table != 0);
    bool link_to_local;
    TABLE_LIST *create_table= first_table;
    TABLE_LIST *select_tables= lex->create_last_non_select_table->next_global;

    /*
      Code below (especially in mysql_create_table() and select_create
      methods) may modify HA_CREATE_INFO structure in LEX, so we have to
      use a copy of this structure to make execution prepared statement-
      safe. A shallow copy is enough as this code won't modify any memory
      referenced from this structure.
    */
    HA_CREATE_INFO create_info(lex->create_info);
    /*
      We need to copy alter_info for the same reasons of re-execution
      safety, only in case of Alter_info we have to do (almost) a deep
      copy.
    */
    Alter_info alter_info(lex->alter_info, thd->mem_root);

    if (thd->is_fatal_error)
    {
      /* If out of memory when creating a copy of alter_info. */
      res= 1;
      goto end_with_restore_list;
    }

    if ((res= create_table_precheck(thd, select_tables, create_table)))
      goto end_with_restore_list;

    /* Might have been updated in create_table_precheck */
    create_info.alias= create_table->alias;

#ifdef HAVE_READLINK
    /* Fix names if symlinked tables */
    if (append_file_to_dir(thd, &create_info.data_file_name,
			   create_table->table_name) ||
	append_file_to_dir(thd, &create_info.index_file_name,
			   create_table->table_name))
      goto end_with_restore_list;
#endif
    /*
      If no engine type was given, work out the default now
      rather than at parse-time.
    */
    if (!(create_info.used_fields & HA_CREATE_USED_ENGINE))
      create_info.db_type= ha_default_handlerton(thd);
    /*
      If we are using SET CHARSET without DEFAULT, add an implicit
      DEFAULT to not confuse old users. (This may change).
    */
    if ((create_info.used_fields &
	 (HA_CREATE_USED_DEFAULT_CHARSET | HA_CREATE_USED_CHARSET)) ==
	HA_CREATE_USED_CHARSET)
    {
      create_info.used_fields&= ~HA_CREATE_USED_CHARSET;
      create_info.used_fields|= HA_CREATE_USED_DEFAULT_CHARSET;
      create_info.default_table_charset= create_info.table_charset;
      create_info.table_charset= 0;
    }

#ifdef WITH_PARTITION_STORAGE_ENGINE
    {
      partition_info *part_info= thd->lex->part_info;
      if (part_info && !(part_info= thd->lex->part_info->get_clone()))
      {
        res= -1;
        goto end_with_restore_list;
      }
      thd->work_part_info= part_info;
    }
#endif

    if (select_lex->item_list.elements)		// With select
    {
      select_result *result;

      /*
        CREATE TABLE...IGNORE/REPLACE SELECT... can be unsafe, unless
        ORDER BY PRIMARY KEY clause is used in SELECT statement. We therefore
        use row based logging if mixed or row based logging is available.
        TODO: Check if the order of the output of the select statement is
        deterministic. Waiting for BUG#42415
      */
      if(lex->ignore)
        lex->set_stmt_unsafe(LEX::BINLOG_STMT_UNSAFE_CREATE_IGNORE_SELECT);
      
      if(lex->duplicates == DUP_REPLACE)
        lex->set_stmt_unsafe(LEX::BINLOG_STMT_UNSAFE_CREATE_REPLACE_SELECT);

      /*
        If:
        a) we inside an SP and there was NAME_CONST substitution,
        b) binlogging is on (STMT mode),
        c) we log the SP as separate statements
        raise a warning, as it may cause problems
        (see 'NAME_CONST issues' in 'Binary Logging of Stored Programs')
       */
      if (thd->query_name_consts && 
          mysql_bin_log.is_open() &&
          thd->variables.binlog_format == BINLOG_FORMAT_STMT &&
          !mysql_bin_log.is_query_in_union(thd, thd->query_id))
      {
        List_iterator_fast<Item> it(select_lex->item_list);
        Item *item;
        uint splocal_refs= 0;
        /* Count SP local vars in the top-level SELECT list */
        while ((item= it++))
        {
          if (item->is_splocal())
            splocal_refs++;
        }
        /*
          If it differs from number of NAME_CONST substitution applied,
          we may have a SOME_FUNC(NAME_CONST()) in the SELECT list,
          that may cause a problem with binary log (see BUG#35383),
          raise a warning. 
        */
        if (splocal_refs != thd->query_name_consts)
          push_warning(thd, 
                       Sql_condition::WARN_LEVEL_WARN,
                       ER_UNKNOWN_ERROR,
"Invoked routine ran a statement that may cause problems with "
"binary log, see 'NAME_CONST issues' in 'Binary Logging of Stored Programs' "
"section of the manual.");
      }
      
      select_lex->options|= SELECT_NO_UNLOCK;
      unit->set_limit(select_lex);

      /*
        Disable non-empty MERGE tables with CREATE...SELECT. Too
        complicated. See Bug #26379. Empty MERGE tables are read-only
        and don't allow CREATE...SELECT anyway.
      */
      if (create_info.used_fields & HA_CREATE_USED_UNION)
      {
        my_error(ER_WRONG_OBJECT, MYF(0), create_table->db,
                 create_table->table_name, "BASE TABLE");
        res= 1;
        goto end_with_restore_list;
      }

      res= open_and_lock_tables(thd, lex->query_tables, TRUE, 0);
      if (res)
      {
        /* Got error or warning. Set res to 1 if error */
        if (!(res= thd->is_error()))
          my_ok(thd);                           // CREATE ... IF NOT EXISTS
      }
      else
      {
        /* The table already exists */
        if (create_table->table)
        {
          if (create_info.options & HA_LEX_CREATE_IF_NOT_EXISTS)
          {
            push_warning_printf(thd, Sql_condition::WARN_LEVEL_NOTE,
                                ER_TABLE_EXISTS_ERROR,
                                ER(ER_TABLE_EXISTS_ERROR),
                                create_info.alias);
            my_ok(thd);
          }
          else
          {
            my_error(ER_TABLE_EXISTS_ERROR, MYF(0), create_info.alias);
            res= 1;
          }
          goto end_with_restore_list;
        }

        /*
          Remove target table from main select and name resolution
          context. This can't be done earlier as it will break view merging in
          statements like "CREATE TABLE IF NOT EXISTS existing_view SELECT".
        */
        lex->unlink_first_table(&link_to_local);

        /* So that CREATE TEMPORARY TABLE gets to binlog at commit/rollback */
        if (create_info.options & HA_LEX_CREATE_TMP_TABLE)
          thd->variables.option_bits|= OPTION_KEEP_LOG;

        /*
          select_create is currently not re-execution friendly and
          needs to be created for every execution of a PS/SP.
        */
        if ((result= new select_create(create_table,
                                       &create_info,
                                       &alter_info,
                                       select_lex->item_list,
                                       lex->duplicates,
                                       lex->ignore,
                                       select_tables)))
        {
          /*
            CREATE from SELECT give its SELECT_LEX for SELECT,
            and item_list belong to SELECT
          */
          res= handle_select(thd, lex, result, 0);
          delete result;
        }

        lex->link_first_table_back(create_table, link_to_local);
      }
    }
    else
    {
      /* So that CREATE TEMPORARY TABLE gets to binlog at commit/rollback */
      if (create_info.options & HA_LEX_CREATE_TMP_TABLE)
        thd->variables.option_bits|= OPTION_KEEP_LOG;
      /* regular create */
      if (create_info.options & HA_LEX_CREATE_TABLE_LIKE)
      {
        /* CREATE TABLE ... LIKE ... */
        res= mysql_create_like_table(thd, create_table, select_tables,
                                     &create_info);
      }
      else
      {
        /* Regular CREATE TABLE */
        res= mysql_create_table(thd, create_table,
                                &create_info, &alter_info);
      }
      if (!res)
        my_ok(thd);
    }

end_with_restore_list:
    break;
  }
  case SQLCOM_CREATE_INDEX:
    /* Fall through */
  case SQLCOM_DROP_INDEX:
  /*
    CREATE INDEX and DROP INDEX are implemented by calling ALTER
    TABLE with proper arguments.

    In the future ALTER TABLE will notice that the request is to
    only add indexes and create these one by one for the existing
    table without having to do a full rebuild.
  */
  {
    /* Prepare stack copies to be re-execution safe */
    HA_CREATE_INFO create_info;
    Alter_info alter_info(lex->alter_info, thd->mem_root);

    if (thd->is_fatal_error) /* out of memory creating a copy of alter_info */
      goto error;

    DBUG_ASSERT(first_table == all_tables && first_table != 0);
    if (check_one_table_access(thd, INDEX_ACL, all_tables))
      goto error; /* purecov: inspected */
    /*
      Currently CREATE INDEX or DROP INDEX cause a full table rebuild
      and thus classify as slow administrative statements just like
      ALTER TABLE.
    */
    thd->enable_slow_log= opt_log_slow_admin_statements;
    thd->query_plan_flags|= QPLAN_ADMIN;

    bzero((char*) &create_info, sizeof(create_info));
    create_info.db_type= 0;
    create_info.row_type= ROW_TYPE_NOT_USED;
    create_info.default_table_charset= thd->variables.collation_database;

    res= mysql_alter_table(thd, first_table->db, first_table->table_name,
                           &create_info, first_table, &alter_info,
                           0, (ORDER*) 0, 0);
    break;
  }
#ifdef HAVE_REPLICATION
  case SQLCOM_SLAVE_START:
  {
    LEX_MASTER_INFO* lex_mi= &thd->lex->mi;
    Master_info *mi;
    int load_error;

    load_error= rpl_load_gtid_slave_state(thd);

    mysql_mutex_lock(&LOCK_active_mi);

    if ((mi= (master_info_index->
              get_master_info(&lex_mi->connection_name,
<<<<<<< HEAD
                              MYSQL_ERROR::WARN_LEVEL_ERROR))))
    {
      if (load_error)
      {
        /*
          We cannot start a slave using GTID if we cannot load the GTID position
          from the mysql.gtid_slave_pos table. But we can allow non-GTID
          replication (useful eg. during upgrade).
        */
        if (mi->using_gtid != Master_info::USE_GTID_NO)
        {
          mysql_mutex_unlock(&LOCK_active_mi);
          break;
        }
        else
          thd->clear_error();
      }
=======
                              Sql_condition::WARN_LEVEL_ERROR))))
>>>>>>> 74ec9f77
      if (!start_slave(thd, mi, 1 /* net report*/))
        my_ok(thd);
    }
    mysql_mutex_unlock(&LOCK_active_mi);
    break;
  }
  case SQLCOM_SLAVE_STOP:
  {
    LEX_MASTER_INFO *lex_mi;
    Master_info *mi;
    /*
      If the client thread has locked tables, a deadlock is possible.
      Assume that
      - the client thread does LOCK TABLE t READ.
      - then the master updates t.
      - then the SQL slave thread wants to update t,
        so it waits for the client thread because t is locked by it.
    - then the client thread does SLAVE STOP.
      SLAVE STOP waits for the SQL slave thread to terminate its
      update t, which waits for the client thread because t is locked by it.
      To prevent that, refuse SLAVE STOP if the
      client thread has locked tables
    */
    if (thd->locked_tables_mode ||
        thd->in_active_multi_stmt_transaction() ||
        thd->global_read_lock.is_acquired())
    {
      my_message(ER_LOCK_OR_ACTIVE_TRANSACTION,
                 ER(ER_LOCK_OR_ACTIVE_TRANSACTION), MYF(0));
      goto error;
    }

    lex_mi= &thd->lex->mi;
    mysql_mutex_lock(&LOCK_active_mi);
    if ((mi= (master_info_index->
              get_master_info(&lex_mi->connection_name,
                              Sql_condition::WARN_LEVEL_ERROR))))
      if (!stop_slave(thd, mi, 1/* net report*/))
        my_ok(thd);
    mysql_mutex_unlock(&LOCK_active_mi);
    break;
  }
  case SQLCOM_SLAVE_ALL_START:
  {
    mysql_mutex_lock(&LOCK_active_mi);
    if (!master_info_index->start_all_slaves(thd))
      my_ok(thd);
    mysql_mutex_unlock(&LOCK_active_mi);
    break;
  }
  case SQLCOM_SLAVE_ALL_STOP:
  {
    if (thd->locked_tables_mode ||
        thd->in_active_multi_stmt_transaction() ||
        thd->global_read_lock.is_acquired())
    {
      my_message(ER_LOCK_OR_ACTIVE_TRANSACTION,
                 ER(ER_LOCK_OR_ACTIVE_TRANSACTION), MYF(0));
      goto error;
    }
    mysql_mutex_lock(&LOCK_active_mi);
    if (!master_info_index->stop_all_slaves(thd))
      my_ok(thd);      
    mysql_mutex_unlock(&LOCK_active_mi);
    break;
  }
#endif /* HAVE_REPLICATION */
  case SQLCOM_RENAME_TABLE:
  {
    if (execute_rename_table(thd, first_table, all_tables))
      goto error;
    break;
  }
#ifndef EMBEDDED_LIBRARY
  case SQLCOM_SHOW_BINLOGS:
#ifdef DONT_ALLOW_SHOW_COMMANDS
    my_message(ER_NOT_ALLOWED_COMMAND, ER(ER_NOT_ALLOWED_COMMAND),
               MYF(0)); /* purecov: inspected */
    goto error;
#else
    {
      if (check_global_access(thd, SUPER_ACL | REPL_CLIENT_ACL))
	goto error;
      res = show_binlogs(thd);
      break;
    }
#endif
#endif /* EMBEDDED_LIBRARY */
  case SQLCOM_SHOW_CREATE:
    DBUG_ASSERT(first_table == all_tables && first_table != 0);
#ifdef DONT_ALLOW_SHOW_COMMANDS
    my_message(ER_NOT_ALLOWED_COMMAND, ER(ER_NOT_ALLOWED_COMMAND),
               MYF(0)); /* purecov: inspected */
    goto error;
#else
    {
     /*
        Access check:
        SHOW CREATE TABLE require any privileges on the table level (ie
        effecting all columns in the table).
        SHOW CREATE VIEW require the SHOW_VIEW and SELECT ACLs on the table
        level.
        NOTE: SHOW_VIEW ACL is checked when the view is created.
      */

      DBUG_PRINT("debug", ("lex->only_view: %d, table: %s.%s",
                           lex->only_view,
                           first_table->db, first_table->table_name));
      if (lex->only_view)
      {
        if (check_table_access(thd, SELECT_ACL, first_table, FALSE, 1, FALSE))
        {
          DBUG_PRINT("debug", ("check_table_access failed"));
          my_error(ER_TABLEACCESS_DENIED_ERROR, MYF(0),
                  "SHOW", thd->security_ctx->priv_user,
                  thd->security_ctx->host_or_ip, first_table->alias);
          goto error;
        }
        DBUG_PRINT("debug", ("check_table_access succeeded"));

        /* Ignore temporary tables if this is "SHOW CREATE VIEW" */
        first_table->open_type= OT_BASE_ONLY;

      }
      else
      {
        /*
          Temporary tables should be opened for SHOW CREATE TABLE, but not
          for SHOW CREATE VIEW.
        */
        if (open_temporary_tables(thd, all_tables))
          goto error;

        /*
          The fact that check_some_access() returned FALSE does not mean that
          access is granted. We need to check if first_table->grant.privilege
          contains any table-specific privilege.
        */
        DBUG_PRINT("debug", ("first_table->grant.privilege: %lx",
                             first_table->grant.privilege));
        if (check_some_access(thd, SHOW_CREATE_TABLE_ACLS, first_table) ||
            (first_table->grant.privilege & SHOW_CREATE_TABLE_ACLS) == 0)
        {
          my_error(ER_TABLEACCESS_DENIED_ERROR, MYF(0),
                  "SHOW", thd->security_ctx->priv_user,
                  thd->security_ctx->host_or_ip, first_table->alias);
          goto error;
        }
      }

      /* Access is granted. Execute the command.  */
      res= mysqld_show_create(thd, first_table);
      break;
    }
#endif
  case SQLCOM_CHECKSUM:
  {
    DBUG_ASSERT(first_table == all_tables && first_table != 0);
    if (check_table_access(thd, SELECT_ACL, all_tables,
                           FALSE, UINT_MAX, FALSE))
      goto error; /* purecov: inspected */

    res = mysql_checksum_table(thd, first_table, &lex->check_opt);
    break;
  }
  case SQLCOM_UPDATE:
  {
    ha_rows found= 0, updated= 0;
    DBUG_ASSERT(first_table == all_tables && first_table != 0);
    if (update_precheck(thd, all_tables))
      break;

    /*
      UPDATE IGNORE can be unsafe. We therefore use row based
      logging if mixed or row based logging is available.
      TODO: Check if the order of the output of the select statement is
      deterministic. Waiting for BUG#42415
    */
    if (lex->ignore)
      lex->set_stmt_unsafe(LEX::BINLOG_STMT_UNSAFE_UPDATE_IGNORE);

    DBUG_ASSERT(select_lex->offset_limit == 0);
    unit->set_limit(select_lex);
    MYSQL_UPDATE_START(thd->query());
    res= (up_result= mysql_update(thd, all_tables,
                                  select_lex->item_list,
                                  lex->value_list,
                                  select_lex->where,
                                  select_lex->order_list.elements,
                                  select_lex->order_list.first,
                                  unit->select_limit_cnt,
                                  lex->duplicates, lex->ignore,
                                  &found, &updated));
    MYSQL_UPDATE_DONE(res, found, updated);
    /* mysql_update return 2 if we need to switch to multi-update */
    if (up_result != 2)
      break;
    /* Fall through */
  }
  case SQLCOM_UPDATE_MULTI:
  {
    DBUG_ASSERT(first_table == all_tables && first_table != 0);
    /* if we switched from normal update, rights are checked */
    if (up_result != 2)
    {
      if ((res= multi_update_precheck(thd, all_tables)))
        break;
    }
    else
      res= 0;

    res= mysql_multi_update_prepare(thd);

#ifdef HAVE_REPLICATION
    /* Check slave filtering rules */
    if (unlikely(thd->slave_thread && !have_table_map_for_update))
    {
      if (all_tables_not_ok(thd, all_tables))
      {
        if (res!= 0)
        {
          res= 0;             /* don't care of prev failure  */
          thd->clear_error(); /* filters are of highest prior */
        }
        /* we warn the slave SQL thread */
        my_error(ER_SLAVE_IGNORED_TABLE, MYF(0));
        break;
      }
      if (res)
        break;
    }
    else
    {
#endif /* HAVE_REPLICATION */
      if (res)
        break;
      if (opt_readonly &&
	  !(thd->security_ctx->master_access & SUPER_ACL) &&
	  some_non_temp_table_to_be_updated(thd, all_tables))
      {
	my_error(ER_OPTION_PREVENTS_STATEMENT, MYF(0), "--read-only");
	break;
      }
#ifdef HAVE_REPLICATION
    }  /* unlikely */
#endif
    {
      multi_update *result_obj;
      MYSQL_MULTI_UPDATE_START(thd->query());
      res= mysql_multi_update(thd, all_tables,
                              &select_lex->item_list,
                              &lex->value_list,
                              select_lex->where,
                              select_lex->options,
                              lex->duplicates,
                              lex->ignore,
                              unit,
                              select_lex,
                              &result_obj);
      if (result_obj)
      {
        MYSQL_MULTI_UPDATE_DONE(res, result_obj->num_found(),
                                result_obj->num_updated());
        res= FALSE; /* Ignore errors here */
        delete result_obj;
      }
      else
      {
        MYSQL_MULTI_UPDATE_DONE(1, 0, 0);
      }
    }
    break;
  }
  case SQLCOM_REPLACE:
#ifndef DBUG_OFF
    if (mysql_bin_log.is_open())
    {
      /*
        Generate an incident log event before writing the real event
        to the binary log.  We put this event is before the statement
        since that makes it simpler to check that the statement was
        not executed on the slave (since incidents usually stop the
        slave).

        Observe that any row events that are generated will be
        generated before.

        This is only for testing purposes and will not be present in a
        release build.
      */

      Incident incident= INCIDENT_NONE;
      DBUG_PRINT("debug", ("Just before generate_incident()"));
      DBUG_EXECUTE_IF("incident_database_resync_on_replace",
                      incident= INCIDENT_LOST_EVENTS;);
      if (incident)
      {
        Incident_log_event ev(thd, incident);
        (void) mysql_bin_log.write(&ev);        /* error is ignored */
        if (mysql_bin_log.rotate_and_purge(true))
        {
          res= 1;
          break;
        }
      }
      DBUG_PRINT("debug", ("Just after generate_incident()"));
    }
#endif
  case SQLCOM_INSERT:
  {
    DBUG_ASSERT(first_table == all_tables && first_table != 0);

    /*
      Since INSERT DELAYED doesn't support temporary tables, we could
      not pre-open temporary tables for SQLCOM_INSERT / SQLCOM_REPLACE.
      Open them here instead.
    */
    if (first_table->lock_type != TL_WRITE_DELAYED)
    {
      if ((res= open_temporary_tables(thd, all_tables)))
        break;
    }

    if ((res= insert_precheck(thd, all_tables)))
      break;

    MYSQL_INSERT_START(thd->query());
    res= mysql_insert(thd, all_tables, lex->field_list, lex->many_values,
		      lex->update_list, lex->value_list,
                      lex->duplicates, lex->ignore);
    MYSQL_INSERT_DONE(res, (ulong) thd->get_row_count_func());
    /*
      If we have inserted into a VIEW, and the base table has
      AUTO_INCREMENT column, but this column is not accessible through
      a view, then we should restore LAST_INSERT_ID to the value it
      had before the statement.
    */
    if (first_table->view && !first_table->contain_auto_increment)
      thd->first_successful_insert_id_in_cur_stmt=
        thd->first_successful_insert_id_in_prev_stmt;

#ifdef ENABLED_DEBUG_SYNC
    DBUG_EXECUTE_IF("after_mysql_insert",
                    {
                      const char act1[]=
                        "now "
                        "wait_for signal.continue";
                      const char act2[]=
                        "now "
                        "signal signal.continued";
                      DBUG_ASSERT(debug_sync_service);
                      DBUG_ASSERT(!debug_sync_set_action(thd,
                                                         STRING_WITH_LEN(act1)));
                      DBUG_ASSERT(!debug_sync_set_action(thd,
                                                         STRING_WITH_LEN(act2)));
                    };);
    DEBUG_SYNC(thd, "after_mysql_insert");
#endif
    break;
  }
  case SQLCOM_REPLACE_SELECT:
  case SQLCOM_INSERT_SELECT:
  {
    select_result *sel_result;
    DBUG_ASSERT(first_table == all_tables && first_table != 0);
    if ((res= insert_precheck(thd, all_tables)))
      break;
    /*
      INSERT...SELECT...ON DUPLICATE KEY UPDATE/REPLACE SELECT/
      INSERT...IGNORE...SELECT can be unsafe, unless ORDER BY PRIMARY KEY
      clause is used in SELECT statement. We therefore use row based
      logging if mixed or row based logging is available.
      TODO: Check if the order of the output of the select statement is
      deterministic. Waiting for BUG#42415
    */
    if (lex->sql_command == SQLCOM_INSERT_SELECT &&
        lex->duplicates == DUP_UPDATE)
      lex->set_stmt_unsafe(LEX::BINLOG_STMT_UNSAFE_INSERT_SELECT_UPDATE);

    if (lex->sql_command == SQLCOM_INSERT_SELECT && lex->ignore)
      lex->set_stmt_unsafe(LEX::BINLOG_STMT_UNSAFE_INSERT_IGNORE_SELECT);

    if (lex->sql_command == SQLCOM_REPLACE_SELECT)
      lex->set_stmt_unsafe(LEX::BINLOG_STMT_UNSAFE_REPLACE_SELECT);

    /* Fix lock for first table */
    if (first_table->lock_type == TL_WRITE_DELAYED)
      first_table->lock_type= TL_WRITE;

    /* Don't unlock tables until command is written to binary log */
    select_lex->options|= SELECT_NO_UNLOCK;

    unit->set_limit(select_lex);

    if (!(res= open_and_lock_tables(thd, all_tables, TRUE, 0)))
    {
      MYSQL_INSERT_SELECT_START(thd->query());
      /*
        Only the INSERT table should be merged. Other will be handled by
        select.
      */
      /* Skip first table, which is the table we are inserting in */
      TABLE_LIST *second_table= first_table->next_local;
      select_lex->table_list.first= second_table;
      select_lex->context.table_list= 
        select_lex->context.first_name_resolution_table= second_table;
      res= mysql_insert_select_prepare(thd);
      if (!res && (sel_result= new select_insert(first_table,
                                                 first_table->table,
                                                 &lex->field_list,
                                                 &lex->update_list,
                                                 &lex->value_list,
                                                 lex->duplicates,
                                                 lex->ignore)))
      {
	res= handle_select(thd, lex, sel_result, OPTION_SETUP_TABLES_DONE);
        /*
          Invalidate the table in the query cache if something changed
          after unlocking when changes become visible.
          TODO: this is workaround. right way will be move invalidating in
          the unlock procedure.
        */
        if (!res && first_table->lock_type ==  TL_WRITE_CONCURRENT_INSERT &&
            thd->lock)
        {
          /* INSERT ... SELECT should invalidate only the very first table */
          TABLE_LIST *save_table= first_table->next_local;
          first_table->next_local= 0;
          query_cache_invalidate3(thd, first_table, 1);
          first_table->next_local= save_table;
        }
        delete sel_result;
      }
      /* revert changes for SP */
      MYSQL_INSERT_SELECT_DONE(res, (ulong) thd->get_row_count_func());
      select_lex->table_list.first= first_table;
    }
    /*
      If we have inserted into a VIEW, and the base table has
      AUTO_INCREMENT column, but this column is not accessible through
      a view, then we should restore LAST_INSERT_ID to the value it
      had before the statement.
    */
    if (first_table->view && !first_table->contain_auto_increment)
      thd->first_successful_insert_id_in_cur_stmt=
        thd->first_successful_insert_id_in_prev_stmt;

    break;
  }
  case SQLCOM_DELETE:
  {
    DBUG_ASSERT(first_table == all_tables && first_table != 0);
    if ((res= delete_precheck(thd, all_tables)))
      break;
    DBUG_ASSERT(select_lex->offset_limit == 0);
    unit->set_limit(select_lex);

    MYSQL_DELETE_START(thd->query());
    res = mysql_delete(thd, all_tables, select_lex->where,
                       &select_lex->order_list,
                       unit->select_limit_cnt, select_lex->options);
    MYSQL_DELETE_DONE(res, (ulong) thd->get_row_count_func());
    break;
  }
  case SQLCOM_DELETE_MULTI:
  {
    DBUG_ASSERT(first_table == all_tables && first_table != 0);
    TABLE_LIST *aux_tables= thd->lex->auxiliary_table_list.first;
    multi_delete *del_result;

    if ((res= multi_delete_precheck(thd, all_tables)))
      break;

    /* condition will be TRUE on SP re-excuting */
    if (select_lex->item_list.elements != 0)
      select_lex->item_list.empty();
    if (add_item_to_list(thd, new Item_null()))
      goto error;

    THD_STAGE_INFO(thd, stage_init);
    if ((res= open_and_lock_tables(thd, all_tables, TRUE, 0)))
      break;

    MYSQL_MULTI_DELETE_START(thd->query());
    if ((res= mysql_multi_delete_prepare(thd)))
    {
      MYSQL_MULTI_DELETE_DONE(1, 0);
      goto error;
    }

    if (!thd->is_fatal_error &&
        (del_result= new multi_delete(aux_tables, lex->table_count)))
    {
      res= mysql_select(thd, &select_lex->ref_pointer_array,
			select_lex->get_table_list(),
			select_lex->with_wild,
			select_lex->item_list,
			select_lex->where,
			0, (ORDER *)NULL, (ORDER *)NULL, (Item *)NULL,
			(ORDER *)NULL,
			(select_lex->options | thd->variables.option_bits |
			SELECT_NO_JOIN_CACHE | SELECT_NO_UNLOCK |
                        OPTION_SETUP_TABLES_DONE) & ~OPTION_BUFFER_RESULT,
			del_result, unit, select_lex);
      res|= thd->is_error();
      MYSQL_MULTI_DELETE_DONE(res, del_result->num_deleted());
      if (res)
        del_result->abort_result_set();
      delete del_result;
    }
    else
    {
      res= TRUE;                                // Error
      MYSQL_MULTI_DELETE_DONE(1, 0);
    }
    break;
  }
  case SQLCOM_DROP_TABLE:
  {
    DBUG_ASSERT(first_table == all_tables && first_table != 0);
    if (!lex->drop_temporary)
    {
      if (check_table_access(thd, DROP_ACL, all_tables, FALSE, UINT_MAX, FALSE))
	goto error;				/* purecov: inspected */
    }
    else
    {
      /* So that DROP TEMPORARY TABLE gets to binlog at commit/rollback */
      thd->variables.option_bits|= OPTION_KEEP_LOG;
    }
    /* DDL and binlog write order are protected by metadata locks. */
    res= mysql_rm_table(thd, first_table, lex->check_exists,
			lex->drop_temporary);
  }
  break;
  case SQLCOM_SHOW_PROCESSLIST:
    if (!thd->security_ctx->priv_user[0] &&
        check_global_access(thd,PROCESS_ACL))
      break;
    mysqld_list_processes(thd,
			  (thd->security_ctx->master_access & PROCESS_ACL ?
                           NullS :
                           thd->security_ctx->priv_user),
                          lex->verbose);
    break;
  case SQLCOM_SHOW_AUTHORS:
    res= mysqld_show_authors(thd);
    break;
  case SQLCOM_SHOW_CONTRIBUTORS:
    res= mysqld_show_contributors(thd);
    break;
  case SQLCOM_SHOW_PRIVILEGES:
    res= mysqld_show_privileges(thd);
    break;
  case SQLCOM_SHOW_ENGINE_LOGS:
#ifdef DONT_ALLOW_SHOW_COMMANDS
    my_message(ER_NOT_ALLOWED_COMMAND, ER(ER_NOT_ALLOWED_COMMAND),
               MYF(0));	/* purecov: inspected */
    goto error;
#else
    {
      if (check_access(thd, FILE_ACL, any_db, NULL, NULL, 0, 0))
	goto error;
      res= ha_show_status(thd, lex->create_info.db_type, HA_ENGINE_LOGS);
      break;
    }
#endif
  case SQLCOM_CHANGE_DB:
  {
    LEX_STRING db_str= { (char *) select_lex->db, strlen(select_lex->db) };

    if (!mysql_change_db(thd, &db_str, FALSE))
      my_ok(thd);

    break;
  }

  case SQLCOM_LOAD:
  {
    DBUG_ASSERT(first_table == all_tables && first_table != 0);
    uint privilege= (lex->duplicates == DUP_REPLACE ?
		     INSERT_ACL | DELETE_ACL : INSERT_ACL) |
                    (lex->local_file ? 0 : FILE_ACL);

    if (lex->local_file)
    {
      if (!(thd->client_capabilities & CLIENT_LOCAL_FILES) ||
          !opt_local_infile)
      {
	my_message(ER_NOT_ALLOWED_COMMAND, ER(ER_NOT_ALLOWED_COMMAND), MYF(0));
	goto error;
      }
    }

    if (check_one_table_access(thd, privilege, all_tables))
      goto error;

    res= mysql_load(thd, lex->exchange, first_table, lex->field_list,
                    lex->update_list, lex->value_list, lex->duplicates,
                    lex->ignore, (bool) lex->local_file);
    break;
  }

  case SQLCOM_SET_OPTION:
  {
    List<set_var_base> *lex_var_list= &lex->var_list;

    if ((check_table_access(thd, SELECT_ACL, all_tables, FALSE, UINT_MAX, FALSE)
         || open_and_lock_tables(thd, all_tables, TRUE, 0)))
      goto error;
    if (!(res= sql_set_variables(thd, lex_var_list)))
    {
      /*
        If the previous command was a SET ONE_SHOT, we don't want to forget
        about the ONE_SHOT property of that SET. So we use a |= instead of = .
      */
      thd->one_shot_set|= lex->one_shot_set;
      my_ok(thd);
    }
    else
    {
      /*
        We encountered some sort of error, but no message was sent.
        Send something semi-generic here since we don't know which
        assignment in the list caused the error.
      */
      if (!thd->is_error())
        my_error(ER_WRONG_ARGUMENTS,MYF(0),"SET");
      goto error;
    }

    break;
  }

  case SQLCOM_UNLOCK_TABLES:
    /*
      It is critical for mysqldump --single-transaction --master-data that
      UNLOCK TABLES does not implicitely commit a connection which has only
      done FLUSH TABLES WITH READ LOCK + BEGIN. If this assumption becomes
      false, mysqldump will not work.
    */
    if (thd->variables.option_bits & OPTION_TABLE_LOCK)
    {
      res= trans_commit_implicit(thd);
      thd->locked_tables_list.unlock_locked_tables(thd);
      thd->mdl_context.release_transactional_locks();
      thd->variables.option_bits&= ~(OPTION_TABLE_LOCK);
    }
    if (thd->global_read_lock.is_acquired())
      thd->global_read_lock.unlock_global_read_lock(thd);
    if (res)
      goto error;
    my_ok(thd);
    break;
  case SQLCOM_LOCK_TABLES:
    /* We must end the transaction first, regardless of anything */
    res= trans_commit_implicit(thd);
    thd->locked_tables_list.unlock_locked_tables(thd);
    /* Release transactional metadata locks. */
    thd->mdl_context.release_transactional_locks();
    if (res)
      goto error;

    /*
      Here we have to pre-open temporary tables for LOCK TABLES.

      CF_PREOPEN_TMP_TABLES is not set for this SQL statement simply
      because LOCK TABLES calls close_thread_tables() as a first thing
      (it's called from unlock_locked_tables() above). So even if
      CF_PREOPEN_TMP_TABLES was set and the tables would be pre-opened
      in a usual way, they would have been closed.
    */
    if (open_temporary_tables(thd, all_tables))
      goto error;

    if (check_table_access(thd, LOCK_TABLES_ACL | SELECT_ACL, all_tables,
                           FALSE, UINT_MAX, FALSE))
      goto error;

    thd->variables.option_bits|= OPTION_TABLE_LOCK;

    res= lock_tables_open_and_lock_tables(thd, all_tables);

    if (res)
    {
      thd->variables.option_bits&= ~(OPTION_TABLE_LOCK);
    }
    else
    {
#ifdef HAVE_QUERY_CACHE
      if (thd->variables.query_cache_wlock_invalidate)
	query_cache.invalidate_locked_for_write(thd, first_table);
#endif /*HAVE_QUERY_CACHE*/
      my_ok(thd);
    }
    break;
  case SQLCOM_CREATE_DB:
  {
    /*
      As mysql_create_db() may modify HA_CREATE_INFO structure passed to
      it, we need to use a copy of LEX::create_info to make execution
      prepared statement- safe.
    */
    HA_CREATE_INFO create_info(lex->create_info);
    char *alias;
    if (!(alias=thd->strmake(lex->name.str, lex->name.length)) ||
        check_db_name(&lex->name))
    {
      my_error(ER_WRONG_DB_NAME, MYF(0), lex->name.str);
      break;
    }
    /*
      If in a slave thread :
      CREATE DATABASE DB was certainly not preceded by USE DB.
      For that reason, db_ok() in sql/slave.cc did not check the
      do_db/ignore_db. And as this query involves no tables, tables_ok()
      above was not called. So we have to check rules again here.
    */
#ifdef HAVE_REPLICATION
    if (thd->slave_thread && 
	(!rpl_filter->db_ok(lex->name.str) ||
	 !rpl_filter->db_ok_with_wild_table(lex->name.str)))
    {
      my_message(ER_SLAVE_IGNORED_TABLE, ER(ER_SLAVE_IGNORED_TABLE), MYF(0));
      break;
    }
#endif
    if (check_access(thd, CREATE_ACL, lex->name.str, NULL, NULL, 1, 0))
      break;
    res= mysql_create_db(thd,(lower_case_table_names == 2 ? alias :
                              lex->name.str), &create_info, 0);
    break;
  }
  case SQLCOM_DROP_DB:
  {
    if (check_db_name(&lex->name))
    {
      my_error(ER_WRONG_DB_NAME, MYF(0), lex->name.str);
      break;
    }
    /*
      If in a slave thread :
      DROP DATABASE DB may not be preceded by USE DB.
      For that reason, maybe db_ok() in sql/slave.cc did not check the 
      do_db/ignore_db. And as this query involves no tables, tables_ok()
      above was not called. So we have to check rules again here.
    */
#ifdef HAVE_REPLICATION
    if (thd->slave_thread && 
	(!rpl_filter->db_ok(lex->name.str) ||
	 !rpl_filter->db_ok_with_wild_table(lex->name.str)))
    {
      my_message(ER_SLAVE_IGNORED_TABLE, ER(ER_SLAVE_IGNORED_TABLE), MYF(0));
      break;
    }
#endif
    if (check_access(thd, DROP_ACL, lex->name.str, NULL, NULL, 1, 0))
      break;
    res= mysql_rm_db(thd, lex->name.str, lex->check_exists, 0);
    break;
  }
  case SQLCOM_ALTER_DB_UPGRADE:
  {
    LEX_STRING *db= & lex->name;
#ifdef HAVE_REPLICATION
    if (thd->slave_thread && 
       (!rpl_filter->db_ok(db->str) ||
        !rpl_filter->db_ok_with_wild_table(db->str)))
    {
      res= 1;
      my_message(ER_SLAVE_IGNORED_TABLE, ER(ER_SLAVE_IGNORED_TABLE), MYF(0));
      break;
    }
#endif
    if (check_db_name(db))
    {
      my_error(ER_WRONG_DB_NAME, MYF(0), db->str);
      break;
    }
    if (check_access(thd, ALTER_ACL, db->str, NULL, NULL, 1, 0) ||
        check_access(thd, DROP_ACL, db->str, NULL, NULL, 1, 0) ||
        check_access(thd, CREATE_ACL, db->str, NULL, NULL, 1, 0))
    {
      res= 1;
      break;
    }
    res= mysql_upgrade_db(thd, db);
    if (!res)
      my_ok(thd);
    break;
  }
  case SQLCOM_ALTER_DB:
  {
    LEX_STRING *db= &lex->name;
    HA_CREATE_INFO create_info(lex->create_info);
    if (check_db_name(db))
    {
      my_error(ER_WRONG_DB_NAME, MYF(0), db->str);
      break;
    }
    /*
      If in a slave thread :
      ALTER DATABASE DB may not be preceded by USE DB.
      For that reason, maybe db_ok() in sql/slave.cc did not check the
      do_db/ignore_db. And as this query involves no tables, tables_ok()
      above was not called. So we have to check rules again here.
    */
#ifdef HAVE_REPLICATION
    if (thd->slave_thread &&
	(!rpl_filter->db_ok(db->str) ||
	 !rpl_filter->db_ok_with_wild_table(db->str)))
    {
      my_message(ER_SLAVE_IGNORED_TABLE, ER(ER_SLAVE_IGNORED_TABLE), MYF(0));
      break;
    }
#endif
    if (check_access(thd, ALTER_ACL, db->str, NULL, NULL, 1, 0))
      break;
    res= mysql_alter_db(thd, db->str, &create_info);
    break;
  }
  case SQLCOM_SHOW_CREATE_DB:
  {
    DBUG_EXECUTE_IF("4x_server_emul",
                    my_error(ER_UNKNOWN_ERROR, MYF(0)); goto error;);
    if (check_db_name(&lex->name))
    {
      my_error(ER_WRONG_DB_NAME, MYF(0), lex->name.str);
      break;
    }
    res= mysqld_show_create_db(thd, lex->name.str, &lex->create_info);
    break;
  }
  case SQLCOM_CREATE_EVENT:
  case SQLCOM_ALTER_EVENT:
  #ifdef HAVE_EVENT_SCHEDULER
  do
  {
    DBUG_ASSERT(lex->event_parse_data);
    if (lex->table_or_sp_used())
    {
      my_error(ER_NOT_SUPPORTED_YET, MYF(0), "Usage of subqueries or stored "
               "function calls as part of this statement");
      break;
    }

    res= sp_process_definer(thd);
    if (res)
      break;

    switch (lex->sql_command) {
    case SQLCOM_CREATE_EVENT:
    {
      bool if_not_exists= (lex->create_info.options &
                           HA_LEX_CREATE_IF_NOT_EXISTS);
      res= Events::create_event(thd, lex->event_parse_data, if_not_exists);
      break;
    }
    case SQLCOM_ALTER_EVENT:
      res= Events::update_event(thd, lex->event_parse_data,
                                lex->spname ? &lex->spname->m_db : NULL,
                                lex->spname ? &lex->spname->m_name : NULL);
      break;
    default:
      DBUG_ASSERT(0);
    }
    DBUG_PRINT("info",("DDL error code=%d", res));
    if (!res)
      my_ok(thd);

  } while (0);
  /* Don't do it, if we are inside a SP */
  if (!thd->spcont)
  {
    delete lex->sphead;
    lex->sphead= NULL;
  }
  /* lex->unit.cleanup() is called outside, no need to call it here */
  break;
  case SQLCOM_SHOW_CREATE_EVENT:
    res= Events::show_create_event(thd, lex->spname->m_db,
                                   lex->spname->m_name);
    break;
  case SQLCOM_DROP_EVENT:
    if (!(res= Events::drop_event(thd,
                                  lex->spname->m_db, lex->spname->m_name,
                                  lex->check_exists)))
      my_ok(thd);
    break;
#else
    my_error(ER_NOT_SUPPORTED_YET,MYF(0),"embedded server");
    break;
#endif
  case SQLCOM_CREATE_FUNCTION:                  // UDF function
  {
    if (check_access(thd, INSERT_ACL, "mysql", NULL, NULL, 1, 0))
      break;
#ifdef HAVE_DLOPEN
    if (!(res = mysql_create_function(thd, &lex->udf)))
      my_ok(thd);
#else
    my_error(ER_CANT_OPEN_LIBRARY, MYF(0), lex->udf.dl, 0, "feature disabled");
    res= TRUE;
#endif
    break;
  }
#ifndef NO_EMBEDDED_ACCESS_CHECKS
  case SQLCOM_CREATE_USER:
  {
    if (check_access(thd, INSERT_ACL, "mysql", NULL, NULL, 1, 1) &&
        check_global_access(thd,CREATE_USER_ACL))
      break;
    /* Conditionally writes to binlog */
    if (!(res= mysql_create_user(thd, lex->users_list)))
      my_ok(thd);
    break;
  }
  case SQLCOM_DROP_USER:
  {
    if (check_access(thd, DELETE_ACL, "mysql", NULL, NULL, 1, 1) &&
        check_global_access(thd,CREATE_USER_ACL))
      break;
    /* Conditionally writes to binlog */
    if (!(res= mysql_drop_user(thd, lex->users_list)))
      my_ok(thd);
    break;
  }
  case SQLCOM_RENAME_USER:
  {
    if (check_access(thd, UPDATE_ACL, "mysql", NULL, NULL, 1, 1) &&
        check_global_access(thd,CREATE_USER_ACL))
      break;
    /* Conditionally writes to binlog */
    if (!(res= mysql_rename_user(thd, lex->users_list)))
      my_ok(thd);
    break;
  }
  case SQLCOM_REVOKE_ALL:
  {
    if (check_access(thd, UPDATE_ACL, "mysql", NULL, NULL, 1, 1) &&
        check_global_access(thd,CREATE_USER_ACL))
      break;

    /* Replicate current user as grantor */
    thd->binlog_invoker();

    /* Conditionally writes to binlog */
    if (!(res = mysql_revoke_all(thd, lex->users_list)))
      my_ok(thd);
    break;
  }
  case SQLCOM_REVOKE:
  case SQLCOM_GRANT:
  {
    if (lex->type != TYPE_ENUM_PROXY &&
        check_access(thd, lex->grant | lex->grant_tot_col | GRANT_ACL,
                     first_table ?  first_table->db : select_lex->db,
                     first_table ? &first_table->grant.privilege : NULL,
                     first_table ? &first_table->grant.m_internal : NULL,
                     first_table ? 0 : 1, 0))
      goto error;

    /* Replicate current user as grantor */
    thd->binlog_invoker();

    if (thd->security_ctx->user)              // If not replication
    {
      LEX_USER *user, *tmp_user;
      bool first_user= TRUE;

      List_iterator <LEX_USER> user_list(lex->users_list);
      while ((tmp_user= user_list++))
      {
        if (!(user= get_current_user(thd, tmp_user)))
          goto error;
        if (specialflag & SPECIAL_NO_RESOLVE &&
            hostname_requires_resolving(user->host.str))
          push_warning_printf(thd, Sql_condition::WARN_LEVEL_WARN,
                              ER_WARN_HOSTNAME_WONT_WORK,
                              ER(ER_WARN_HOSTNAME_WONT_WORK));
        // Are we trying to change a password of another user
        DBUG_ASSERT(user->host.str != 0);

        /*
          GRANT/REVOKE PROXY has the target user as a first entry in the list. 
         */
        if (lex->type == TYPE_ENUM_PROXY && first_user)
        {
          first_user= FALSE;
          if (acl_check_proxy_grant_access (thd, user->host.str, user->user.str,
                                        lex->grant & GRANT_ACL))
            goto error;
        } 
        else if (is_acl_user(user->host.str, user->user.str) &&
                 user->password.str &&
                 check_change_password (thd, user->host.str, user->user.str, 
                                        user->password.str, 
                                        user->password.length))
          goto error;
      }
    }
    if (first_table)
    {
      if (lex->type == TYPE_ENUM_PROCEDURE ||
          lex->type == TYPE_ENUM_FUNCTION)
      {
        uint grants= lex->all_privileges 
		   ? (PROC_ACLS & ~GRANT_ACL) | (lex->grant & GRANT_ACL)
		   : lex->grant;
        if (check_grant_routine(thd, grants | GRANT_ACL, all_tables,
                                lex->type == TYPE_ENUM_PROCEDURE, 0))
	  goto error;
        /* Conditionally writes to binlog */
        res= mysql_routine_grant(thd, all_tables,
                                 lex->type == TYPE_ENUM_PROCEDURE, 
                                 lex->users_list, grants,
                                 lex->sql_command == SQLCOM_REVOKE, TRUE);
        if (!res)
          my_ok(thd);
      }
      else
      {
	if (check_grant(thd,(lex->grant | lex->grant_tot_col | GRANT_ACL),
                        all_tables, FALSE, UINT_MAX, FALSE))
	  goto error;
        /* Conditionally writes to binlog */
        res= mysql_table_grant(thd, all_tables, lex->users_list,
			       lex->columns, lex->grant,
			       lex->sql_command == SQLCOM_REVOKE);
      }
    }
    else
    {
      if (lex->columns.elements || (lex->type && lex->type != TYPE_ENUM_PROXY))
      {
	my_message(ER_ILLEGAL_GRANT_FOR_TABLE, ER(ER_ILLEGAL_GRANT_FOR_TABLE),
                   MYF(0));
        goto error;
      }
      else
      {
        /* Conditionally writes to binlog */
        res = mysql_grant(thd, select_lex->db, lex->users_list, lex->grant,
                          lex->sql_command == SQLCOM_REVOKE,
                          lex->type == TYPE_ENUM_PROXY);
      }
      if (!res)
      {
	if (lex->sql_command == SQLCOM_GRANT)
	{
	  List_iterator <LEX_USER> str_list(lex->users_list);
	  LEX_USER *user, *tmp_user;
	  while ((tmp_user=str_list++))
          {
            if (!(user= get_current_user(thd, tmp_user)))
              goto error;
	    reset_mqh(user, 0);
          }
	}
      }
    }
    break;
  }
#endif /*!NO_EMBEDDED_ACCESS_CHECKS*/
  case SQLCOM_RESET:
    /*
      RESET commands are never written to the binary log, so we have to
      initialize this variable because RESET shares the same code as FLUSH
    */
    lex->no_write_to_binlog= 1;
  case SQLCOM_FLUSH:
  {
    int write_to_binlog;
    if (check_global_access(thd,RELOAD_ACL))
      goto error;

    if (first_table && lex->type & REFRESH_READ_LOCK)
    {
      /* Check table-level privileges. */
      if (check_table_access(thd, LOCK_TABLES_ACL | SELECT_ACL, all_tables,
                             FALSE, UINT_MAX, FALSE))
        goto error;
      if (flush_tables_with_read_lock(thd, all_tables))
        goto error;
      my_ok(thd);
      break;
    }

    /*
      reload_acl_and_cache() will tell us if we are allowed to write to the
      binlog or not.
    */
    if (!reload_acl_and_cache(thd, lex->type, first_table, &write_to_binlog))
    {
      /*
        We WANT to write and we CAN write.
        ! we write after unlocking the table.
      */
      /*
        Presumably, RESET and binlog writing doesn't require synchronization
      */

      if (write_to_binlog > 0)  // we should write
      { 
        if (!lex->no_write_to_binlog)
          res= write_bin_log(thd, FALSE, thd->query(), thd->query_length());
      } else if (write_to_binlog < 0) 
      {
        /* 
           We should not write, but rather report error because 
           reload_acl_and_cache binlog interactions failed 
         */
        res= 1;
      } 

      if (!res)
        my_ok(thd);
    } 
    
    break;
  }
  case SQLCOM_KILL:
  {
    if (lex->table_or_sp_used())
    {
      my_error(ER_NOT_SUPPORTED_YET, MYF(0), "Usage of subqueries or stored "
               "function calls as part of this statement");
      break;
    }

    if (lex->kill_type == KILL_TYPE_ID)
    {
      Item *it= (Item *)lex->value_list.head();
      if ((!it->fixed && it->fix_fields(lex->thd, &it)) || it->check_cols(1))
      {
        my_message(ER_SET_CONSTANTS_ONLY, ER(ER_SET_CONSTANTS_ONLY),
                   MYF(0));
        goto error;
      }
      sql_kill(thd, (ulong) it->val_int(), lex->kill_signal);
    }
    else
      sql_kill_user(thd, get_current_user(thd, lex->users_list.head()),
                    lex->kill_signal);
    break;
  }
  case SQLCOM_SHUTDOWN:
#ifndef EMBEDDED_LIBRARY
    if (check_global_access(thd,SHUTDOWN_ACL))
      goto error;
    kill_mysql();
    my_ok(thd);
#else
    my_error(ER_NOT_SUPPORTED_YET, MYF(0), "embedded server");
#endif
    break;

#ifndef NO_EMBEDDED_ACCESS_CHECKS
  case SQLCOM_SHOW_GRANTS:
  {
    LEX_USER *grant_user= get_current_user(thd, lex->grant_user);
    if (!grant_user)
      goto error;
    if ((thd->security_ctx->priv_user &&
	 !strcmp(thd->security_ctx->priv_user, grant_user->user.str)) ||
        !check_access(thd, SELECT_ACL, "mysql", NULL, NULL, 1, 0))
    {
      res = mysql_show_grants(thd, grant_user);
    }
    break;
  }
#endif
  case SQLCOM_HA_OPEN:
    DBUG_ASSERT(first_table == all_tables && first_table != 0);
    if (check_table_access(thd, SELECT_ACL, all_tables, FALSE, UINT_MAX, FALSE))
      goto error;
    /* Close temporary tables which were pre-opened for privilege checking. */
    close_thread_tables(thd);
    all_tables->table= NULL;
    res= mysql_ha_open(thd, first_table, 0);
    break;
  case SQLCOM_HA_CLOSE:
    DBUG_ASSERT(first_table == all_tables && first_table != 0);
    res= mysql_ha_close(thd, first_table);
    break;
  case SQLCOM_HA_READ:
    DBUG_ASSERT(first_table == all_tables && first_table != 0);
    /*
      There is no need to check for table permissions here, because
      if a user has no permissions to read a table, he won't be
      able to open it (with SQLCOM_HA_OPEN) in the first place.
    */
    unit->set_limit(select_lex);
    res= mysql_ha_read(thd, first_table, lex->ha_read_mode, lex->ident.str,
                       lex->insert_list, lex->ha_rkey_mode, select_lex->where,
                       unit->select_limit_cnt, unit->offset_limit_cnt);
    break;

  case SQLCOM_BEGIN:
    if (trans_begin(thd, lex->start_transaction_opt))
      goto error;
    my_ok(thd);
    break;
  case SQLCOM_COMMIT:
  {
    DBUG_ASSERT(thd->lock == NULL ||
                thd->locked_tables_mode == LTM_LOCK_TABLES);
    bool tx_chain= (lex->tx_chain == TVL_YES ||
                    (thd->variables.completion_type == 1 &&
                     lex->tx_chain != TVL_NO));
    bool tx_release= (lex->tx_release == TVL_YES ||
                      (thd->variables.completion_type == 2 &&
                       lex->tx_release != TVL_NO));
    if (trans_commit(thd))
      goto error;
    thd->mdl_context.release_transactional_locks();
    /* Begin transaction with the same isolation level. */
    if (tx_chain)
    {
      if (trans_begin(thd))
        goto error;
    }
    else
    {
      /* Reset the isolation level and access mode if no chaining transaction.*/
      thd->tx_isolation= (enum_tx_isolation) thd->variables.tx_isolation;
      thd->tx_read_only= thd->variables.tx_read_only;
    }
    /* Disconnect the current client connection. */
    if (tx_release)
    {
      thd->killed= KILL_CONNECTION;
      thd->print_aborted_warning(3, "RELEASE");
    }
    my_ok(thd);
    break;
  }
  case SQLCOM_ROLLBACK:
  {
    DBUG_ASSERT(thd->lock == NULL ||
                thd->locked_tables_mode == LTM_LOCK_TABLES);
    bool tx_chain= (lex->tx_chain == TVL_YES ||
                    (thd->variables.completion_type == 1 &&
                     lex->tx_chain != TVL_NO));
    bool tx_release= (lex->tx_release == TVL_YES ||
                      (thd->variables.completion_type == 2 &&
                       lex->tx_release != TVL_NO));
    if (trans_rollback(thd))
      goto error;
    thd->mdl_context.release_transactional_locks();
    /* Begin transaction with the same isolation level. */
    if (tx_chain)
    {
      if (trans_begin(thd))
        goto error;
    }
    else
    {
      /* Reset the isolation level and access mode if no chaining transaction.*/
      thd->tx_isolation= (enum_tx_isolation) thd->variables.tx_isolation;
      thd->tx_read_only= thd->variables.tx_read_only;
    }
    /* Disconnect the current client connection. */
    if (tx_release)
      thd->killed= KILL_CONNECTION;
    my_ok(thd);
    break;
  }
  case SQLCOM_RELEASE_SAVEPOINT:
    if (trans_release_savepoint(thd, lex->ident))
      goto error;
    my_ok(thd);
    break;
  case SQLCOM_ROLLBACK_TO_SAVEPOINT:
    if (trans_rollback_to_savepoint(thd, lex->ident))
      goto error;
    my_ok(thd);
    break;
  case SQLCOM_SAVEPOINT:
    if (trans_savepoint(thd, lex->ident))
      goto error;
    my_ok(thd);
    break;
  case SQLCOM_CREATE_PROCEDURE:
  case SQLCOM_CREATE_SPFUNCTION:
  {
    uint namelen;
    char *name;
    int sp_result= SP_INTERNAL_ERROR;

    DBUG_ASSERT(lex->sphead != 0);
    DBUG_ASSERT(lex->sphead->m_db.str); /* Must be initialized in the parser */
    /*
      Verify that the database name is allowed, optionally
      lowercase it.
    */
    if (check_db_name(&lex->sphead->m_db))
    {
      my_error(ER_WRONG_DB_NAME, MYF(0), lex->sphead->m_db.str);
      goto create_sp_error;
    }

    /*
      Check that a database directory with this name
      exists. Design note: This won't work on virtual databases
      like information_schema.
    */
    if (check_db_dir_existence(lex->sphead->m_db.str))
    {
      my_error(ER_BAD_DB_ERROR, MYF(0), lex->sphead->m_db.str);
      goto create_sp_error;
    }

    if (check_access(thd, CREATE_PROC_ACL, lex->sphead->m_db.str,
                     NULL, NULL, 0, 0))
      goto create_sp_error;

    name= lex->sphead->name(&namelen);
#ifdef HAVE_DLOPEN
    if (lex->sphead->m_type == TYPE_ENUM_FUNCTION)
    {
      udf_func *udf = find_udf(name, namelen);

      if (udf)
      {
        my_error(ER_UDF_EXISTS, MYF(0), name);
        goto create_sp_error;
      }
    }
#endif

    if (sp_process_definer(thd))
      goto create_sp_error;

    res= (sp_result= sp_create_routine(thd, lex->sphead->m_type, lex->sphead));
    switch (sp_result) {
    case SP_OK: {
#ifndef NO_EMBEDDED_ACCESS_CHECKS
      /* only add privileges if really neccessary */

      Security_context security_context;
      bool restore_backup_context= false;
      Security_context *backup= NULL;
      LEX_USER *definer= thd->lex->definer;
      /*
        We're going to issue an implicit GRANT statement so we close all
        open tables. We have to keep metadata locks as this ensures that
        this statement is atomic against concurent FLUSH TABLES WITH READ
        LOCK. Deadlocks which can arise due to fact that this implicit
        statement takes metadata locks should be detected by a deadlock
        detector in MDL subsystem and reported as errors.

        No need to commit/rollback statement transaction, it's not started.

        TODO: Long-term we should either ensure that implicit GRANT statement
              is written into binary log as a separate statement or make both
              creation of routine and implicit GRANT parts of one fully atomic
              statement.
      */
      DBUG_ASSERT(thd->transaction.stmt.is_empty());
      close_thread_tables(thd);
      /*
        Check if the definer exists on slave, 
        then use definer privilege to insert routine privileges to mysql.procs_priv.

        For current user of SQL thread has GLOBAL_ACL privilege, 
        which doesn't any check routine privileges, 
        so no routine privilege record  will insert into mysql.procs_priv.
      */
      if (thd->slave_thread && is_acl_user(definer->host.str, definer->user.str))
      {
        security_context.change_security_context(thd, 
                                                 &thd->lex->definer->user,
                                                 &thd->lex->definer->host,
                                                 &thd->lex->sphead->m_db,
                                                 &backup);
        restore_backup_context= true;
      }

      if (sp_automatic_privileges && !opt_noacl &&
          check_routine_access(thd, DEFAULT_CREATE_PROC_ACLS,
                               lex->sphead->m_db.str, name,
                               lex->sql_command == SQLCOM_CREATE_PROCEDURE, 1))
      {
        if (sp_grant_privileges(thd, lex->sphead->m_db.str, name,
                                lex->sql_command == SQLCOM_CREATE_PROCEDURE))
          push_warning(thd, Sql_condition::WARN_LEVEL_WARN,
                       ER_PROC_AUTO_GRANT_FAIL, ER(ER_PROC_AUTO_GRANT_FAIL));
        thd->clear_error();
      }

      /*
        Restore current user with GLOBAL_ACL privilege of SQL thread
      */ 
      if (restore_backup_context)
      {
        DBUG_ASSERT(thd->slave_thread == 1);
        thd->security_ctx->restore_security_context(thd, backup);
      }

#endif
    break;
    }
    case SP_WRITE_ROW_FAILED:
      my_error(ER_SP_ALREADY_EXISTS, MYF(0), SP_TYPE_STRING(lex), name);
    break;
    case SP_BAD_IDENTIFIER:
      my_error(ER_TOO_LONG_IDENT, MYF(0), name);
    break;
    case SP_BODY_TOO_LONG:
      my_error(ER_TOO_LONG_BODY, MYF(0), name);
    break;
    case SP_FLD_STORE_FAILED:
      my_error(ER_CANT_CREATE_SROUTINE, MYF(0), name);
      break;
    default:
      my_error(ER_SP_STORE_FAILED, MYF(0), SP_TYPE_STRING(lex), name);
    break;
    } /* end switch */

    /*
      Capture all errors within this CASE and
      clean up the environment.
    */
create_sp_error:
    if (sp_result != SP_OK )
      goto error;
    my_ok(thd);
    break; /* break super switch */
  } /* end case group bracket */
  case SQLCOM_CALL:
    {
      sp_head *sp;
      /*
        This will cache all SP and SF and open and lock all tables
        required for execution.
      */
      if (check_table_access(thd, SELECT_ACL, all_tables, FALSE,
                             UINT_MAX, FALSE) ||
          open_and_lock_tables(thd, all_tables, TRUE, 0))
       goto error;

      /*
        By this moment all needed SPs should be in cache so no need to look 
        into DB. 
      */
      if (!(sp= sp_find_routine(thd, TYPE_ENUM_PROCEDURE, lex->spname,
                                &thd->sp_proc_cache, TRUE)))
      {
	my_error(ER_SP_DOES_NOT_EXIST, MYF(0), "PROCEDURE",
                 lex->spname->m_qname.str);
	goto error;
      }
      else
      {
	ha_rows select_limit;
        /* bits that should be cleared in thd->server_status */
	uint bits_to_be_cleared= 0;
        /*
          Check that the stored procedure doesn't contain Dynamic SQL
          and doesn't return result sets: such stored procedures can't
          be called from a function or trigger.
        */
        if (thd->in_sub_stmt)
        {
          const char *where= (thd->in_sub_stmt & SUB_STMT_TRIGGER ?
                              "trigger" : "function");
          if (sp->is_not_allowed_in_function(where))
            goto error;
        }

	if (sp->m_flags & sp_head::MULTI_RESULTS)
	{
	  if (! (thd->client_capabilities & CLIENT_MULTI_RESULTS))
	  {
            /*
              The client does not support multiple result sets being sent
              back
            */
	    my_error(ER_SP_BADSELECT, MYF(0), sp->m_qname.str);
	    goto error;
	  }
          /*
            If SERVER_MORE_RESULTS_EXISTS is not set,
            then remember that it should be cleared
          */
	  bits_to_be_cleared= (~thd->server_status &
                               SERVER_MORE_RESULTS_EXISTS);
	  thd->server_status|= SERVER_MORE_RESULTS_EXISTS;
	}

	if (check_routine_access(thd, EXECUTE_ACL,
				 sp->m_db.str, sp->m_name.str, TRUE, FALSE))
	{
	  goto error;
	}
	select_limit= thd->variables.select_limit;
	thd->variables.select_limit= HA_POS_ERROR;

        /* 
          We never write CALL statements into binlog:
           - If the mode is non-prelocked, each statement will be logged
             separately.
           - If the mode is prelocked, the invoking statement will care
             about writing into binlog.
          So just execute the statement.
        */
	res= sp->execute_procedure(thd, &lex->value_list);

	thd->variables.select_limit= select_limit;

        thd->server_status&= ~bits_to_be_cleared;

	if (!res)
        {
          my_ok(thd, (thd->get_row_count_func() < 0) ? 0 : thd->get_row_count_func());
        }
	else
        {
          DBUG_ASSERT(thd->is_error() || thd->killed);
	  goto error;		// Substatement should already have sent error
        }
      }
      break;
    }
  case SQLCOM_ALTER_PROCEDURE:
  case SQLCOM_ALTER_FUNCTION:
    {
      int sp_result;
      enum stored_procedure_type type;
      type= (lex->sql_command == SQLCOM_ALTER_PROCEDURE ?
                 TYPE_ENUM_PROCEDURE : TYPE_ENUM_FUNCTION);

      if (check_routine_access(thd, ALTER_PROC_ACL, lex->spname->m_db.str,
                               lex->spname->m_name.str,
                               lex->sql_command == SQLCOM_ALTER_PROCEDURE, 0))
        goto error;

      /*
        Note that if you implement the capability of ALTER FUNCTION to
        alter the body of the function, this command should be made to
        follow the restrictions that log-bin-trust-function-creators=0
        already puts on CREATE FUNCTION.
      */
      /* Conditionally writes to binlog */
      sp_result= sp_update_routine(thd, type, lex->spname, &lex->sp_chistics);
      switch (sp_result)
      {
      case SP_OK:
	my_ok(thd);
	break;
      case SP_KEY_NOT_FOUND:
	my_error(ER_SP_DOES_NOT_EXIST, MYF(0),
                 SP_COM_STRING(lex), lex->spname->m_qname.str);
	goto error;
      default:
	my_error(ER_SP_CANT_ALTER, MYF(0),
                 SP_COM_STRING(lex), lex->spname->m_qname.str);
	goto error;
      }
      break;
    }
  case SQLCOM_DROP_PROCEDURE:
  case SQLCOM_DROP_FUNCTION:
    {
#ifdef HAVE_DLOPEN
      if (lex->sql_command == SQLCOM_DROP_FUNCTION &&
          ! lex->spname->m_explicit_name)
      {
        /* DROP FUNCTION <non qualified name> */
        udf_func *udf = find_udf(lex->spname->m_name.str,
                                 lex->spname->m_name.length);
        if (udf)
        {
          if (check_access(thd, DELETE_ACL, "mysql", NULL, NULL, 1, 0))
            goto error;

          if (!(res = mysql_drop_function(thd, &lex->spname->m_name)))
          {
            my_ok(thd);
            break;
          }
          my_error(ER_SP_DROP_FAILED, MYF(0),
                   "FUNCTION (UDF)", lex->spname->m_name.str);
          goto error;
        }

        if (lex->spname->m_db.str == NULL)
        {
          if (lex->check_exists)
          {
            push_warning_printf(thd, Sql_condition::WARN_LEVEL_NOTE,
                                ER_SP_DOES_NOT_EXIST, ER(ER_SP_DOES_NOT_EXIST),
                                "FUNCTION (UDF)", lex->spname->m_name.str);
            res= FALSE;
            my_ok(thd);
            break;
          }
          my_error(ER_SP_DOES_NOT_EXIST, MYF(0),
                   "FUNCTION (UDF)", lex->spname->m_name.str);
          goto error;
        }
        /* Fall thought to test for a stored function */
      }
#endif

      int sp_result;
      enum stored_procedure_type type;
      type= (lex->sql_command == SQLCOM_DROP_PROCEDURE ?
                 TYPE_ENUM_PROCEDURE : TYPE_ENUM_FUNCTION);
      char *db= lex->spname->m_db.str;
      char *name= lex->spname->m_name.str;

      if (check_routine_access(thd, ALTER_PROC_ACL, db, name,
                               lex->sql_command == SQLCOM_DROP_PROCEDURE, 0))
        goto error;

      /* Conditionally writes to binlog */
      sp_result= sp_drop_routine(thd, type, lex->spname);

#ifndef NO_EMBEDDED_ACCESS_CHECKS
      /*
        We're going to issue an implicit REVOKE statement so we close all
        open tables. We have to keep metadata locks as this ensures that
        this statement is atomic against concurent FLUSH TABLES WITH READ
        LOCK. Deadlocks which can arise due to fact that this implicit
        statement takes metadata locks should be detected by a deadlock
        detector in MDL subsystem and reported as errors.

        No need to commit/rollback statement transaction, it's not started.

        TODO: Long-term we should either ensure that implicit REVOKE statement
              is written into binary log as a separate statement or make both
              dropping of routine and implicit REVOKE parts of one fully atomic
              statement.
      */
      DBUG_ASSERT(thd->transaction.stmt.is_empty());
      close_thread_tables(thd);

      if (sp_result != SP_KEY_NOT_FOUND &&
          sp_automatic_privileges && !opt_noacl &&
          sp_revoke_privileges(thd, db, name,
                               lex->sql_command == SQLCOM_DROP_PROCEDURE))
      {
        push_warning(thd, Sql_condition::WARN_LEVEL_WARN,
                     ER_PROC_AUTO_REVOKE_FAIL,
                     ER(ER_PROC_AUTO_REVOKE_FAIL));
        /* If this happens, an error should have been reported. */
        goto error;
      }
#endif

      res= sp_result;
      switch (sp_result) {
      case SP_OK:
	my_ok(thd);
	break;
      case SP_KEY_NOT_FOUND:
	if (lex->check_exists)
	{
          res= write_bin_log(thd, TRUE, thd->query(), thd->query_length());
	  push_warning_printf(thd, Sql_condition::WARN_LEVEL_NOTE,
			      ER_SP_DOES_NOT_EXIST, ER(ER_SP_DOES_NOT_EXIST),
                              SP_COM_STRING(lex), lex->spname->m_qname.str);
          if (!res)
            my_ok(thd);
	  break;
	}
	my_error(ER_SP_DOES_NOT_EXIST, MYF(0),
                 SP_COM_STRING(lex), lex->spname->m_qname.str);
	goto error;
      default:
	my_error(ER_SP_DROP_FAILED, MYF(0),
                 SP_COM_STRING(lex), lex->spname->m_qname.str);
	goto error;
      }
      break;
    }
  case SQLCOM_SHOW_CREATE_PROC:
    {
      if (sp_show_create_routine(thd, TYPE_ENUM_PROCEDURE, lex->spname))
        goto error;
      break;
    }
  case SQLCOM_SHOW_CREATE_FUNC:
    {
      if (sp_show_create_routine(thd, TYPE_ENUM_FUNCTION, lex->spname))
	goto error;
      break;
    }
  case SQLCOM_SHOW_PROC_CODE:
  case SQLCOM_SHOW_FUNC_CODE:
    {
#ifndef DBUG_OFF
      sp_head *sp;
      stored_procedure_type type= (lex->sql_command == SQLCOM_SHOW_PROC_CODE ?
                 TYPE_ENUM_PROCEDURE : TYPE_ENUM_FUNCTION);

      if (sp_cache_routine(thd, type, lex->spname, FALSE, &sp))
        goto error;
      if (!sp || sp->show_routine_code(thd))
      {
        /* We don't distinguish between errors for now */
        my_error(ER_SP_DOES_NOT_EXIST, MYF(0),
                 SP_COM_STRING(lex), lex->spname->m_name.str);
        goto error;
      }
      break;
#else
      my_error(ER_FEATURE_DISABLED, MYF(0),
               "SHOW PROCEDURE|FUNCTION CODE", "--with-debug");
      goto error;
#endif // ifndef DBUG_OFF
    }
  case SQLCOM_SHOW_CREATE_TRIGGER:
    {
      if (lex->spname->m_name.length > NAME_LEN)
      {
        my_error(ER_TOO_LONG_IDENT, MYF(0), lex->spname->m_name.str);
        goto error;
      }

      if (show_create_trigger(thd, lex->spname))
        goto error; /* Error has been already logged. */

      break;
    }
  case SQLCOM_CREATE_VIEW:
    {
      /*
        Note: SQLCOM_CREATE_VIEW also handles 'ALTER VIEW' commands
        as specified through the thd->lex->create_view_mode flag.
      */
      res= mysql_create_view(thd, first_table, thd->lex->create_view_mode);
      break;
    }
  case SQLCOM_DROP_VIEW:
    {
      if (check_table_access(thd, DROP_ACL, all_tables, FALSE, UINT_MAX, FALSE))
        goto error;
      /* Conditionally writes to binlog. */
      res= mysql_drop_view(thd, first_table, thd->lex->drop_mode);
      break;
    }
  case SQLCOM_CREATE_TRIGGER:
  {
    /* Conditionally writes to binlog. */
    res= mysql_create_or_drop_trigger(thd, all_tables, 1);

    break;
  }
  case SQLCOM_DROP_TRIGGER:
  {
    /* Conditionally writes to binlog. */
    res= mysql_create_or_drop_trigger(thd, all_tables, 0);
    break;
  }
  case SQLCOM_XA_START:
    if (trans_xa_start(thd))
      goto error;
    my_ok(thd);
    break;
  case SQLCOM_XA_END:
    if (trans_xa_end(thd))
      goto error;
    my_ok(thd);
    break;
  case SQLCOM_XA_PREPARE:
    if (trans_xa_prepare(thd))
      goto error;
    my_ok(thd);
    break;
  case SQLCOM_XA_COMMIT:
    if (trans_xa_commit(thd))
      goto error;
    thd->mdl_context.release_transactional_locks();
    /*
      We've just done a commit, reset transaction
      isolation level and access mode to the session default.
    */
    thd->tx_isolation= (enum_tx_isolation) thd->variables.tx_isolation;
    thd->tx_read_only= thd->variables.tx_read_only;
    my_ok(thd);
    break;
  case SQLCOM_XA_ROLLBACK:
    if (trans_xa_rollback(thd))
      goto error;
    thd->mdl_context.release_transactional_locks();
    /*
      We've just done a rollback, reset transaction
      isolation level and access mode to the session default.
    */
    thd->tx_isolation= (enum_tx_isolation) thd->variables.tx_isolation;
    thd->tx_read_only= thd->variables.tx_read_only;
    my_ok(thd);
    break;
  case SQLCOM_XA_RECOVER:
    res= mysql_xa_recover(thd);
    break;
  case SQLCOM_ALTER_TABLESPACE:
    if (check_global_access(thd, CREATE_TABLESPACE_ACL))
      break;
    if (!(res= mysql_alter_tablespace(thd, lex->alter_tablespace_info)))
      my_ok(thd);
    break;
  case SQLCOM_INSTALL_PLUGIN:
    if (! (res= mysql_install_plugin(thd, &thd->lex->comment,
                                     &thd->lex->ident)))
      my_ok(thd);
    break;
  case SQLCOM_UNINSTALL_PLUGIN:
    if (! (res= mysql_uninstall_plugin(thd, &thd->lex->comment,
                                       &thd->lex->ident)))
      my_ok(thd);
    break;
  case SQLCOM_BINLOG_BASE64_EVENT:
  {
#ifndef EMBEDDED_LIBRARY
    mysql_client_binlog_statement(thd);
#else /* EMBEDDED_LIBRARY */
    my_error(ER_OPTION_PREVENTS_STATEMENT, MYF(0), "embedded");
#endif /* EMBEDDED_LIBRARY */
    break;
  }
  case SQLCOM_CREATE_SERVER:
  {
    int error;
    LEX *lex= thd->lex;
    DBUG_PRINT("info", ("case SQLCOM_CREATE_SERVER"));

    if (check_global_access(thd, SUPER_ACL))
      break;

    if ((error= create_server(thd, &lex->server_options)))
    {
      DBUG_PRINT("info", ("problem creating server <%s>",
                          lex->server_options.server_name));
      my_error(error, MYF(0), lex->server_options.server_name);
      break;
    }
    my_ok(thd, 1);
    break;
  }
  case SQLCOM_ALTER_SERVER:
  {
    int error;
    LEX *lex= thd->lex;
    DBUG_PRINT("info", ("case SQLCOM_ALTER_SERVER"));

    if (check_global_access(thd, SUPER_ACL))
      break;

    if ((error= alter_server(thd, &lex->server_options)))
    {
      DBUG_PRINT("info", ("problem altering server <%s>",
                          lex->server_options.server_name));
      my_error(error, MYF(0), lex->server_options.server_name);
      break;
    }
    my_ok(thd, 1);
    break;
  }
  case SQLCOM_DROP_SERVER:
  {
    int err_code;
    LEX *lex= thd->lex;
    DBUG_PRINT("info", ("case SQLCOM_DROP_SERVER"));

    if (check_global_access(thd, SUPER_ACL))
      break;

    if ((err_code= drop_server(thd, &lex->server_options)))
    {
      if (! lex->check_exists && err_code == ER_FOREIGN_SERVER_DOESNT_EXIST)
      {
        DBUG_PRINT("info", ("problem dropping server %s",
                            lex->server_options.server_name));
        my_error(err_code, MYF(0), lex->server_options.server_name);
      }
      else
      {
        my_ok(thd, 0);
      }
      break;
    }
    my_ok(thd, 1);
    break;
  }
  case SQLCOM_ANALYZE:
  case SQLCOM_CHECK:
  case SQLCOM_OPTIMIZE:
  case SQLCOM_REPAIR:
  case SQLCOM_TRUNCATE:
  case SQLCOM_ALTER_TABLE:
      thd->query_plan_flags|= QPLAN_ADMIN;
      DBUG_ASSERT(first_table == all_tables && first_table != 0);
    /* fall through */
  case SQLCOM_SIGNAL:
  case SQLCOM_RESIGNAL:
  case SQLCOM_GET_DIAGNOSTICS:
    DBUG_ASSERT(lex->m_sql_cmd != NULL);
    res= lex->m_sql_cmd->execute(thd);
    break;
  default:

#ifndef EMBEDDED_LIBRARY
    DBUG_ASSERT(0);                             /* Impossible */
#endif
    my_ok(thd);
    break;
  }
  THD_STAGE_INFO(thd, stage_query_end);
  thd->update_stats();

  /*
    Binlog-related cleanup:
    Reset system variables temporarily modified by SET ONE SHOT.

    Exception: If this is a SET, do nothing. This is to allow
    mysqlbinlog to print many SET commands (in this case we want the
    charset temp setting to live until the real query). This is also
    needed so that SET CHARACTER_SET_CLIENT... does not cancel itself
    immediately.
  */
  if (thd->one_shot_set && lex->sql_command != SQLCOM_SET_OPTION)
    reset_one_shot_variables(thd);

  goto finish;

error:
  res= TRUE;

finish:

  DBUG_ASSERT(!thd->in_active_multi_stmt_transaction() ||
               thd->in_multi_stmt_transaction_mode());


  if (! thd->in_sub_stmt)
  {
    if (thd->killed != NOT_KILLED)
    {
      /* report error issued during command execution */
      if (thd->killed_errno())
      {
        /* If we already sent 'ok', we can ignore any kill query statements */
        if (! thd->get_stmt_da()->is_set())
          thd->send_kill_message();
      }
      if (thd->killed < KILL_CONNECTION)
      {
        thd->reset_killed();
        thd->mysys_var->abort= 0;
      }
    }
    if (thd->is_error() || (thd->variables.option_bits & OPTION_MASTER_SQL_ERROR))
      trans_rollback_stmt(thd);
    else
    {
      /* If commit fails, we should be able to reset the OK status. */
      thd->get_stmt_da()->set_overwrite_status(true);
      trans_commit_stmt(thd);
      thd->get_stmt_da()->set_overwrite_status(false);
    }
#ifdef WITH_ARIA_STORAGE_ENGINE
    ha_maria::implicit_commit(thd, FALSE);
#endif
  }

  lex->unit.cleanup();
  /* Free tables */
  THD_STAGE_INFO(thd, stage_closing_tables);
  close_thread_tables(thd);

#ifndef DBUG_OFF
  if (lex->sql_command != SQLCOM_SET_OPTION && ! thd->in_sub_stmt)
    DEBUG_SYNC(thd, "execute_command_after_close_tables");
#endif
  if (!(sql_command_flags[lex->sql_command] &
        (CF_CAN_GENERATE_ROW_EVENTS | CF_FORCE_ORIGINAL_BINLOG_FORMAT |
         CF_STATUS_COMMAND)))
    thd->set_binlog_format(orig_binlog_format,
                           orig_current_stmt_binlog_format);

  if (stmt_causes_implicit_commit(thd, CF_IMPLICIT_COMMIT_END))
  {
    /* No transaction control allowed in sub-statements. */
    DBUG_ASSERT(! thd->in_sub_stmt);
    /* If commit fails, we should be able to reset the OK status. */
    thd->get_stmt_da()->set_overwrite_status(true);
    /* Commit the normal transaction if one is active. */
    trans_commit_implicit(thd);
    thd->get_stmt_da()->set_overwrite_status(false);
    thd->mdl_context.release_transactional_locks();
  }
  else if (! thd->in_sub_stmt && ! thd->in_multi_stmt_transaction_mode())
  {
    /*
      - If inside a multi-statement transaction,
      defer the release of metadata locks until the current
      transaction is either committed or rolled back. This prevents
      other statements from modifying the table for the entire
      duration of this transaction.  This provides commit ordering
      and guarantees serializability across multiple transactions.
      - If in autocommit mode, or outside a transactional context,
      automatically release metadata locks of the current statement.
    */
    thd->mdl_context.release_transactional_locks();
  }
  else if (! thd->in_sub_stmt)
  {
    thd->mdl_context.release_statement_locks();
  }

  DBUG_RETURN(res || thd->is_error());
}


static bool execute_sqlcom_select(THD *thd, TABLE_LIST *all_tables)
{
  LEX	*lex= thd->lex;
  select_result *result=lex->result;
  bool res;
  /* assign global limit variable if limit is not given */
  {
    SELECT_LEX *param= lex->unit.global_parameters;
    if (!param->explicit_limit)
      param->select_limit=
        new Item_int((ulonglong) thd->variables.select_limit);
  }
  if (!(res= open_and_lock_tables(thd, all_tables, TRUE, 0)))
  {
    if (lex->describe)
    {
      /*
        We always use select_send for EXPLAIN, even if it's an EXPLAIN
        for SELECT ... INTO OUTFILE: a user application should be able
        to prepend EXPLAIN to any query and receive output for it,
        even if the query itself redirects the output.
      */
      if (!(result= new select_send()))
        return 1;                               /* purecov: inspected */
      thd->send_explain_fields(result);
      res= mysql_explain_union(thd, &thd->lex->unit, result);
      /*
        The code which prints the extended description is not robust
        against malformed queries, so skip it if we have an error.
      */
      if (!res && (lex->describe & DESCRIBE_EXTENDED))
      {
        char buff[1024];
        String str(buff,(uint32) sizeof(buff), system_charset_info);
        str.length(0);
        /*
          The warnings system requires input in utf8, @see
          mysqld_show_warnings().
        */
        thd->lex->unit.print(&str, QT_TO_SYSTEM_CHARSET);
        push_warning(thd, Sql_condition::WARN_LEVEL_NOTE,
                     ER_YES, str.c_ptr_safe());
      }
      if (res)
        result->abort_result_set();
      else
        result->send_eof();
      delete result;
    }
    else
    {
      if (!result && !(result= new select_send()))
        return 1;                               /* purecov: inspected */
      query_cache_store_query(thd, all_tables);
      res= handle_select(thd, lex, result, 0);
      if (result != lex->result)
        delete result;
    }
  }
  /* Count number of empty select queries */
  if (!thd->get_sent_row_count())
    status_var_increment(thd->status_var.empty_queries);
  status_var_add(thd->status_var.rows_sent, thd->get_sent_row_count());
  return res;
}


static bool execute_show_status(THD *thd, TABLE_LIST *all_tables)
{
  bool res;
  system_status_var old_status_var= thd->status_var;
  thd->initial_status_var= &old_status_var;
  if (!(res= check_table_access(thd, SELECT_ACL, all_tables, FALSE,
                                UINT_MAX, FALSE)))
    res= execute_sqlcom_select(thd, all_tables);
  /* Don't log SHOW STATUS commands to slow query log */
  thd->server_status&= ~(SERVER_QUERY_NO_INDEX_USED |
                         SERVER_QUERY_NO_GOOD_INDEX_USED);
  /*
    restore status variables, as we don't want 'show status' to cause
    changes
  */
  mysql_mutex_lock(&LOCK_status);
  add_diff_to_status(&global_status_var, &thd->status_var,
                     &old_status_var);
  memcpy(&thd->status_var, &old_status_var,
         offsetof(STATUS_VAR, last_cleared_system_status_var));
  mysql_mutex_unlock(&LOCK_status);
  return res;
}


static bool execute_rename_table(THD *thd, TABLE_LIST *first_table,
                                 TABLE_LIST *all_tables)
{
  DBUG_ASSERT(first_table == all_tables && first_table != 0);
  TABLE_LIST *table;
  for (table= first_table; table; table= table->next_local->next_local)
  {
    if (check_access(thd, ALTER_ACL | DROP_ACL, table->db,
                     &table->grant.privilege,
                     &table->grant.m_internal,
                     0, 0) ||
        check_access(thd, INSERT_ACL | CREATE_ACL, table->next_local->db,
                     &table->next_local->grant.privilege,
                     &table->next_local->grant.m_internal,
                     0, 0))
      return 1;
    TABLE_LIST old_list, new_list;
    /*
      we do not need initialize old_list and new_list because we will
      come table[0] and table->next[0] there
    */
    old_list= table[0];
    new_list= table->next_local[0];
    if (check_grant(thd, ALTER_ACL | DROP_ACL, &old_list, FALSE, 1, FALSE) ||
       (!test_all_bits(table->next_local->grant.privilege,
                       INSERT_ACL | CREATE_ACL) &&
        check_grant(thd, INSERT_ACL | CREATE_ACL, &new_list, FALSE, 1,
                    FALSE)))
      return 1;
  }

  return mysql_rename_tables(thd, first_table, 0);
}


/**
  @brief Compare requested privileges with the privileges acquired from the
    User- and Db-tables.
  @param thd          Thread handler
  @param want_access  The requested access privileges.
  @param db           A pointer to the Db name.
  @param[out] save_priv A pointer to the granted privileges will be stored.
  @param grant_internal_info A pointer to the internal grant cache.
  @param dont_check_global_grants True if no global grants are checked.
  @param no_error     True if no errors should be sent to the client.

  'save_priv' is used to save the User-table (global) and Db-table grants for
  the supplied db name. Note that we don't store db level grants if the global
  grants is enough to satisfy the request AND the global grants contains a
  SELECT grant.

  For internal databases (INFORMATION_SCHEMA, PERFORMANCE_SCHEMA),
  additional rules apply, see ACL_internal_schema_access.

  @see check_grant

  @return Status of denial of access by exclusive ACLs.
    @retval FALSE Access can't exclusively be denied by Db- and User-table
      access unless Column- and Table-grants are checked too.
    @retval TRUE Access denied.
*/

bool
check_access(THD *thd, ulong want_access, const char *db, ulong *save_priv,
             GRANT_INTERNAL_INFO *grant_internal_info,
             bool dont_check_global_grants, bool no_errors)
{
#ifdef NO_EMBEDDED_ACCESS_CHECKS
  if (save_priv)
    *save_priv= GLOBAL_ACLS;
  return false;
#else
  Security_context *sctx= thd->security_ctx;
  ulong db_access;

  /*
    GRANT command:
    In case of database level grant the database name may be a pattern,
    in case of table|column level grant the database name can not be a pattern.
    We use 'dont_check_global_grants' as a flag to determine
    if it's database level grant command
    (see SQLCOM_GRANT case, mysql_execute_command() function) and
    set db_is_pattern according to 'dont_check_global_grants' value.
  */
  bool  db_is_pattern= ((want_access & GRANT_ACL) && dont_check_global_grants);
  ulong dummy;
  DBUG_ENTER("check_access");
  DBUG_PRINT("enter",("db: %s  want_access: %lu  master_access: %lu",
                      db ? db : "", want_access, sctx->master_access));

  if (save_priv)
    *save_priv=0;
  else
  {
    save_priv= &dummy;
    dummy= 0;
  }

  THD_STAGE_INFO(thd, stage_checking_permissions);
  if ((!db || !db[0]) && !thd->db && !dont_check_global_grants)
  {
    DBUG_PRINT("error",("No database"));
    if (!no_errors)
      my_message(ER_NO_DB_ERROR, ER(ER_NO_DB_ERROR),
                 MYF(0));                       /* purecov: tested */
    DBUG_RETURN(TRUE);				/* purecov: tested */
  }

  if ((db != NULL) && (db != any_db))
  {
    /*
      Check if this is reserved database, like information schema or
      performance schema
    */
    const ACL_internal_schema_access *access;
    access= get_cached_schema_access(grant_internal_info, db);
    if (access)
    {
      switch (access->check(want_access, save_priv))
      {
      case ACL_INTERNAL_ACCESS_GRANTED:
        /*
          All the privileges requested have been granted internally.
          [out] *save_privileges= Internal privileges.
        */
        DBUG_RETURN(FALSE);
      case ACL_INTERNAL_ACCESS_DENIED:
        if (! no_errors)
        {
          status_var_increment(thd->status_var.access_denied_errors);
          my_error(ER_DBACCESS_DENIED_ERROR, MYF(0),
                   sctx->priv_user, sctx->priv_host, db);
        }
        DBUG_RETURN(TRUE);
      case ACL_INTERNAL_ACCESS_CHECK_GRANT:
        /*
          Only some of the privilege requested have been granted internally,
          proceed with the remaining bits of the request (want_access).
        */
        want_access&= ~(*save_priv);
        break;
      }
    }
  }

  if ((sctx->master_access & want_access) == want_access)
  {
    /*
      1. If we don't have a global SELECT privilege, we have to get the
      database specific access rights to be able to handle queries of type
      UPDATE t1 SET a=1 WHERE b > 0
      2. Change db access if it isn't current db which is being addressed
    */
    if (!(sctx->master_access & SELECT_ACL))
    {
      if (db && (!thd->db || db_is_pattern || strcmp(db, thd->db)))
        db_access= acl_get(sctx->host, sctx->ip, sctx->priv_user, db,
                           db_is_pattern);
      else
      {
        /* get access for current db */
        db_access= sctx->db_access;
      }
      /*
        The effective privileges are the union of the global privileges
        and the intersection of db- and host-privileges,
        plus the internal privileges.
      */
      *save_priv|= sctx->master_access | db_access;
    }
    else
      *save_priv|= sctx->master_access;
    DBUG_RETURN(FALSE);
  }
  if (((want_access & ~sctx->master_access) & ~DB_ACLS) ||
      (! db && dont_check_global_grants))
  {						// We can never grant this
    DBUG_PRINT("error",("No possible access"));
    if (!no_errors)
    {
      status_var_increment(thd->status_var.access_denied_errors);
      my_error(access_denied_error_code(thd->password), MYF(0),
               sctx->priv_user,
               sctx->priv_host,
               (thd->password ?
                ER(ER_YES) :
                ER(ER_NO)));                    /* purecov: tested */
    }
    DBUG_RETURN(TRUE);				/* purecov: tested */
  }

  if (db == any_db)
  {
    /*
      Access granted; Allow select on *any* db.
      [out] *save_privileges= 0
    */
    DBUG_RETURN(FALSE);
  }

  if (db && (!thd->db || db_is_pattern || strcmp(db,thd->db)))
    db_access= acl_get(sctx->host, sctx->ip, sctx->priv_user, db,
                       db_is_pattern);
  else
    db_access= sctx->db_access;
  DBUG_PRINT("info",("db_access: %lu  want_access: %lu",
                     db_access, want_access));

  /*
    Save the union of User-table and the intersection between Db-table and
    Host-table privileges, with the already saved internal privileges.
  */
  db_access= (db_access | sctx->master_access);
  *save_priv|= db_access;

  /*
    We need to investigate column- and table access if all requested privileges
    belongs to the bit set of .
  */
  bool need_table_or_column_check=
    (want_access & (TABLE_ACLS | PROC_ACLS | db_access)) == want_access;

  /*
    Grant access if the requested access is in the intersection of
    host- and db-privileges (as retrieved from the acl cache),
    also grant access if all the requested privileges are in the union of
    TABLES_ACLS and PROC_ACLS; see check_grant.
  */
  if ( (db_access & want_access) == want_access ||
      (!dont_check_global_grants &&
       need_table_or_column_check))
  {
    /*
       Ok; but need to check table- and column privileges.
       [out] *save_privileges is (User-priv | (Db-priv & Host-priv) | Internal-priv)
    */
    DBUG_RETURN(FALSE);
  }

  /*
    Access is denied;
    [out] *save_privileges is (User-priv | (Db-priv & Host-priv) | Internal-priv)
  */
  DBUG_PRINT("error",("Access denied"));
  if (!no_errors)
  {
    status_var_increment(thd->status_var.access_denied_errors);
    my_error(ER_DBACCESS_DENIED_ERROR, MYF(0),
             sctx->priv_user, sctx->priv_host,
             (db ? db : (thd->db ?
                         thd->db :
                         "unknown")));
  }
  DBUG_RETURN(TRUE);
#endif // NO_EMBEDDED_ACCESS_CHECKS
}


#ifndef NO_EMBEDDED_ACCESS_CHECKS
/**
  Check grants for commands which work only with one table.

  @param thd                    Thread handler
  @param privilege              requested privilege
  @param all_tables             global table list of query
  @param no_errors              FALSE/TRUE - report/don't report error to
                            the client (using my_error() call).

  @retval
    0   OK
  @retval
    1   access denied, error is sent to client
*/

bool check_single_table_access(THD *thd, ulong privilege, 
                               TABLE_LIST *all_tables, bool no_errors)
{
  Security_context * backup_ctx= thd->security_ctx;

  /* we need to switch to the saved context (if any) */
  if (all_tables->security_ctx)
    thd->security_ctx= all_tables->security_ctx;

  const char *db_name;
  if ((all_tables->view || all_tables->field_translation) &&
      !all_tables->schema_table)
    db_name= all_tables->view_db.str;
  else
    db_name= all_tables->db;

  if (check_access(thd, privilege, db_name,
                   &all_tables->grant.privilege,
                   &all_tables->grant.m_internal,
                   0, no_errors))
    goto deny;

  /* Show only 1 table for check_grant */
  if (!(all_tables->belong_to_view &&
        (thd->lex->sql_command == SQLCOM_SHOW_FIELDS)) &&
      check_grant(thd, privilege, all_tables, FALSE, 1, no_errors))
    goto deny;

  thd->security_ctx= backup_ctx;
  return 0;

deny:
  thd->security_ctx= backup_ctx;
  return 1;
}

/**
  Check grants for commands which work only with one table and all other
  tables belonging to subselects or implicitly opened tables.

  @param thd			Thread handler
  @param privilege		requested privilege
  @param all_tables		global table list of query

  @retval
    0   OK
  @retval
    1   access denied, error is sent to client
*/

bool check_one_table_access(THD *thd, ulong privilege, TABLE_LIST *all_tables)
{
  if (check_single_table_access (thd,privilege,all_tables, FALSE))
    return 1;

  /* Check rights on tables of subselects and implictly opened tables */
  TABLE_LIST *subselects_tables, *view= all_tables->view ? all_tables : 0;
  if ((subselects_tables= all_tables->next_global))
  {
    /*
      Access rights asked for the first table of a view should be the same
      as for the view
    */
    if (view && subselects_tables->belong_to_view == view)
    {
      if (check_single_table_access (thd, privilege, subselects_tables, FALSE))
        return 1;
      subselects_tables= subselects_tables->next_global;
    }
    if (subselects_tables &&
        (check_table_access(thd, SELECT_ACL, subselects_tables, FALSE,
                            UINT_MAX, FALSE)))
      return 1;
  }
  return 0;
}


static bool check_show_access(THD *thd, TABLE_LIST *table)
{
  /*
    This is a SHOW command using an INFORMATION_SCHEMA table.
    check_access() has not been called for 'table',
    and SELECT is currently always granted on the I_S, so we automatically
    grant SELECT on table here, to bypass a call to check_access().
    Note that not calling check_access(table) is an optimization,
    which needs to be revisited if the INFORMATION_SCHEMA does
    not always automatically grant SELECT but use the grant tables.
    See Bug#38837 need a way to disable information_schema for security
  */
  table->grant.privilege= SELECT_ACL;

  switch (get_schema_table_idx(table->schema_table)) {
  case SCH_SCHEMATA:
    return (specialflag & SPECIAL_SKIP_SHOW_DB) &&
      check_global_access(thd, SHOW_DB_ACL);

  case SCH_TABLE_NAMES:
  case SCH_TABLES:
  case SCH_VIEWS:
  case SCH_TRIGGERS:
  case SCH_EVENTS:
  {
    const char *dst_db_name= table->schema_select_lex->db;

    DBUG_ASSERT(dst_db_name);

    if (check_access(thd, SELECT_ACL, dst_db_name,
                     &thd->col_access, NULL, FALSE, FALSE))
      return TRUE;

    if (!thd->col_access && check_grant_db(thd, dst_db_name))
    {
      status_var_increment(thd->status_var.access_denied_errors);
      my_error(ER_DBACCESS_DENIED_ERROR, MYF(0),
               thd->security_ctx->priv_user,
               thd->security_ctx->priv_host,
               dst_db_name);
      return TRUE;
    }

    return FALSE;
  }

  case SCH_COLUMNS:
  case SCH_STATISTICS:
  {
    TABLE_LIST *dst_table;
    dst_table= table->schema_select_lex->table_list.first;

    DBUG_ASSERT(dst_table);

    /*
      Open temporary tables to be able to detect them during privilege check.
    */
    if (open_temporary_tables(thd, dst_table))
      return TRUE;

    if (check_access(thd, SELECT_ACL, dst_table->db,
                     &dst_table->grant.privilege,
                     &dst_table->grant.m_internal,
                     FALSE, FALSE))
          return TRUE; /* Access denied */

    /*
      Check_grant will grant access if there is any column privileges on
      all of the tables thanks to the fourth parameter (bool show_table).
    */
    if (check_grant(thd, SELECT_ACL, dst_table, TRUE, UINT_MAX, FALSE))
      return TRUE; /* Access denied */

    close_thread_tables(thd);
    dst_table->table= NULL;

    /* Access granted */
    return FALSE;
  }
  default:
    break;
  }

  return FALSE;
}



/**
  @brief Check if the requested privileges exists in either User-, Host- or
    Db-tables.
  @param thd          Thread context
  @param want_access  Privileges requested
  @param tables       List of tables to be compared against
  @param no_errors    Don't report error to the client (using my_error() call).
  @param any_combination_of_privileges_will_do TRUE if any privileges on any
    column combination is enough.
  @param number       Only the first 'number' tables in the linked list are
                      relevant.

  The suppled table list contains cached privileges. This functions calls the
  help functions check_access and check_grant to verify the first three steps
  in the privileges check queue:
  1. Global privileges
  2. OR (db privileges AND host privileges)
  3. OR table privileges
  4. OR column privileges (not checked by this function!)
  5. OR routine privileges (not checked by this function!)

  @see check_access
  @see check_grant

  @note This functions assumes that table list used and
  thd->lex->query_tables_own_last value correspond to each other
  (the latter should be either 0 or point to next_global member
  of one of elements of this table list).

  @return
    @retval FALSE OK
    @retval TRUE  Access denied; But column or routine privileges might need to
      be checked also.
*/

bool
check_table_access(THD *thd, ulong requirements,TABLE_LIST *tables,
		   bool any_combination_of_privileges_will_do,
                   uint number, bool no_errors)
{
  TABLE_LIST *org_tables= tables;
  TABLE_LIST *first_not_own_table= thd->lex->first_not_own_table();
  Security_context *sctx= thd->security_ctx, *backup_ctx= thd->security_ctx;
  uint i= 0;
  /*
    The check that first_not_own_table is not reached is for the case when
    the given table list refers to the list for prelocking (contains tables
    of other queries). For simple queries first_not_own_table is 0.
  */
  for (; i < number && tables != first_not_own_table && tables;
       tables= tables->next_global, i++)
  {
    ulong want_access= requirements;
    if (tables->security_ctx)
      sctx= tables->security_ctx;
    else
      sctx= backup_ctx;

    /*
       Register access for view underlying table.
       Remove SHOW_VIEW_ACL, because it will be checked during making view
     */
    tables->grant.orig_want_privilege= (want_access & ~SHOW_VIEW_ACL);

    if (tables->schema_table_reformed)
    {
      if (check_show_access(thd, tables))
        goto deny;
      continue;
    }

    DBUG_PRINT("info", ("derived: %d  view: %d", tables->derived != 0,
                        tables->view != 0));

    if (tables->is_anonymous_derived_table())
      continue;

    thd->security_ctx= sctx;

    if (check_access(thd, want_access, tables->get_db_name(),
                     &tables->grant.privilege,
                     &tables->grant.m_internal,
                     0, no_errors))
      goto deny;
  }
  thd->security_ctx= backup_ctx;
  return check_grant(thd,requirements,org_tables,
                     any_combination_of_privileges_will_do,
                     number, no_errors);
deny:
  thd->security_ctx= backup_ctx;
  return TRUE;
}


bool
check_routine_access(THD *thd, ulong want_access,char *db, char *name,
		     bool is_proc, bool no_errors)
{
  TABLE_LIST tables[1];
  
  bzero((char *)tables, sizeof(TABLE_LIST));
  tables->db= db;
  tables->table_name= tables->alias= name;
  
  /*
    The following test is just a shortcut for check_access() (to avoid
    calculating db_access) under the assumption that it's common to
    give persons global right to execute all stored SP (but not
    necessary to create them).
    Note that this effectively bypasses the ACL_internal_schema_access checks
    that are implemented for the INFORMATION_SCHEMA and PERFORMANCE_SCHEMA,
    which are located in check_access().
    Since the I_S and P_S do not contain routines, this bypass is ok,
    as long as this code path is not abused to create routines.
    The assert enforce that.
  */
  DBUG_ASSERT((want_access & CREATE_PROC_ACL) == 0);
  if ((thd->security_ctx->master_access & want_access) == want_access)
    tables->grant.privilege= want_access;
  else if (check_access(thd, want_access, db,
                        &tables->grant.privilege,
                        &tables->grant.m_internal,
                        0, no_errors))
    return TRUE;
  
  return check_grant_routine(thd, want_access, tables, is_proc, no_errors);
}


/**
  Check if the routine has any of the routine privileges.

  @param thd	       Thread handler
  @param db           Database name
  @param name         Routine name

  @retval
    0            ok
  @retval
    1            error
*/

bool check_some_routine_access(THD *thd, const char *db, const char *name,
                               bool is_proc)
{
  ulong save_priv;
  /*
    The following test is just a shortcut for check_access() (to avoid
    calculating db_access)
    Note that this effectively bypasses the ACL_internal_schema_access checks
    that are implemented for the INFORMATION_SCHEMA and PERFORMANCE_SCHEMA,
    which are located in check_access().
    Since the I_S and P_S do not contain routines, this bypass is ok,
    as it only opens SHOW_PROC_ACLS.
  */
  if (thd->security_ctx->master_access & SHOW_PROC_ACLS)
    return FALSE;
  if (!check_access(thd, SHOW_PROC_ACLS, db, &save_priv, NULL, 0, 1) ||
      (save_priv & SHOW_PROC_ACLS))
    return FALSE;
  return check_routine_level_acl(thd, db, name, is_proc);
}


/*
  Check if the given table has any of the asked privileges

  @param thd		 Thread handler
  @param want_access	 Bitmap of possible privileges to check for

  @retval
    0  ok
  @retval
    1  error
*/

bool check_some_access(THD *thd, ulong want_access, TABLE_LIST *table)
{
  ulong access;
  DBUG_ENTER("check_some_access");

  /* This loop will work as long as we have less than 32 privileges */
  for (access= 1; access < want_access ; access<<= 1)
  {
    if (access & want_access)
    {
      if (!check_access(thd, access, table->db,
                        &table->grant.privilege,
                        &table->grant.m_internal,
                        0, 1) &&
           !check_grant(thd, access, table, FALSE, 1, TRUE))
        DBUG_RETURN(0);
    }
  }
  DBUG_PRINT("exit",("no matching access rights"));
  DBUG_RETURN(1);
}

#endif /*NO_EMBEDDED_ACCESS_CHECKS*/


/**
  check for global access and give descriptive error message if it fails.

  @param thd			Thread handler
  @param want_access		Use should have any of these global rights

  @warning
    One gets access right if one has ANY of the rights in want_access.
    This is useful as one in most cases only need one global right,
    but in some case we want to check if the user has SUPER or
    REPL_CLIENT_ACL rights.

  @retval
    0	ok
  @retval
    1	Access denied.  In this case an error is sent to the client
*/

bool check_global_access(THD *thd, ulong want_access, bool no_errors)
{
#ifndef NO_EMBEDDED_ACCESS_CHECKS
  char command[128];
  if ((thd->security_ctx->master_access & want_access))
    return 0;
  if (!no_errors)
  {
    get_privilege_desc(command, sizeof(command), want_access);
    my_error(ER_SPECIFIC_ACCESS_DENIED_ERROR, MYF(0), command);
  }
  status_var_increment(thd->status_var.access_denied_errors);
  return 1;
#else
  return 0;
#endif
}

/****************************************************************************
	Check stack size; Send error if there isn't enough stack to continue
****************************************************************************/


#if STACK_DIRECTION < 0
#define used_stack(A,B) (long) (A - B)
#else
#define used_stack(A,B) (long) (B - A)
#endif

#ifndef DBUG_OFF
long max_stack_used;
#endif

/**
  @note
  Note: The 'buf' parameter is necessary, even if it is unused here.
  - fix_fields functions has a "dummy" buffer large enough for the
    corresponding exec. (Thus we only have to check in fix_fields.)
  - Passing to check_stack_overrun() prevents the compiler from removing it.
*/
bool check_stack_overrun(THD *thd, long margin,
			 uchar *buf __attribute__((unused)))
{
  long stack_used;
  DBUG_ASSERT(thd == current_thd);
  if ((stack_used=used_stack(thd->thread_stack,(char*) &stack_used)) >=
      (long) (my_thread_stack_size - margin))
  {
    /*
      Do not use stack for the message buffer to ensure correct
      behaviour in cases we have close to no stack left.
    */
    char* ebuff= new char[MYSQL_ERRMSG_SIZE];
    if (ebuff) {
      my_snprintf(ebuff, MYSQL_ERRMSG_SIZE, ER(ER_STACK_OVERRUN_NEED_MORE),
                  stack_used, my_thread_stack_size, margin);
      my_message(ER_STACK_OVERRUN_NEED_MORE, ebuff, MYF(ME_FATALERROR));
      delete [] ebuff;
    }
    return 1;
  }
#ifndef DBUG_OFF
  max_stack_used= MY_MAX(max_stack_used, stack_used);
#endif
  return 0;
}


#define MY_YACC_INIT 1000			// Start with big alloc
#define MY_YACC_MAX  32000			// Because of 'short'

bool my_yyoverflow(short **yyss, YYSTYPE **yyvs, ulong *yystacksize)
{
  Yacc_state *state= & current_thd->m_parser_state->m_yacc;
  ulong old_info=0;
  DBUG_ASSERT(state);
  if ((uint) *yystacksize >= MY_YACC_MAX)
    return 1;
  if (!state->yacc_yyvs)
    old_info= *yystacksize;
  *yystacksize= set_zone((*yystacksize)*2,MY_YACC_INIT,MY_YACC_MAX);
  if (!(state->yacc_yyvs= (uchar*)
        my_realloc(state->yacc_yyvs,
                   *yystacksize*sizeof(**yyvs),
                   MYF(MY_ALLOW_ZERO_PTR | MY_FREE_ON_ERROR))) ||
      !(state->yacc_yyss= (uchar*)
        my_realloc(state->yacc_yyss,
                   *yystacksize*sizeof(**yyss),
                   MYF(MY_ALLOW_ZERO_PTR | MY_FREE_ON_ERROR))))
    return 1;
  if (old_info)
  {
    /*
      Only copy the old stack on the first call to my_yyoverflow(),
      when replacing a static stack (YYINITDEPTH) by a dynamic stack.
      For subsequent calls, my_realloc already did preserve the old stack.
    */
    memcpy(state->yacc_yyss, *yyss, old_info*sizeof(**yyss));
    memcpy(state->yacc_yyvs, *yyvs, old_info*sizeof(**yyvs));
  }
  *yyss= (short*) state->yacc_yyss;
  *yyvs= (YYSTYPE*) state->yacc_yyvs;
  return 0;
}


/**
  Reset the part of THD responsible for the state of command
  processing.

  This needs to be called before execution of every statement
  (prepared or conventional).  It is not called by substatements of
  routines.

  @todo Remove mysql_reset_thd_for_next_command and only use the
  member function.

  @todo Call it after we use THD for queries, not before.
*/
void mysql_reset_thd_for_next_command(THD *thd, my_bool calculate_userstat)
{
  thd->reset_for_next_command(calculate_userstat);
}

void THD::reset_for_next_command(bool calculate_userstat)
{
  THD *thd= this;
  DBUG_ENTER("mysql_reset_thd_for_next_command");
  DBUG_ASSERT(!thd->spcont); /* not for substatements of routines */
  DBUG_ASSERT(! thd->in_sub_stmt);
  thd->free_list= 0;
  thd->select_number= 1;
  /*
    Those two lines below are theoretically unneeded as
    THD::cleanup_after_query() should take care of this already.
  */
  thd->auto_inc_intervals_in_cur_stmt_for_binlog.empty();
  thd->stmt_depends_on_first_successful_insert_id_in_prev_stmt= 0;

  thd->query_start_used= 0;
  thd->query_start_sec_part_used= 0;
  thd->is_fatal_error= thd->time_zone_used= 0;
  /*
    Clear the status flag that are expected to be cleared at the
    beginning of each SQL statement.
  */
  thd->server_status&= ~SERVER_STATUS_CLEAR_SET;
  /*
    If in autocommit mode and not in a transaction, reset
    OPTION_STATUS_NO_TRANS_UPDATE | OPTION_KEEP_LOG to not get warnings
    in ha_rollback_trans() about some tables couldn't be rolled back.
  */
  if (!thd->in_multi_stmt_transaction_mode())
  {
    thd->variables.option_bits&= ~OPTION_KEEP_LOG;
    thd->transaction.all.modified_non_trans_table= FALSE;
  }
  DBUG_ASSERT(thd->security_ctx== &thd->main_security_ctx);
  thd->thread_specific_used= FALSE;

  if (opt_bin_log)
  {
    reset_dynamic(&thd->user_var_events);
    thd->user_var_events_alloc= thd->mem_root;
  }
  thd->clear_error();
  thd->get_stmt_da()->reset_diagnostics_area();
  thd->get_stmt_da()->reset_for_next_command();
  thd->rand_used= 0;
  thd->m_sent_row_count= thd->m_examined_row_count= 0;
  thd->accessed_rows_and_keys= 0;

  /* Copy data for user stats */
  if ((thd->userstat_running= calculate_userstat))
  {
    thd->start_cpu_time= my_getcputime();
    memcpy(&thd->org_status_var, &thd->status_var, sizeof(thd->status_var));
    thd->select_commands= thd->update_commands= thd->other_commands= 0;
  }

  thd->query_plan_flags= QPLAN_INIT;
  thd->query_plan_fsort_passes= 0;

  thd->reset_current_stmt_binlog_format_row();
  thd->binlog_unsafe_warning_flags= 0;

  DBUG_PRINT("debug",
             ("is_current_stmt_binlog_format_row(): %d",
              thd->is_current_stmt_binlog_format_row()));

  DBUG_VOID_RETURN;
}


/**
  Resets the lex->current_select object.
  @note It is assumed that lex->current_select != NULL

  This function is a wrapper around select_lex->init_select() with an added
  check for the special situation when using INTO OUTFILE and LOAD DATA.
*/

void
mysql_init_select(LEX *lex)
{
  SELECT_LEX *select_lex= lex->current_select;
  select_lex->init_select();
  lex->wild= 0;
  if (select_lex == &lex->select_lex)
  {
    DBUG_ASSERT(lex->result == 0);
    lex->exchange= 0;
  }
}


/**
  Used to allocate a new SELECT_LEX object on the current thd mem_root and
  link it into the relevant lists.

  This function is always followed by mysql_init_select.

  @see mysql_init_select

  @retval TRUE An error occurred
  @retval FALSE The new SELECT_LEX was successfully allocated.
*/

bool
mysql_new_select(LEX *lex, bool move_down)
{
  SELECT_LEX *select_lex;
  THD *thd= lex->thd;
  DBUG_ENTER("mysql_new_select");

  if (!(select_lex= new (thd->mem_root) SELECT_LEX()))
    DBUG_RETURN(1);
  select_lex->select_number= ++thd->select_number;
  select_lex->parent_lex= lex; /* Used in init_query. */
  select_lex->init_query();
  select_lex->init_select();
  lex->nest_level++;
  if (lex->nest_level > (int) MAX_SELECT_NESTING)
  {
    my_error(ER_TOO_HIGH_LEVEL_OF_NESTING_FOR_SELECT, MYF(0));
    DBUG_RETURN(1);
  }
  select_lex->nest_level= lex->nest_level;
  select_lex->nest_level_base= &thd->lex->unit;
  if (move_down)
  {
    SELECT_LEX_UNIT *unit;
    lex->subqueries= TRUE;
    /* first select_lex of subselect or derived table */
    if (!(unit= new (thd->mem_root) SELECT_LEX_UNIT()))
      DBUG_RETURN(1);

    unit->init_query();
    unit->init_select();
    unit->thd= thd;
    unit->include_down(lex->current_select);
    unit->link_next= 0;
    unit->link_prev= 0;
    unit->return_to= lex->current_select;
    select_lex->include_down(unit);
    /*
      By default we assume that it is usual subselect and we have outer name
      resolution context, if no we will assign it to 0 later
    */
    select_lex->context.outer_context= &select_lex->outer_select()->context;
  }
  else
  {
    if (lex->current_select->order_list.first && !lex->current_select->braces)
    {
      my_error(ER_WRONG_USAGE, MYF(0), "UNION", "ORDER BY");
      DBUG_RETURN(1);
    }
    select_lex->include_neighbour(lex->current_select);
    SELECT_LEX_UNIT *unit= select_lex->master_unit();                              
    if (!unit->fake_select_lex && unit->add_fake_select_lex(lex->thd))
      DBUG_RETURN(1);
    select_lex->context.outer_context= 
                unit->first_select()->context.outer_context;
  }

  select_lex->master_unit()->global_parameters= select_lex;
  select_lex->include_global((st_select_lex_node**)&lex->all_selects_list);
  lex->current_select= select_lex;
  /*
    in subquery is SELECT query and we allow resolution of names in SELECT
    list
  */
  select_lex->context.resolve_in_select_list= TRUE;
  DBUG_RETURN(0);
}

/**
  Create a select to return the same output as 'SELECT @@var_name'.

  Used for SHOW COUNT(*) [ WARNINGS | ERROR].

  This will crash with a core dump if the variable doesn't exists.

  @param var_name		Variable name
*/

void create_select_for_variable(const char *var_name)
{
  THD *thd;
  LEX *lex;
  LEX_STRING tmp, null_lex_string;
  Item *var;
  char buff[MAX_SYS_VAR_LENGTH*2+4+8], *end;
  DBUG_ENTER("create_select_for_variable");

  thd= current_thd;
  lex= thd->lex;
  mysql_init_select(lex);
  lex->sql_command= SQLCOM_SELECT;
  tmp.str= (char*) var_name;
  tmp.length=strlen(var_name);
  bzero((char*) &null_lex_string.str, sizeof(null_lex_string));
  /*
    We set the name of Item to @@session.var_name because that then is used
    as the column name in the output.
  */
  if ((var= get_system_var(thd, OPT_SESSION, tmp, null_lex_string)))
  {
    end= strxmov(buff, "@@session.", var_name, NullS);
    var->set_name(buff, end-buff, system_charset_info);
    add_item_to_list(thd, var);
  }
  DBUG_VOID_RETURN;
}


void mysql_init_multi_delete(LEX *lex)
{
  lex->sql_command=  SQLCOM_DELETE_MULTI;
  mysql_init_select(lex);
  lex->select_lex.select_limit= 0;
  lex->unit.select_limit_cnt= HA_POS_ERROR;
  lex->select_lex.table_list.save_and_clear(&lex->auxiliary_table_list);
  lex->query_tables= 0;
  lex->query_tables_last= &lex->query_tables;
}


/*
  When you modify mysql_parse(), you may need to mofify
  mysql_test_parse_for_slave() in this same file.
*/

/**
  Parse a query.

  @param       thd     Current thread
  @param       rawbuf  Begining of the query text
  @param       length  Length of the query text
  @param[out]  found_semicolon For multi queries, position of the character of
                               the next query in the query text.
*/

void mysql_parse(THD *thd, char *rawbuf, uint length,
                 Parser_state *parser_state)
{
  int error __attribute__((unused));
  DBUG_ENTER("mysql_parse");
  DBUG_EXECUTE_IF("parser_debug", turn_parser_debug_on(););

  /*
    Warning.
    The purpose of query_cache_send_result_to_client() is to lookup the
    query in the query cache first, to avoid parsing and executing it.
    So, the natural implementation would be to:
    - first, call query_cache_send_result_to_client,
    - second, if caching failed, initialise the lexical and syntactic parser.
    The problem is that the query cache depends on a clean initialization
    of (among others) lex->safe_to_cache_query and thd->server_status,
    which are reset respectively in
    - lex_start()
    - mysql_reset_thd_for_next_command()
    So, initializing the lexical analyser *before* using the query cache
    is required for the cache to work properly.
    FIXME: cleanup the dependencies in the code to simplify this.
  */
  lex_start(thd);
  mysql_reset_thd_for_next_command(thd, opt_userstat_running);

  if (query_cache_send_result_to_client(thd, rawbuf, length) <= 0)
  {
    LEX *lex= thd->lex;

    bool err= parse_sql(thd, parser_state, NULL, true);

    if (!err)
    {
      thd->m_statement_psi=
        MYSQL_REFINE_STATEMENT(thd->m_statement_psi,
                               sql_statement_info[thd->lex->sql_command].
                               m_key);
#ifndef NO_EMBEDDED_ACCESS_CHECKS
      if (mqh_used && thd->user_connect &&
	  check_mqh(thd, lex->sql_command))
      {
	thd->net.error = 0;
      }
      else
#endif
      {
	if (! thd->is_error())
	{
          const char *found_semicolon= parser_state->m_lip.found_semicolon;
          /*
            Binlog logs a string starting from thd->query and having length
            thd->query_length; so we set thd->query_length correctly (to not
            log several statements in one event, when we executed only first).
            We set it to not see the ';' (otherwise it would get into binlog
            and Query_log_event::print() would give ';;' output).
            This also helps display only the current query in SHOW
            PROCESSLIST.
            Note that we don't need LOCK_thread_count to modify query_length.
          */
          if (found_semicolon && (ulong) (found_semicolon - thd->query()))
            thd->set_query_inner(thd->query(),
                                 (uint32) (found_semicolon -
                                           thd->query() - 1),
                                 thd->charset());
          /* Actually execute the query */
          if (found_semicolon)
          {
            lex->safe_to_cache_query= 0;
            thd->server_status|= SERVER_MORE_RESULTS_EXISTS;
          }
          lex->set_trg_event_type_for_tables();
          MYSQL_QUERY_EXEC_START(thd->query(),
                                 thd->thread_id,
                                 (char *) (thd->db ? thd->db : ""),
                                 &thd->security_ctx->priv_user[0],
                                 (char *) thd->security_ctx->host_or_ip,
                                 0);

          error= mysql_execute_command(thd);
          MYSQL_QUERY_EXEC_DONE(error);
	}
      }
    }
    else
    {
      /* Instrument this broken statement as "statement/sql/error" */
      thd->m_statement_psi=
        MYSQL_REFINE_STATEMENT(thd->m_statement_psi,
                               sql_statement_info[SQLCOM_END].m_key);
      DBUG_ASSERT(thd->is_error());
      DBUG_PRINT("info",("Command aborted. Fatal_error: %d",
			 thd->is_fatal_error));

      query_cache_abort(&thd->query_cache_tls);
    }
    THD_STAGE_INFO(thd, stage_freeing_items);
    sp_cache_enforce_limit(thd->sp_proc_cache, stored_program_cache_size);
    sp_cache_enforce_limit(thd->sp_func_cache, stored_program_cache_size);
    thd->end_statement();
    thd->cleanup_after_query();
    DBUG_ASSERT(thd->change_list.is_empty());
  }
  else
  {
    /* Update statistics for getting the query from the cache */
    thd->lex->sql_command= SQLCOM_SELECT;
    thd->m_statement_psi=
      MYSQL_REFINE_STATEMENT(thd->m_statement_psi,
                             sql_statement_info[SQLCOM_SELECT].m_key);
  }
  DBUG_VOID_RETURN;
}


#ifdef HAVE_REPLICATION
/*
  Usable by the replication SQL thread only: just parse a query to know if it
  can be ignored because of replicate-*-table rules.

  @retval
    0	cannot be ignored
  @retval
    1	can be ignored
*/

bool mysql_test_parse_for_slave(THD *thd, char *rawbuf, uint length)
{
  LEX *lex= thd->lex;
  bool error= 0;
  DBUG_ENTER("mysql_test_parse_for_slave");

  Parser_state parser_state;
  if (!(error= parser_state.init(thd, rawbuf, length)))
  {
    lex_start(thd);
    mysql_reset_thd_for_next_command(thd, opt_userstat_running);

    if (!parse_sql(thd, & parser_state, NULL, true) &&
        all_tables_not_ok(thd, lex->select_lex.table_list.first))
      error= 1;                  /* Ignore question */
    thd->end_statement();
  }
  thd->cleanup_after_query();
  DBUG_RETURN(error);
}
#endif



/**
  Store field definition for create.

  @return
    Return 0 if ok
*/

bool add_field_to_list(THD *thd, LEX_STRING *field_name, enum_field_types type,
		       char *length, char *decimals,
		       uint type_modifier,
		       Item *default_value, Item *on_update_value,
                       LEX_STRING *comment,
		       char *change,
                       List<String> *interval_list, CHARSET_INFO *cs,
		       uint uint_geom_type,
		       Virtual_column_info *vcol_info,
                       engine_option_value *create_options)
{
  register Create_field *new_field;
  LEX  *lex= thd->lex;
  uint8 datetime_precision= length ? atoi(length) : 0;
  DBUG_ENTER("add_field_to_list");

  if (check_string_char_length(field_name, "", NAME_CHAR_LEN,
                               system_charset_info, 1))
  {
    my_error(ER_TOO_LONG_IDENT, MYF(0), field_name->str); /* purecov: inspected */
    DBUG_RETURN(1);				/* purecov: inspected */
  }
  if (type_modifier & PRI_KEY_FLAG)
  {
    Key *key;
    lex->col_list.push_back(new Key_part_spec(*field_name, 0));
    key= new Key(Key::PRIMARY, null_lex_str,
                      &default_key_create_info,
                      0, lex->col_list, NULL, lex->check_exists);
    lex->alter_info.key_list.push_back(key);
    lex->col_list.empty();
  }
  if (type_modifier & (UNIQUE_FLAG | UNIQUE_KEY_FLAG))
  {
    Key *key;
    lex->col_list.push_back(new Key_part_spec(*field_name, 0));
    key= new Key(Key::UNIQUE, null_lex_str,
                 &default_key_create_info, 0,
                 lex->col_list, NULL, lex->check_exists);
    lex->alter_info.key_list.push_back(key);
    lex->col_list.empty();
  }

  if (default_value)
  {
    /* 
      Default value should be literal => basic constants =>
      no need fix_fields()
      
      We allow only one function as part of default value - 
      NOW() as default for TIMESTAMP and DATETIME type.
    */
    if (default_value->type() == Item::FUNC_ITEM && 
        (static_cast<Item_func*>(default_value)->functype() !=
         Item_func::NOW_FUNC ||
         (mysql_type_to_time_type(type) != MYSQL_TIMESTAMP_DATETIME) ||
         default_value->decimals < datetime_precision))
    {
      my_error(ER_INVALID_DEFAULT, MYF(0), field_name->str);
      DBUG_RETURN(1);
    }
    else if (default_value->type() == Item::NULL_ITEM)
    {
      default_value= 0;
      if ((type_modifier & (NOT_NULL_FLAG | AUTO_INCREMENT_FLAG)) ==
	  NOT_NULL_FLAG)
      {
	my_error(ER_INVALID_DEFAULT, MYF(0), field_name->str);
	DBUG_RETURN(1);
      }
    }
    else if (type_modifier & AUTO_INCREMENT_FLAG)
    {
      my_error(ER_INVALID_DEFAULT, MYF(0), field_name->str);
      DBUG_RETURN(1);
    }
  }

  if (on_update_value &&
      (mysql_type_to_time_type(type) != MYSQL_TIMESTAMP_DATETIME ||
       on_update_value->decimals < datetime_precision))
  {
    my_error(ER_INVALID_ON_UPDATE, MYF(0), field_name->str);
    DBUG_RETURN(1);
  }

  if (!(new_field= new Create_field()) ||
      new_field->init(thd, field_name->str, type, length, decimals, type_modifier,
                      default_value, on_update_value, comment, change,
                      interval_list, cs, uint_geom_type, vcol_info,
                      create_options, lex->check_exists))
    DBUG_RETURN(1);

  lex->alter_info.create_list.push_back(new_field);
  lex->last_field=new_field;
  DBUG_RETURN(0);
}


/** Store position for column in ALTER TABLE .. ADD column. */

void store_position_for_column(const char *name)
{
  current_thd->lex->last_field->after=(char*) (name);
}

bool
add_proc_to_list(THD* thd, Item *item)
{
  ORDER *order;
  Item	**item_ptr;

  if (!(order = (ORDER *) thd->alloc(sizeof(ORDER)+sizeof(Item*))))
    return 1;
  item_ptr = (Item**) (order+1);
  *item_ptr= item;
  order->item=item_ptr;
  order->free_me=0;
  thd->lex->proc_list.link_in_list(order, &order->next);
  return 0;
}


/**
  save order by and tables in own lists.
*/

bool add_to_list(THD *thd, SQL_I_List<ORDER> &list, Item *item,bool asc)
{
  ORDER *order;
  DBUG_ENTER("add_to_list");
  if (!(order = (ORDER *) thd->alloc(sizeof(ORDER))))
    DBUG_RETURN(1);
  order->item_ptr= item;
  order->item= &order->item_ptr;
  order->asc = asc;
  order->free_me=0;
  order->used=0;
  order->counter_used= 0;
  list.link_in_list(order, &order->next);
  DBUG_RETURN(0);
}


/**
  Add a table to list of used tables.

  @param table		Table to add
  @param alias		alias for table (or null if no alias)
  @param table_options	A set of the following bits:
                         - TL_OPTION_UPDATING : Table will be updated
                         - TL_OPTION_FORCE_INDEX : Force usage of index
                         - TL_OPTION_ALIAS : an alias in multi table DELETE
  @param lock_type	How table should be locked
  @param mdl_type       Type of metadata lock to acquire on the table.
  @param use_index	List of indexed used in USE INDEX
  @param ignore_index	List of indexed used in IGNORE INDEX

  @retval
      0		Error
  @retval
    \#	Pointer to TABLE_LIST element added to the total table list
*/

TABLE_LIST *st_select_lex::add_table_to_list(THD *thd,
					     Table_ident *table,
					     LEX_STRING *alias,
					     ulong table_options,
					     thr_lock_type lock_type,
					     enum_mdl_type mdl_type,
					     List<Index_hint> *index_hints_arg,
                                             List<String> *partition_names,
                                             LEX_STRING *option)
{
  register TABLE_LIST *ptr;
  TABLE_LIST *previous_table_ref; /* The table preceding the current one. */
  char *alias_str;
  LEX *lex= thd->lex;
  DBUG_ENTER("add_table_to_list");
  LINT_INIT(previous_table_ref);

  if (!table)
    DBUG_RETURN(0);				// End of memory
  alias_str= alias ? alias->str : table->table.str;
  if (!test(table_options & TL_OPTION_ALIAS) && 
      check_table_name(table->table.str, table->table.length, FALSE))
  {
    my_error(ER_WRONG_TABLE_NAME, MYF(0), table->table.str);
    DBUG_RETURN(0);
  }

  if (table->is_derived_table() == FALSE && table->db.str &&
      check_db_name(&table->db))
  {
    my_error(ER_WRONG_DB_NAME, MYF(0), table->db.str);
    DBUG_RETURN(0);
  }

  if (!alias)					/* Alias is case sensitive */
  {
    if (table->sel)
    {
      my_message(ER_DERIVED_MUST_HAVE_ALIAS,
                 ER(ER_DERIVED_MUST_HAVE_ALIAS), MYF(0));
      DBUG_RETURN(0);
    }
    if (!(alias_str= (char*) thd->memdup(alias_str,table->table.length+1)))
      DBUG_RETURN(0);
  }
  if (!(ptr = (TABLE_LIST *) thd->calloc(sizeof(TABLE_LIST))))
    DBUG_RETURN(0);				/* purecov: inspected */
  if (table->db.str)
  {
    ptr->is_fqtn= TRUE;
    ptr->db= table->db.str;
    ptr->db_length= table->db.length;
  }
  else if (lex->copy_db_to(&ptr->db, &ptr->db_length))
    DBUG_RETURN(0);
  else
    ptr->is_fqtn= FALSE;

  ptr->alias= alias_str;
  ptr->is_alias= alias ? TRUE : FALSE;
  if (lower_case_table_names && table->table.length)
    table->table.length= my_casedn_str(files_charset_info, table->table.str);
  ptr->table_name=table->table.str;
  ptr->table_name_length=table->table.length;
  ptr->lock_type=   lock_type;
  ptr->updating=    test(table_options & TL_OPTION_UPDATING);
  /* TODO: remove TL_OPTION_FORCE_INDEX as it looks like it's not used */
  ptr->force_index= test(table_options & TL_OPTION_FORCE_INDEX);
  ptr->ignore_leaves= test(table_options & TL_OPTION_IGNORE_LEAVES);
  ptr->derived=	    table->sel;
  if (!ptr->derived && is_infoschema_db(ptr->db, ptr->db_length))
  {
    ST_SCHEMA_TABLE *schema_table;
    if (ptr->updating &&
        /* Special cases which are processed by commands itself */
        lex->sql_command != SQLCOM_CHECK &&
        lex->sql_command != SQLCOM_CHECKSUM)
    {
      my_error(ER_DBACCESS_DENIED_ERROR, MYF(0),
               thd->security_ctx->priv_user,
               thd->security_ctx->priv_host,
               INFORMATION_SCHEMA_NAME.str);
      DBUG_RETURN(0);
    }
    schema_table= find_schema_table(thd, ptr->table_name);
    if (!schema_table ||
        (schema_table->hidden && 
         ((sql_command_flags[lex->sql_command] & CF_STATUS_COMMAND) == 0 || 
          /*
            this check is used for show columns|keys from I_S hidden table
          */
          lex->sql_command == SQLCOM_SHOW_FIELDS ||
          lex->sql_command == SQLCOM_SHOW_KEYS)))
    {
      my_error(ER_UNKNOWN_TABLE, MYF(0),
               ptr->table_name, INFORMATION_SCHEMA_NAME.str);
      DBUG_RETURN(0);
    }
    ptr->schema_table_name= ptr->table_name;
    ptr->schema_table= schema_table;
  }
  ptr->select_lex=  lex->current_select;
  ptr->cacheable_table= 1;
  ptr->index_hints= index_hints_arg;
  ptr->option= option ? option->str : 0;
  /* check that used name is unique */
  if (lock_type != TL_IGNORE)
  {
    TABLE_LIST *first_table= table_list.first;
    if (lex->sql_command == SQLCOM_CREATE_VIEW)
      first_table= first_table ? first_table->next_local : NULL;
    for (TABLE_LIST *tables= first_table ;
	 tables ;
	 tables=tables->next_local)
    {
      if (!my_strcasecmp(table_alias_charset, alias_str, tables->alias) &&
	  !strcmp(ptr->db, tables->db))
      {
	my_error(ER_NONUNIQ_TABLE, MYF(0), alias_str); /* purecov: tested */
	DBUG_RETURN(0);				/* purecov: tested */
      }
    }
  }
  /* Store the table reference preceding the current one. */
  if (table_list.elements > 0)
  {
    /*
      table_list.next points to the last inserted TABLE_LIST->next_local'
      element
      We don't use the offsetof() macro here to avoid warnings from gcc
    */
    previous_table_ref= (TABLE_LIST*) ((char*) table_list.next -
                                       ((char*) &(ptr->next_local) -
                                        (char*) ptr));
    /*
      Set next_name_resolution_table of the previous table reference to point
      to the current table reference. In effect the list
      TABLE_LIST::next_name_resolution_table coincides with
      TABLE_LIST::next_local. Later this may be changed in
      store_top_level_join_columns() for NATURAL/USING joins.
    */
    previous_table_ref->next_name_resolution_table= ptr;
  }

  /*
    Link the current table reference in a local list (list for current select).
    Notice that as a side effect here we set the next_local field of the
    previous table reference to 'ptr'. Here we also add one element to the
    list 'table_list'.
  */
  table_list.link_in_list(ptr, &ptr->next_local);
  ptr->next_name_resolution_table= NULL;
#ifdef WITH_PARTITION_STORAGE_ENGINE
  ptr->partition_names= partition_names;
#endif /* WITH_PARTITION_STORAGE_ENGINE */
  /* Link table in global list (all used tables) */
  lex->add_to_query_tables(ptr);

  // Pure table aliases do not need to be locked:
  if (!test(table_options & TL_OPTION_ALIAS))
  {
    ptr->mdl_request.init(MDL_key::TABLE, ptr->db, ptr->table_name, mdl_type,
                          MDL_TRANSACTION);
  }
  DBUG_RETURN(ptr);
}


/**
  Initialize a new table list for a nested join.

    The function initializes a structure of the TABLE_LIST type
    for a nested join. It sets up its nested join list as empty.
    The created structure is added to the front of the current
    join list in the st_select_lex object. Then the function
    changes the current nest level for joins to refer to the newly
    created empty list after having saved the info on the old level
    in the initialized structure.

  @param thd         current thread

  @retval
    0   if success
  @retval
    1   otherwise
*/

bool st_select_lex::init_nested_join(THD *thd)
{
  TABLE_LIST *ptr;
  NESTED_JOIN *nested_join;
  DBUG_ENTER("init_nested_join");

  if (!(ptr= (TABLE_LIST*) thd->calloc(ALIGN_SIZE(sizeof(TABLE_LIST))+
                                       sizeof(NESTED_JOIN))))
    DBUG_RETURN(1);
  nested_join= ptr->nested_join=
    ((NESTED_JOIN*) ((uchar*) ptr + ALIGN_SIZE(sizeof(TABLE_LIST))));

  join_list->push_front(ptr);
  ptr->embedding= embedding;
  ptr->join_list= join_list;
  ptr->alias= (char*) "(nested_join)";
  embedding= ptr;
  join_list= &nested_join->join_list;
  join_list->empty();
  DBUG_RETURN(0);
}


/**
  End a nested join table list.

    The function returns to the previous join nest level.
    If the current level contains only one member, the function
    moves it one level up, eliminating the nest.

  @param thd         current thread

  @return
    - Pointer to TABLE_LIST element added to the total table list, if success
    - 0, otherwise
*/

TABLE_LIST *st_select_lex::end_nested_join(THD *thd)
{
  TABLE_LIST *ptr;
  NESTED_JOIN *nested_join;
  DBUG_ENTER("end_nested_join");

  DBUG_ASSERT(embedding);
  ptr= embedding;
  join_list= ptr->join_list;
  embedding= ptr->embedding;
  nested_join= ptr->nested_join;
  if (nested_join->join_list.elements == 1)
  {
    TABLE_LIST *embedded= nested_join->join_list.head();
    join_list->pop();
    embedded->join_list= join_list;
    embedded->embedding= embedding;
    join_list->push_front(embedded);
    ptr= embedded;
    embedded->lifted= 1;
  }
  else if (nested_join->join_list.elements == 0)
  {
    join_list->pop();
    ptr= 0;                                     // return value
  }
  DBUG_RETURN(ptr);
}


/**
  Nest last join operation.

    The function nest last join operation as if it was enclosed in braces.

  @param thd         current thread

  @retval
    0  Error
  @retval
    \#  Pointer to TABLE_LIST element created for the new nested join
*/

TABLE_LIST *st_select_lex::nest_last_join(THD *thd)
{
  TABLE_LIST *ptr;
  NESTED_JOIN *nested_join;
  List<TABLE_LIST> *embedded_list;
  DBUG_ENTER("nest_last_join");

  if (!(ptr= (TABLE_LIST*) thd->calloc(ALIGN_SIZE(sizeof(TABLE_LIST))+
                                       sizeof(NESTED_JOIN))))
    DBUG_RETURN(0);
  nested_join= ptr->nested_join=
    ((NESTED_JOIN*) ((uchar*) ptr + ALIGN_SIZE(sizeof(TABLE_LIST))));

  ptr->embedding= embedding;
  ptr->join_list= join_list;
  ptr->alias= (char*) "(nest_last_join)";
  embedded_list= &nested_join->join_list;
  embedded_list->empty();

  for (uint i=0; i < 2; i++)
  {
    TABLE_LIST *table= join_list->pop();
    if (!table)
      DBUG_RETURN(NULL);
    table->join_list= embedded_list;
    table->embedding= ptr;
    embedded_list->push_back(table);
    if (table->natural_join)
    {
      ptr->is_natural_join= TRUE;
      /*
        If this is a JOIN ... USING, move the list of joined fields to the
        table reference that describes the join.
      */
      if (prev_join_using)
        ptr->join_using_fields= prev_join_using;
    }
  }
  join_list->push_front(ptr);
  nested_join->used_tables= nested_join->not_null_tables= (table_map) 0;
  DBUG_RETURN(ptr);
}


/**
  Add a table to the current join list.

    The function puts a table in front of the current join list
    of st_select_lex object.
    Thus, joined tables are put into this list in the reverse order
    (the most outer join operation follows first).

  @param table       the table to add

  @return
    None
*/

void st_select_lex::add_joined_table(TABLE_LIST *table)
{
  DBUG_ENTER("add_joined_table");
  join_list->push_front(table);
  table->join_list= join_list;
  table->embedding= embedding;
  DBUG_VOID_RETURN;
}


/**
  Convert a right join into equivalent left join.

    The function takes the current join list t[0],t[1] ... and
    effectively converts it into the list t[1],t[0] ...
    Although the outer_join flag for the new nested table contains
    JOIN_TYPE_RIGHT, it will be handled as the inner table of a left join
    operation.

  EXAMPLES
  @verbatim
    SELECT * FROM t1 RIGHT JOIN t2 ON on_expr =>
      SELECT * FROM t2 LEFT JOIN t1 ON on_expr

    SELECT * FROM t1,t2 RIGHT JOIN t3 ON on_expr =>
      SELECT * FROM t1,t3 LEFT JOIN t2 ON on_expr

    SELECT * FROM t1,t2 RIGHT JOIN (t3,t4) ON on_expr =>
      SELECT * FROM t1,(t3,t4) LEFT JOIN t2 ON on_expr

    SELECT * FROM t1 LEFT JOIN t2 ON on_expr1 RIGHT JOIN t3  ON on_expr2 =>
      SELECT * FROM t3 LEFT JOIN (t1 LEFT JOIN t2 ON on_expr2) ON on_expr1
   @endverbatim

  @param thd         current thread

  @return
    - Pointer to the table representing the inner table, if success
    - 0, otherwise
*/

TABLE_LIST *st_select_lex::convert_right_join()
{
  TABLE_LIST *tab2= join_list->pop();
  TABLE_LIST *tab1= join_list->pop();
  DBUG_ENTER("convert_right_join");

  join_list->push_front(tab2);
  join_list->push_front(tab1);
  tab1->outer_join|= JOIN_TYPE_RIGHT;

  DBUG_RETURN(tab1);
}

/**
  Set lock for all tables in current select level.

  @param lock_type			Lock to set for tables

  @note
    If lock is a write lock, then tables->updating is set 1
    This is to get tables_ok to know that the table is updated by the
    query
*/

void st_select_lex::set_lock_for_tables(thr_lock_type lock_type)
{
  bool for_update= lock_type >= TL_READ_NO_INSERT;
  DBUG_ENTER("set_lock_for_tables");
  DBUG_PRINT("enter", ("lock_type: %d  for_update: %d", lock_type,
		       for_update));
  for (TABLE_LIST *tables= table_list.first;
       tables;
       tables= tables->next_local)
  {
    tables->lock_type= lock_type;
    tables->updating=  for_update;
    tables->mdl_request.set_type((lock_type >= TL_WRITE_ALLOW_WRITE) ?
                                 MDL_SHARED_WRITE : MDL_SHARED_READ);
  }
  DBUG_VOID_RETURN;
}


/**
  Create a fake SELECT_LEX for a unit.

    The method create a fake SELECT_LEX object for a unit.
    This object is created for any union construct containing a union
    operation and also for any single select union construct of the form
    @verbatim
    (SELECT ... ORDER BY order_list [LIMIT n]) ORDER BY ... 
    @endvarbatim
    or of the form
    @varbatim
    (SELECT ... ORDER BY LIMIT n) ORDER BY ...
    @endvarbatim
  
  @param thd_arg		   thread handle

  @note
    The object is used to retrieve rows from the temporary table
    where the result on the union is obtained.

  @retval
    1     on failure to create the object
  @retval
    0     on success
*/

bool st_select_lex_unit::add_fake_select_lex(THD *thd_arg)
{
  SELECT_LEX *first_sl= first_select();
  DBUG_ENTER("add_fake_select_lex");
  DBUG_ASSERT(!fake_select_lex);

  if (!(fake_select_lex= new (thd_arg->mem_root) SELECT_LEX()))
      DBUG_RETURN(1);
  fake_select_lex->include_standalone(this, 
                                      (SELECT_LEX_NODE**)&fake_select_lex);
  fake_select_lex->select_number= INT_MAX;
  fake_select_lex->parent_lex= thd_arg->lex; /* Used in init_query. */
  fake_select_lex->make_empty_select();
  fake_select_lex->linkage= GLOBAL_OPTIONS_TYPE;
  fake_select_lex->select_limit= 0;

  fake_select_lex->context.outer_context=first_sl->context.outer_context;
  /* allow item list resolving in fake select for ORDER BY */
  fake_select_lex->context.resolve_in_select_list= TRUE;
  fake_select_lex->context.select_lex= fake_select_lex;

  if (!is_union())
  {
    /* 
      This works only for 
      (SELECT ... ORDER BY list [LIMIT n]) ORDER BY order_list [LIMIT m],
      (SELECT ... LIMIT n) ORDER BY order_list [LIMIT m]
      just before the parser starts processing order_list
    */ 
    global_parameters= fake_select_lex;
    fake_select_lex->no_table_names_allowed= 1;
    thd_arg->lex->current_select= fake_select_lex;
  }
  thd_arg->lex->pop_context();
  DBUG_RETURN(0);
}


/**
  Push a new name resolution context for a JOIN ... ON clause to the
  context stack of a query block.

    Create a new name resolution context for a JOIN ... ON clause,
    set the first and last leaves of the list of table references
    to be used for name resolution, and push the newly created
    context to the stack of contexts of the query.

  @param thd       pointer to current thread
  @param left_op   left  operand of the JOIN
  @param right_op  rigth operand of the JOIN

  @retval
    FALSE  if all is OK
  @retval
    TRUE   if a memory allocation error occured
*/

bool
push_new_name_resolution_context(THD *thd,
                                 TABLE_LIST *left_op, TABLE_LIST *right_op)
{
  Name_resolution_context *on_context;
  if (!(on_context= new (thd->mem_root) Name_resolution_context))
    return TRUE;
  on_context->init();
  on_context->first_name_resolution_table=
    left_op->first_leaf_for_name_resolution();
  on_context->last_name_resolution_table=
    right_op->last_leaf_for_name_resolution();
  return thd->lex->push_context(on_context);
}


/**
  Fix condition which contains only field (f turns to  f <> 0 )

  @param cond            The condition to fix

  @return fixed condition
*/

Item *normalize_cond(Item *cond)
{
  if (cond)
  {
    Item::Type type= cond->type();
    if (type == Item::FIELD_ITEM || type == Item::REF_ITEM)
    {
      cond= new Item_func_ne(cond, new Item_int(0));
    }
  }
  return cond;
}


/**
  Add an ON condition to the second operand of a JOIN ... ON.

    Add an ON condition to the right operand of a JOIN ... ON clause.

  @param b     the second operand of a JOIN ... ON
  @param expr  the condition to be added to the ON clause

  @retval
    FALSE  if there was some error
  @retval
    TRUE   if all is OK
*/

void add_join_on(TABLE_LIST *b, Item *expr)
{
  if (expr)
  {
    expr= normalize_cond(expr);
    if (!b->on_expr)
      b->on_expr= expr;
    else
    {
      /*
        If called from the parser, this happens if you have both a
        right and left join. If called later, it happens if we add more
        than one condition to the ON clause.
      */
      b->on_expr= new Item_cond_and(b->on_expr,expr);
    }
    b->on_expr->top_level_item();
  }
}


/**
  Mark that there is a NATURAL JOIN or JOIN ... USING between two
  tables.

    This function marks that table b should be joined with a either via
    a NATURAL JOIN or via JOIN ... USING. Both join types are special
    cases of each other, so we treat them together. The function
    setup_conds() creates a list of equal condition between all fields
    of the same name for NATURAL JOIN or the fields in 'using_fields'
    for JOIN ... USING. The list of equality conditions is stored
    either in b->on_expr, or in JOIN::conds, depending on whether there
    was an outer join.

  EXAMPLE
  @verbatim
    SELECT * FROM t1 NATURAL LEFT JOIN t2
     <=>
    SELECT * FROM t1 LEFT JOIN t2 ON (t1.i=t2.i and t1.j=t2.j ... )

    SELECT * FROM t1 NATURAL JOIN t2 WHERE <some_cond>
     <=>
    SELECT * FROM t1, t2 WHERE (t1.i=t2.i and t1.j=t2.j and <some_cond>)

    SELECT * FROM t1 JOIN t2 USING(j) WHERE <some_cond>
     <=>
    SELECT * FROM t1, t2 WHERE (t1.j=t2.j and <some_cond>)
   @endverbatim

  @param a		  Left join argument
  @param b		  Right join argument
  @param using_fields    Field names from USING clause
*/

void add_join_natural(TABLE_LIST *a, TABLE_LIST *b, List<String> *using_fields,
                      SELECT_LEX *lex)
{
  b->natural_join= a;
  lex->prev_join_using= using_fields;
}


/**
  Find a thread by id and return it, locking it LOCK_thd_data

  @param id  Identifier of the thread we're looking for

  @return NULL    - not found
          pointer - thread found, and its LOCK_thd_data is locked.
*/

THD *find_thread_by_id(ulong id)
{
  THD *tmp;
  mysql_mutex_lock(&LOCK_thread_count); // For unlink from list
  I_List_iterator<THD> it(threads);
  while ((tmp=it++))
  {
    if (tmp->get_command() == COM_DAEMON)
      continue;
    if (tmp->thread_id == id)
    {
      mysql_mutex_lock(&tmp->LOCK_thd_data);    // Lock from delete
      break;
    }
  }
  mysql_mutex_unlock(&LOCK_thread_count);
  return tmp;
}


/**
  kill on thread.

  @param thd			Thread class
  @param id			Thread id
  @param only_kill_query        Should it kill the query or the connection

  @note
    This is written such that we have a short lock on LOCK_thread_count
*/

uint kill_one_thread(THD *thd, ulong id, killed_state kill_signal)
{
  THD *tmp;
  uint error=ER_NO_SUCH_THREAD;
  DBUG_ENTER("kill_one_thread");
  DBUG_PRINT("enter", ("id: %lu  signal: %u", id, (uint) kill_signal));

  if ((tmp= find_thread_by_id(id)))
  {
    /*
      If we're SUPER, we can KILL anything, including system-threads.
      No further checks.

      KILLer: thd->security_ctx->user could in theory be NULL while
      we're still in "unauthenticated" state. This is a theoretical
      case (the code suggests this could happen, so we play it safe).

      KILLee: tmp->security_ctx->user will be NULL for system threads.
      We need to check so Jane Random User doesn't crash the server
      when trying to kill a) system threads or b) unauthenticated users'
      threads (Bug#43748).

      If user of both killer and killee are non-NULL, proceed with
      slayage if both are string-equal.

      It's ok to also kill DELAYED threads with KILL_CONNECTION instead of
      KILL_SYSTEM_THREAD; The difference is that KILL_CONNECTION may be
      faster and do a harder kill than KILL_SYSTEM_THREAD;
    */

    if ((thd->security_ctx->master_access & SUPER_ACL) ||
        thd->security_ctx->user_matches(tmp->security_ctx))
    {
      tmp->awake(kill_signal);
      error=0;
    }
    else
      error=ER_KILL_DENIED_ERROR;
    mysql_mutex_unlock(&tmp->LOCK_thd_data);
  }
  DBUG_PRINT("exit", ("%d", error));
  DBUG_RETURN(error);
}


/**
  kill all threads from one user

  @param thd			Thread class
  @param user_name		User name for threads we should kill
  @param only_kill_query        Should it kill the query or the connection

  @note
    This is written such that we have a short lock on LOCK_thread_count

    If we can't kill all threads because of security issues, no threads
    are killed.
*/

static uint kill_threads_for_user(THD *thd, LEX_USER *user,
                                  killed_state kill_signal, ha_rows *rows)
{
  THD *tmp;
  List<THD> threads_to_kill;
  DBUG_ENTER("kill_threads_for_user");

  *rows= 0;

  if (thd->is_fatal_error)                       // If we run out of memory
    DBUG_RETURN(ER_OUT_OF_RESOURCES);

  DBUG_PRINT("enter", ("user: %s  signal: %u", user->user.str,
                       (uint) kill_signal));

  mysql_mutex_lock(&LOCK_thread_count); // For unlink from list
  I_List_iterator<THD> it(threads);
  while ((tmp=it++))
  {
    if (tmp->get_command() == COM_DAEMON)
      continue;
    /*
      Check that hostname (if given) and user name matches.

      host.str[0] == '%' means that host name was not given. See sql_yacc.yy
    */
    if (((user->host.str[0] == '%' && !user->host.str[1]) ||
         !strcmp(tmp->security_ctx->host, user->host.str)) &&
        !strcmp(tmp->security_ctx->user, user->user.str))
    {
      if (!(thd->security_ctx->master_access & SUPER_ACL) &&
          !thd->security_ctx->user_matches(tmp->security_ctx))
      {
        mysql_mutex_unlock(&LOCK_thread_count);
        DBUG_RETURN(ER_KILL_DENIED_ERROR);
      }
      if (!threads_to_kill.push_back(tmp, thd->mem_root))
        mysql_mutex_lock(&tmp->LOCK_thd_data); // Lock from delete
    }
  }
  mysql_mutex_unlock(&LOCK_thread_count);
  if (!threads_to_kill.is_empty())
  {
    List_iterator_fast<THD> it(threads_to_kill);
    THD *next_ptr;
    THD *ptr= it++;
    do
    {
      ptr->awake(kill_signal);
      /*
        Careful here: The list nodes are allocated on the memroots of the
        THDs to be awakened.
        But those THDs may be terminated and deleted as soon as we release
        LOCK_thd_data, which will make the list nodes invalid.
        Since the operation "it++" dereferences the "next" pointer of the
        previous list node, we need to do this while holding LOCK_thd_data.
      */
      next_ptr= it++;
      mysql_mutex_unlock(&ptr->LOCK_thd_data);
      (*rows)++;
    } while ((ptr= next_ptr));
  }
  DBUG_RETURN(0);
}


/*
  kills a thread and sends response

  SYNOPSIS
    sql_kill()
    thd			Thread class
    id			Thread id
    only_kill_query     Should it kill the query or the connection
*/

static
void sql_kill(THD *thd, ulong id, killed_state state)
{
  uint error;
  if (!(error= kill_one_thread(thd, id, state)))
  {
    if ((!thd->killed))
      my_ok(thd);
    else
      my_error(killed_errno(thd->killed), MYF(0), id);
  }
  else
    my_error(error, MYF(0), id);
}


static
void sql_kill_user(THD *thd, LEX_USER *user, killed_state state)
{
  uint error;
  ha_rows rows;
  if (!(error= kill_threads_for_user(thd, user, state, &rows)))
    my_ok(thd, rows);
  else
  {
    /*
      This is probably ER_OUT_OF_RESOURCES, but in the future we may
      want to write the name of the user we tried to kill
    */
    my_error(error, MYF(0), user->host.str, user->user.str);
  }
}


/** If pointer is not a null pointer, append filename to it. */

bool append_file_to_dir(THD *thd, const char **filename_ptr,
                        const char *table_name)
{
  char buff[FN_REFLEN],*ptr, *end;
  if (!*filename_ptr)
    return 0;					// nothing to do

  /* Check that the filename is not too long and it's a hard path */
  if (strlen(*filename_ptr)+strlen(table_name) >= FN_REFLEN-1 ||
      !test_if_hard_path(*filename_ptr))
  {
    my_error(ER_WRONG_TABLE_NAME, MYF(0), *filename_ptr);
    return 1;
  }
  /* Fix is using unix filename format on dos */
  strmov(buff,*filename_ptr);
  end=convert_dirname(buff, *filename_ptr, NullS);
  if (!(ptr= (char*) thd->alloc((size_t) (end-buff) + strlen(table_name)+1)))
    return 1;					// End of memory
  *filename_ptr=ptr;
  strxmov(ptr,buff,table_name,NullS);
  return 0;
}


/**
  Check if the select is a simple select (not an union).

  @retval
    0	ok
  @retval
    1	error	; In this case the error messege is sent to the client
*/

bool check_simple_select()
{
  THD *thd= current_thd;
  LEX *lex= thd->lex;
  if (lex->current_select != &lex->select_lex)
  {
    char command[80];
    Lex_input_stream *lip= & thd->m_parser_state->m_lip;
    strmake(command, lip->yylval->symbol.str,
	    MY_MIN(lip->yylval->symbol.length, sizeof(command)-1));
    my_error(ER_CANT_USE_OPTION_HERE, MYF(0), command);
    return 1;
  }
  return 0;
}


Comp_creator *comp_eq_creator(bool invert)
{
  return invert?(Comp_creator *)&ne_creator:(Comp_creator *)&eq_creator;
}


Comp_creator *comp_ge_creator(bool invert)
{
  return invert?(Comp_creator *)&lt_creator:(Comp_creator *)&ge_creator;
}


Comp_creator *comp_gt_creator(bool invert)
{
  return invert?(Comp_creator *)&le_creator:(Comp_creator *)&gt_creator;
}


Comp_creator *comp_le_creator(bool invert)
{
  return invert?(Comp_creator *)&gt_creator:(Comp_creator *)&le_creator;
}


Comp_creator *comp_lt_creator(bool invert)
{
  return invert?(Comp_creator *)&ge_creator:(Comp_creator *)&lt_creator;
}


Comp_creator *comp_ne_creator(bool invert)
{
  return invert?(Comp_creator *)&eq_creator:(Comp_creator *)&ne_creator;
}


/**
  Construct ALL/ANY/SOME subquery Item.

  @param left_expr   pointer to left expression
  @param cmp         compare function creator
  @param all         true if we create ALL subquery
  @param select_lex  pointer on parsed subquery structure

  @return
    constructed Item (or 0 if out of memory)
*/
Item * all_any_subquery_creator(Item *left_expr,
				chooser_compare_func_creator cmp,
				bool all,
				SELECT_LEX *select_lex)
{
  if ((cmp == &comp_eq_creator) && !all)       //  = ANY <=> IN
    return new Item_in_subselect(left_expr, select_lex);

  if ((cmp == &comp_ne_creator) && all)        // <> ALL <=> NOT IN
    return new Item_func_not(new Item_in_subselect(left_expr, select_lex));

  Item_allany_subselect *it=
    new Item_allany_subselect(left_expr, cmp, select_lex, all);
  if (all)
    return it->upper_item= new Item_func_not_all(it);	/* ALL */

  return it->upper_item= new Item_func_nop_all(it);      /* ANY/SOME */
}


/**
  Multi update query pre-check.

  @param thd		Thread handler
  @param tables	Global/local table list (have to be the same)

  @retval
    FALSE OK
  @retval
    TRUE  Error
*/

bool multi_update_precheck(THD *thd, TABLE_LIST *tables)
{
  const char *msg= 0;
  TABLE_LIST *table;
  LEX *lex= thd->lex;
  SELECT_LEX *select_lex= &lex->select_lex;
  DBUG_ENTER("multi_update_precheck");

  if (select_lex->item_list.elements != lex->value_list.elements)
  {
    my_message(ER_WRONG_VALUE_COUNT, ER(ER_WRONG_VALUE_COUNT), MYF(0));
    DBUG_RETURN(TRUE);
  }
  /*
    Ensure that we have UPDATE or SELECT privilege for each table
    The exact privilege is checked in mysql_multi_update()
  */
  for (table= tables; table; table= table->next_local)
  {
    if (table->derived)
      table->grant.privilege= SELECT_ACL;
    else if ((check_access(thd, UPDATE_ACL, table->db,
                           &table->grant.privilege,
                           &table->grant.m_internal,
                           0, 1) ||
              check_grant(thd, UPDATE_ACL, table, FALSE, 1, TRUE)) &&
             (check_access(thd, SELECT_ACL, table->db,
                           &table->grant.privilege,
                           &table->grant.m_internal,
                           0, 0) ||
              check_grant(thd, SELECT_ACL, table, FALSE, 1, FALSE)))
      DBUG_RETURN(TRUE);

    table->table_in_first_from_clause= 1;
  }
  /*
    Is there tables of subqueries?
  */
  if (&lex->select_lex != lex->all_selects_list)
  {
    DBUG_PRINT("info",("Checking sub query list"));
    for (table= tables; table; table= table->next_global)
    {
      if (!table->table_in_first_from_clause)
      {
	if (check_access(thd, SELECT_ACL, table->db,
                         &table->grant.privilege,
                         &table->grant.m_internal,
                         0, 0) ||
	    check_grant(thd, SELECT_ACL, table, FALSE, 1, FALSE))
	  DBUG_RETURN(TRUE);
      }
    }
  }

  if (select_lex->order_list.elements)
    msg= "ORDER BY";
  else if (select_lex->select_limit)
    msg= "LIMIT";
  if (msg)
  {
    my_error(ER_WRONG_USAGE, MYF(0), "UPDATE", msg);
    DBUG_RETURN(TRUE);
  }
  DBUG_RETURN(FALSE);
}

/**
  Multi delete query pre-check.

  @param thd			Thread handler
  @param tables		Global/local table list

  @retval
    FALSE OK
  @retval
    TRUE  error
*/

bool multi_delete_precheck(THD *thd, TABLE_LIST *tables)
{
  SELECT_LEX *select_lex= &thd->lex->select_lex;
  TABLE_LIST *aux_tables= thd->lex->auxiliary_table_list.first;
  TABLE_LIST **save_query_tables_own_last= thd->lex->query_tables_own_last;
  DBUG_ENTER("multi_delete_precheck");

  /*
    Temporary tables are pre-opened in 'tables' list only. Here we need to
    initialize TABLE instances in 'aux_tables' list.
  */
  for (TABLE_LIST *tl= aux_tables; tl; tl= tl->next_global)
  {
    if (tl->table)
      continue;

    if (tl->correspondent_table)
      tl->table= tl->correspondent_table->table;
  }

  /* sql_yacc guarantees that tables and aux_tables are not zero */
  DBUG_ASSERT(aux_tables != 0);
  if (check_table_access(thd, SELECT_ACL, tables, FALSE, UINT_MAX, FALSE))
    DBUG_RETURN(TRUE);

  /*
    Since aux_tables list is not part of LEX::query_tables list we
    have to juggle with LEX::query_tables_own_last value to be able
    call check_table_access() safely.
  */
  thd->lex->query_tables_own_last= 0;
  if (check_table_access(thd, DELETE_ACL, aux_tables, FALSE, UINT_MAX, FALSE))
  {
    thd->lex->query_tables_own_last= save_query_tables_own_last;
    DBUG_RETURN(TRUE);
  }
  thd->lex->query_tables_own_last= save_query_tables_own_last;

  if ((thd->variables.option_bits & OPTION_SAFE_UPDATES) && !select_lex->where)
  {
    my_message(ER_UPDATE_WITHOUT_KEY_IN_SAFE_MODE,
               ER(ER_UPDATE_WITHOUT_KEY_IN_SAFE_MODE), MYF(0));
    DBUG_RETURN(TRUE);
  }
  DBUG_RETURN(FALSE);
}


/*
  Given a table in the source list, find a correspondent table in the
  table references list.

  @param lex Pointer to LEX representing multi-delete.
  @param src Source table to match.
  @param ref Table references list.

  @remark The source table list (tables listed before the FROM clause
  or tables listed in the FROM clause before the USING clause) may
  contain table names or aliases that must match unambiguously one,
  and only one, table in the target table list (table references list,
  after FROM/USING clause).

  @return Matching table, NULL otherwise.
*/

static TABLE_LIST *multi_delete_table_match(LEX *lex, TABLE_LIST *tbl,
                                            TABLE_LIST *tables)
{
  TABLE_LIST *match= NULL;
  DBUG_ENTER("multi_delete_table_match");

  for (TABLE_LIST *elem= tables; elem; elem= elem->next_local)
  {
    int cmp;

    if (tbl->is_fqtn && elem->is_alias)
      continue; /* no match */
    if (tbl->is_fqtn && elem->is_fqtn)
      cmp= my_strcasecmp(table_alias_charset, tbl->table_name, elem->table_name) ||
           strcmp(tbl->db, elem->db);
    else if (elem->is_alias)
      cmp= my_strcasecmp(table_alias_charset, tbl->alias, elem->alias);
    else
      cmp= my_strcasecmp(table_alias_charset, tbl->table_name, elem->table_name) ||
           strcmp(tbl->db, elem->db);

    if (cmp)
      continue;

    if (match)
    {
      my_error(ER_NONUNIQ_TABLE, MYF(0), elem->alias);
      DBUG_RETURN(NULL);
    }

    match= elem;
  }

  if (!match)
    my_error(ER_UNKNOWN_TABLE, MYF(0), tbl->table_name, "MULTI DELETE");

  DBUG_RETURN(match);
}


/**
  Link tables in auxilary table list of multi-delete with corresponding
  elements in main table list, and set proper locks for them.

  @param lex   pointer to LEX representing multi-delete

  @retval
    FALSE   success
  @retval
    TRUE    error
*/

bool multi_delete_set_locks_and_link_aux_tables(LEX *lex)
{
  TABLE_LIST *tables= lex->select_lex.table_list.first;
  TABLE_LIST *target_tbl;
  DBUG_ENTER("multi_delete_set_locks_and_link_aux_tables");

  lex->table_count= 0;

  for (target_tbl= lex->auxiliary_table_list.first;
       target_tbl; target_tbl= target_tbl->next_local)
  {
    lex->table_count++;
    /* All tables in aux_tables must be found in FROM PART */
    TABLE_LIST *walk= multi_delete_table_match(lex, target_tbl, tables);
    if (!walk)
      DBUG_RETURN(TRUE);
    if (!walk->derived)
    {
      target_tbl->table_name= walk->table_name;
      target_tbl->table_name_length= walk->table_name_length;
    }
    walk->updating= target_tbl->updating;
    walk->lock_type= target_tbl->lock_type;
    /* We can assume that tables to be deleted from are locked for write. */
    DBUG_ASSERT(walk->lock_type >= TL_WRITE_ALLOW_WRITE);
    walk->mdl_request.set_type(MDL_SHARED_WRITE);
    target_tbl->correspondent_table= walk;	// Remember corresponding table
  }
  DBUG_RETURN(FALSE);
}


/**
  simple UPDATE query pre-check.

  @param thd		Thread handler
  @param tables	Global table list

  @retval
    FALSE OK
  @retval
    TRUE  Error
*/

bool update_precheck(THD *thd, TABLE_LIST *tables)
{
  DBUG_ENTER("update_precheck");
  if (thd->lex->select_lex.item_list.elements != thd->lex->value_list.elements)
  {
    my_message(ER_WRONG_VALUE_COUNT, ER(ER_WRONG_VALUE_COUNT), MYF(0));
    DBUG_RETURN(TRUE);
  }
  DBUG_RETURN(check_one_table_access(thd, UPDATE_ACL, tables));
}


/**
  simple DELETE query pre-check.

  @param thd		Thread handler
  @param tables	Global table list

  @retval
    FALSE  OK
  @retval
    TRUE   error
*/

bool delete_precheck(THD *thd, TABLE_LIST *tables)
{
  DBUG_ENTER("delete_precheck");
  if (check_one_table_access(thd, DELETE_ACL, tables))
    DBUG_RETURN(TRUE);
  /* Set privilege for the WHERE clause */
  tables->grant.want_privilege=(SELECT_ACL & ~tables->grant.privilege);
  DBUG_RETURN(FALSE);
}


/**
  simple INSERT query pre-check.

  @param thd		Thread handler
  @param tables	Global table list

  @retval
    FALSE  OK
  @retval
    TRUE   error
*/

bool insert_precheck(THD *thd, TABLE_LIST *tables)
{
  LEX *lex= thd->lex;
  DBUG_ENTER("insert_precheck");

  /*
    Check that we have modify privileges for the first table and
    select privileges for the rest
  */
  ulong privilege= (INSERT_ACL |
                    (lex->duplicates == DUP_REPLACE ? DELETE_ACL : 0) |
                    (lex->value_list.elements ? UPDATE_ACL : 0));

  if (check_one_table_access(thd, privilege, tables))
    DBUG_RETURN(TRUE);

  if (lex->update_list.elements != lex->value_list.elements)
  {
    my_message(ER_WRONG_VALUE_COUNT, ER(ER_WRONG_VALUE_COUNT), MYF(0));
    DBUG_RETURN(TRUE);
  }
  DBUG_RETURN(FALSE);
}


/**
   Set proper open mode and table type for element representing target table
   of CREATE TABLE statement, also adjust statement table list if necessary.
*/

void create_table_set_open_action_and_adjust_tables(LEX *lex)
{
  TABLE_LIST *create_table= lex->query_tables;

  if (lex->create_info.options & HA_LEX_CREATE_TMP_TABLE)
    create_table->open_type= OT_TEMPORARY_ONLY;
  else
    create_table->open_type= OT_BASE_ONLY;

  if (!lex->select_lex.item_list.elements)
  {
    /*
      Avoid opening and locking target table for ordinary CREATE TABLE
      or CREATE TABLE LIKE for write (unlike in CREATE ... SELECT we
      won't do any insertions in it anyway). Not doing this causes
      problems when running CREATE TABLE IF NOT EXISTS for already
      existing log table.
    */
    create_table->lock_type= TL_READ;
  }
}


/**
  CREATE TABLE query pre-check.

  @param thd			Thread handler
  @param tables		Global table list
  @param create_table	        Table which will be created

  @retval
    FALSE   OK
  @retval
    TRUE   Error
*/

bool create_table_precheck(THD *thd, TABLE_LIST *tables,
                           TABLE_LIST *create_table)
{
  LEX *lex= thd->lex;
  SELECT_LEX *select_lex= &lex->select_lex;
  ulong want_priv;
  bool error= TRUE;                                 // Error message is given
  DBUG_ENTER("create_table_precheck");

  /*
    Require CREATE [TEMPORARY] privilege on new table; for
    CREATE TABLE ... SELECT, also require INSERT.
  */

  want_priv= (lex->create_info.options & HA_LEX_CREATE_TMP_TABLE) ?
             CREATE_TMP_ACL :
             (CREATE_ACL | (select_lex->item_list.elements ? INSERT_ACL : 0));

  if (check_access(thd, want_priv, create_table->db,
                   &create_table->grant.privilege,
                   &create_table->grant.m_internal,
                   0, 0))
    goto err;

  /* If it is a merge table, check privileges for merge children. */
  if (lex->create_info.merge_list.first)
  {
    /*
      The user must have (SELECT_ACL | UPDATE_ACL | DELETE_ACL) on the
      underlying base tables, even if there are temporary tables with the same
      names.

      From user's point of view, it might look as if the user must have these
      privileges on temporary tables to create a merge table over them. This is
      one of two cases when a set of privileges is required for operations on
      temporary tables (see also CREATE TABLE).

      The reason for this behavior stems from the following facts:

        - For merge tables, the underlying table privileges are checked only
          at CREATE TABLE / ALTER TABLE time.

          In other words, once a merge table is created, the privileges of
          the underlying tables can be revoked, but the user will still have
          access to the merge table (provided that the user has privileges on
          the merge table itself). 

        - Temporary tables shadow base tables.

          I.e. there might be temporary and base tables with the same name, and
          the temporary table takes the precedence in all operations.

        - For temporary MERGE tables we do not track if their child tables are
          base or temporary. As result we can't guarantee that privilege check
          which was done in presence of temporary child will stay relevant later
          as this temporary table might be removed.

      If SELECT_ACL | UPDATE_ACL | DELETE_ACL privileges were not checked for
      the underlying *base* tables, it would create a security breach as in
      Bug#12771903.
    */

    if (check_table_access(thd, SELECT_ACL | UPDATE_ACL | DELETE_ACL,
                           lex->create_info.merge_list.first,
                           FALSE, UINT_MAX, FALSE))
      goto err;
  }

  if (want_priv != CREATE_TMP_ACL &&
      check_grant(thd, want_priv, create_table, FALSE, 1, FALSE))
    goto err;

  if (select_lex->item_list.elements)
  {
    /* Check permissions for used tables in CREATE TABLE ... SELECT */
    if (tables && check_table_access(thd, SELECT_ACL, tables, FALSE,
                                     UINT_MAX, FALSE))
      goto err;
  }
  else if (lex->create_info.options & HA_LEX_CREATE_TABLE_LIKE)
  {
    if (check_table_access(thd, SELECT_ACL, tables, FALSE, UINT_MAX, FALSE))
      goto err;
  }
  error= FALSE;

err:
  DBUG_RETURN(error);
}


/**
  negate given expression.

  @param thd  thread handler
  @param expr expression for negation

  @return
    negated expression
*/

Item *negate_expression(THD *thd, Item *expr)
{
  Item *negated;
  if (expr->type() == Item::FUNC_ITEM &&
      ((Item_func *) expr)->functype() == Item_func::NOT_FUNC)
  {
    /* it is NOT(NOT( ... )) */
    Item *arg= ((Item_func *) expr)->arguments()[0];
    enum_parsing_place place= thd->lex->current_select->parsing_place;
    if (arg->is_bool_func() || place == IN_WHERE || place == IN_HAVING)
      return arg;
    /*
      if it is not boolean function then we have to emulate value of
      not(not(a)), it will be a != 0
    */
    return new Item_func_ne(arg, new Item_int((char*) "0", 0, 1));
  }

  if ((negated= expr->neg_transformer(thd)) != 0)
    return negated;
  return new Item_func_not(expr);
}

/**
  Set the specified definer to the default value, which is the
  current user in the thread.
 
  @param[in]  thd       thread handler
  @param[out] definer   definer
*/
 
void get_default_definer(THD *thd, LEX_USER *definer)
{
  const Security_context *sctx= thd->security_ctx;

  definer->user.str= (char *) sctx->priv_user;
  definer->user.length= strlen(definer->user.str);

  definer->host.str= (char *) sctx->priv_host;
  definer->host.length= strlen(definer->host.str);

  definer->password= null_lex_str;
  definer->plugin= empty_lex_str;
  definer->auth= empty_lex_str;
}


/**
  Create default definer for the specified THD.

  @param[in] thd         thread handler

  @return
    - On success, return a valid pointer to the created and initialized
    LEX_USER, which contains definer information.
    - On error, return 0.
*/

LEX_USER *create_default_definer(THD *thd)
{
  LEX_USER *definer;

  if (! (definer= (LEX_USER*) thd->alloc(sizeof(LEX_USER))))
    return 0;

  thd->get_definer(definer);

  return definer;
}


/**
  Create definer with the given user and host names.

  @param[in] thd          thread handler
  @param[in] user_name    user name
  @param[in] host_name    host name

  @return
    - On success, return a valid pointer to the created and initialized
    LEX_USER, which contains definer information.
    - On error, return 0.
*/

LEX_USER *create_definer(THD *thd, LEX_STRING *user_name, LEX_STRING *host_name)
{
  LEX_USER *definer;

  /* Create and initialize. */

  if (! (definer= (LEX_USER*) thd->alloc(sizeof(LEX_USER))))
    return 0;

  definer->user= *user_name;
  definer->host= *host_name;
  definer->password.str= NULL;
  definer->password.length= 0;

  return definer;
}


/**
  Retuns information about user or current user.

  @param[in] thd          thread handler
  @param[in] user         user

  @return
    - On success, return a valid pointer to initialized
    LEX_USER, which contains user information.
    - On error, return 0.
*/

LEX_USER *get_current_user(THD *thd, LEX_USER *user)
{
  if (!user->user.str)  // current_user
    return create_default_definer(thd);

  return user;
}


/**
  Check that byte length of a string does not exceed some limit.

  @param str         string to be checked
  @param err_msg     error message to be displayed if the string is too long
  @param max_length  max length

  @retval
    FALSE   the passed string is not longer than max_length
  @retval
    TRUE    the passed string is longer than max_length

  NOTE
    The function is not used in existing code but can be useful later?
*/

bool check_string_byte_length(LEX_STRING *str, const char *err_msg,
                              uint max_byte_length)
{
  if (str->length <= max_byte_length)
    return FALSE;

  my_error(ER_WRONG_STRING_LENGTH, MYF(0), str->str, err_msg, max_byte_length);

  return TRUE;
}


/*
  Check that char length of a string does not exceed some limit.

  SYNOPSIS
  check_string_char_length()
      str              string to be checked
      err_msg          error message to be displayed if the string is too long
      max_char_length  max length in symbols
      cs               string charset

  RETURN
    FALSE   the passed string is not longer than max_char_length
    TRUE    the passed string is longer than max_char_length
*/


bool check_string_char_length(LEX_STRING *str, const char *err_msg,
                              uint max_char_length, CHARSET_INFO *cs,
                              bool no_error)
{
  int well_formed_error;
  uint res= cs->cset->well_formed_len(cs, str->str, str->str + str->length,
                                      max_char_length, &well_formed_error);

  if (!well_formed_error &&  str->length == res)
    return FALSE;

  if (!no_error)
  {
    ErrConvString err(str->str, str->length, cs);
    my_error(ER_WRONG_STRING_LENGTH, MYF(0), err.ptr(), err_msg, max_char_length);
  }
  return TRUE;
}

C_MODE_START

/*
  Check if path does not contain mysql data home directory

  SYNOPSIS
    test_if_data_home_dir()
    dir                     directory

  RETURN VALUES
    0	ok
    1	error ;  Given path contains data directory
*/

int test_if_data_home_dir(const char *dir)
{
  char path[FN_REFLEN];
  int dir_len;
  DBUG_ENTER("test_if_data_home_dir");

  if (!dir)
    DBUG_RETURN(0);

  /*
    data_file_name and index_file_name include the table name without
    extension. Mostly this does not refer to an existing file. When
    comparing data_file_name or index_file_name against the data
    directory, we try to resolve all symbolic links. On some systems,
    we use realpath(3) for the resolution. This returns ENOENT if the
    resolved path does not refer to an existing file. my_realpath()
    does then copy the requested path verbatim, without symlink
    resolution. Thereafter the comparison can fail even if the
    requested path is within the data directory. E.g. if symlinks to
    another file system are used. To make realpath(3) return the
    resolved path, we strip the table name and compare the directory
    path only. If the directory doesn't exist either, table creation
    will fail anyway.
  */

  (void) fn_format(path, dir, "", "",
                   (MY_RETURN_REAL_PATH|MY_RESOLVE_SYMLINKS));
  dir_len= strlen(path);
  if (mysql_unpacked_real_data_home_len<= dir_len)
  {
    if (dir_len > mysql_unpacked_real_data_home_len &&
        path[mysql_unpacked_real_data_home_len] != FN_LIBCHAR)
      DBUG_RETURN(0);

    if (lower_case_file_system)
    {
      if (!my_strnncoll(default_charset_info, (const uchar*) path,
                        mysql_unpacked_real_data_home_len,
                        (const uchar*) mysql_unpacked_real_data_home,
                        mysql_unpacked_real_data_home_len))
      {
        DBUG_PRINT("error", ("Path is part of mysql_real_data_home"));
        DBUG_RETURN(1);
      }
    }
    else if (!memcmp(path, mysql_unpacked_real_data_home,
                     mysql_unpacked_real_data_home_len))
    {
      DBUG_PRINT("error", ("Path is part of mysql_real_data_home"));
      DBUG_RETURN(1);
    }
  }
  DBUG_RETURN(0);
}

C_MODE_END


int error_if_data_home_dir(const char *path, const char *what)
{
  size_t dirlen;
  char   dirpath[FN_REFLEN];
  if (path)
  {
    dirname_part(dirpath, path, &dirlen);
    if (test_if_data_home_dir(dirpath))
    {
      my_error(ER_WRONG_ARGUMENTS, MYF(0), what);
      return 1;
    }
  }
  return 0;
}

/**
  Check that host name string is valid.

  @param[in] str string to be checked

  @return             Operation status
    @retval  FALSE    host name is ok
    @retval  TRUE     host name string is longer than max_length or
                      has invalid symbols
*/

bool check_host_name(LEX_STRING *str)
{
  const char *name= str->str;
  const char *end= str->str + str->length;
  if (check_string_byte_length(str, ER(ER_HOSTNAME), HOSTNAME_LENGTH))
    return TRUE;

  while (name != end)
  {
    if (*name == '@')
    {
      my_printf_error(ER_UNKNOWN_ERROR, 
                      "Malformed hostname (illegal symbol: '%c')", MYF(0),
                      *name);
      return TRUE;
    }
    name++;
  }
  return FALSE;
}


extern int MYSQLparse(void *thd); // from sql_yacc.cc


/**
  This is a wrapper of MYSQLparse(). All the code should call parse_sql()
  instead of MYSQLparse().

  @param thd Thread context.
  @param parser_state Parser state.
  @param creation_ctx Object creation context.

  @return Error status.
    @retval FALSE on success.
    @retval TRUE on parsing error.
*/

bool parse_sql(THD *thd, Parser_state *parser_state,
               Object_creation_ctx *creation_ctx, bool do_pfs_digest)
{
  bool ret_value;
  DBUG_ENTER("parse_sql");
  DBUG_ASSERT(thd->m_parser_state == NULL);
  DBUG_ASSERT(thd->lex->m_sql_cmd == NULL);

  MYSQL_QUERY_PARSE_START(thd->query());
  /* Backup creation context. */

  Object_creation_ctx *backup_ctx= NULL;

  if (creation_ctx)
    backup_ctx= creation_ctx->set_n_backup(thd);

  /* Set parser state. */

  thd->m_parser_state= parser_state;

#ifdef HAVE_PSI_STATEMENT_DIGEST_INTERFACE
  /* Start Digest */
  thd->m_parser_state->m_lip.m_digest_psi=
    MYSQL_DIGEST_START(do_pfs_digest ? thd->m_statement_psi : NULL);
#endif

  /* Parse the query. */

  bool mysql_parse_status= MYSQLparse(thd) != 0;

  /*
    Check that if MYSQLparse() failed either thd->is_error() is set, or an
    internal error handler is set.

    The assert will not catch a situation where parsing fails without an
    error reported if an error handler exists. The problem is that the
    error handler might have intercepted the error, so thd->is_error() is
    not set. However, there is no way to be 100% sure here (the error
    handler might be for other errors than parsing one).
  */

  DBUG_ASSERT(!mysql_parse_status ||
              thd->is_error() ||
              thd->get_internal_handler());

  /* Reset parser state. */

  thd->m_parser_state= NULL;

  /* Restore creation context. */

  if (creation_ctx)
    creation_ctx->restore_env(thd, backup_ctx);

  /* That's it. */

  ret_value= mysql_parse_status || thd->is_fatal_error;
  MYSQL_QUERY_PARSE_DONE(ret_value);
  DBUG_RETURN(ret_value);
}

/**
  @} (end of group Runtime_Environment)
*/



/**
  Check and merge "CHARACTER SET cs [ COLLATE cl ]" clause

  @param cs character set pointer.
  @param cl collation pointer.

  Check if collation "cl" is applicable to character set "cs".

  If "cl" is NULL (e.g. when COLLATE clause is not specified),
  then simply "cs" is returned.
  
  @return Error status.
    @retval NULL, if "cl" is not applicable to "cs".
    @retval pointer to merged CHARSET_INFO on success.
*/


CHARSET_INFO*
merge_charset_and_collation(CHARSET_INFO *cs, CHARSET_INFO *cl)
{
  if (cl)
  {
    if (!my_charset_same(cs, cl))
    {
      my_error(ER_COLLATION_CHARSET_MISMATCH, MYF(0), cl->name, cs->csname);
      return NULL;
    }
    return cl;
  }
  return cs;
}<|MERGE_RESOLUTION|>--- conflicted
+++ resolved
@@ -1194,13 +1194,8 @@
     else
       auth_rc= acl_authenticate(thd, 0, packet_length);
 
-<<<<<<< HEAD
     mysql_audit_notify_connection_change_user(thd);
-    if (rc)
-=======
-    MYSQL_AUDIT_NOTIFY_CONNECTION_CHANGE_USER(thd);
     if (auth_rc)
->>>>>>> 74ec9f77
     {
       /* Free user if allocated by acl_authenticate */
       my_free(thd->security_ctx->user);
@@ -1299,8 +1294,10 @@
       query_cache_end_of_result(thd);
 
       mysql_audit_general(thd, MYSQL_AUDIT_GENERAL_STATUS,
-                          thd->stmt_da->is_error() ? thd->stmt_da->sql_errno()
-                          : 0, command_name[command].str);
+                          thd->get_stmt_da()->is_error()
+                            ? thd->get_stmt_da()->sql_errno()
+                            : 0,
+                          command_name[command].str);
 
       ulong length= (ulong)(packet_end - beginning_of_next_stmt);
 
@@ -3034,8 +3031,7 @@
 
     if ((mi= (master_info_index->
               get_master_info(&lex_mi->connection_name,
-<<<<<<< HEAD
-                              MYSQL_ERROR::WARN_LEVEL_ERROR))))
+                              Sql_condition::WARN_LEVEL_ERROR))))
     {
       if (load_error)
       {
@@ -3052,9 +3048,6 @@
         else
           thd->clear_error();
       }
-=======
-                              Sql_condition::WARN_LEVEL_ERROR))))
->>>>>>> 74ec9f77
       if (!start_slave(thd, mi, 1 /* net report*/))
         my_ok(thd);
     }
