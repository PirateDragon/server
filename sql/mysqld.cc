--- conflicted
+++ resolved
@@ -186,15 +186,6 @@
 #include <sys/fpu.h>
 #endif
 
-<<<<<<< HEAD
-/**
-  We can't handle floating point exceptions with threads, so disable
-  this on freebsd.
-*/
-inline void set_proper_floating_point_mode()
-{
-  /* Don't fall for overflow, underflow,divide-by-zero or loss of precision */
-=======
 inline void setup_fpu()
 {
 #if defined(__FreeBSD__) && defined(HAVE_IEEEFP_H)
@@ -202,7 +193,6 @@
      this on freebsd
      Don't fall for overflow, underflow,divide-by-zero or loss of precision
   */
->>>>>>> 1b5d173b
 #if defined(__i386__)
   fpsetmask(~(FP_X_INV | FP_X_DNML | FP_X_OFL | FP_X_UFL | FP_X_DZ |
 	      FP_X_IMP));
