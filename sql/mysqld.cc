/* Copyright (c) 2000, 2015, Oracle and/or its affiliates.
   Copyright (c) 2008, 2019, MariaDB Corporation.

   This program is free software; you can redistribute it and/or modify
   it under the terms of the GNU General Public License as published by
   the Free Software Foundation; version 2 of the License.

   This program is distributed in the hope that it will be useful,
   but WITHOUT ANY WARRANTY; without even the implied warranty of
   MERCHANTABILITY or FITNESS FOR A PARTICULAR PURPOSE.  See the
   GNU General Public License for more details.

   You should have received a copy of the GNU General Public License
   along with this program; if not, write to the Free Software
   Foundation, Inc., 51 Franklin Street, Fifth Floor, Boston, MA  02110-1301, USA */

#include "sql_plugin.h"                         // Includes mariadb.h
#include "sql_priv.h"
#include "unireg.h"
#include <signal.h>
#ifndef __WIN__
#include <netdb.h>        // getservbyname, servent
#endif
#include "sql_parse.h"    // path_starts_from_data_home_dir
#include "sql_cache.h"    // query_cache, query_cache_*
#include "sql_locale.h"   // MY_LOCALES, my_locales, my_locale_by_name
#include "sql_show.h"     // free_status_vars, add_status_vars,
                          // reset_status_vars
#include "strfunc.h"      // find_set_from_flags
#include "parse_file.h"   // File_parser_dummy_hook
#include "sql_db.h"       // my_dboptions_cache_free
                          // my_dboptions_cache_init
#include "sql_table.h"    // release_ddl_log, execute_ddl_log_recovery
#include "sql_connect.h"  // free_max_user_conn, init_max_user_conn,
                          // handle_one_connection
#include "sql_time.h"     // known_date_time_formats,
                          // get_date_time_format_str,
                          // date_time_format_make
#include "tztime.h"       // my_tz_free, my_tz_init, my_tz_SYSTEM
#include "hostname.h"     // hostname_cache_free, hostname_cache_init
#include "sql_acl.h"      // acl_free, grant_free, acl_init,
                          // grant_init
#include "sql_base.h"
#include "sql_test.h"     // mysql_print_status
#include "item_create.h"  // item_create_cleanup, item_create_init
#include "sql_servers.h"  // servers_free, servers_init
#include "init.h"         // unireg_init
#include "derror.h"       // init_errmessage
#include "des_key_file.h" // load_des_key_file
#include "sql_manager.h"  // stop_handle_manager, start_handle_manager
#include "sql_expression_cache.h" // subquery_cache_miss, subquery_cache_hit
#include "sys_vars_shared.h"

#include <m_ctype.h>
#include <my_dir.h>
#include <my_bit.h>
#include "slave.h"
#include "rpl_mi.h"
#include "sql_repl.h"
#include "rpl_filter.h"
#include "client_settings.h"
#include "repl_failsafe.h"
#include <sql_common.h>
#include <my_stacktrace.h>
#include "mysqld_suffix.h"
#include "mysys_err.h"
#include "events.h"
#include "sql_audit.h"
#include "probes_mysql.h"
#include "scheduler.h"
#include <waiting_threads.h>
#include "debug_sync.h"
#include "wsrep_mysqld.h"
#include "wsrep_var.h"
#include "wsrep_thd.h"
#include "wsrep_sst.h"
#include "proxy_protocol.h"

#include "sql_callback.h"
#include "threadpool.h"

#ifdef HAVE_OPENSSL
#include <ssl_compat.h>
#endif

#ifdef WITH_PERFSCHEMA_STORAGE_ENGINE
#include "../storage/perfschema/pfs_server.h"
#endif /* WITH_PERFSCHEMA_STORAGE_ENGINE */
#include <mysql/psi/mysql_idle.h>
#include <mysql/psi/mysql_socket.h>
#include <mysql/psi/mysql_statement.h>
#include "mysql_com_server.h"

#include "keycaches.h"
#include "../storage/myisam/ha_myisam.h"
#include "set_var.h"

#include "rpl_injector.h"
#include "semisync_master.h"
#include "semisync_slave.h"

#include "transaction.h"

#ifdef HAVE_SYS_PRCTL_H
#include <sys/prctl.h>
#endif

#include <thr_alarm.h>
#include <ft_global.h>
#include <errmsg.h>
#include "sp_rcontext.h"
#include "sp_cache.h"
#include "sql_reload.h"  // reload_acl_and_cache
#include "pcre.h"

#ifdef HAVE_POLL_H
#include <poll.h>
#endif

#include <my_service_manager.h>

#define mysqld_charset &my_charset_latin1

/* We have HAVE_valgrind below as this speeds up the shutdown of MySQL */

#if defined(SIGNALS_DONT_BREAK_READ) || defined(HAVE_valgrind) && defined(__linux__)
#define HAVE_CLOSE_SERVER_SOCK 1
#endif

extern "C" {					// Because of SCO 3.2V4.2
#include <sys/stat.h>
#ifndef __GNU_LIBRARY__
#define __GNU_LIBRARY__				// Skip warnings in getopt.h
#endif
#include <my_getopt.h>
#ifdef HAVE_SYSENT_H
#include <sysent.h>
#endif
#ifdef HAVE_PWD_H
#include <pwd.h>				// For struct passwd
#endif
#include <my_net.h>

#if !defined(__WIN__)
#include <sys/resource.h>
#ifdef HAVE_SYS_UN_H
#include <sys/un.h>
#endif
#ifdef HAVE_SELECT_H
#include <select.h>
#endif
#ifdef HAVE_SYS_SELECT_H
#include <sys/select.h>
#endif
#include <sys/utsname.h>
#endif /* __WIN__ */

#include <my_libwrap.h>

#ifdef HAVE_SYS_MMAN_H
#include <sys/mman.h>
#endif

#ifdef __WIN__ 
#include <crtdbg.h>
#endif

#ifdef HAVE_SOLARIS_LARGE_PAGES
#include <sys/mman.h>
#if defined(__sun__) && defined(__GNUC__) && defined(__cplusplus) \
    && defined(_XOPEN_SOURCE)
extern int getpagesizes(size_t *, int);
extern int getpagesizes2(size_t *, int);
extern int memcntl(caddr_t, size_t, int, caddr_t, int, int);
#endif /* __sun__ ... */
#endif /* HAVE_SOLARIS_LARGE_PAGES */

#ifdef _AIX41
int initgroups(const char *,unsigned int);
#endif

#if defined(__FreeBSD__) && defined(HAVE_IEEEFP_H) && !defined(HAVE_FEDISABLEEXCEPT)
#include <ieeefp.h>
#ifdef HAVE_FP_EXCEPT				// Fix type conflict
typedef fp_except fp_except_t;
#endif
#endif /* __FreeBSD__ && HAVE_IEEEFP_H && !HAVE_FEDISABLEEXCEPT */
#ifdef HAVE_SYS_FPU_H
/* for IRIX to use set_fpc_csr() */
#include <sys/fpu.h>
#endif
#ifdef HAVE_FPU_CONTROL_H
#include <fpu_control.h>
#endif
#if defined(__i386__) && !defined(HAVE_FPU_CONTROL_H)
# define fpu_control_t unsigned int
# define _FPU_EXTENDED 0x300
# define _FPU_DOUBLE 0x200
# if defined(__GNUC__) || (defined(__SUNPRO_CC) && __SUNPRO_CC >= 0x590)
#  define _FPU_GETCW(cw) asm volatile ("fnstcw %0" : "=m" (*&cw))
#  define _FPU_SETCW(cw) asm volatile ("fldcw %0" : : "m" (*&cw))
# else
#  define _FPU_GETCW(cw) (cw= 0)
#  define _FPU_SETCW(cw)
# endif
#endif

#ifndef HAVE_FCNTL
#define fcntl(X,Y,Z) 0
#endif

extern "C" my_bool reopen_fstreams(const char *filename,
                                   FILE *outstream, FILE *errstream);

inline void setup_fpu()
{
#if defined(__FreeBSD__) && defined(HAVE_IEEEFP_H) && !defined(HAVE_FEDISABLEEXCEPT)
  /* We can't handle floating point exceptions with threads, so disable
     this on freebsd
     Don't fall for overflow, underflow,divide-by-zero or loss of precision.
     fpsetmask() is deprecated in favor of fedisableexcept() in C99.
  */
#if defined(FP_X_DNML)
  fpsetmask(~(FP_X_INV | FP_X_DNML | FP_X_OFL | FP_X_UFL | FP_X_DZ |
	      FP_X_IMP));
#else
  fpsetmask(~(FP_X_INV |             FP_X_OFL | FP_X_UFL | FP_X_DZ |
              FP_X_IMP));
#endif /* FP_X_DNML */
#endif /* __FreeBSD__ && HAVE_IEEEFP_H && !HAVE_FEDISABLEEXCEPT */

#ifdef HAVE_FEDISABLEEXCEPT
  fedisableexcept(FE_ALL_EXCEPT);
#endif

#ifdef HAVE_FESETROUND
    /* Set FPU rounding mode to "round-to-nearest" */
  fesetround(FE_TONEAREST);
#endif /* HAVE_FESETROUND */

  /*
    x86 (32-bit) requires FPU precision to be explicitly set to 64 bit
    (double precision) for portable results of floating point operations.
    However, there is no need to do so if compiler is using SSE2 for floating
    point, double values will be stored and processed in 64 bits anyway.
  */
#if defined(__i386__) && !defined(__SSE2_MATH__)
#if defined(_WIN32)
#if !defined(_WIN64)
  _control87(_PC_53, MCW_PC);
#endif /* !_WIN64 */
#else /* !_WIN32 */
  fpu_control_t cw;
  _FPU_GETCW(cw);
  cw= (cw & ~_FPU_EXTENDED) | _FPU_DOUBLE;
  _FPU_SETCW(cw);
#endif /* _WIN32 && */
#endif /* __i386__ */

#if defined(__sgi) && defined(HAVE_SYS_FPU_H)
  /* Enable denormalized DOUBLE values support for IRIX */
  union fpc_csr n;
  n.fc_word = get_fpc_csr();
  n.fc_struct.flush = 0;
  set_fpc_csr(n.fc_word);
#endif
}

} /* cplusplus */

#define MYSQL_KILL_SIGNAL SIGTERM

#include <my_pthread.h>			// For thr_setconcurency()

#ifdef SOLARIS
extern "C" int gethostname(char *name, int namelen);
#endif

extern "C" sig_handler handle_fatal_signal(int sig);

#if defined(__linux__)
#define ENABLE_TEMP_POOL 1
#else
#define ENABLE_TEMP_POOL 0
#endif

int init_io_cache_encryption();

/* Constants */

#include <welcome_copyright_notice.h> // ORACLE_WELCOME_COPYRIGHT_NOTICE

const char *show_comp_option_name[]= {"YES", "NO", "DISABLED"};

static const char *tc_heuristic_recover_names[]=
{
  "OFF", "COMMIT", "ROLLBACK", NullS
};
static TYPELIB tc_heuristic_recover_typelib=
{
  array_elements(tc_heuristic_recover_names)-1,"",
  tc_heuristic_recover_names, NULL
};

const char *first_keyword= "first";
const char *my_localhost= "localhost", *delayed_user= "DELAYED";

bool opt_large_files= sizeof(my_off_t) > 4;
static my_bool opt_autocommit; ///< for --autocommit command-line option

/*
  Used with --help for detailed option
*/
static my_bool opt_verbose= 0;

/* Timer info to be used by the SQL layer */
MY_TIMER_INFO sys_timer_info;

/* static variables */

#ifdef HAVE_PSI_INTERFACE
#if (defined(_WIN32) || defined(HAVE_SMEM)) && !defined(EMBEDDED_LIBRARY)
static PSI_thread_key key_thread_handle_con_namedpipes;
static PSI_cond_key key_COND_handler_count;
#endif /* _WIN32 || HAVE_SMEM && !EMBEDDED_LIBRARY */

#if defined(HAVE_SMEM) && !defined(EMBEDDED_LIBRARY)
static PSI_thread_key key_thread_handle_con_sharedmem;
#endif /* HAVE_SMEM && !EMBEDDED_LIBRARY */

#if (defined(_WIN32) || defined(HAVE_SMEM)) && !defined(EMBEDDED_LIBRARY)
static PSI_thread_key key_thread_handle_con_sockets;
#endif /* _WIN32 || HAVE_SMEM && !EMBEDDED_LIBRARY */

#ifdef __WIN__
static PSI_thread_key key_thread_handle_shutdown;
#endif /* __WIN__ */

#ifdef HAVE_OPENSSL10
static PSI_rwlock_key key_rwlock_openssl;
#endif
#endif /* HAVE_PSI_INTERFACE */

#ifdef HAVE_NPTL
volatile sig_atomic_t ld_assume_kernel_is_set= 0;
#endif

/**
  Statement instrumentation key for replication.
*/
#ifdef HAVE_PSI_STATEMENT_INTERFACE
PSI_statement_info stmt_info_rpl;
#endif

/* the default log output is log tables */
static bool lower_case_table_names_used= 0;
static bool max_long_data_size_used= false;
static bool volatile select_thread_in_use, signal_thread_in_use;
static volatile bool ready_to_exit;
static my_bool opt_debugging= 0, opt_external_locking= 0, opt_console= 0;
static my_bool opt_short_log_format= 0, opt_silent_startup= 0;
bool my_disable_leak_check= false;

uint kill_cached_threads;
static uint wake_thread;
ulong max_used_connections;
volatile ulong cached_thread_count= 0;
static char *mysqld_user, *mysqld_chroot;
static char *default_character_set_name;
static char *character_set_filesystem_name;
static char *lc_messages;
static char *lc_time_names_name;
char *my_bind_addr_str;
static char *default_collation_name;
char *default_storage_engine, *default_tmp_storage_engine;
char *enforced_storage_engine=NULL;
char *gtid_pos_auto_engines;
plugin_ref *opt_gtid_pos_auto_plugins;
static char compiled_default_collation_name[]= MYSQL_DEFAULT_COLLATION_NAME;
static I_List<CONNECT> thread_cache;
static bool binlog_format_used= false;
LEX_STRING opt_init_connect, opt_init_slave;
mysql_cond_t COND_thread_cache;
static mysql_cond_t COND_flush_thread_cache;
mysql_cond_t COND_slave_background;
static DYNAMIC_ARRAY all_options;
static longlong start_memory_used;

/* Global variables */

bool opt_bin_log, opt_bin_log_used=0, opt_ignore_builtin_innodb= 0;
bool opt_bin_log_compress;
uint opt_bin_log_compress_min_len;
my_bool opt_log, debug_assert_if_crashed_table= 0, opt_help= 0;
my_bool debug_assert_on_not_freed_memory= 0;
my_bool disable_log_notes, opt_support_flashback= 0;
static my_bool opt_abort;
ulonglong log_output_options;
my_bool opt_userstat_running;
bool opt_error_log= IF_WIN(1,0);
bool opt_disable_networking=0, opt_skip_show_db=0;
bool opt_skip_name_resolve=0;
my_bool opt_character_set_client_handshake= 1;
bool opt_endinfo, using_udf_functions;
my_bool locked_in_memory;
bool opt_using_transactions;
bool volatile abort_loop;
bool volatile shutdown_in_progress;
uint volatile global_disable_checkpoint;
#if defined(_WIN32) && !defined(EMBEDDED_LIBRARY)
ulong slow_start_timeout;
#endif
/*
  True if the bootstrap thread is running. Protected by LOCK_start_thread.
  Used in bootstrap() function to determine if the bootstrap thread
  has completed. Note, that we can't use 'thread_count' instead,
  since in 5.1, in presence of the Event Scheduler, there may be
  event threads running in parallel, so it's impossible to know
  what value of 'thread_count' is a sign of completion of the
  bootstrap thread.

  At the same time, we can't start the event scheduler after
  bootstrap either, since we want to be able to process event-related
  SQL commands in the init file and in --bootstrap mode.
*/
bool volatile in_bootstrap= FALSE;
/**
   @brief 'grant_option' is used to indicate if privileges needs
   to be checked, in which case the lock, LOCK_grant, is used
   to protect access to the grant table.
   @note This flag is dropped in 5.1
   @see grant_init()
 */
bool volatile grant_option;

my_bool opt_skip_slave_start = 0; ///< If set, slave is not autostarted
my_bool opt_reckless_slave = 0;
my_bool opt_enable_named_pipe= 0;
my_bool opt_local_infile, opt_slave_compressed_protocol;
my_bool opt_safe_user_create = 0;
my_bool opt_show_slave_auth_info;
my_bool opt_log_slave_updates= 0;
my_bool opt_replicate_annotate_row_events= 0;
my_bool opt_mysql56_temporal_format=0, strict_password_validation= 1;
my_bool opt_explicit_defaults_for_timestamp= 0;
char *opt_slave_skip_errors;
char *opt_slave_transaction_retry_errors;

/*
  Legacy global handlerton. These will be removed (please do not add more).
*/
handlerton *heap_hton;
handlerton *myisam_hton;
handlerton *partition_hton;

my_bool read_only= 0, opt_readonly= 0;
my_bool use_temp_pool, relay_log_purge;
my_bool relay_log_recovery;
my_bool opt_sync_frm, opt_allow_suspicious_udfs;
my_bool opt_secure_auth= 0;
char* opt_secure_file_priv;
my_bool lower_case_file_system= 0;
my_bool opt_large_pages= 0;
my_bool opt_super_large_pages= 0;
my_bool opt_myisam_use_mmap= 0;
uint   opt_large_page_size= 0;
#if defined(ENABLED_DEBUG_SYNC)
MYSQL_PLUGIN_IMPORT uint    opt_debug_sync_timeout= 0;
#endif /* defined(ENABLED_DEBUG_SYNC) */
my_bool opt_old_style_user_limits= 0, trust_function_creators= 0;
ulong opt_replicate_events_marked_for_skip;

/*
  True if there is at least one per-hour limit for some user, so we should
  check them before each query (and possibly reset counters when hour is
  changed). False otherwise.
*/
volatile bool mqh_used = 0;
my_bool opt_noacl;
my_bool sp_automatic_privileges= 1;

ulong opt_binlog_rows_event_max_size;
my_bool opt_master_verify_checksum= 0;
my_bool opt_slave_sql_verify_checksum= 1;
const char *binlog_format_names[]= {"MIXED", "STATEMENT", "ROW", NullS};
volatile sig_atomic_t calling_initgroups= 0; /**< Used in SIGSEGV handler. */
uint mysqld_port, select_errors, dropping_tables, ha_open_options;
uint mysqld_extra_port;
uint mysqld_port_timeout;
ulong delay_key_write_options;
uint protocol_version;
uint lower_case_table_names;
ulong tc_heuristic_recover= 0;
int32 thread_count, service_thread_count;
int32 slave_open_temp_tables;
ulong thread_created;
ulong back_log, connect_timeout, concurrency, server_id;
ulong what_to_log;
ulong slow_launch_time;
ulong open_files_limit, max_binlog_size;
ulong slave_trans_retries;
ulong slave_trans_retry_interval;
uint  slave_net_timeout;
ulong slave_exec_mode_options;
ulong slave_run_triggers_for_rbr= 0;
ulong slave_ddl_exec_mode_options= SLAVE_EXEC_MODE_IDEMPOTENT;
ulonglong slave_type_conversions_options;
ulong thread_cache_size=0;
ulonglong binlog_cache_size=0;
ulonglong binlog_file_cache_size=0;
ulonglong max_binlog_cache_size=0;
ulong slave_max_allowed_packet= 0;
ulonglong binlog_stmt_cache_size=0;
ulonglong  max_binlog_stmt_cache_size=0;
ulonglong test_flags;
ulonglong query_cache_size=0;
ulong query_cache_limit=0;
ulong executed_events=0;
query_id_t global_query_id;
ulong aborted_threads, aborted_connects;
ulong delayed_insert_timeout, delayed_insert_limit, delayed_queue_size;
ulong delayed_insert_threads, delayed_insert_writes, delayed_rows_in_use;
ulong delayed_insert_errors,flush_time;
ulong specialflag=0;
ulong binlog_cache_use= 0, binlog_cache_disk_use= 0;
ulong binlog_stmt_cache_use= 0, binlog_stmt_cache_disk_use= 0;
ulong max_connections, max_connect_errors;
ulong extra_max_connections;
uint max_digest_length= 0;
ulong slave_retried_transactions;
ulong transactions_multi_engine;
ulong rpl_transactions_multi_engine;
ulong transactions_gtid_foreign_engine;
ulonglong slave_skipped_errors;
ulong feature_files_opened_with_delayed_keys= 0, feature_check_constraint= 0;
ulonglong denied_connections;
my_decimal decimal_zero;
long opt_secure_timestamp;

/*
  Maximum length of parameter value which can be set through
  mysql_send_long_data() call.
*/
ulong max_long_data_size;

bool max_user_connections_checking=0;
/**
  Limit of the total number of prepared statements in the server.
  Is necessary to protect the server against out-of-memory attacks.
*/
uint max_prepared_stmt_count;
/**
  Current total number of prepared statements in the server. This number
  is exact, and therefore may not be equal to the difference between
  `com_stmt_prepare' and `com_stmt_close' (global status variables), as
  the latter ones account for all registered attempts to prepare
  a statement (including unsuccessful ones).  Prepared statements are
  currently connection-local: if the same SQL query text is prepared in
  two different connections, this counts as two distinct prepared
  statements.
*/
uint prepared_stmt_count=0;
my_thread_id global_thread_id= 0;
ulong current_pid;
ulong slow_launch_threads = 0;
uint sync_binlog_period= 0, sync_relaylog_period= 0,
     sync_relayloginfo_period= 0, sync_masterinfo_period= 0;
ulong expire_logs_days = 0;
ulong rpl_recovery_rank=0;
/**
  Soft upper limit for number of sp_head objects that can be stored
  in the sp_cache for one connection.
*/
ulong stored_program_cache_size= 0;

ulong opt_slave_parallel_threads= 0;
ulong opt_slave_domain_parallel_threads= 0;
ulong opt_slave_parallel_mode= SLAVE_PARALLEL_CONSERVATIVE;
ulong opt_binlog_commit_wait_count= 0;
ulong opt_binlog_commit_wait_usec= 0;
ulong opt_slave_parallel_max_queued= 131072;
my_bool opt_gtid_ignore_duplicates= FALSE;

const double log_10[] = {
  1e000, 1e001, 1e002, 1e003, 1e004, 1e005, 1e006, 1e007, 1e008, 1e009,
  1e010, 1e011, 1e012, 1e013, 1e014, 1e015, 1e016, 1e017, 1e018, 1e019,
  1e020, 1e021, 1e022, 1e023, 1e024, 1e025, 1e026, 1e027, 1e028, 1e029,
  1e030, 1e031, 1e032, 1e033, 1e034, 1e035, 1e036, 1e037, 1e038, 1e039,
  1e040, 1e041, 1e042, 1e043, 1e044, 1e045, 1e046, 1e047, 1e048, 1e049,
  1e050, 1e051, 1e052, 1e053, 1e054, 1e055, 1e056, 1e057, 1e058, 1e059,
  1e060, 1e061, 1e062, 1e063, 1e064, 1e065, 1e066, 1e067, 1e068, 1e069,
  1e070, 1e071, 1e072, 1e073, 1e074, 1e075, 1e076, 1e077, 1e078, 1e079,
  1e080, 1e081, 1e082, 1e083, 1e084, 1e085, 1e086, 1e087, 1e088, 1e089,
  1e090, 1e091, 1e092, 1e093, 1e094, 1e095, 1e096, 1e097, 1e098, 1e099,
  1e100, 1e101, 1e102, 1e103, 1e104, 1e105, 1e106, 1e107, 1e108, 1e109,
  1e110, 1e111, 1e112, 1e113, 1e114, 1e115, 1e116, 1e117, 1e118, 1e119,
  1e120, 1e121, 1e122, 1e123, 1e124, 1e125, 1e126, 1e127, 1e128, 1e129,
  1e130, 1e131, 1e132, 1e133, 1e134, 1e135, 1e136, 1e137, 1e138, 1e139,
  1e140, 1e141, 1e142, 1e143, 1e144, 1e145, 1e146, 1e147, 1e148, 1e149,
  1e150, 1e151, 1e152, 1e153, 1e154, 1e155, 1e156, 1e157, 1e158, 1e159,
  1e160, 1e161, 1e162, 1e163, 1e164, 1e165, 1e166, 1e167, 1e168, 1e169,
  1e170, 1e171, 1e172, 1e173, 1e174, 1e175, 1e176, 1e177, 1e178, 1e179,
  1e180, 1e181, 1e182, 1e183, 1e184, 1e185, 1e186, 1e187, 1e188, 1e189,
  1e190, 1e191, 1e192, 1e193, 1e194, 1e195, 1e196, 1e197, 1e198, 1e199,
  1e200, 1e201, 1e202, 1e203, 1e204, 1e205, 1e206, 1e207, 1e208, 1e209,
  1e210, 1e211, 1e212, 1e213, 1e214, 1e215, 1e216, 1e217, 1e218, 1e219,
  1e220, 1e221, 1e222, 1e223, 1e224, 1e225, 1e226, 1e227, 1e228, 1e229,
  1e230, 1e231, 1e232, 1e233, 1e234, 1e235, 1e236, 1e237, 1e238, 1e239,
  1e240, 1e241, 1e242, 1e243, 1e244, 1e245, 1e246, 1e247, 1e248, 1e249,
  1e250, 1e251, 1e252, 1e253, 1e254, 1e255, 1e256, 1e257, 1e258, 1e259,
  1e260, 1e261, 1e262, 1e263, 1e264, 1e265, 1e266, 1e267, 1e268, 1e269,
  1e270, 1e271, 1e272, 1e273, 1e274, 1e275, 1e276, 1e277, 1e278, 1e279,
  1e280, 1e281, 1e282, 1e283, 1e284, 1e285, 1e286, 1e287, 1e288, 1e289,
  1e290, 1e291, 1e292, 1e293, 1e294, 1e295, 1e296, 1e297, 1e298, 1e299,
  1e300, 1e301, 1e302, 1e303, 1e304, 1e305, 1e306, 1e307, 1e308
};

time_t server_start_time, flush_status_time;

char mysql_home[FN_REFLEN], pidfile_name[FN_REFLEN], system_time_zone[30];
char *default_tz_name;
char log_error_file[FN_REFLEN], glob_hostname[FN_REFLEN], *opt_log_basename;
char mysql_real_data_home[FN_REFLEN],
     lc_messages_dir[FN_REFLEN], reg_ext[FN_EXTLEN],
     mysql_charsets_dir[FN_REFLEN],
     *opt_init_file, *opt_tc_log_file;
char *lc_messages_dir_ptr= lc_messages_dir, *log_error_file_ptr;
char mysql_unpacked_real_data_home[FN_REFLEN];
size_t mysql_unpacked_real_data_home_len;
uint mysql_real_data_home_len, mysql_data_home_len= 1;
uint reg_ext_length;
const key_map key_map_empty(0);
key_map key_map_full(0);                        // Will be initialized later

DATE_TIME_FORMAT global_date_format, global_datetime_format, global_time_format;
Time_zone *default_tz;

const char *mysql_real_data_home_ptr= mysql_real_data_home;
char server_version[SERVER_VERSION_LENGTH], *server_version_ptr;
bool using_custom_server_version= false;
char *mysqld_unix_port, *opt_mysql_tmpdir;
ulong thread_handling;

my_bool encrypt_binlog;
my_bool encrypt_tmp_disk_tables, encrypt_tmp_files;

/** name of reference on left expression in rewritten IN subquery */
const LEX_CSTRING in_left_expr_name= {STRING_WITH_LEN("<left expr>") };
/** name of additional condition */
const LEX_CSTRING in_having_cond= {STRING_WITH_LEN("<IN HAVING>") };
const LEX_CSTRING in_additional_cond= {STRING_WITH_LEN("<IN COND>") };

/** Number of connection errors when selecting on the listening port */
ulong connection_errors_select= 0;
/** Number of connection errors when accepting sockets in the listening port. */
ulong connection_errors_accept= 0;
/** Number of connection errors from TCP wrappers. */
ulong connection_errors_tcpwrap= 0;
/** Number of connection errors from internal server errors. */
ulong connection_errors_internal= 0;
/** Number of connection errors from the server max_connection limit. */
ulong connection_errors_max_connection= 0;
/** Number of errors when reading the peer address. */
ulong connection_errors_peer_addr= 0;

/* classes for comparation parsing/processing */
Eq_creator eq_creator;
Ne_creator ne_creator;
Gt_creator gt_creator;
Lt_creator lt_creator;
Ge_creator ge_creator;
Le_creator le_creator;

MYSQL_FILE *bootstrap_file;
int bootstrap_error;

I_List<THD> threads;
Rpl_filter* cur_rpl_filter;
Rpl_filter* global_rpl_filter;
Rpl_filter* binlog_filter;

THD *first_global_thread()
{
  if (threads.is_empty())
    return NULL;
  return threads.head();
}

THD *next_global_thread(THD *thd)
{
  if (threads.is_last(thd))
    return NULL;
  struct ilink *next= thd->next;
  return static_cast<THD*>(next);
}

struct system_variables global_system_variables;
/**
  Following is just for options parsing, used with a difference against
  global_system_variables.

  TODO: something should be done to get rid of following variables
*/
const char *current_dbug_option="";

struct system_variables max_system_variables;
struct system_status_var global_status_var;

MY_TMPDIR mysql_tmpdir_list;
MY_BITMAP temp_pool;

CHARSET_INFO *system_charset_info, *files_charset_info ;
CHARSET_INFO *national_charset_info, *table_alias_charset;
CHARSET_INFO *character_set_filesystem;
CHARSET_INFO *error_message_charset_info;

MY_LOCALE *my_default_lc_messages;
MY_LOCALE *my_default_lc_time_names;

SHOW_COMP_OPTION have_ssl, have_symlink, have_dlopen, have_query_cache;
SHOW_COMP_OPTION have_geometry, have_rtree_keys;
SHOW_COMP_OPTION have_crypt, have_compress;
SHOW_COMP_OPTION have_profiling;
SHOW_COMP_OPTION have_openssl;

/* Thread specific variables */

pthread_key(THD*, THR_THD);

/*
  LOCK_thread_count protects the following variables:
  thread_count		Number of threads with THD that servers queries.
  threads		Linked list of active THD's.
		        The effect of this is that one can't unlink and
                        delete a THD as long as one has locked
                        LOCK_thread_count.
   ready_to_exit
   delayed_insert_threads
*/
mysql_mutex_t LOCK_thread_count;

/*
  LOCK_start_thread is used to syncronize thread start and stop with
  other threads.

  It also protects these variables:
  handler_count
  in_bootstrap
  select_thread_in_use
  slave_init_thread_running
  check_temp_dir() call
*/
mysql_mutex_t  LOCK_start_thread;

mysql_mutex_t LOCK_thread_cache;
mysql_mutex_t
  LOCK_status, LOCK_show_status, LOCK_error_log, LOCK_short_uuid_generator,
  LOCK_delayed_insert, LOCK_delayed_status, LOCK_delayed_create,
  LOCK_crypt,
  LOCK_global_system_variables,
  LOCK_user_conn, LOCK_slave_list,
  LOCK_connection_count, LOCK_error_messages, LOCK_slave_background;

mysql_mutex_t LOCK_stats, LOCK_global_user_client_stats,
              LOCK_global_table_stats, LOCK_global_index_stats;

/* This protects against changes in master_info_index */
mysql_mutex_t LOCK_active_mi;

/* This protects connection id.*/
mysql_mutex_t LOCK_thread_id;

/**
  The below lock protects access to two global server variables:
  max_prepared_stmt_count and prepared_stmt_count. These variables
  set the limit and hold the current total number of prepared statements
  in the server, respectively. As PREPARE/DEALLOCATE rate in a loaded
  server may be fairly high, we need a dedicated lock.
*/
mysql_mutex_t LOCK_prepared_stmt_count;
#ifdef HAVE_OPENSSL
mysql_mutex_t LOCK_des_key_file;
#endif
mysql_rwlock_t LOCK_grant, LOCK_sys_init_connect, LOCK_sys_init_slave;
mysql_prlock_t LOCK_system_variables_hash;
mysql_cond_t COND_thread_count, COND_start_thread;
pthread_t signal_thread;
pthread_attr_t connection_attrib;
mysql_mutex_t LOCK_server_started;
mysql_cond_t COND_server_started;

int mysqld_server_started=0, mysqld_server_initialized= 0;
File_parser_dummy_hook file_parser_dummy_hook;

/* replication parameters, if master_host is not NULL, we are a slave */
uint report_port= 0;
ulong master_retry_count=0;
char *master_info_file;
char *relay_log_info_file, *report_user, *report_password, *report_host;
char *opt_relay_logname = 0, *opt_relaylog_index_name=0;
char *opt_logname, *opt_slow_logname, *opt_bin_logname;
char *opt_binlog_index_name=0;

/* Static variables */

static volatile sig_atomic_t kill_in_progress;
my_bool opt_stack_trace;
my_bool opt_expect_abort= 0, opt_bootstrap= 0;
static my_bool opt_myisam_log;
static int cleanup_done;
static ulong opt_specialflag;
char *mysql_home_ptr, *pidfile_name_ptr;
/** Initial command line arguments (count), after load_defaults().*/
static int defaults_argc;
/**
  Initial command line arguments (arguments), after load_defaults().
  This memory is allocated by @c load_defaults() and should be freed
  using @c free_defaults().
  Do not modify defaults_argc / defaults_argv,
  use remaining_argc / remaining_argv instead to parse the command
  line arguments in multiple steps.
*/
static char **defaults_argv;
/** Remaining command line arguments (count), filtered by handle_options().*/
static int remaining_argc;
/** Remaining command line arguments (arguments), filtered by handle_options().*/
static char **remaining_argv;

int orig_argc;
char **orig_argv;

static struct my_option pfs_early_options[]=
{
#ifdef WITH_PERFSCHEMA_STORAGE_ENGINE
  {"performance_schema_instrument", OPT_PFS_INSTRUMENT,
    "Default startup value for a performance schema instrument.",
    &pfs_param.m_pfs_instrument, &pfs_param.m_pfs_instrument, 0, GET_STR,
    OPT_ARG, 0, 0, 0, 0, 0, 0},
  {"performance_schema_consumer_events_stages_current", 0,
    "Default startup value for the events_stages_current consumer.",
    &pfs_param.m_consumer_events_stages_current_enabled,
    &pfs_param.m_consumer_events_stages_current_enabled, 0, GET_BOOL,
    OPT_ARG, FALSE, 0, 0, 0, 0, 0},
  {"performance_schema_consumer_events_stages_history", 0,
    "Default startup value for the events_stages_history consumer.",
    &pfs_param.m_consumer_events_stages_history_enabled,
    &pfs_param.m_consumer_events_stages_history_enabled, 0,
    GET_BOOL, OPT_ARG, FALSE, 0, 0, 0, 0, 0},
  {"performance_schema_consumer_events_stages_history_long", 0,
    "Default startup value for the events_stages_history_long consumer.",
    &pfs_param.m_consumer_events_stages_history_long_enabled,
    &pfs_param.m_consumer_events_stages_history_long_enabled, 0,
    GET_BOOL, OPT_ARG, FALSE, 0, 0, 0, 0, 0},
  {"performance_schema_consumer_events_statements_current", 0,
    "Default startup value for the events_statements_current consumer.",
    &pfs_param.m_consumer_events_statements_current_enabled,
    &pfs_param.m_consumer_events_statements_current_enabled, 0,
    GET_BOOL, OPT_ARG, TRUE, 0, 0, 0, 0, 0},
  {"performance_schema_consumer_events_statements_history", 0,
    "Default startup value for the events_statements_history consumer.",
    &pfs_param.m_consumer_events_statements_history_enabled,
    &pfs_param.m_consumer_events_statements_history_enabled, 0,
    GET_BOOL, OPT_ARG, FALSE, 0, 0, 0, 0, 0},
  {"performance_schema_consumer_events_statements_history_long", 0,
    "Default startup value for the events_statements_history_long consumer.",
    &pfs_param.m_consumer_events_statements_history_long_enabled,
    &pfs_param.m_consumer_events_statements_history_long_enabled, 0,
    GET_BOOL, OPT_ARG, FALSE, 0, 0, 0, 0, 0},
  {"performance_schema_consumer_events_waits_current", 0,
    "Default startup value for the events_waits_current consumer.",
    &pfs_param.m_consumer_events_waits_current_enabled,
    &pfs_param.m_consumer_events_waits_current_enabled, 0,
    GET_BOOL, OPT_ARG, FALSE, 0, 0, 0, 0, 0},
  {"performance_schema_consumer_events_waits_history", 0,
    "Default startup value for the events_waits_history consumer.",
    &pfs_param.m_consumer_events_waits_history_enabled,
    &pfs_param.m_consumer_events_waits_history_enabled, 0,
    GET_BOOL, OPT_ARG, FALSE, 0, 0, 0, 0, 0},
  {"performance_schema_consumer_events_waits_history_long", 0,
    "Default startup value for the events_waits_history_long consumer.",
    &pfs_param.m_consumer_events_waits_history_long_enabled,
    &pfs_param.m_consumer_events_waits_history_long_enabled, 0,
    GET_BOOL, OPT_ARG, FALSE, 0, 0, 0, 0, 0},
  {"performance_schema_consumer_global_instrumentation", 0,
    "Default startup value for the global_instrumentation consumer.",
    &pfs_param.m_consumer_global_instrumentation_enabled,
    &pfs_param.m_consumer_global_instrumentation_enabled, 0,
    GET_BOOL, OPT_ARG, TRUE, 0, 0, 0, 0, 0},
  {"performance_schema_consumer_thread_instrumentation", 0,
    "Default startup value for the thread_instrumentation consumer.",
    &pfs_param.m_consumer_thread_instrumentation_enabled,
    &pfs_param.m_consumer_thread_instrumentation_enabled, 0,
    GET_BOOL, OPT_ARG, TRUE, 0, 0, 0, 0, 0},
  {"performance_schema_consumer_statements_digest", 0,
    "Default startup value for the statements_digest consumer.",
    &pfs_param.m_consumer_statement_digest_enabled,
    &pfs_param.m_consumer_statement_digest_enabled, 0,
    GET_BOOL, OPT_ARG, TRUE, 0, 0, 0, 0, 0},
#endif /* WITH_PERFSCHEMA_STORAGE_ENGINE */
  {"getopt-prefix-matching", 0,
    "Recognize command-line options by their unambiguos prefixes.",
    &my_getopt_prefix_matching, &my_getopt_prefix_matching, 0, GET_BOOL,
    NO_ARG, 1, 0, 1, 0, 0, 0}
};

#ifdef HAVE_PSI_INTERFACE
#ifdef HAVE_MMAP
PSI_mutex_key key_PAGE_lock, key_LOCK_sync, key_LOCK_active, key_LOCK_pool,
  key_LOCK_pending_checkpoint;
#endif /* HAVE_MMAP */

#ifdef HAVE_OPENSSL
PSI_mutex_key key_LOCK_des_key_file;
#endif /* HAVE_OPENSSL */

PSI_mutex_key key_BINLOG_LOCK_index, key_BINLOG_LOCK_xid_list,
  key_BINLOG_LOCK_binlog_background_thread,
  key_LOCK_binlog_end_pos,
  key_delayed_insert_mutex, key_hash_filo_lock, key_LOCK_active_mi,
  key_LOCK_connection_count, key_LOCK_crypt, key_LOCK_delayed_create,
  key_LOCK_delayed_insert, key_LOCK_delayed_status, key_LOCK_error_log,
  key_LOCK_gdl, key_LOCK_global_system_variables,
  key_LOCK_manager,
  key_LOCK_prepared_stmt_count,
  key_LOCK_rpl_status, key_LOCK_server_started,
  key_LOCK_status, key_LOCK_show_status,
  key_LOCK_system_variables_hash, key_LOCK_thd_data, key_LOCK_thd_kill,
  key_LOCK_user_conn, key_LOCK_uuid_short_generator, key_LOG_LOCK_log,
  key_master_info_data_lock, key_master_info_run_lock,
  key_master_info_sleep_lock, key_master_info_start_stop_lock,
  key_mutex_slave_reporting_capability_err_lock, key_relay_log_info_data_lock,
  key_rpl_group_info_sleep_lock,
  key_relay_log_info_log_space_lock, key_relay_log_info_run_lock,
  key_structure_guard_mutex, key_TABLE_SHARE_LOCK_ha_data,
  key_LOCK_error_messages, key_LOG_INFO_lock,
  key_LOCK_start_thread,
  key_LOCK_thread_count, key_LOCK_thread_cache,
  key_PARTITION_LOCK_auto_inc;
PSI_mutex_key key_RELAYLOG_LOCK_index;
PSI_mutex_key key_LOCK_relaylog_end_pos;
PSI_mutex_key key_LOCK_thread_id;
PSI_mutex_key key_LOCK_slave_state, key_LOCK_binlog_state,
  key_LOCK_rpl_thread, key_LOCK_rpl_thread_pool, key_LOCK_parallel_entry;
PSI_mutex_key key_LOCK_binlog;

PSI_mutex_key key_LOCK_stats,
  key_LOCK_global_user_client_stats, key_LOCK_global_table_stats,
  key_LOCK_global_index_stats,
  key_LOCK_wakeup_ready, key_LOCK_wait_commit;
PSI_mutex_key key_LOCK_gtid_waiting;

PSI_mutex_key key_LOCK_after_binlog_sync;
PSI_mutex_key key_LOCK_prepare_ordered, key_LOCK_commit_ordered,
  key_LOCK_slave_background;
PSI_mutex_key key_TABLE_SHARE_LOCK_share;
PSI_mutex_key key_LOCK_ack_receiver;

PSI_mutex_key key_TABLE_SHARE_LOCK_rotation;
PSI_cond_key key_TABLE_SHARE_COND_rotation;

static PSI_mutex_info all_server_mutexes[]=
{
#ifdef HAVE_MMAP
  { &key_PAGE_lock, "PAGE::lock", 0},
  { &key_LOCK_sync, "TC_LOG_MMAP::LOCK_sync", 0},
  { &key_LOCK_active, "TC_LOG_MMAP::LOCK_active", 0},
  { &key_LOCK_pool, "TC_LOG_MMAP::LOCK_pool", 0},
  { &key_LOCK_pool, "TC_LOG_MMAP::LOCK_pending_checkpoint", 0},
#endif /* HAVE_MMAP */

#ifdef HAVE_OPENSSL
  { &key_LOCK_des_key_file, "LOCK_des_key_file", PSI_FLAG_GLOBAL},
#endif /* HAVE_OPENSSL */

  { &key_BINLOG_LOCK_index, "MYSQL_BIN_LOG::LOCK_index", 0},
  { &key_BINLOG_LOCK_xid_list, "MYSQL_BIN_LOG::LOCK_xid_list", 0},
  { &key_BINLOG_LOCK_binlog_background_thread, "MYSQL_BIN_LOG::LOCK_binlog_background_thread", 0},
  { &key_LOCK_binlog_end_pos, "MYSQL_BIN_LOG::LOCK_binlog_end_pos", 0 },
  { &key_RELAYLOG_LOCK_index, "MYSQL_RELAY_LOG::LOCK_index", 0},
  { &key_LOCK_relaylog_end_pos, "MYSQL_RELAY_LOG::LOCK_binlog_end_pos", 0},
  { &key_delayed_insert_mutex, "Delayed_insert::mutex", 0},
  { &key_hash_filo_lock, "hash_filo::lock", 0},
  { &key_LOCK_active_mi, "LOCK_active_mi", PSI_FLAG_GLOBAL},
  { &key_LOCK_connection_count, "LOCK_connection_count", PSI_FLAG_GLOBAL},
  { &key_LOCK_thread_id, "LOCK_thread_id", PSI_FLAG_GLOBAL},
  { &key_LOCK_crypt, "LOCK_crypt", PSI_FLAG_GLOBAL},
  { &key_LOCK_delayed_create, "LOCK_delayed_create", PSI_FLAG_GLOBAL},
  { &key_LOCK_delayed_insert, "LOCK_delayed_insert", PSI_FLAG_GLOBAL},
  { &key_LOCK_delayed_status, "LOCK_delayed_status", PSI_FLAG_GLOBAL},
  { &key_LOCK_error_log, "LOCK_error_log", PSI_FLAG_GLOBAL},
  { &key_LOCK_gdl, "LOCK_gdl", PSI_FLAG_GLOBAL},
  { &key_LOCK_global_system_variables, "LOCK_global_system_variables", PSI_FLAG_GLOBAL},
  { &key_LOCK_manager, "LOCK_manager", PSI_FLAG_GLOBAL},
  { &key_LOCK_prepared_stmt_count, "LOCK_prepared_stmt_count", PSI_FLAG_GLOBAL},
  { &key_LOCK_rpl_status, "LOCK_rpl_status", PSI_FLAG_GLOBAL},
  { &key_LOCK_server_started, "LOCK_server_started", PSI_FLAG_GLOBAL},
  { &key_LOCK_status, "LOCK_status", PSI_FLAG_GLOBAL},
  { &key_LOCK_show_status, "LOCK_show_status", PSI_FLAG_GLOBAL},
  { &key_LOCK_system_variables_hash, "LOCK_system_variables_hash", PSI_FLAG_GLOBAL},
  { &key_LOCK_stats, "LOCK_stats", PSI_FLAG_GLOBAL},
  { &key_LOCK_global_user_client_stats, "LOCK_global_user_client_stats", PSI_FLAG_GLOBAL},
  { &key_LOCK_global_table_stats, "LOCK_global_table_stats", PSI_FLAG_GLOBAL},
  { &key_LOCK_global_index_stats, "LOCK_global_index_stats", PSI_FLAG_GLOBAL},
  { &key_LOCK_wakeup_ready, "THD::LOCK_wakeup_ready", 0},
  { &key_LOCK_wait_commit, "wait_for_commit::LOCK_wait_commit", 0},
  { &key_LOCK_gtid_waiting, "gtid_waiting::LOCK_gtid_waiting", 0},
  { &key_LOCK_thd_data, "THD::LOCK_thd_data", 0},
  { &key_LOCK_thd_kill, "THD::LOCK_thd_kill", 0},
  { &key_LOCK_user_conn, "LOCK_user_conn", PSI_FLAG_GLOBAL},
  { &key_LOCK_uuid_short_generator, "LOCK_uuid_short_generator", PSI_FLAG_GLOBAL},
  { &key_LOG_LOCK_log, "LOG::LOCK_log", 0},
  { &key_master_info_data_lock, "Master_info::data_lock", 0},
  { &key_master_info_start_stop_lock, "Master_info::start_stop_lock", 0},
  { &key_master_info_run_lock, "Master_info::run_lock", 0},
  { &key_master_info_sleep_lock, "Master_info::sleep_lock", 0},
  { &key_mutex_slave_reporting_capability_err_lock, "Slave_reporting_capability::err_lock", 0},
  { &key_relay_log_info_data_lock, "Relay_log_info::data_lock", 0},
  { &key_relay_log_info_log_space_lock, "Relay_log_info::log_space_lock", 0},
  { &key_relay_log_info_run_lock, "Relay_log_info::run_lock", 0},
  { &key_rpl_group_info_sleep_lock, "Rpl_group_info::sleep_lock", 0},
  { &key_structure_guard_mutex, "Query_cache::structure_guard_mutex", 0},
  { &key_TABLE_SHARE_LOCK_ha_data, "TABLE_SHARE::LOCK_ha_data", 0},
  { &key_TABLE_SHARE_LOCK_share, "TABLE_SHARE::LOCK_share", 0},
  { &key_TABLE_SHARE_LOCK_rotation, "TABLE_SHARE::LOCK_rotation", 0},
  { &key_LOCK_error_messages, "LOCK_error_messages", PSI_FLAG_GLOBAL},
  { &key_LOCK_prepare_ordered, "LOCK_prepare_ordered", PSI_FLAG_GLOBAL},
  { &key_LOCK_after_binlog_sync, "LOCK_after_binlog_sync", PSI_FLAG_GLOBAL},
  { &key_LOCK_commit_ordered, "LOCK_commit_ordered", PSI_FLAG_GLOBAL},
  { &key_LOCK_slave_background, "LOCK_slave_background", PSI_FLAG_GLOBAL},
  { &key_LOG_INFO_lock, "LOG_INFO::lock", 0},
  { &key_LOCK_thread_count, "LOCK_thread_count", PSI_FLAG_GLOBAL},
  { &key_LOCK_thread_cache, "LOCK_thread_cache", PSI_FLAG_GLOBAL},
  { &key_PARTITION_LOCK_auto_inc, "HA_DATA_PARTITION::LOCK_auto_inc", 0},
  { &key_LOCK_slave_state, "LOCK_slave_state", 0},
  { &key_LOCK_start_thread, "LOCK_start_thread", PSI_FLAG_GLOBAL},
  { &key_LOCK_binlog_state, "LOCK_binlog_state", 0},
  { &key_LOCK_rpl_thread, "LOCK_rpl_thread", 0},
  { &key_LOCK_rpl_thread_pool, "LOCK_rpl_thread_pool", 0},
  { &key_LOCK_parallel_entry, "LOCK_parallel_entry", 0},
  { &key_LOCK_ack_receiver, "Ack_receiver::mutex", 0},
  { &key_LOCK_binlog, "LOCK_binlog", 0}
};

PSI_rwlock_key key_rwlock_LOCK_grant, key_rwlock_LOCK_logger,
  key_rwlock_LOCK_sys_init_connect, key_rwlock_LOCK_sys_init_slave,
  key_rwlock_LOCK_system_variables_hash, key_rwlock_query_cache_query_lock,
  key_LOCK_SEQUENCE,
  key_rwlock_LOCK_vers_stats, key_rwlock_LOCK_stat_serial;

static PSI_rwlock_info all_server_rwlocks[]=
{
#ifdef HAVE_OPENSSL10
  { &key_rwlock_openssl, "CRYPTO_dynlock_value::lock", 0},
#endif
  { &key_rwlock_LOCK_grant, "LOCK_grant", PSI_FLAG_GLOBAL},
  { &key_rwlock_LOCK_logger, "LOGGER::LOCK_logger", 0},
  { &key_rwlock_LOCK_sys_init_connect, "LOCK_sys_init_connect", PSI_FLAG_GLOBAL},
  { &key_rwlock_LOCK_sys_init_slave, "LOCK_sys_init_slave", PSI_FLAG_GLOBAL},
  { &key_LOCK_SEQUENCE, "LOCK_SEQUENCE", 0},
  { &key_rwlock_LOCK_system_variables_hash, "LOCK_system_variables_hash", PSI_FLAG_GLOBAL},
  { &key_rwlock_query_cache_query_lock, "Query_cache_query::lock", 0},
  { &key_rwlock_LOCK_vers_stats, "Vers_field_stats::lock", 0},
  { &key_rwlock_LOCK_stat_serial, "TABLE_SHARE::LOCK_stat_serial", 0}
};

#ifdef HAVE_MMAP
PSI_cond_key key_PAGE_cond, key_COND_active, key_COND_pool;
#endif /* HAVE_MMAP */

PSI_cond_key key_BINLOG_COND_xid_list,
  key_BINLOG_COND_bin_log_updated, key_BINLOG_COND_relay_log_updated,
  key_BINLOG_COND_binlog_background_thread,
  key_BINLOG_COND_binlog_background_thread_end,
  key_COND_cache_status_changed, key_COND_manager,
  key_COND_rpl_status, key_COND_server_started,
  key_delayed_insert_cond, key_delayed_insert_cond_client,
  key_item_func_sleep_cond, key_master_info_data_cond,
  key_master_info_start_cond, key_master_info_stop_cond,
  key_master_info_sleep_cond,
  key_relay_log_info_data_cond, key_relay_log_info_log_space_cond,
  key_relay_log_info_start_cond, key_relay_log_info_stop_cond,
  key_rpl_group_info_sleep_cond,
  key_TABLE_SHARE_cond, key_user_level_lock_cond,
  key_COND_thread_count, key_COND_thread_cache, key_COND_flush_thread_cache,
  key_COND_start_thread, key_COND_binlog_send,
  key_BINLOG_COND_queue_busy;
PSI_cond_key key_RELAYLOG_COND_relay_log_updated,
  key_RELAYLOG_COND_bin_log_updated, key_COND_wakeup_ready,
  key_COND_wait_commit;
PSI_cond_key key_RELAYLOG_COND_queue_busy;
PSI_cond_key key_TC_LOG_MMAP_COND_queue_busy;
PSI_cond_key key_COND_rpl_thread_queue, key_COND_rpl_thread,
  key_COND_rpl_thread_stop, key_COND_rpl_thread_pool,
  key_COND_parallel_entry, key_COND_group_commit_orderer,
  key_COND_prepare_ordered, key_COND_slave_background;
PSI_cond_key key_COND_wait_gtid, key_COND_gtid_ignore_duplicates;
PSI_cond_key key_COND_ack_receiver;

static PSI_cond_info all_server_conds[]=
{
#if (defined(_WIN32) || defined(HAVE_SMEM)) && !defined(EMBEDDED_LIBRARY)
  { &key_COND_handler_count, "COND_handler_count", PSI_FLAG_GLOBAL},
#endif /* _WIN32 || HAVE_SMEM && !EMBEDDED_LIBRARY */
#ifdef HAVE_MMAP
  { &key_PAGE_cond, "PAGE::cond", 0},
  { &key_COND_active, "TC_LOG_MMAP::COND_active", 0},
  { &key_COND_pool, "TC_LOG_MMAP::COND_pool", 0},
  { &key_TC_LOG_MMAP_COND_queue_busy, "TC_LOG_MMAP::COND_queue_busy", 0},
#endif /* HAVE_MMAP */
  { &key_BINLOG_COND_bin_log_updated, "MYSQL_BIN_LOG::COND_bin_log_updated", 0}, { &key_BINLOG_COND_relay_log_updated, "MYSQL_BIN_LOG::COND_relay_log_updated", 0},
  { &key_BINLOG_COND_xid_list, "MYSQL_BIN_LOG::COND_xid_list", 0},
  { &key_BINLOG_COND_binlog_background_thread, "MYSQL_BIN_LOG::COND_binlog_background_thread", 0},
  { &key_BINLOG_COND_binlog_background_thread_end, "MYSQL_BIN_LOG::COND_binlog_background_thread_end", 0},
  { &key_BINLOG_COND_queue_busy, "MYSQL_BIN_LOG::COND_queue_busy", 0},
  { &key_RELAYLOG_COND_relay_log_updated, "MYSQL_RELAY_LOG::COND_relay_log_updated", 0},
  { &key_RELAYLOG_COND_bin_log_updated, "MYSQL_RELAY_LOG::COND_bin_log_updated", 0},
  { &key_RELAYLOG_COND_queue_busy, "MYSQL_RELAY_LOG::COND_queue_busy", 0},
  { &key_COND_wakeup_ready, "THD::COND_wakeup_ready", 0},
  { &key_COND_wait_commit, "wait_for_commit::COND_wait_commit", 0},
  { &key_COND_cache_status_changed, "Query_cache::COND_cache_status_changed", 0},
  { &key_COND_manager, "COND_manager", PSI_FLAG_GLOBAL},
  { &key_COND_server_started, "COND_server_started", PSI_FLAG_GLOBAL},
  { &key_delayed_insert_cond, "Delayed_insert::cond", 0},
  { &key_delayed_insert_cond_client, "Delayed_insert::cond_client", 0},
  { &key_item_func_sleep_cond, "Item_func_sleep::cond", 0},
  { &key_master_info_data_cond, "Master_info::data_cond", 0},
  { &key_master_info_start_cond, "Master_info::start_cond", 0},
  { &key_master_info_stop_cond, "Master_info::stop_cond", 0},
  { &key_master_info_sleep_cond, "Master_info::sleep_cond", 0},
  { &key_relay_log_info_data_cond, "Relay_log_info::data_cond", 0},
  { &key_relay_log_info_log_space_cond, "Relay_log_info::log_space_cond", 0},
  { &key_relay_log_info_start_cond, "Relay_log_info::start_cond", 0},
  { &key_relay_log_info_stop_cond, "Relay_log_info::stop_cond", 0},
  { &key_rpl_group_info_sleep_cond, "Rpl_group_info::sleep_cond", 0},
  { &key_TABLE_SHARE_cond, "TABLE_SHARE::cond", 0},
  { &key_user_level_lock_cond, "User_level_lock::cond", 0},
  { &key_COND_thread_count, "COND_thread_count", PSI_FLAG_GLOBAL},
  { &key_COND_thread_cache, "COND_thread_cache", PSI_FLAG_GLOBAL},
  { &key_COND_flush_thread_cache, "COND_flush_thread_cache", PSI_FLAG_GLOBAL},
  { &key_COND_rpl_thread, "COND_rpl_thread", 0},
  { &key_COND_rpl_thread_queue, "COND_rpl_thread_queue", 0},
  { &key_COND_rpl_thread_stop, "COND_rpl_thread_stop", 0},
  { &key_COND_rpl_thread_pool, "COND_rpl_thread_pool", 0},
  { &key_COND_parallel_entry, "COND_parallel_entry", 0},
  { &key_COND_group_commit_orderer, "COND_group_commit_orderer", 0},
  { &key_COND_prepare_ordered, "COND_prepare_ordered", 0},
  { &key_COND_slave_background, "COND_slave_background", 0},
  { &key_COND_start_thread, "COND_start_thread", PSI_FLAG_GLOBAL},
  { &key_COND_wait_gtid, "COND_wait_gtid", 0},
  { &key_COND_gtid_ignore_duplicates, "COND_gtid_ignore_duplicates", 0},
  { &key_COND_ack_receiver, "Ack_receiver::cond", 0},
  { &key_COND_binlog_send, "COND_binlog_send", 0},
  { &key_TABLE_SHARE_COND_rotation, "TABLE_SHARE::COND_rotation", 0}
};

PSI_thread_key key_thread_bootstrap, key_thread_delayed_insert,
  key_thread_handle_manager, key_thread_main,
  key_thread_one_connection, key_thread_signal_hand,
  key_thread_slave_background, key_rpl_parallel_thread;
PSI_thread_key key_thread_ack_receiver;

static PSI_thread_info all_server_threads[]=
{
#if (defined(_WIN32) || defined(HAVE_SMEM)) && !defined(EMBEDDED_LIBRARY)
  { &key_thread_handle_con_namedpipes, "con_named_pipes", PSI_FLAG_GLOBAL},
#endif /* _WIN32 || HAVE_SMEM && !EMBEDDED_LIBRARY */

#if defined(HAVE_SMEM) && !defined(EMBEDDED_LIBRARY)
  { &key_thread_handle_con_sharedmem, "con_shared_mem", PSI_FLAG_GLOBAL},
#endif /* HAVE_SMEM && !EMBEDDED_LIBRARY */

#if (defined(_WIN32) || defined(HAVE_SMEM)) && !defined(EMBEDDED_LIBRARY)
  { &key_thread_handle_con_sockets, "con_sockets", PSI_FLAG_GLOBAL},
#endif /* _WIN32 || HAVE_SMEM && !EMBEDDED_LIBRARY */

#ifdef __WIN__
  { &key_thread_handle_shutdown, "shutdown", PSI_FLAG_GLOBAL},
#endif /* __WIN__ */

  { &key_thread_bootstrap, "bootstrap", PSI_FLAG_GLOBAL},
  { &key_thread_delayed_insert, "delayed_insert", 0},
  { &key_thread_handle_manager, "manager", PSI_FLAG_GLOBAL},
  { &key_thread_main, "main", PSI_FLAG_GLOBAL},
  { &key_thread_one_connection, "one_connection", 0},
  { &key_thread_signal_hand, "signal_handler", PSI_FLAG_GLOBAL},
  { &key_thread_slave_background, "slave_background", PSI_FLAG_GLOBAL},
  { &key_thread_ack_receiver, "Ack_receiver", PSI_FLAG_GLOBAL},
  { &key_rpl_parallel_thread, "rpl_parallel_thread", 0}
};

#ifdef HAVE_MMAP
PSI_file_key key_file_map;
#endif /* HAVE_MMAP */

PSI_file_key key_file_binlog, key_file_binlog_index, key_file_casetest,
  key_file_dbopt, key_file_des_key_file, key_file_ERRMSG, key_select_to_file,
  key_file_fileparser, key_file_frm, key_file_global_ddl_log, key_file_load,
  key_file_loadfile, key_file_log_event_data, key_file_log_event_info,
  key_file_master_info, key_file_misc, key_file_partition,
  key_file_pid, key_file_relay_log_info, key_file_send_file, key_file_tclog,
  key_file_trg, key_file_trn, key_file_init;
PSI_file_key key_file_query_log, key_file_slow_log;
PSI_file_key key_file_relaylog, key_file_relaylog_index;
PSI_file_key key_file_binlog_state;

#endif /* HAVE_PSI_INTERFACE */

#ifdef HAVE_PSI_STATEMENT_INTERFACE
PSI_statement_info stmt_info_new_packet;
#endif

#ifndef EMBEDDED_LIBRARY
void net_before_header_psi(struct st_net *net, void *user_data, size_t /* unused: count */)
{
  THD *thd;
  thd= static_cast<THD*> (user_data);
  DBUG_ASSERT(thd != NULL);

  /*
    We only come where when the server is IDLE, waiting for the next command.
    Technically, it is a wait on a socket, which may take a long time,
    because the call is blocking.
    Disable the socket instrumentation, to avoid recording a SOCKET event.
    Instead, start explicitly an IDLE event.
  */
  MYSQL_SOCKET_SET_STATE(net->vio->mysql_socket, PSI_SOCKET_STATE_IDLE);
  MYSQL_START_IDLE_WAIT(thd->m_idle_psi, &thd->m_idle_state);
}

void net_after_header_psi(struct st_net *net, void *user_data,
                          size_t /* unused: count */, my_bool rc)
{
  THD *thd;
  thd= static_cast<THD*> (user_data);
  DBUG_ASSERT(thd != NULL);

  /*
    The server just got data for a network packet header,
    from the network layer.
    The IDLE event is now complete, since we now have a message to process.
    We need to:
    - start a new STATEMENT event
    - start a new STAGE event, within this statement,
    - start recording SOCKET WAITS events, within this stage.
    The proper order is critical to get events numbered correctly,
    and nested in the proper parent.
  */
  MYSQL_END_IDLE_WAIT(thd->m_idle_psi);

  if (! rc)
  {
    thd->m_statement_psi= MYSQL_START_STATEMENT(&thd->m_statement_state,
                                                stmt_info_new_packet.m_key,
                                                thd->get_db(), thd->db.length,
                                                thd->charset());

    THD_STAGE_INFO(thd, stage_init);
  }

  /*
    TODO: consider recording a SOCKET event for the bytes just read,
    by also passing count here.
  */
  MYSQL_SOCKET_SET_STATE(net->vio->mysql_socket, PSI_SOCKET_STATE_ACTIVE);
}


void init_net_server_extension(THD *thd)
{
  /* Start with a clean state for connection events. */
  thd->m_idle_psi= NULL;
  thd->m_statement_psi= NULL;
  /* Hook up the NET_SERVER callback in the net layer. */
  thd->m_net_server_extension.m_user_data= thd;
  thd->m_net_server_extension.m_before_header= net_before_header_psi;
  thd->m_net_server_extension.m_after_header= net_after_header_psi;
  /* Activate this private extension for the mysqld server. */
  thd->net.extension= & thd->m_net_server_extension;
}
#else
void init_net_server_extension(THD *thd)
{
}
#endif /* EMBEDDED_LIBRARY */


/**
  A log message for the error log, buffered in memory.
  Log messages are temporarily buffered when generated before the error log
  is initialized, and then printed once the error log is ready.
*/
class Buffered_log : public Sql_alloc
{
public:
  Buffered_log(enum loglevel level, const char *message);

  ~Buffered_log()
  {}

  void print(void);

private:
  /** Log message level. */
  enum loglevel m_level;
  /** Log message text. */
  String m_message;
};

/**
  Constructor.
  @param level          the message log level
  @param message        the message text
*/
Buffered_log::Buffered_log(enum loglevel level, const char *message)
  : m_level(level), m_message()
{
  m_message.copy(message, strlen(message), &my_charset_latin1);
}

/**
  Print a buffered log to the real log file.
*/
void Buffered_log::print()
{
  /*
    Since messages are buffered, they can be printed out
    of order with other entries in the log.
    Add "Buffered xxx" to the message text to prevent confusion.
  */
  switch(m_level)
  {
  case ERROR_LEVEL:
    sql_print_error("Buffered error: %s\n", m_message.c_ptr_safe());
    break;
  case WARNING_LEVEL:
    sql_print_warning("Buffered warning: %s\n", m_message.c_ptr_safe());
    break;
  case INFORMATION_LEVEL:
    /*
      Messages printed as "information" still end up in the mysqld *error* log,
      but with a [Note] tag instead of an [ERROR] tag.
      While this is probably fine for a human reading the log,
      it is upsetting existing automated scripts used to parse logs,
      because such scripts are likely to not already handle [Note] properly.
      INFORMATION_LEVEL messages are simply silenced, on purpose,
      to avoid un needed verbosity.
    */
    break;
  }
}

/**
  Collection of all the buffered log messages.
*/
class Buffered_logs
{
public:
  Buffered_logs()
  {}

  ~Buffered_logs()
  {}

  void init();
  void cleanup();

  void buffer(enum loglevel m_level, const char *msg);
  void print();
private:
  /**
    Memory root to use to store buffered logs.
    This memory root lifespan is between init and cleanup.
    Once the buffered logs are printed, they are not needed anymore,
    and all the memory used is reclaimed.
  */
  MEM_ROOT m_root;
  /** List of buffered log messages. */
  List<Buffered_log> m_list;
};

void Buffered_logs::init()
{
  init_alloc_root(&m_root, "Buffered_logs", 1024, 0, MYF(0));
}

void Buffered_logs::cleanup()
{
  m_list.delete_elements();
  free_root(&m_root, MYF(0));
}

/**
  Add a log message to the buffer.
*/
void Buffered_logs::buffer(enum loglevel level, const char *msg)
{
  /*
    Do not let Sql_alloc::operator new(size_t) allocate memory,
    there is no memory root associated with the main() thread.
    Give explicitly the proper memory root to use to
    Sql_alloc::operator new(size_t, MEM_ROOT *) instead.
  */
  Buffered_log *log= new (&m_root) Buffered_log(level, msg);
  if (log)
    m_list.push_back(log, &m_root);
}

/**
  Print buffered log messages.
*/
void Buffered_logs::print()
{
  Buffered_log *log;
  List_iterator_fast<Buffered_log> it(m_list);
  while ((log= it++))
    log->print();
}

/** Logs reported before a logger is available. */
static Buffered_logs buffered_logs;

static MYSQL_SOCKET unix_sock, base_ip_sock, extra_ip_sock;
struct my_rnd_struct sql_rand; ///< used by sql_class.cc:THD::THD()

#ifndef EMBEDDED_LIBRARY
/**
  Error reporter that buffer log messages.
  @param level          log message level
  @param format         log message format string
*/
C_MODE_START
static void buffered_option_error_reporter(enum loglevel level,
                                           const char *format, ...)
{
  va_list args;
  char buffer[1024];

  va_start(args, format);
  my_vsnprintf(buffer, sizeof(buffer), format, args);
  va_end(args);
  buffered_logs.buffer(level, buffer);
}


/**
  Character set and collation error reporter that prints to sql error log.
  @param level          log message level
  @param format         log message format string

  This routine is used to print character set and collation
  warnings and errors inside an already running mysqld server,
  e.g. when a character set or collation is requested for the very first time
  and its initialization does not go well for some reasons.

  Note: At early mysqld initialization stage,
  when error log is not yet available,
  we use buffered_option_error_reporter() instead,
  to print general character set subsystem initialization errors,
  such as Index.xml syntax problems, bad XML tag hierarchy, etc.
*/
static void charset_error_reporter(enum loglevel level,
                                   const char *format, ...)
{
  va_list args;
  va_start(args, format);
  vprint_msg_to_log(level, format, args);
  va_end(args);                      
}
C_MODE_END

struct passwd *user_info;
static pthread_t select_thread;
#endif

/* OS specific variables */

#ifdef __WIN__
#undef	 getpid
#include <process.h>

static mysql_cond_t COND_handler_count;
static uint handler_count;
static bool start_mode=0, use_opt_args;
static int opt_argc;
static char **opt_argv;

#if !defined(EMBEDDED_LIBRARY)
static HANDLE hEventShutdown;
static char shutdown_event_name[40];
#include "nt_servc.h"
static	 NTService  Service;	      ///< Service object for WinNT
#endif /* EMBEDDED_LIBRARY */
#endif /* __WIN__ */

#ifdef _WIN32
#include <sddl.h> /* ConvertStringSecurityDescriptorToSecurityDescriptor */
static char pipe_name[512];
static SECURITY_ATTRIBUTES saPipeSecurity;
static HANDLE hPipe = INVALID_HANDLE_VALUE;
#endif

#ifndef EMBEDDED_LIBRARY
bool mysqld_embedded=0;
#else
bool mysqld_embedded=1;
#endif

my_bool plugins_are_initialized= FALSE;

#ifndef DBUG_OFF
static const char* default_dbug_option;
#endif
#ifdef HAVE_LIBWRAP
const char *libwrapName= NULL;
int allow_severity = LOG_INFO;
int deny_severity = LOG_WARNING;
#endif
#ifdef HAVE_QUERY_CACHE
ulong query_cache_min_res_unit= QUERY_CACHE_MIN_RESULT_DATA_SIZE;
Query_cache query_cache;
#endif
#ifdef HAVE_SMEM
const char *shared_memory_base_name= default_shared_memory_base_name;
my_bool opt_enable_shared_memory;
HANDLE smem_event_connect_request= 0;
#endif

my_bool opt_use_ssl  = 0;
char *opt_ssl_ca= NULL, *opt_ssl_capath= NULL, *opt_ssl_cert= NULL,
  *opt_ssl_cipher= NULL, *opt_ssl_key= NULL, *opt_ssl_crl= NULL,
  *opt_ssl_crlpath= NULL;


static scheduler_functions thread_scheduler_struct, extra_thread_scheduler_struct;
scheduler_functions *thread_scheduler= &thread_scheduler_struct,
                    *extra_thread_scheduler= &extra_thread_scheduler_struct;

#ifdef HAVE_OPENSSL
#include <openssl/crypto.h>
#ifdef HAVE_OPENSSL10
typedef struct CRYPTO_dynlock_value
{
  mysql_rwlock_t lock;
} openssl_lock_t;

static openssl_lock_t *openssl_stdlocks;
static openssl_lock_t *openssl_dynlock_create(const char *, int);
static void openssl_dynlock_destroy(openssl_lock_t *, const char *, int);
static void openssl_lock_function(int, int, const char *, int);
static void openssl_lock(int, openssl_lock_t *, const char *, int);
#endif /* HAVE_OPENSSL10 */
char *des_key_file;
#ifndef EMBEDDED_LIBRARY
struct st_VioSSLFd *ssl_acceptor_fd;
#endif
#endif /* HAVE_OPENSSL */

/**
  Number of currently active user connections. The variable is protected by
  LOCK_connection_count.
*/
uint connection_count= 0, extra_connection_count= 0;

my_bool opt_gtid_strict_mode= FALSE;


/* Function declarations */

pthread_handler_t signal_hand(void *arg);
static int mysql_init_variables(void);
static int get_options(int *argc_ptr, char ***argv_ptr);
static bool add_terminator(DYNAMIC_ARRAY *options);
static bool add_many_options(DYNAMIC_ARRAY *, my_option *, size_t);
extern "C" my_bool mysqld_get_one_option(int, const struct my_option *, char *);
static int init_thread_environment();
static char *get_relative_path(const char *path);
static int fix_paths(void);
void handle_connections_sockets();
#ifdef _WIN32
pthread_handler_t handle_connections_sockets_thread(void *arg);
#endif
pthread_handler_t kill_server_thread(void *arg);
static void bootstrap(MYSQL_FILE *file);
static bool read_init_file(char *file_name);
#ifdef _WIN32
pthread_handler_t handle_connections_namedpipes(void *arg);
#endif
#ifdef HAVE_SMEM
pthread_handler_t handle_connections_shared_memory(void *arg);
#endif
pthread_handler_t handle_slave(void *arg);
static void clean_up(bool print_message);
static int test_if_case_insensitive(const char *dir_name);

#ifndef EMBEDDED_LIBRARY
static bool pid_file_created= false;
static void usage(void);
static void start_signal_handler(void);
static void close_server_sock();
static void clean_up_mutexes(void);
static void wait_for_signal_thread_to_end(void);
static void create_pid_file();
ATTRIBUTE_NORETURN static void mysqld_exit(int exit_code);
#endif
static void delete_pid_file(myf flags);
static void end_ssl();


#ifndef EMBEDDED_LIBRARY
/****************************************************************************
** Code to end mysqld
****************************************************************************/

static void close_connections(void)
{
#ifdef EXTRA_DEBUG
  int count=0;
#endif
  DBUG_ENTER("close_connections");

  /* Clear thread cache */
  kill_cached_threads++;
  flush_thread_cache();

  /* kill connection thread */
#if !defined(__WIN__)
  DBUG_PRINT("quit", ("waiting for select thread: %lu",
                      (ulong)select_thread));

  mysql_mutex_lock(&LOCK_start_thread);
  while (select_thread_in_use)
  {
    struct timespec abstime;
    int UNINIT_VAR(error);
    DBUG_PRINT("info",("Waiting for select thread"));

#ifndef DONT_USE_THR_ALARM
    if (pthread_kill(select_thread, thr_client_alarm))
      break;					// allready dead
#endif
    set_timespec(abstime, 2);
    for (uint tmp=0 ; tmp < 10 && select_thread_in_use; tmp++)
    {
      error= mysql_cond_timedwait(&COND_start_thread, &LOCK_start_thread,
                                  &abstime);
      if (error != EINTR)
	break;
    }
#ifdef EXTRA_DEBUG
    if (error != 0 && error != ETIMEDOUT && !count++)
      sql_print_error("Got error %d from mysql_cond_timedwait", error);
#endif
    close_server_sock();
  }
  mysql_mutex_unlock(&LOCK_start_thread);
#endif /* __WIN__ */


  /* Abort listening to new connections */
  DBUG_PRINT("quit",("Closing sockets"));
  if (!opt_disable_networking )
  {
    if (mysql_socket_getfd(base_ip_sock) != INVALID_SOCKET)
    {
      (void) mysql_socket_close(base_ip_sock);
      base_ip_sock= MYSQL_INVALID_SOCKET;
    }
    if (mysql_socket_getfd(extra_ip_sock) != INVALID_SOCKET)
    {
      (void) mysql_socket_close(extra_ip_sock);
      extra_ip_sock= MYSQL_INVALID_SOCKET;
    }
  }
#ifdef _WIN32
  if (hPipe != INVALID_HANDLE_VALUE && opt_enable_named_pipe)
  {
    HANDLE temp;
    DBUG_PRINT("quit", ("Closing named pipes") );

    /* Create connection to the handle named pipe handler to break the loop */
    if ((temp = CreateFile(pipe_name,
			   GENERIC_READ | GENERIC_WRITE,
			   0,
			   NULL,
			   OPEN_EXISTING,
			   0,
			   NULL )) != INVALID_HANDLE_VALUE)
    {
      WaitNamedPipe(pipe_name, 1000);
      DWORD dwMode = PIPE_READMODE_BYTE | PIPE_WAIT;
      SetNamedPipeHandleState(temp, &dwMode, NULL, NULL);
      CancelIo(temp);
      DisconnectNamedPipe(temp);
      CloseHandle(temp);
    }
  }
#endif
#ifdef HAVE_SYS_UN_H
  if (mysql_socket_getfd(unix_sock) != INVALID_SOCKET)
  {
    (void) mysql_socket_close(unix_sock);
    (void) unlink(mysqld_unix_port);
    unix_sock= MYSQL_INVALID_SOCKET;
  }
#endif
  end_thr_alarm(0);			 // Abort old alarms.

  /*
    First signal all threads that it's time to die
    This will give the threads some time to gracefully abort their
    statements and inform their clients that the server is about to die.
  */

  THD *tmp;
  mysql_mutex_lock(&LOCK_thread_count); // For unlink from list

  I_List_iterator<THD> it(threads);
  while ((tmp=it++))
  {
    DBUG_PRINT("quit",("Informing thread %ld that it's time to die",
		       (ulong) tmp->thread_id));
    /* We skip slave threads on this first loop through. */
    if (tmp->slave_thread)
      continue;

    /* cannot use 'continue' inside DBUG_EXECUTE_IF()... */
    if (DBUG_EVALUATE_IF("only_kill_system_threads", !tmp->system_thread, 0))
      continue;

#ifdef WITH_WSREP
    /* skip wsrep system threads as well */
    if (WSREP(tmp) && (tmp->wsrep_exec_mode==REPL_RECV || tmp->wsrep_applier))
      continue;
#endif
    tmp->set_killed(KILL_SERVER_HARD);
    MYSQL_CALLBACK(thread_scheduler, post_kill_notification, (tmp));
    mysql_mutex_lock(&tmp->LOCK_thd_kill);
    if (tmp->mysys_var)
    {
      tmp->mysys_var->abort=1;
      mysql_mutex_lock(&tmp->mysys_var->mutex);
      if (tmp->mysys_var->current_cond)
      {
        uint i;
        for (i=0; i < 2; i++)
        {
          int ret= mysql_mutex_trylock(tmp->mysys_var->current_mutex);
          mysql_cond_broadcast(tmp->mysys_var->current_cond);
          if (!ret)
          {
            /* Thread has surely got the signal, unlock and abort */
            mysql_mutex_unlock(tmp->mysys_var->current_mutex);
            break;
          }
          sleep(1);
        }
      }
      mysql_mutex_unlock(&tmp->mysys_var->mutex);
    }
    mysql_mutex_unlock(&tmp->LOCK_thd_kill);
  }
  mysql_mutex_unlock(&LOCK_thread_count); // For unlink from list

  Events::deinit();
  slave_prepare_for_shutdown();
  mysql_bin_log.stop_background_thread();
  ack_receiver.stop();

  /*
    Give threads time to die.

    In 5.5, this was waiting 100 rounds @ 20 milliseconds/round, so as little
    as 2 seconds, depending on thread scheduling.

    From 10.0, we increase this to 1000 rounds / 20 seconds. The rationale is
    that on a server with heavy I/O load, it is quite possible for eg. an
    fsync() of the binlog or whatever to cause something like LOCK_log to be
    held for more than 2 seconds. We do not want to force kill threads in
    such cases, if it can be avoided. Note that normally, the wait will be
    much smaller than even 2 seconds, this is only a safety fallback against
    stuck threads so server shutdown is not held up forever.
  */
  DBUG_PRINT("info", ("thread_count: %d", thread_count));

  for (int i= 0; *(volatile int32*) &thread_count && i < 1000; i++)
    my_sleep(20000);

  /*
    Force remaining threads to die by closing the connection to the client
    This will ensure that threads that are waiting for a command from the
    client on a blocking read call are aborted.
  */

  for (;;)
  {
    mysql_mutex_lock(&LOCK_thread_count); // For unlink from list
    if (!(tmp=threads.get()))
    {
      mysql_mutex_unlock(&LOCK_thread_count);
      break;
    }
#ifndef __bsdi__				// Bug in BSDI kernel
    if (tmp->vio_ok())
    {
      if (global_system_variables.log_warnings)
        sql_print_warning(ER_DEFAULT(ER_FORCING_CLOSE),my_progname,
                          (ulong) tmp->thread_id,
                          (tmp->main_security_ctx.user ?
                           tmp->main_security_ctx.user : ""));
      /*
        close_connection() might need a valid current_thd
        for memory allocation tracking.
      */
      THD* save_thd= current_thd;
      set_current_thd(tmp);
      close_connection(tmp);
      set_current_thd(save_thd);
    }
#endif

#ifdef WITH_WSREP
    /*
     * WSREP_TODO:
     *       this code block may turn out redundant. wsrep->disconnect()
     *       should terminate slave threads gracefully, and we don't need
     *       to signal them here. 
     *       The code here makes sure mysqld will not hang during shutdown
     *       even if wsrep provider has problems in shutting down.
     */
    if (WSREP(tmp) && tmp->wsrep_exec_mode==REPL_RECV)
    {
      sql_print_information("closing wsrep system thread");
      tmp->set_killed(KILL_CONNECTION);
      MYSQL_CALLBACK(thread_scheduler, post_kill_notification, (tmp));
      if (tmp->mysys_var)
      {
        tmp->mysys_var->abort=1;
        mysql_mutex_lock(&tmp->mysys_var->mutex);
        if (tmp->mysys_var->current_cond)
        {
          mysql_mutex_lock(tmp->mysys_var->current_mutex);
          mysql_cond_broadcast(tmp->mysys_var->current_cond);
          mysql_mutex_unlock(tmp->mysys_var->current_mutex);
        }
        mysql_mutex_unlock(&tmp->mysys_var->mutex);
      }
    }
#endif
    DBUG_PRINT("quit",("Unlocking LOCK_thread_count"));
    mysql_mutex_unlock(&LOCK_thread_count);
  }
  end_slave();
  /* All threads has now been aborted */
  DBUG_PRINT("quit",("Waiting for threads to die (count=%u)",thread_count));
  mysql_mutex_lock(&LOCK_thread_count);
  while (thread_count || service_thread_count)
  {
    mysql_cond_wait(&COND_thread_count, &LOCK_thread_count);
    DBUG_PRINT("quit",("One thread died (count=%u)",thread_count));
  }
  mysql_mutex_unlock(&LOCK_thread_count);

  DBUG_PRINT("quit",("close_connections thread"));
  DBUG_VOID_RETURN;
}


#ifdef HAVE_CLOSE_SERVER_SOCK
static void close_socket(MYSQL_SOCKET sock, const char *info)
{
  DBUG_ENTER("close_socket");

  if (mysql_socket_getfd(sock) != INVALID_SOCKET)
  {
    DBUG_PRINT("info", ("calling shutdown on %s socket", info));
    (void) mysql_socket_shutdown(sock, SHUT_RDWR);
  }
  DBUG_VOID_RETURN;
}
#endif


static void close_server_sock()
{
#ifdef HAVE_CLOSE_SERVER_SOCK
  DBUG_ENTER("close_server_sock");

  close_socket(base_ip_sock, "TCP/IP");
  close_socket(extra_ip_sock, "TCP/IP");
  close_socket(unix_sock, "unix/IP");

  if (mysql_socket_getfd(unix_sock) != INVALID_SOCKET)
    (void) unlink(mysqld_unix_port);
  base_ip_sock= extra_ip_sock= unix_sock= MYSQL_INVALID_SOCKET;

  DBUG_VOID_RETURN;
#endif
}

#endif /*EMBEDDED_LIBRARY*/


/**
  Set shutdown user

  @note this function may be called by multiple threads concurrently, thus
  it performs safe update of shutdown_user (first thread wins).
*/

static volatile char *shutdown_user;
static void set_shutdown_user(THD *thd)
{
  char user_host_buff[MAX_USER_HOST_SIZE + 1];
  char *user, *expected_shutdown_user= 0;

  make_user_name(thd, user_host_buff);

  if ((user= my_strdup(user_host_buff, MYF(0))) &&
      !my_atomic_casptr((void **) &shutdown_user,
                        (void **) &expected_shutdown_user, user))
    my_free(user);
}


void kill_mysql(THD *thd)
{
  DBUG_ENTER("kill_mysql");

  if (thd)
    set_shutdown_user(thd);

#if defined(SIGNALS_DONT_BREAK_READ) && !defined(EMBEDDED_LIBRARY)
  abort_loop=1;					// Break connection loops
  close_server_sock();				// Force accept to wake up
#endif

#if defined(__WIN__)
#if !defined(EMBEDDED_LIBRARY)
  {
    if (!SetEvent(hEventShutdown))
    {
      DBUG_PRINT("error",("Got error: %ld from SetEvent",GetLastError()));
    }
    /*
      or:
      HANDLE hEvent=OpenEvent(0, FALSE, "MySqlShutdown");
      SetEvent(hEventShutdown);
      CloseHandle(hEvent);
    */
  }
#endif
#elif defined(HAVE_PTHREAD_KILL)
  if (pthread_kill(signal_thread, MYSQL_KILL_SIGNAL))
  {
    DBUG_PRINT("error",("Got error %d from pthread_kill",errno)); /* purecov: inspected */
  }
#elif !defined(SIGNALS_DONT_BREAK_READ)
  kill(current_pid, MYSQL_KILL_SIGNAL);
#endif
  DBUG_PRINT("quit",("After pthread_kill"));
  shutdown_in_progress=1;			// Safety if kill didn't work
#ifdef SIGNALS_DONT_BREAK_READ
  if (!kill_in_progress)
  {
    pthread_t tmp;
    int error;
    abort_loop=1;
    if (unlikely((error= mysql_thread_create(0, /* Not instrumented */
                                             &tmp, &connection_attrib,
                                             kill_server_thread, (void*) 0))))
      sql_print_error("Can't create thread to kill server (errno= %d).",
                      error);
  }
#endif
  DBUG_VOID_RETURN;
}

/**
  Force server down. Kill all connections and threads and exit.

  @param  sig_ptr       Signal number that caused kill_server to be called.

  @note
    A signal number of 0 mean that the function was not called
    from a signal handler and there is thus no signal to block
    or stop, we just want to kill the server.
*/

#if !defined(__WIN__)
static void *kill_server(void *sig_ptr)
#define RETURN_FROM_KILL_SERVER return 0
#else
static void __cdecl kill_server(int sig_ptr)
#define RETURN_FROM_KILL_SERVER return
#endif
{
  DBUG_ENTER("kill_server");
#ifndef EMBEDDED_LIBRARY
  int sig=(int) (long) sig_ptr;			// This is passed a int
  // if there is a signal during the kill in progress, ignore the other
  if (kill_in_progress)				// Safety
  {
    DBUG_LEAVE;
    RETURN_FROM_KILL_SERVER;
  }
  kill_in_progress=TRUE;
  abort_loop=1;					// This should be set
  if (sig != 0) // 0 is not a valid signal number
    my_sigset(sig, SIG_IGN);                    /* purify inspected */
  if (sig == MYSQL_KILL_SIGNAL || sig == 0)
  {
    char *user= (char *) my_atomic_loadptr((void**) &shutdown_user);
    sql_print_information(ER_DEFAULT(ER_NORMAL_SHUTDOWN), my_progname,
                          user ? user : "unknown");
    if (user)
      my_free(user);
  }
  else
    sql_print_error(ER_DEFAULT(ER_GOT_SIGNAL),my_progname,sig); /* purecov: inspected */

#ifdef HAVE_SMEM
  /*
    Send event to smem_event_connect_request for aborting
  */
  if (opt_enable_shared_memory)
  {
    if (!SetEvent(smem_event_connect_request))
    {
      DBUG_PRINT("error",
                 ("Got error: %ld from SetEvent of smem_event_connect_request",
                  GetLastError()));
    }
  }
#endif

  /* Stop wsrep threads in case they are running. */
  if (wsrep_running_threads > 0)
  {
    wsrep_stop_replication(NULL);
  }

  close_connections();

  if (wsrep_inited == 1)
    wsrep_deinit(true);

  if (sig != MYSQL_KILL_SIGNAL &&
      sig != 0)
    unireg_abort(1);				/* purecov: inspected */
  else
    unireg_end();

  /* purecov: begin deadcode */
  DBUG_LEAVE;                                   // Must match DBUG_ENTER()
  my_thread_end();
  pthread_exit(0);
  /* purecov: end */

  RETURN_FROM_KILL_SERVER;                      // Avoid compiler warnings

#else /* EMBEDDED_LIBRARY*/

  DBUG_LEAVE;
  RETURN_FROM_KILL_SERVER;

#endif /* EMBEDDED_LIBRARY */
}


#if defined(USE_ONE_SIGNAL_HAND)
pthread_handler_t kill_server_thread(void *arg __attribute__((unused)))
{
  my_thread_init();				// Initialize new thread
  kill_server(0);
  /* purecov: begin deadcode */
  my_thread_end();
  pthread_exit(0);
  return 0;
  /* purecov: end */
}
#endif


extern "C" sig_handler print_signal_warning(int sig)
{
  if (global_system_variables.log_warnings)
    sql_print_warning("Got signal %d from thread %u", sig,
                      (uint)my_thread_id());
#ifdef SIGNAL_HANDLER_RESET_ON_DELIVERY
  my_sigset(sig,print_signal_warning);		/* int. thread system calls */
#endif
#if !defined(__WIN__)
  if (sig == SIGALRM)
    alarm(2);					/* reschedule alarm */
#endif
}

#ifndef EMBEDDED_LIBRARY

static void init_error_log_mutex()
{
  mysql_mutex_init(key_LOCK_error_log, &LOCK_error_log, MY_MUTEX_INIT_FAST);
}


static void clean_up_error_log_mutex()
{
  mysql_mutex_destroy(&LOCK_error_log);
}


/**
  cleanup all memory and end program nicely.

    If SIGNALS_DONT_BREAK_READ is defined, this function is called
    by the main thread. To get MySQL to shut down nicely in this case
    (Mac OS X) we have to call exit() instead if pthread_exit().

  @note
    This function never returns.
*/
void unireg_end(void)
{
  clean_up(1);
  my_thread_end();
  sd_notify(0, "STATUS=MariaDB server is down");
#if defined(SIGNALS_DONT_BREAK_READ)
  exit(0);
#else
  pthread_exit(0);				// Exit is in main thread
#endif
}


extern "C" void unireg_abort(int exit_code)
{
  DBUG_ENTER("unireg_abort");

  if (opt_help)
    usage();
  if (exit_code)
    sql_print_error("Aborting\n");
  /* Don't write more notes to the log to not hide error message */
  disable_log_notes= 1;

#ifdef WITH_WSREP
  /* Check if wsrep class is used. If yes, then cleanup wsrep */
  if (wsrep)
  {
    /*
      This is an abort situation, we cannot expect to gracefully close all
      wsrep threads here, we can only diconnect from service
    */
    wsrep_close_client_connections(FALSE);
    shutdown_in_progress= 1;
    wsrep->disconnect(wsrep);
    WSREP_INFO("Service disconnected.");
    wsrep_close_threads(NULL); /* this won't close all threads */
    sleep(1); /* so give some time to exit for those which can */
    WSREP_INFO("Some threads may fail to exit.");

    /* In bootstrap mode we deinitialize wsrep here. */
    if (opt_bootstrap && wsrep_inited)
      wsrep_deinit(true);
  }
#endif // WITH_WSREP

  clean_up(!opt_abort && (exit_code || !opt_bootstrap)); /* purecov: inspected */
  DBUG_PRINT("quit",("done with cleanup in unireg_abort"));
  mysqld_exit(exit_code);
}


static void cleanup_tls()
{
  if (THR_THD)
    (void)pthread_key_delete(THR_THD);
}


static void mysqld_exit(int exit_code)
{
  DBUG_ENTER("mysqld_exit");
  /*
    Important note: we wait for the signal thread to end,
    but if a kill -15 signal was sent, the signal thread did
    spawn the kill_server_thread thread, which is running concurrently.
  */
  rpl_deinit_gtid_waiting();
  rpl_deinit_gtid_slave_state();
  wait_for_signal_thread_to_end();
  mysql_audit_finalize();
  clean_up_mutexes();
  clean_up_error_log_mutex();
  my_end((opt_endinfo ? MY_CHECK_ERROR | MY_GIVE_INFO : 0));
#ifdef WITH_PERFSCHEMA_STORAGE_ENGINE
  shutdown_performance_schema();        // we do it as late as possible
#endif
  set_malloc_size_cb(NULL);
  if (opt_endinfo && global_status_var.global_memory_used)
    fprintf(stderr, "Warning: Memory not freed: %ld\n",
            (long) global_status_var.global_memory_used);
  if (!opt_debugging && !my_disable_leak_check && exit_code == 0 &&
      debug_assert_on_not_freed_memory)
  {
#ifdef SAFEMALLOC
    sf_report_leaked_memory(0);
#endif
    DBUG_SLOW_ASSERT(global_status_var.global_memory_used == 0);
  }
  cleanup_tls();
  DBUG_LEAVE;
  sd_notify(0, "STATUS=MariaDB server is down");
  exit(exit_code); /* purecov: inspected */
}

#endif /* !EMBEDDED_LIBRARY */

void clean_up(bool print_message)
{
  DBUG_PRINT("exit",("clean_up"));
  if (cleanup_done++)
    return; /* purecov: inspected */

#ifdef HAVE_REPLICATION
  // We must call end_slave() as clean_up may have been called during startup
  end_slave();
  if (use_slave_mask)
    my_bitmap_free(&slave_error_mask);
#endif
  stop_handle_manager();
  release_ddl_log();

  logger.cleanup_base();

  injector::free_instance();
  mysql_bin_log.cleanup();

  my_tz_free();
  my_dboptions_cache_free();
  ignore_db_dirs_free();
  servers_free(1);
#ifndef NO_EMBEDDED_ACCESS_CHECKS
  acl_free(1);
  grant_free();
#endif
  query_cache_destroy();
  hostname_cache_free();
  item_func_sleep_free();
  lex_free();				/* Free some memory */
  item_create_cleanup();
  tdc_start_shutdown();
#ifdef HAVE_REPLICATION
  semi_sync_master_deinit();
#endif
  plugin_shutdown();
  udf_free();
  ha_end();
  if (tc_log)
    tc_log->close();
  xid_cache_free();
  tdc_deinit();
  mdl_destroy();
  dflt_key_cache= 0;
  key_caches.delete_elements((void (*)(const char*, uchar*)) free_key_cache);
  wt_end();
  multi_keycache_free();
  sp_cache_end();
  free_status_vars();
  end_thr_alarm(1);			/* Free allocated memory */
#ifndef EMBEDDED_LIBRARY
  end_thr_timer();
#endif
  my_free_open_file_info();
  if (defaults_argv)
    free_defaults(defaults_argv);
  free_tmpdir(&mysql_tmpdir_list);
  my_bitmap_free(&temp_pool);
  free_max_user_conn();
  free_global_user_stats();
  free_global_client_stats();
  free_global_table_stats();
  free_global_index_stats();
  delete_dynamic(&all_options);                 // This should be empty
  free_all_rpl_filters();
#ifdef HAVE_REPLICATION
  end_slave_list();
#endif
  wsrep_thr_deinit();
  my_uuid_end();
  delete type_handler_data;
  delete binlog_filter;
  delete global_rpl_filter;
  end_ssl();
#ifndef EMBEDDED_LIBRARY
  vio_end();
#endif /*!EMBEDDED_LIBRARY*/
#if defined(ENABLED_DEBUG_SYNC)
  /* End the debug sync facility. See debug_sync.cc. */
  debug_sync_end();
#endif /* defined(ENABLED_DEBUG_SYNC) */

  delete_pid_file(MYF(0));

  if (print_message && my_default_lc_messages && server_start_time)
    sql_print_information(ER_DEFAULT(ER_SHUTDOWN_COMPLETE),my_progname);
  MYSQL_CALLBACK(thread_scheduler, end, ());
  thread_scheduler= 0;
  mysql_library_end();
  finish_client_errs();
  cleanup_errmsgs();
  free_error_messages();
  /* Tell main we are ready */
  logger.cleanup_end();
  sys_var_end();
  free_charsets();

  /*
    Signal mysqld_main() that it can exit
    do the broadcast inside the lock to ensure that my_end() is not called
    during broadcast()
  */
  mysql_mutex_lock(&LOCK_thread_count);
  ready_to_exit=1;
  mysql_cond_broadcast(&COND_thread_count);
  mysql_mutex_unlock(&LOCK_thread_count);

  my_free(const_cast<char*>(log_bin_basename));
  my_free(const_cast<char*>(log_bin_index));
#ifndef EMBEDDED_LIBRARY
  my_free(const_cast<char*>(relay_log_basename));
  my_free(const_cast<char*>(relay_log_index));
#endif
  free_list(opt_plugin_load_list_ptr);
  destroy_proxy_protocol_networks();

  /*
    The following lines may never be executed as the main thread may have
    killed us
  */
  DBUG_PRINT("quit", ("done with cleanup"));
} /* clean_up */


#ifndef EMBEDDED_LIBRARY

/**
  This is mainly needed when running with purify, but it's still nice to
  know that all child threads have died when mysqld exits.
*/
static void wait_for_signal_thread_to_end()
{
  uint i;
  /*
    Wait up to 10 seconds for signal thread to die. We use this mainly to
    avoid getting warnings that my_thread_end has not been called
  */
  for (i= 0 ; i < 100 && signal_thread_in_use; i++)
  {
    if (pthread_kill(signal_thread, MYSQL_KILL_SIGNAL) == ESRCH)
      break;
    my_sleep(100);				// Give it time to die
  }
}
#endif /*EMBEDDED_LIBRARY*/

static void clean_up_mutexes()
{
  DBUG_ENTER("clean_up_mutexes");
  mysql_rwlock_destroy(&LOCK_grant);
  mysql_mutex_destroy(&LOCK_thread_count);
  mysql_mutex_destroy(&LOCK_thread_cache);
  mysql_mutex_destroy(&LOCK_start_thread);
  mysql_mutex_destroy(&LOCK_status);
  mysql_mutex_destroy(&LOCK_show_status);
  mysql_mutex_destroy(&LOCK_delayed_insert);
  mysql_mutex_destroy(&LOCK_delayed_status);
  mysql_mutex_destroy(&LOCK_delayed_create);
  mysql_mutex_destroy(&LOCK_crypt);
  mysql_mutex_destroy(&LOCK_user_conn);
  mysql_mutex_destroy(&LOCK_connection_count);
  mysql_mutex_destroy(&LOCK_thread_id);
  mysql_mutex_destroy(&LOCK_stats);
  mysql_mutex_destroy(&LOCK_global_user_client_stats);
  mysql_mutex_destroy(&LOCK_global_table_stats);
  mysql_mutex_destroy(&LOCK_global_index_stats);
#ifdef HAVE_OPENSSL
  mysql_mutex_destroy(&LOCK_des_key_file);
#ifdef HAVE_OPENSSL10
  for (int i= 0; i < CRYPTO_num_locks(); ++i)
    mysql_rwlock_destroy(&openssl_stdlocks[i].lock);
  OPENSSL_free(openssl_stdlocks);
#endif /* HAVE_OPENSSL10 */
#endif /* HAVE_OPENSSL */
#ifdef HAVE_REPLICATION
  mysql_mutex_destroy(&LOCK_rpl_status);
#endif /* HAVE_REPLICATION */
  mysql_mutex_destroy(&LOCK_active_mi);
  mysql_rwlock_destroy(&LOCK_sys_init_connect);
  mysql_rwlock_destroy(&LOCK_sys_init_slave);
  mysql_mutex_destroy(&LOCK_global_system_variables);
  mysql_prlock_destroy(&LOCK_system_variables_hash);
  mysql_mutex_destroy(&LOCK_short_uuid_generator);
  mysql_mutex_destroy(&LOCK_prepared_stmt_count);
  mysql_mutex_destroy(&LOCK_error_messages);
  mysql_cond_destroy(&COND_thread_count);
  mysql_cond_destroy(&COND_thread_cache);
  mysql_cond_destroy(&COND_start_thread);
  mysql_cond_destroy(&COND_flush_thread_cache);
  mysql_mutex_destroy(&LOCK_server_started);
  mysql_cond_destroy(&COND_server_started);
  mysql_mutex_destroy(&LOCK_prepare_ordered);
  mysql_cond_destroy(&COND_prepare_ordered);
  mysql_mutex_destroy(&LOCK_after_binlog_sync);
  mysql_mutex_destroy(&LOCK_commit_ordered);
  mysql_mutex_destroy(&LOCK_slave_background);
  mysql_cond_destroy(&COND_slave_background);
  DBUG_VOID_RETURN;
}


/****************************************************************************
** Init IP and UNIX socket
****************************************************************************/

#ifdef EMBEDDED_LIBRARY
static void set_ports()
{
}
void close_connection(THD *thd, uint sql_errno)
{
}
#else
static void set_ports()
{
  char	*env;
  if (!mysqld_port && !opt_disable_networking)
  {					// Get port if not from commandline
    mysqld_port= MYSQL_PORT;

    /*
      if builder specifically requested a default port, use that
      (even if it coincides with our factory default).
      only if they didn't do we check /etc/services (and, failing
      on that, fall back to the factory default of 3306).
      either default can be overridden by the environment variable
      MYSQL_TCP_PORT, which in turn can be overridden with command
      line options.
    */

#if MYSQL_PORT_DEFAULT == 0
    struct  servent *serv_ptr;
    if ((serv_ptr= getservbyname("mysql", "tcp")))
      SYSVAR_AUTOSIZE(mysqld_port, ntohs((u_short) serv_ptr->s_port));
#endif
    if ((env = getenv("MYSQL_TCP_PORT")))
    {
      mysqld_port= (uint) atoi(env);
      set_sys_var_value_origin(&mysqld_port, sys_var::ENV);
    }
  }
  if (!mysqld_unix_port)
  {
#ifdef __WIN__
    mysqld_unix_port= (char*) MYSQL_NAMEDPIPE;
#else
    mysqld_unix_port= (char*) MYSQL_UNIX_ADDR;
#endif
    if ((env = getenv("MYSQL_UNIX_PORT")))
    {
      mysqld_unix_port= env;
      set_sys_var_value_origin(&mysqld_unix_port, sys_var::ENV);
    }
  }
}

/* Change to run as another user if started with --user */

static struct passwd *check_user(const char *user)
{
  myf flags= 0;
  if (global_system_variables.log_warnings)
    flags|= MY_WME;
  if (!opt_bootstrap && !opt_help)
    flags|= MY_FAE;

  struct passwd *tmp_user_info= my_check_user(user, MYF(flags));

  if (!tmp_user_info && my_errno==EINVAL && (flags & MY_FAE))
    unireg_abort(1);

  return tmp_user_info;
}

static inline void allow_coredumps()
{
#ifdef PR_SET_DUMPABLE
  if (test_flags & TEST_CORE_ON_SIGNAL)
  {
    /* inform kernel that process is dumpable */
    (void) prctl(PR_SET_DUMPABLE, 1);
  }
#endif
}


static void set_user(const char *user, struct passwd *user_info_arg)
{
  /*
    We can get a SIGSEGV when calling initgroups() on some systems when NSS
    is configured to use LDAP and the server is statically linked.  We set
    calling_initgroups as a flag to the SIGSEGV handler that is then used to
    output a specific message to help the user resolve this problem.
  */
  calling_initgroups= 1;
  int res= my_set_user(user, user_info_arg, MYF(MY_WME));
  calling_initgroups= 0;
  if (res)
    unireg_abort(1);
  allow_coredumps();
}

#if !defined(__WIN__)
static void set_effective_user(struct passwd *user_info_arg)
{
  DBUG_ASSERT(user_info_arg != 0);
  if (setregid((gid_t)-1, user_info_arg->pw_gid) == -1)
  {
    sql_perror("setregid");
    unireg_abort(1);
  }
  if (setreuid((uid_t)-1, user_info_arg->pw_uid) == -1)
  {
    sql_perror("setreuid");
    unireg_abort(1);
  }
  allow_coredumps();
}
#endif

/** Change root user if started with @c --chroot . */
static void set_root(const char *path)
{
#if !defined(__WIN__)
  if (chroot(path) == -1)
  {
    sql_perror("chroot");
    unireg_abort(1);
  }
  my_setwd("/", MYF(0));
#endif
}

/**
   Activate usage of a tcp port
*/

static MYSQL_SOCKET activate_tcp_port(uint port)
{
  struct addrinfo *ai, *a;
  struct addrinfo hints;
  int error;
  int	arg;
  char port_buf[NI_MAXSERV];
  const char *real_bind_addr_str;
  MYSQL_SOCKET ip_sock= MYSQL_INVALID_SOCKET;
  DBUG_ENTER("activate_tcp_port");
  DBUG_PRINT("general",("IP Socket is %d",port));

  bzero(&hints, sizeof (hints));
  hints.ai_flags= AI_PASSIVE;
  hints.ai_socktype= SOCK_STREAM;
  hints.ai_family= AF_UNSPEC;
  
  if (my_bind_addr_str && strcmp(my_bind_addr_str, "*") == 0)
    real_bind_addr_str= NULL; // windows doesn't seem to support * here
  else
    real_bind_addr_str= my_bind_addr_str;

  my_snprintf(port_buf, NI_MAXSERV, "%d", port);
  error= getaddrinfo(real_bind_addr_str, port_buf, &hints, &ai);
  if (unlikely(error != 0))
  {
    DBUG_PRINT("error",("Got error: %d from getaddrinfo()", error));

    sql_print_error("%s: %s", ER_DEFAULT(ER_IPSOCK_ERROR), gai_strerror(error));
    unireg_abort(1);				/* purecov: tested */
  }

  /*
    special case: for wildcard addresses prefer ipv6 over ipv4,
    because we later switch off IPV6_V6ONLY, so ipv6 wildcard
    addresses will work for ipv4 too
  */
  if (!real_bind_addr_str && ai->ai_family == AF_INET && ai->ai_next
      && ai->ai_next->ai_family == AF_INET6)
  {
    a= ai;
    ai= ai->ai_next;
    a->ai_next= ai->ai_next;
    ai->ai_next= a;
  }

  for (a= ai; a != NULL; a= a->ai_next)
  {
    ip_sock= mysql_socket_socket(key_socket_tcpip, a->ai_family,
                                 a->ai_socktype, a->ai_protocol);

    char ip_addr[INET6_ADDRSTRLEN];
    if (vio_get_normalized_ip_string(a->ai_addr, a->ai_addrlen,
                                     ip_addr, sizeof (ip_addr)))
    {
      ip_addr[0]= 0;
    }

    if (mysql_socket_getfd(ip_sock) == INVALID_SOCKET)
    {
      sql_print_message_func func= real_bind_addr_str ? sql_print_error
                                                      : sql_print_warning;
      func("Failed to create a socket for %s '%s': errno: %d.",
           (a->ai_family == AF_INET) ? "IPv4" : "IPv6",
           (const char *) ip_addr, (int) socket_errno);
    }
    else 
    {
      sql_print_information("Server socket created on IP: '%s'.",
                          (const char *) ip_addr);
      break;
    }
  }

  if (mysql_socket_getfd(ip_sock) == INVALID_SOCKET)
  {
    DBUG_PRINT("error",("Got error: %d from socket()",socket_errno));
    sql_perror(ER_DEFAULT(ER_IPSOCK_ERROR));  /* purecov: tested */
    unireg_abort(1);				/* purecov: tested */
  }

  mysql_socket_set_thread_owner(ip_sock);

#ifndef __WIN__
  /*
    We should not use SO_REUSEADDR on windows as this would enable a
    user to open two mysqld servers with the same TCP/IP port.
  */
  arg= 1;
  (void) mysql_socket_setsockopt(ip_sock,SOL_SOCKET,SO_REUSEADDR,(char*)&arg,
                                 sizeof(arg));
#endif /* __WIN__ */

#ifdef IPV6_V6ONLY
   /*
     For interoperability with older clients, IPv6 socket should
     listen on both IPv6 and IPv4 wildcard addresses.
     Turn off IPV6_V6ONLY option.

     NOTE: this will work starting from Windows Vista only.
     On Windows XP dual stack is not available, so it will not
     listen on the corresponding IPv4-address.
   */
  if (a->ai_family == AF_INET6)
  {
    arg= 0;
    (void) mysql_socket_setsockopt(ip_sock, IPPROTO_IPV6, IPV6_V6ONLY,
                                   (char*)&arg, sizeof(arg));
  }
#endif

#ifdef IP_FREEBIND
  arg= 1;
  (void) mysql_socket_setsockopt(ip_sock, IPPROTO_IP, IP_FREEBIND, (char*) &arg,
                                 sizeof(arg));
#endif
  /*
    Sometimes the port is not released fast enough when stopping and
    restarting the server. This happens quite often with the test suite
    on busy Linux systems. Retry to bind the address at these intervals:
    Sleep intervals: 1, 2, 4,  6,  9, 13, 17, 22, ...
    Retry at second: 1, 3, 7, 13, 22, 35, 52, 74, ...
    Limit the sequence by mysqld_port_timeout (set --port-open-timeout=#).
  */
  int ret;
  uint waited, retry, this_wait;
  for (waited= 0, retry= 1; ; retry++, waited+= this_wait)
  {
    if (((ret= mysql_socket_bind(ip_sock, a->ai_addr, a->ai_addrlen)) >= 0 ) ||
        (socket_errno != SOCKET_EADDRINUSE) ||
        (waited >= mysqld_port_timeout))
      break;
    sql_print_information("Retrying bind on TCP/IP port %u", port);
    this_wait= retry * retry / 3 + 1;
    sleep(this_wait);
  }
  freeaddrinfo(ai);
  if (ret < 0)
  {
    char buff[100];
    sprintf(buff, "Can't start server: Bind on TCP/IP port. Got error: %d",
            (int) socket_errno);
    sql_perror(buff);
    sql_print_error("Do you already have another mysqld server running on "
                    "port: %u ?", port);
    unireg_abort(1);
  }
  if (mysql_socket_listen(ip_sock,(int) back_log) < 0)
  {
    sql_perror("Can't start server: listen() on TCP/IP port");
    sql_print_error("listen() on TCP/IP failed with error %d",
                    socket_errno);
    unireg_abort(1);
  }

#ifdef FD_CLOEXEC
  (void) fcntl(mysql_socket_getfd(ip_sock), F_SETFD, FD_CLOEXEC);
#endif

  DBUG_RETURN(ip_sock);
}

static void network_init(void)
{
#ifdef HAVE_SYS_UN_H
  struct sockaddr_un	UNIXaddr;
  int	arg;
#endif
  DBUG_ENTER("network_init");

  if (MYSQL_CALLBACK_ELSE(thread_scheduler, init, (), 0))
    unireg_abort(1);			/* purecov: inspected */

  if (init_proxy_protocol_networks(my_proxy_protocol_networks))
    unireg_abort(1);

  set_ports();

  if (report_port == 0)
  {
    SYSVAR_AUTOSIZE(report_port, mysqld_port);
  }
#ifndef DBUG_OFF
  if (!opt_disable_networking)
    DBUG_ASSERT(report_port != 0);
#endif
  if (!opt_disable_networking && !opt_bootstrap)
  {
    if (mysqld_port)
      base_ip_sock= activate_tcp_port(mysqld_port);
    if (mysqld_extra_port)
      extra_ip_sock= activate_tcp_port(mysqld_extra_port);
  }

#ifdef _WIN32
  /* create named pipe */
  if (mysqld_unix_port[0] && !opt_bootstrap &&
      opt_enable_named_pipe)
  {

    strxnmov(pipe_name, sizeof(pipe_name)-1, "\\\\.\\pipe\\",
	     mysqld_unix_port, NullS);
    /*
      Create a security descriptor for pipe.
      - Use low integrity level, so that it is possible to connect
      from any process.
      - Give Everyone read/write access to pipe.
    */
    if (!ConvertStringSecurityDescriptorToSecurityDescriptor(
         "S:(ML;; NW;;; LW) D:(A;; FRFW;;; WD)",
         SDDL_REVISION_1, &saPipeSecurity.lpSecurityDescriptor, NULL))
    {
      sql_perror("Can't start server : Initialize security descriptor");
      unireg_abort(1);
    }
    saPipeSecurity.nLength = sizeof(SECURITY_ATTRIBUTES);
    saPipeSecurity.bInheritHandle = FALSE;
    if ((hPipe= CreateNamedPipe(pipe_name,
        PIPE_ACCESS_DUPLEX | FILE_FLAG_OVERLAPPED | FILE_FLAG_FIRST_PIPE_INSTANCE,
        PIPE_TYPE_BYTE | PIPE_READMODE_BYTE | PIPE_WAIT,
        PIPE_UNLIMITED_INSTANCES,
        (int) global_system_variables.net_buffer_length,
        (int) global_system_variables.net_buffer_length,
        NMPWAIT_USE_DEFAULT_WAIT,
        &saPipeSecurity)) == INVALID_HANDLE_VALUE)
    {
      sql_perror("Create named pipe failed");
      unireg_abort(1);
    }
  }
#endif

#if defined(HAVE_SYS_UN_H)
  /*
  ** Create the UNIX socket
  */
  if (mysqld_unix_port[0] && !opt_bootstrap)
  {
    DBUG_PRINT("general",("UNIX Socket is %s",mysqld_unix_port));

    if (strlen(mysqld_unix_port) > (sizeof(UNIXaddr.sun_path) - 1))
    {
      sql_print_error("The socket file path is too long (> %u): %s",
                      (uint) sizeof(UNIXaddr.sun_path) - 1, mysqld_unix_port);
      unireg_abort(1);
    }
    unix_sock= mysql_socket_socket(key_socket_unix, AF_UNIX, SOCK_STREAM, 0);
    if (mysql_socket_getfd(unix_sock) < 0)
    {
      sql_perror("Can't start server : UNIX Socket "); /* purecov: inspected */
      unireg_abort(1);				/* purecov: inspected */
    }

    mysql_socket_set_thread_owner(unix_sock);

    bzero((char*) &UNIXaddr, sizeof(UNIXaddr));
    UNIXaddr.sun_family = AF_UNIX;
    strmov(UNIXaddr.sun_path, mysqld_unix_port);
    (void) unlink(mysqld_unix_port);
    arg= 1;
    (void) mysql_socket_setsockopt(unix_sock,SOL_SOCKET,SO_REUSEADDR,
                                   (char*)&arg, sizeof(arg));
    umask(0);
    if (mysql_socket_bind(unix_sock,
                          reinterpret_cast<struct sockaddr *>(&UNIXaddr),
                          sizeof(UNIXaddr)) < 0)
    {
      sql_perror("Can't start server : Bind on unix socket"); /* purecov: tested */
      sql_print_error("Do you already have another mysqld server running on socket: %s ?",mysqld_unix_port);
      unireg_abort(1);					/* purecov: tested */
    }
    umask(((~my_umask) & 0666));
#if defined(S_IFSOCK) && defined(SECURE_SOCKETS)
    (void) chmod(mysqld_unix_port,S_IFSOCK);	/* Fix solaris 2.6 bug */
#endif
    if (mysql_socket_listen(unix_sock,(int) back_log) < 0)
      sql_print_warning("listen() on Unix socket failed with error %d",
		      socket_errno);
#ifdef FD_CLOEXEC
    (void) fcntl(mysql_socket_getfd(unix_sock), F_SETFD, FD_CLOEXEC);
#endif
  }
#endif
  DBUG_PRINT("info",("server started"));
  DBUG_VOID_RETURN;
}


/**
  Close a connection.

  @param thd        Thread handle.
  @param sql_errno  The error code to send before disconnect.

  @note
    For the connection that is doing shutdown, this is called twice
*/

void close_connection(THD *thd, uint sql_errno)
{
  DBUG_ENTER("close_connection");

  if (sql_errno)
    net_send_error(thd, sql_errno, ER_DEFAULT(sql_errno), NULL);

  thd->print_aborted_warning(3, sql_errno ? ER_DEFAULT(sql_errno)
                                          : "CLOSE_CONNECTION");

  thd->disconnect();

  MYSQL_CONNECTION_DONE((int) sql_errno, thd->thread_id);

  if (MYSQL_CONNECTION_DONE_ENABLED())
  {
    sleep(0); /* Workaround to avoid tailcall optimisation */
  }
  mysql_audit_notify_connection_disconnect(thd, sql_errno);
  DBUG_VOID_RETURN;
}
#endif /* EMBEDDED_LIBRARY */


/** Called when mysqld is aborted with ^C */
/* ARGSUSED */
extern "C" sig_handler end_mysqld_signal(int sig __attribute__((unused)))
{
  DBUG_ENTER("end_mysqld_signal");
  /* Don't call kill_mysql() if signal thread is not running */
  if (signal_thread_in_use)
    kill_mysql();                          // Take down mysqld nicely
  DBUG_VOID_RETURN;				/* purecov: deadcode */
}

/*
  Decrease number of connections

  SYNOPSIS
    dec_connection_count()
*/

void dec_connection_count(scheduler_functions *scheduler)
{
  mysql_mutex_lock(&LOCK_connection_count);
  (*scheduler->connection_count)--;
  mysql_mutex_unlock(&LOCK_connection_count);
}


/*
  Send a signal to unblock close_conneciton() if there is no more
  threads running with a THD attached

  It's safe to check for thread_count and service_thread_count outside
  of a mutex as we are only interested to see if they where decremented
  to 0 by a previous unlink_thd() call.

  We should only signal COND_thread_count if both variables are 0,
  false positives are ok.
*/

void signal_thd_deleted()
{
  if (!thread_count && !service_thread_count)
  {
    /* Signal close_connections() that all THD's are freed */
    mysql_mutex_lock(&LOCK_thread_count);
    mysql_cond_broadcast(&COND_thread_count);
    mysql_mutex_unlock(&LOCK_thread_count);
  }
}


/*
  Unlink thd from global list of available connections

  SYNOPSIS
    unlink_thd()
    thd		 Thread handler
*/

void unlink_thd(THD *thd)
{
  DBUG_ENTER("unlink_thd");
  DBUG_PRINT("enter", ("thd: %p", thd));

  thd->cleanup();
  thd->add_status_to_global();
  unlink_not_visible_thd(thd);

  /*
    Do not decrement when its wsrep system thread. wsrep_applier is set for
    applier as well as rollbacker threads.
  */
  if (IF_WSREP(!thd->wsrep_applier, 1))
    dec_connection_count(thd->scheduler);

  thd->free_connection();

  DBUG_VOID_RETURN;
}


/*
  Store thread in cache for reuse by new connections

  SYNOPSIS
    cache_thread()
    thd		 Thread handler

  NOTES
    LOCK_thread_cache is used to protect the cache variables

  RETURN
    0  Thread was not put in cache
    1  Thread is to be reused by new connection.
       (ie, caller should return, not abort with pthread_exit())
*/


static bool cache_thread(THD *thd)
{
  struct timespec abstime;
  DBUG_ENTER("cache_thread");
  DBUG_ASSERT(thd);

  mysql_mutex_lock(&LOCK_thread_cache);
  if (cached_thread_count < thread_cache_size &&
      ! abort_loop && !kill_cached_threads)
  {
    /* Don't kill the thread, just put it in cache for reuse */
    DBUG_PRINT("info", ("Adding thread to cache"));
    cached_thread_count++;

    /*
      Delete the instrumentation for the job that just completed,
      before parking this pthread in the cache (blocked on COND_thread_cache).
    */
    PSI_CALL_delete_current_thread();

#ifndef DBUG_OFF
    while (_db_is_pushed_())
      _db_pop_();
#endif

    set_timespec(abstime, THREAD_CACHE_TIMEOUT);
    while (!abort_loop && ! wake_thread && ! kill_cached_threads)
    {
      int error= mysql_cond_timedwait(&COND_thread_cache, &LOCK_thread_cache,
                                       &abstime);
      if (error == ETIMEDOUT || error == ETIME)
      {
        /*
          If timeout, end thread.
          If a new thread is requested (wake_thread is set), we will handle
          the call, even if we got a timeout (as we are already awake and free)
        */
        break;
      }
    }
    cached_thread_count--;
    if (kill_cached_threads)
      mysql_cond_signal(&COND_flush_thread_cache);
    if (wake_thread)
    {
      CONNECT *connect;

      wake_thread--;
      connect= thread_cache.get();
      mysql_mutex_unlock(&LOCK_thread_cache);

      if (!(connect->create_thd(thd)))
      {
        /* Out of resources. Free thread to get more resources */
        connect->close_and_delete();
        DBUG_RETURN(0);
      }
      delete connect;

      /*
        We have to call store_globals to update mysys_var->id and lock_info
        with the new thread_id
      */
      thd->store_globals();

      /*
        Create new instrumentation for the new THD job,
        and attach it to this running pthread.
      */
      PSI_thread *psi= PSI_CALL_new_thread(key_thread_one_connection,
                                                   thd, thd->thread_id);
      PSI_CALL_set_thread(psi);

      /* reset abort flag for the thread */
      thd->mysys_var->abort= 0;
      thd->thr_create_utime= microsecond_interval_timer();
      thd->start_utime= thd->thr_create_utime;

      add_to_active_threads(thd);
      DBUG_RETURN(1);
    }
  }
  mysql_mutex_unlock(&LOCK_thread_cache);
  DBUG_RETURN(0);
}


/*
  End thread for the current connection

  SYNOPSIS
    one_thread_per_connection_end()
    thd		  Thread handler. This may be null if we run out of resources.
    put_in_cache  Store thread in cache, if there is room in it
                  Normally this is true in all cases except when we got
                  out of resources initializing the current thread

  NOTES
    If thread is cached, we will wait until thread is scheduled to be
    reused and then we will return.
    If thread is not cached, we end the thread.

  RETURN
    0    Signal to handle_one_connection to reuse connection
*/

bool one_thread_per_connection_end(THD *thd, bool put_in_cache)
{
  DBUG_ENTER("one_thread_per_connection_end");

  if (thd)
  {
    const bool wsrep_applier= IF_WSREP(thd->wsrep_applier, false);

    unlink_thd(thd);
    if (!wsrep_applier && put_in_cache && cache_thread(thd))
      DBUG_RETURN(0);                             // Thread is reused
    delete thd;
  }

  DBUG_PRINT("info", ("killing thread"));
  DBUG_LEAVE;                                   // Must match DBUG_ENTER()
#if defined(HAVE_OPENSSL) && !defined(EMBEDDED_LIBRARY)
  ERR_remove_state(0);
#endif
  my_thread_end();

  pthread_exit(0);
  return 0;                                     // Avoid compiler warnings
}


void flush_thread_cache()
{
  DBUG_ENTER("flush_thread_cache");
  mysql_mutex_lock(&LOCK_thread_cache);
  kill_cached_threads++;
  while (cached_thread_count)
  {
    mysql_cond_broadcast(&COND_thread_cache);
    mysql_cond_wait(&COND_flush_thread_cache, &LOCK_thread_cache);
  }
  kill_cached_threads--;
  mysql_mutex_unlock(&LOCK_thread_cache);
  DBUG_VOID_RETURN;
}


/******************************************************************************
  Setup a signal thread with handles all signals.
  Because Linux doesn't support schemas use a mutex to check that
  the signal thread is ready before continuing
******************************************************************************/

#if defined(__WIN__)


/*
  On Windows, we use native SetConsoleCtrlHandler for handle events like Ctrl-C
  with graceful shutdown.
  Also, we do not use signal(), but SetUnhandledExceptionFilter instead - as it
  provides possibility to pass the exception to just-in-time debugger, collect
  dumps and potentially also the exception and thread context used to output
  callstack.
*/

static BOOL WINAPI console_event_handler( DWORD type ) 
{
  DBUG_ENTER("console_event_handler");
#ifndef EMBEDDED_LIBRARY
  if(type == CTRL_C_EVENT)
  {
     /*
       Do not shutdown before startup is finished and shutdown
       thread is initialized. Otherwise there is a race condition 
       between main thread doing initialization and CTRL-C thread doing
       cleanup, which can result into crash.
     */
#ifndef EMBEDDED_LIBRARY
     if(hEventShutdown)
       kill_mysql();
     else
#endif
       sql_print_warning("CTRL-C ignored during startup");
     DBUG_RETURN(TRUE);
  }
#endif
  DBUG_RETURN(FALSE);
}




#ifdef DEBUG_UNHANDLED_EXCEPTION_FILTER
#define DEBUGGER_ATTACH_TIMEOUT 120
/*
  Wait for debugger to attach and break into debugger. If debugger is
  not attached, resume after timeout.
*/
static void wait_for_debugger(int timeout_sec)
{
   if(!IsDebuggerPresent())
   {
     int i;
     printf("Waiting for debugger to attach, pid=%u\n",GetCurrentProcessId());
     fflush(stdout);
     for(i= 0; i < timeout_sec; i++)
     {
       Sleep(1000);
       if(IsDebuggerPresent())
       {
         /* Break into debugger */
         __debugbreak();
         return;
       }
     }
     printf("pid=%u, debugger not attached after %d seconds, resuming\n",GetCurrentProcessId(),
       timeout_sec);
     fflush(stdout);
   }
}
#endif /* DEBUG_UNHANDLED_EXCEPTION_FILTER */

LONG WINAPI my_unhandler_exception_filter(EXCEPTION_POINTERS *ex_pointers)
{
   static BOOL first_time= TRUE;
   if(!first_time)
   {
     /*
       This routine can be called twice, typically
       when detaching in JIT debugger.
       Return EXCEPTION_EXECUTE_HANDLER to terminate process.
     */
     return EXCEPTION_EXECUTE_HANDLER;
   }
   first_time= FALSE;
#ifdef DEBUG_UNHANDLED_EXCEPTION_FILTER
   /*
    Unfortunately there is no clean way to debug unhandled exception filters,
    as debugger does not stop there(also documented in MSDN) 
    To overcome, one could put a MessageBox, but this will not work in service.
    Better solution is to print error message and sleep some minutes 
    until debugger is attached
  */
  wait_for_debugger(DEBUGGER_ATTACH_TIMEOUT);
#endif /* DEBUG_UNHANDLED_EXCEPTION_FILTER */
  __try
  {
    my_set_exception_pointers(ex_pointers);
    handle_fatal_signal(ex_pointers->ExceptionRecord->ExceptionCode);
  }
  __except(EXCEPTION_EXECUTE_HANDLER)
  {
    DWORD written;
    const char msg[] = "Got exception in exception handler!\n";
    WriteFile(GetStdHandle(STD_OUTPUT_HANDLE),msg, sizeof(msg)-1, 
      &written,NULL);
  }
  /*
    Return EXCEPTION_CONTINUE_SEARCH to give JIT debugger
    (drwtsn32 or vsjitdebugger) possibility to attach,
    if JIT debugger is configured.
    Windows Error reporting might generate a dump here.
  */
  return EXCEPTION_CONTINUE_SEARCH;
}


void init_signals(void)
{
  if(opt_console)
    SetConsoleCtrlHandler(console_event_handler,TRUE);

    /* Avoid MessageBox()es*/
  _CrtSetReportMode(_CRT_WARN, _CRTDBG_MODE_FILE);
  _CrtSetReportFile(_CRT_WARN, _CRTDBG_FILE_STDERR);
  _CrtSetReportMode(_CRT_ERROR, _CRTDBG_MODE_FILE);
  _CrtSetReportFile(_CRT_ERROR, _CRTDBG_FILE_STDERR);
  _CrtSetReportMode(_CRT_ASSERT, _CRTDBG_MODE_FILE);
  _CrtSetReportFile(_CRT_ASSERT, _CRTDBG_FILE_STDERR);

   /*
     Do not use SEM_NOGPFAULTERRORBOX in the following SetErrorMode (),
     because it would prevent JIT debugger and Windows error reporting
     from working. We need WER or JIT-debugging, since our own unhandled
     exception filter is not guaranteed to work in all situation
     (like heap corruption or stack overflow)
   */
  SetErrorMode(SetErrorMode(0) | SEM_FAILCRITICALERRORS
                               | SEM_NOOPENFILEERRORBOX);
  SetUnhandledExceptionFilter(my_unhandler_exception_filter);
}


static void start_signal_handler(void)
{
#ifndef EMBEDDED_LIBRARY
  // Save vm id of this process
  if (!opt_bootstrap)
    create_pid_file();
#endif /* EMBEDDED_LIBRARY */
}


static void check_data_home(const char *path)
{}

#endif /* __WIN__ */


#if BACKTRACE_DEMANGLE
#include <cxxabi.h>
extern "C" char *my_demangle(const char *mangled_name, int *status)
{
  return abi::__cxa_demangle(mangled_name, NULL, NULL, status);
}
#endif


/*
  pthread_attr_setstacksize() without so much platform-dependency

  Return: The actual stack size if possible.
*/

#ifndef EMBEDDED_LIBRARY
static size_t my_setstacksize(pthread_attr_t *attr, size_t stacksize)
{
  size_t guard_size __attribute__((unused))= 0;

#if defined(__ia64__) || defined(__ia64)
  /*
    On IA64, half of the requested stack size is used for "normal stack"
    and half for "register stack".  The space measured by check_stack_overrun
    is the "normal stack", so double the request to make sure we have the
    caller-expected amount of normal stack.

    NOTE: there is no guarantee that the register stack can't grow faster
    than normal stack, so it's very unclear that we won't dump core due to
    stack overrun despite check_stack_overrun's efforts.  Experimentation
    shows that in the execution_constants test, the register stack grows
    less than half as fast as normal stack, but perhaps other scenarios are
    less forgiving.  If it turns out that more space is needed for the
    register stack, that could be forced (rather inefficiently) by using a
    multiplier higher than 2 here.
  */
  stacksize *= 2;
#endif

  /*
    On many machines, the "guard space" is subtracted from the requested
    stack size, and that space is quite large on some platforms.  So add
    it to our request, if we can find out what it is.
  */
#ifdef HAVE_PTHREAD_ATTR_GETGUARDSIZE
  if (pthread_attr_getguardsize(attr, &guard_size))
    guard_size = 0;		/* if can't find it out, treat as 0 */
#endif

  pthread_attr_setstacksize(attr, stacksize + guard_size);

  /* Retrieve actual stack size if possible */
#ifdef HAVE_PTHREAD_ATTR_GETSTACKSIZE
  {
    size_t real_stack_size= 0;
    /* We must ignore real_stack_size = 0 as Solaris 2.9 can return 0 here */
    if (pthread_attr_getstacksize(attr, &real_stack_size) == 0 &&
	real_stack_size > guard_size)
    {
      real_stack_size -= guard_size;
      if (real_stack_size < stacksize)
      {
	if (global_system_variables.log_warnings)
          sql_print_warning("Asked for %zu thread stack, but got %zu",
                            stacksize, real_stack_size);
	stacksize= real_stack_size;
      }
    }
  }
#endif /* !EMBEDDED_LIBRARY */

#if defined(__ia64__) || defined(__ia64)
  stacksize /= 2;
#endif
  return stacksize;
}
#endif

#ifdef DBUG_ASSERT_AS_PRINTF
extern "C" void
mariadb_dbug_assert_failed(const char *assert_expr, const char *file,
                           unsigned long line)
{
  fprintf(stderr, "Warning: assertion failed: %s at %s line %lu\n",
          assert_expr, file, line);
  if (opt_stack_trace)
  {
    fprintf(stderr, "Attempting backtrace to find out the reason for the assert:\n");
    my_print_stacktrace(NULL, (ulong) my_thread_stack_size, 1);
  }
}
#endif /* DBUG_ASSERT_AS_PRINT */

#if !defined(__WIN__)
#ifndef SA_RESETHAND
#define SA_RESETHAND 0
#endif /* SA_RESETHAND */
#ifndef SA_NODEFER
#define SA_NODEFER 0
#endif /* SA_NODEFER */

#ifndef EMBEDDED_LIBRARY

void init_signals(void)
{
  sigset_t set;
  struct sigaction sa;
  DBUG_ENTER("init_signals");

  my_sigset(THR_SERVER_ALARM,print_signal_warning); // Should never be called!

  if (opt_stack_trace || (test_flags & TEST_CORE_ON_SIGNAL))
  {
    sa.sa_flags = SA_RESETHAND | SA_NODEFER;
    sigemptyset(&sa.sa_mask);
    sigprocmask(SIG_SETMASK,&sa.sa_mask,NULL);

    my_init_stacktrace();
#if defined(__amiga__)
    sa.sa_handler=(void(*)())handle_fatal_signal;
#else
    sa.sa_handler=handle_fatal_signal;
#endif
    sigaction(SIGSEGV, &sa, NULL);
    sigaction(SIGABRT, &sa, NULL);
#ifdef SIGBUS
    sigaction(SIGBUS, &sa, NULL);
#endif
    sigaction(SIGILL, &sa, NULL);
    sigaction(SIGFPE, &sa, NULL);
  }

#ifdef HAVE_GETRLIMIT
  if (test_flags & TEST_CORE_ON_SIGNAL)
  {
    /* Change limits so that we will get a core file */
    STRUCT_RLIMIT rl;
    rl.rlim_cur = rl.rlim_max = (rlim_t) RLIM_INFINITY;
    if (setrlimit(RLIMIT_CORE, &rl) && global_system_variables.log_warnings)
      sql_print_warning("setrlimit could not change the size of core files to 'infinity';  We may not be able to generate a core file on signals");
  }
#endif
  (void) sigemptyset(&set);
  my_sigset(SIGPIPE,SIG_IGN);
  sigaddset(&set,SIGPIPE);
#ifndef IGNORE_SIGHUP_SIGQUIT
  sigaddset(&set,SIGQUIT);
  sigaddset(&set,SIGHUP);
#endif
  sigaddset(&set,SIGTERM);

  /* Fix signals if blocked by parents (can happen on Mac OS X) */
  sigemptyset(&sa.sa_mask);
  sa.sa_flags = 0;
  sa.sa_handler = print_signal_warning;
  sigaction(SIGTERM, &sa, (struct sigaction*) 0);
  sa.sa_flags = 0;
  sa.sa_handler = print_signal_warning;
  sigaction(SIGHUP, &sa, (struct sigaction*) 0);
  if (thd_lib_detected != THD_LIB_LT)
    sigaddset(&set,THR_SERVER_ALARM);
  if (test_flags & TEST_SIGINT)
  {
    /* Allow SIGINT to break mysqld. This is for debugging with --gdb */
    my_sigset(SIGINT, end_mysqld_signal);
    sigdelset(&set, SIGINT);
  }
  else
  {
    sigaddset(&set,SIGINT);
#ifdef SIGTSTP
    sigaddset(&set,SIGTSTP);
#endif
  }

  sigprocmask(SIG_SETMASK,&set,NULL);
  pthread_sigmask(SIG_SETMASK,&set,NULL);
  DBUG_VOID_RETURN;
}


static void start_signal_handler(void)
{
  int error;
  pthread_attr_t thr_attr;
  DBUG_ENTER("start_signal_handler");

  (void) pthread_attr_init(&thr_attr);
  pthread_attr_setscope(&thr_attr,PTHREAD_SCOPE_SYSTEM);
  (void) pthread_attr_setdetachstate(&thr_attr,PTHREAD_CREATE_DETACHED);
  (void) my_setstacksize(&thr_attr,my_thread_stack_size);

  mysql_mutex_lock(&LOCK_start_thread);
  if (unlikely((error= mysql_thread_create(key_thread_signal_hand,
                                           &signal_thread, &thr_attr,
                                           signal_hand, 0))))
  {
    sql_print_error("Can't create interrupt-thread (error %d, errno: %d)",
		    error,errno);
    exit(1);
  }
  mysql_cond_wait(&COND_start_thread, &LOCK_start_thread);
  mysql_mutex_unlock(&LOCK_start_thread);

  (void) pthread_attr_destroy(&thr_attr);
  DBUG_VOID_RETURN;
}


/** This threads handles all signals and alarms. */
/* ARGSUSED */
pthread_handler_t signal_hand(void *arg __attribute__((unused)))
{
  sigset_t set;
  int sig;
  my_thread_init();				// Init new thread
  DBUG_ENTER("signal_hand");
  signal_thread_in_use= 1;

  /*
    Setup alarm handler
    This should actually be '+ max_number_of_slaves' instead of +10,
    but the +10 should be quite safe.
  */
  init_thr_alarm(thread_scheduler->max_threads + extra_max_connections +
		 global_system_variables.max_insert_delayed_threads + 10);
  if (test_flags & TEST_SIGINT)
  {
    /* Allow SIGINT to break mysqld. This is for debugging with --gdb */
    (void) sigemptyset(&set);
    (void) sigaddset(&set,SIGINT);
    (void) pthread_sigmask(SIG_UNBLOCK,&set,NULL);
  }
  (void) sigemptyset(&set);			// Setup up SIGINT for debug
#ifdef USE_ONE_SIGNAL_HAND
  (void) sigaddset(&set,THR_SERVER_ALARM);	// For alarms
#endif
#ifndef IGNORE_SIGHUP_SIGQUIT
  (void) sigaddset(&set,SIGQUIT);
  (void) sigaddset(&set,SIGHUP);
#endif
  (void) sigaddset(&set,SIGTERM);
  (void) sigaddset(&set,SIGTSTP);

  /* Save pid to this process (or thread on Linux) */
  if (!opt_bootstrap)
    create_pid_file();

  /*
    signal to start_signal_handler that we are ready
    This works by waiting for start_signal_handler to free mutex,
    after which we signal it that we are ready.
    At this point there is no other threads running, so there
    should not be any other mysql_cond_signal() calls.
  */
  mysql_mutex_lock(&LOCK_start_thread);
  mysql_cond_broadcast(&COND_start_thread);
  mysql_mutex_unlock(&LOCK_start_thread);

  (void) pthread_sigmask(SIG_BLOCK,&set,NULL);
  for (;;)
  {
    int error;					// Used when debugging
    if (shutdown_in_progress && !abort_loop)
    {
      sig= SIGTERM;
      error=0;
    }
    else
      while ((error=my_sigwait(&set,&sig)) == EINTR) ;
    if (cleanup_done)
    {
      DBUG_PRINT("quit",("signal_handler: calling my_thread_end()"));
      my_thread_end();
      DBUG_LEAVE;                               // Must match DBUG_ENTER()
      signal_thread_in_use= 0;
      pthread_exit(0);				// Safety
      return 0;                                 // Avoid compiler warnings
    }
    switch (sig) {
    case SIGTERM:
    case SIGQUIT:
    case SIGKILL:
#ifdef EXTRA_DEBUG
      sql_print_information("Got signal %d to shutdown mysqld",sig);
#endif
      /* switch to the old log message processing */
      logger.set_handlers(LOG_FILE, global_system_variables.sql_log_slow ? LOG_FILE:LOG_NONE,
                          opt_log ? LOG_FILE:LOG_NONE);
      DBUG_PRINT("info",("Got signal: %d  abort_loop: %d",sig,abort_loop));
      if (!abort_loop)
      {
	abort_loop=1;				// mark abort for threads
        /* Delete the instrumentation for the signal thread */
        PSI_CALL_delete_current_thread();
#ifdef USE_ONE_SIGNAL_HAND
	pthread_t tmp;
        if (unlikely((error= mysql_thread_create(0, /* Not instrumented */
                                                 &tmp, &connection_attrib,
                                                 kill_server_thread,
                                                 (void*) &sig))))
          sql_print_error("Can't create thread to kill server (errno= %d)",
                          error);
#else
	kill_server((void*) sig);	// MIT THREAD has a alarm thread
#endif
      }
      break;
    case SIGHUP:
      if (!abort_loop)
      {
        int not_used;
	mysql_print_status();		// Print some debug info
	reload_acl_and_cache((THD*) 0,
			     (REFRESH_LOG | REFRESH_TABLES | REFRESH_FAST |
			      REFRESH_GRANT |
			      REFRESH_THREADS | REFRESH_HOSTS),
			     (TABLE_LIST*) 0, &not_used); // Flush logs
      }
      /* reenable logs after the options were reloaded */
      if (log_output_options & LOG_NONE)
      {
        logger.set_handlers(LOG_FILE,
                            global_system_variables.sql_log_slow ?
                            LOG_TABLE : LOG_NONE,
                            opt_log ? LOG_TABLE : LOG_NONE);
      }
      else
      {
        logger.set_handlers(LOG_FILE,
                            global_system_variables.sql_log_slow ?
                            log_output_options : LOG_NONE,
                            opt_log ? log_output_options : LOG_NONE);
      }
      break;
#ifdef USE_ONE_SIGNAL_HAND
    case THR_SERVER_ALARM:
      process_alarm(sig);			// Trigger alarms.
      break;
#endif
    default:
#ifdef EXTRA_DEBUG
      sql_print_warning("Got signal: %d  error: %d",sig,error); /* purecov: tested */
#endif
      break;					/* purecov: tested */
    }
  }
  return(0);					/* purecov: deadcode */
}

static void check_data_home(const char *path)
{}

#endif /*!EMBEDDED_LIBRARY*/
#endif	/* __WIN__*/


/**
  All global error messages are sent here where the first one is stored
  for the client.
*/
/* ARGSUSED */
extern "C" void my_message_sql(uint error, const char *str, myf MyFlags);

void my_message_sql(uint error, const char *str, myf MyFlags)
{
  THD *thd= current_thd;
  Sql_condition::enum_warning_level level;
  sql_print_message_func func;
  DBUG_ENTER("my_message_sql");
  DBUG_PRINT("error", ("error: %u  message: '%s'  Flag: %lu", error, str,
                       MyFlags));

  DBUG_ASSERT(str != NULL);
  DBUG_ASSERT(error != 0);

  if (MyFlags & ME_JUST_INFO)
  {
    level= Sql_condition::WARN_LEVEL_NOTE;
    func= sql_print_information;
  }
  else if (MyFlags & ME_JUST_WARNING)
  {
    level= Sql_condition::WARN_LEVEL_WARN;
    func= sql_print_warning;
  }
  else
  {
    level= Sql_condition::WARN_LEVEL_ERROR;
    func= sql_print_error;
  }

  if (likely(thd))
  {
    if (unlikely(MyFlags & ME_FATALERROR))
      thd->is_fatal_error= 1;
    (void) thd->raise_condition(error, NULL, level, str);
  }
  else
    mysql_audit_general(0, MYSQL_AUDIT_GENERAL_ERROR, error, str);

  /* When simulating OOM, skip writing to error log to avoid mtr errors */
  DBUG_EXECUTE_IF("simulate_out_of_memory", DBUG_VOID_RETURN;);

  if (unlikely(!thd) || thd->log_all_errors || (MyFlags & ME_NOREFRESH))
    (*func)("%s: %s", my_progname_short, str); /* purecov: inspected */
  DBUG_VOID_RETURN;
}


extern "C" void *my_str_malloc_mysqld(size_t size);

void *my_str_malloc_mysqld(size_t size)
{
  return my_malloc(size, MYF(MY_FAE));
}


#ifdef __WIN__

pthread_handler_t handle_shutdown(void *arg)
{
  MSG msg;
  my_thread_init();

  /* this call should create the message queue for this thread */
  PeekMessage(&msg, NULL, 1, 65534,PM_NOREMOVE);
#if !defined(EMBEDDED_LIBRARY)
  if (WaitForSingleObject(hEventShutdown,INFINITE)==WAIT_OBJECT_0)
#endif /* EMBEDDED_LIBRARY */
     kill_server(MYSQL_KILL_SIGNAL);
  return 0;
}
#endif

#include <mysqld_default_groups.h>

#if defined(__WIN__) && !defined(EMBEDDED_LIBRARY)
static const int load_default_groups_sz=
sizeof(load_default_groups)/sizeof(load_default_groups[0]);
#endif


/**
  This function is used to check for stack overrun for pathological
  cases of  regular expressions and 'like' expressions.
*/
extern "C" int
check_enough_stack_size_slow()
{
  uchar stack_top;
  THD *my_thd= current_thd;
  if (my_thd != NULL)
    return check_stack_overrun(my_thd, STACK_MIN_SIZE * 2, &stack_top);
  return 0;
}


/*
  The call to current_thd in check_enough_stack_size_slow is quite expensive,
  so we try to avoid it for the normal cases.
  The size of  each stack frame for the wildcmp() routines is ~128 bytes,
  so checking  *every* recursive call is not necessary.
 */
extern "C" int
check_enough_stack_size(int recurse_level)
{
  if (recurse_level % 16 != 0)
    return 0;
  return check_enough_stack_size_slow();
}


static void init_libstrings()
{
#ifndef EMBEDDED_LIBRARY
  my_string_stack_guard= check_enough_stack_size;
#endif
}

ulonglong my_pcre_frame_size;

static void init_pcre()
{
  pcre_malloc= pcre_stack_malloc= my_str_malloc_mysqld;
  pcre_free= pcre_stack_free= my_free;
  pcre_stack_guard= check_enough_stack_size_slow;
  /* See http://pcre.org/original/doc/html/pcrestack.html */
  my_pcre_frame_size= -pcre_exec(NULL, NULL, NULL, -999, -999, 0, NULL, 0);
  // pcre can underestimate its stack usage. Use a safe value, as in the manual
  set_if_bigger(my_pcre_frame_size, 500);
  my_pcre_frame_size += 16; // Again, safety margin, see the manual
}


/**
  Initialize one of the global date/time format variables.

  @param format_type		What kind of format should be supported
  @param var_ptr		Pointer to variable that should be updated

  @retval
    0 ok
  @retval
    1 error
*/

static bool init_global_datetime_format(timestamp_type format_type,
                                        DATE_TIME_FORMAT *format)
{
  /*
    Get command line option
    format->format.str is already set by my_getopt
  */
  format->format.length= strlen(format->format.str);

  if (parse_date_time_format(format_type, format))
  {
    fprintf(stderr, "Wrong date/time format specifier: %s\n",
            format->format.str);
    return true;
  }
  return false;
}

#define COM_STATUS(X)  (void*) offsetof(STATUS_VAR, X), SHOW_LONG_STATUS
#define STMT_STATUS(X) COM_STATUS(com_stat[(uint) X])

SHOW_VAR com_status_vars[]= {
  {"admin_commands",       COM_STATUS(com_other)},
  {"alter_db",             STMT_STATUS(SQLCOM_ALTER_DB)},
  {"alter_db_upgrade",     STMT_STATUS(SQLCOM_ALTER_DB_UPGRADE)},
  {"alter_event",          STMT_STATUS(SQLCOM_ALTER_EVENT)},
  {"alter_function",       STMT_STATUS(SQLCOM_ALTER_FUNCTION)},
  {"alter_procedure",      STMT_STATUS(SQLCOM_ALTER_PROCEDURE)},
  {"alter_server",         STMT_STATUS(SQLCOM_ALTER_SERVER)},
  {"alter_sequence",       STMT_STATUS(SQLCOM_ALTER_SEQUENCE)},
  {"alter_table",          STMT_STATUS(SQLCOM_ALTER_TABLE)},
  {"alter_tablespace",     STMT_STATUS(SQLCOM_ALTER_TABLESPACE)},
  {"alter_user",           STMT_STATUS(SQLCOM_ALTER_USER)},
  {"analyze",              STMT_STATUS(SQLCOM_ANALYZE)},
  {"assign_to_keycache",   STMT_STATUS(SQLCOM_ASSIGN_TO_KEYCACHE)},
  {"begin",                STMT_STATUS(SQLCOM_BEGIN)},
  {"binlog",               STMT_STATUS(SQLCOM_BINLOG_BASE64_EVENT)},
  {"call_procedure",       STMT_STATUS(SQLCOM_CALL)},
  {"change_db",            STMT_STATUS(SQLCOM_CHANGE_DB)},
  {"change_master",        STMT_STATUS(SQLCOM_CHANGE_MASTER)},
  {"check",                STMT_STATUS(SQLCOM_CHECK)},
  {"checksum",             STMT_STATUS(SQLCOM_CHECKSUM)},
  {"commit",               STMT_STATUS(SQLCOM_COMMIT)},
  {"compound_sql",         STMT_STATUS(SQLCOM_COMPOUND)},
  {"create_db",            STMT_STATUS(SQLCOM_CREATE_DB)},
  {"create_event",         STMT_STATUS(SQLCOM_CREATE_EVENT)},
  {"create_function",      STMT_STATUS(SQLCOM_CREATE_SPFUNCTION)},
  {"create_index",         STMT_STATUS(SQLCOM_CREATE_INDEX)},
  {"create_package",       STMT_STATUS(SQLCOM_CREATE_PACKAGE)},
  {"create_package_body",  STMT_STATUS(SQLCOM_CREATE_PACKAGE_BODY)},
  {"create_procedure",     STMT_STATUS(SQLCOM_CREATE_PROCEDURE)},
  {"create_role",          STMT_STATUS(SQLCOM_CREATE_ROLE)},
  {"create_sequence",      STMT_STATUS(SQLCOM_CREATE_SEQUENCE)},
  {"create_server",        STMT_STATUS(SQLCOM_CREATE_SERVER)},
  {"create_table",         STMT_STATUS(SQLCOM_CREATE_TABLE)},
  {"create_temporary_table", COM_STATUS(com_create_tmp_table)},
  {"create_trigger",       STMT_STATUS(SQLCOM_CREATE_TRIGGER)},
  {"create_udf",           STMT_STATUS(SQLCOM_CREATE_FUNCTION)},
  {"create_user",          STMT_STATUS(SQLCOM_CREATE_USER)},
  {"create_view",          STMT_STATUS(SQLCOM_CREATE_VIEW)},
  {"dealloc_sql",          STMT_STATUS(SQLCOM_DEALLOCATE_PREPARE)},
  {"delete",               STMT_STATUS(SQLCOM_DELETE)},
  {"delete_multi",         STMT_STATUS(SQLCOM_DELETE_MULTI)},
  {"do",                   STMT_STATUS(SQLCOM_DO)},
  {"drop_db",              STMT_STATUS(SQLCOM_DROP_DB)},
  {"drop_event",           STMT_STATUS(SQLCOM_DROP_EVENT)},
  {"drop_function",        STMT_STATUS(SQLCOM_DROP_FUNCTION)},
  {"drop_index",           STMT_STATUS(SQLCOM_DROP_INDEX)},
  {"drop_procedure",       STMT_STATUS(SQLCOM_DROP_PROCEDURE)},
  {"drop_package",         STMT_STATUS(SQLCOM_DROP_PACKAGE)},
  {"drop_package_body",    STMT_STATUS(SQLCOM_DROP_PACKAGE_BODY)},
  {"drop_role",            STMT_STATUS(SQLCOM_DROP_ROLE)},
  {"drop_server",          STMT_STATUS(SQLCOM_DROP_SERVER)},
  {"drop_sequence",        STMT_STATUS(SQLCOM_DROP_SEQUENCE)},
  {"drop_table",           STMT_STATUS(SQLCOM_DROP_TABLE)},
  {"drop_temporary_table", COM_STATUS(com_drop_tmp_table)},
  {"drop_trigger",         STMT_STATUS(SQLCOM_DROP_TRIGGER)},
  {"drop_user",            STMT_STATUS(SQLCOM_DROP_USER)},
  {"drop_view",            STMT_STATUS(SQLCOM_DROP_VIEW)},
  {"empty_query",          STMT_STATUS(SQLCOM_EMPTY_QUERY)},
  {"execute_immediate",    STMT_STATUS(SQLCOM_EXECUTE_IMMEDIATE)},
  {"execute_sql",          STMT_STATUS(SQLCOM_EXECUTE)},
  {"flush",                STMT_STATUS(SQLCOM_FLUSH)},
  {"get_diagnostics",      STMT_STATUS(SQLCOM_GET_DIAGNOSTICS)},
  {"grant",                STMT_STATUS(SQLCOM_GRANT)},
  {"grant_role",           STMT_STATUS(SQLCOM_GRANT_ROLE)},
  {"ha_close",             STMT_STATUS(SQLCOM_HA_CLOSE)},
  {"ha_open",              STMT_STATUS(SQLCOM_HA_OPEN)},
  {"ha_read",              STMT_STATUS(SQLCOM_HA_READ)},
  {"help",                 STMT_STATUS(SQLCOM_HELP)},
  {"insert",               STMT_STATUS(SQLCOM_INSERT)},
  {"insert_select",        STMT_STATUS(SQLCOM_INSERT_SELECT)},
  {"install_plugin",       STMT_STATUS(SQLCOM_INSTALL_PLUGIN)},
  {"kill",                 STMT_STATUS(SQLCOM_KILL)},
  {"load",                 STMT_STATUS(SQLCOM_LOAD)},
  {"lock_tables",          STMT_STATUS(SQLCOM_LOCK_TABLES)},
  {"multi",                COM_STATUS(com_multi)},
  {"optimize",             STMT_STATUS(SQLCOM_OPTIMIZE)},
  {"preload_keys",         STMT_STATUS(SQLCOM_PRELOAD_KEYS)},
  {"prepare_sql",          STMT_STATUS(SQLCOM_PREPARE)},
  {"purge",                STMT_STATUS(SQLCOM_PURGE)},
  {"purge_before_date",    STMT_STATUS(SQLCOM_PURGE_BEFORE)},
  {"release_savepoint",    STMT_STATUS(SQLCOM_RELEASE_SAVEPOINT)},
  {"rename_table",         STMT_STATUS(SQLCOM_RENAME_TABLE)},
  {"rename_user",          STMT_STATUS(SQLCOM_RENAME_USER)},
  {"repair",               STMT_STATUS(SQLCOM_REPAIR)},
  {"replace",              STMT_STATUS(SQLCOM_REPLACE)},
  {"replace_select",       STMT_STATUS(SQLCOM_REPLACE_SELECT)},
  {"reset",                STMT_STATUS(SQLCOM_RESET)},
  {"resignal",             STMT_STATUS(SQLCOM_RESIGNAL)},
  {"revoke",               STMT_STATUS(SQLCOM_REVOKE)},
  {"revoke_all",           STMT_STATUS(SQLCOM_REVOKE_ALL)},
  {"revoke_role",          STMT_STATUS(SQLCOM_REVOKE_ROLE)},
  {"rollback",             STMT_STATUS(SQLCOM_ROLLBACK)},
  {"rollback_to_savepoint",STMT_STATUS(SQLCOM_ROLLBACK_TO_SAVEPOINT)},
  {"savepoint",            STMT_STATUS(SQLCOM_SAVEPOINT)},
  {"select",               STMT_STATUS(SQLCOM_SELECT)},
  {"set_option",           STMT_STATUS(SQLCOM_SET_OPTION)},
  {"show_authors",         STMT_STATUS(SQLCOM_SHOW_AUTHORS)},
  {"show_binlog_events",   STMT_STATUS(SQLCOM_SHOW_BINLOG_EVENTS)},
  {"show_binlogs",         STMT_STATUS(SQLCOM_SHOW_BINLOGS)},
  {"show_charsets",        STMT_STATUS(SQLCOM_SHOW_CHARSETS)},
  {"show_collations",      STMT_STATUS(SQLCOM_SHOW_COLLATIONS)},
  {"show_contributors",    STMT_STATUS(SQLCOM_SHOW_CONTRIBUTORS)},
  {"show_create_db",       STMT_STATUS(SQLCOM_SHOW_CREATE_DB)},
  {"show_create_event",    STMT_STATUS(SQLCOM_SHOW_CREATE_EVENT)},
  {"show_create_func",     STMT_STATUS(SQLCOM_SHOW_CREATE_FUNC)},
  {"show_create_package",  STMT_STATUS(SQLCOM_SHOW_CREATE_PACKAGE)},
  {"show_create_package_body",STMT_STATUS(SQLCOM_SHOW_CREATE_PACKAGE_BODY)},
  {"show_create_proc",     STMT_STATUS(SQLCOM_SHOW_CREATE_PROC)},
  {"show_create_table",    STMT_STATUS(SQLCOM_SHOW_CREATE)},
  {"show_create_trigger",  STMT_STATUS(SQLCOM_SHOW_CREATE_TRIGGER)},
  {"show_create_user",     STMT_STATUS(SQLCOM_SHOW_CREATE_USER)},
  {"show_databases",       STMT_STATUS(SQLCOM_SHOW_DATABASES)},
  {"show_engine_logs",     STMT_STATUS(SQLCOM_SHOW_ENGINE_LOGS)},
  {"show_engine_mutex",    STMT_STATUS(SQLCOM_SHOW_ENGINE_MUTEX)},
  {"show_engine_status",   STMT_STATUS(SQLCOM_SHOW_ENGINE_STATUS)},
  {"show_errors",          STMT_STATUS(SQLCOM_SHOW_ERRORS)},
  {"show_events",          STMT_STATUS(SQLCOM_SHOW_EVENTS)},
  {"show_explain",         STMT_STATUS(SQLCOM_SHOW_EXPLAIN)},
  {"show_fields",          STMT_STATUS(SQLCOM_SHOW_FIELDS)},
#ifndef DBUG_OFF
  {"show_function_code",   STMT_STATUS(SQLCOM_SHOW_FUNC_CODE)},
#endif
  {"show_function_status", STMT_STATUS(SQLCOM_SHOW_STATUS_FUNC)},
  {"show_generic",         STMT_STATUS(SQLCOM_SHOW_GENERIC)},
  {"show_grants",          STMT_STATUS(SQLCOM_SHOW_GRANTS)},
  {"show_keys",            STMT_STATUS(SQLCOM_SHOW_KEYS)},
  {"show_master_status",   STMT_STATUS(SQLCOM_SHOW_MASTER_STAT)},
  {"show_open_tables",     STMT_STATUS(SQLCOM_SHOW_OPEN_TABLES)},
  {"show_package_status",  STMT_STATUS(SQLCOM_SHOW_STATUS_PACKAGE)},
#ifndef DBUG_OFF
  {"show_package_body_code",   STMT_STATUS(SQLCOM_SHOW_PACKAGE_BODY_CODE)},
#endif
  {"show_package_body_status", STMT_STATUS(SQLCOM_SHOW_STATUS_PACKAGE_BODY)},
  {"show_plugins",         STMT_STATUS(SQLCOM_SHOW_PLUGINS)},
  {"show_privileges",      STMT_STATUS(SQLCOM_SHOW_PRIVILEGES)},
#ifndef DBUG_OFF
  {"show_procedure_code",  STMT_STATUS(SQLCOM_SHOW_PROC_CODE)},
#endif
  {"show_procedure_status",STMT_STATUS(SQLCOM_SHOW_STATUS_PROC)},
  {"show_processlist",     STMT_STATUS(SQLCOM_SHOW_PROCESSLIST)},
  {"show_profile",         STMT_STATUS(SQLCOM_SHOW_PROFILE)},
  {"show_profiles",        STMT_STATUS(SQLCOM_SHOW_PROFILES)},
  {"show_relaylog_events", STMT_STATUS(SQLCOM_SHOW_RELAYLOG_EVENTS)},
  {"show_slave_hosts",     STMT_STATUS(SQLCOM_SHOW_SLAVE_HOSTS)},
  {"show_slave_status",    STMT_STATUS(SQLCOM_SHOW_SLAVE_STAT)},
  {"show_status",          STMT_STATUS(SQLCOM_SHOW_STATUS)},
  {"show_storage_engines", STMT_STATUS(SQLCOM_SHOW_STORAGE_ENGINES)},
  {"show_table_status",    STMT_STATUS(SQLCOM_SHOW_TABLE_STATUS)},
  {"show_tables",          STMT_STATUS(SQLCOM_SHOW_TABLES)},
  {"show_triggers",        STMT_STATUS(SQLCOM_SHOW_TRIGGERS)},
  {"show_variables",       STMT_STATUS(SQLCOM_SHOW_VARIABLES)},
  {"show_warnings",        STMT_STATUS(SQLCOM_SHOW_WARNS)},
  {"shutdown",             STMT_STATUS(SQLCOM_SHUTDOWN)},
  {"signal",               STMT_STATUS(SQLCOM_SIGNAL)},
  {"start_all_slaves",     STMT_STATUS(SQLCOM_SLAVE_ALL_START)},
  {"start_slave",          STMT_STATUS(SQLCOM_SLAVE_START)},
  {"stmt_close",           COM_STATUS(com_stmt_close)},
  {"stmt_execute",         COM_STATUS(com_stmt_execute)},
  {"stmt_fetch",           COM_STATUS(com_stmt_fetch)},
  {"stmt_prepare",         COM_STATUS(com_stmt_prepare)},
  {"stmt_reprepare",       COM_STATUS(com_stmt_reprepare)},
  {"stmt_reset",           COM_STATUS(com_stmt_reset)},
  {"stmt_send_long_data",  COM_STATUS(com_stmt_send_long_data)},
  {"stop_all_slaves",      STMT_STATUS(SQLCOM_SLAVE_ALL_STOP)},
  {"stop_slave",           STMT_STATUS(SQLCOM_SLAVE_STOP)},
  {"truncate",             STMT_STATUS(SQLCOM_TRUNCATE)},
  {"uninstall_plugin",     STMT_STATUS(SQLCOM_UNINSTALL_PLUGIN)},
  {"unlock_tables",        STMT_STATUS(SQLCOM_UNLOCK_TABLES)},
  {"update",               STMT_STATUS(SQLCOM_UPDATE)},
  {"update_multi",         STMT_STATUS(SQLCOM_UPDATE_MULTI)},
  {"xa_commit",            STMT_STATUS(SQLCOM_XA_COMMIT)},
  {"xa_end",               STMT_STATUS(SQLCOM_XA_END)},
  {"xa_prepare",           STMT_STATUS(SQLCOM_XA_PREPARE)},
  {"xa_recover",           STMT_STATUS(SQLCOM_XA_RECOVER)},
  {"xa_rollback",          STMT_STATUS(SQLCOM_XA_ROLLBACK)},
  {"xa_start",             STMT_STATUS(SQLCOM_XA_START)},
  {NullS, NullS, SHOW_LONG}
};


#ifdef HAVE_PSI_STATEMENT_INTERFACE
PSI_statement_info sql_statement_info[(uint) SQLCOM_END + 1];
PSI_statement_info com_statement_info[(uint) COM_END + 1];

/**
  Initialize the command names array.
  Since we do not want to maintain a separate array,
  this is populated from data mined in com_status_vars,
  which already has one name for each command.
*/
void init_sql_statement_info()
{
  size_t first_com= offsetof(STATUS_VAR, com_stat[0]);
  size_t last_com=  offsetof(STATUS_VAR, com_stat[(uint) SQLCOM_END]);
  int record_size= offsetof(STATUS_VAR, com_stat[1])
                   - offsetof(STATUS_VAR, com_stat[0]);
  size_t ptr;
  uint i;
  uint com_index;

  static const char* dummy= "";
  for (i= 0; i < ((uint) SQLCOM_END + 1); i++)
  {
    sql_statement_info[i].m_name= dummy;
    sql_statement_info[i].m_flags= 0;
  }

  SHOW_VAR *var= &com_status_vars[0];
  while (var->name != NULL)
  {
    ptr= (size_t)(var->value);
    if ((first_com <= ptr) && (ptr < last_com))
    {
      com_index= ((int)(ptr - first_com))/record_size;
      DBUG_ASSERT(com_index < (uint) SQLCOM_END);
      sql_statement_info[com_index].m_name= var->name;
    }
    var++;
  }

  DBUG_ASSERT(strcmp(sql_statement_info[(uint) SQLCOM_SELECT].m_name, "select") == 0);
  DBUG_ASSERT(strcmp(sql_statement_info[(uint) SQLCOM_SIGNAL].m_name, "signal") == 0);

  sql_statement_info[(uint) SQLCOM_END].m_name= "error";
}

void init_com_statement_info()
{
  uint index;

  for (index= 0; index < (uint) COM_END + 1; index++)
  {
    com_statement_info[index].m_name= command_name[index].str;
    com_statement_info[index].m_flags= 0;
  }

  /* "statement/abstract/query" can mutate into "statement/sql/..." */
  com_statement_info[(uint) COM_QUERY].m_flags= PSI_FLAG_MUTABLE;
}
#endif


#ifdef SAFEMALLOC
/*
  Return the id for the current THD, to allow safemalloc to associate
  the memory with the right id.
*/

extern "C" my_thread_id mariadb_dbug_id()
{
  THD *thd;
  if ((thd= current_thd) && thd->thread_dbug_id)
  {
    return thd->thread_dbug_id;
  }
  return my_thread_dbug_id();
}
#endif /* SAFEMALLOC */

/* Thread Mem Usage By P.Linux */
extern "C" {
static void my_malloc_size_cb_func(long long size, my_bool is_thread_specific)
{
  THD *thd= current_thd;

  /*
    When thread specific is set, both mysqld_server_initialized and thd
    must be set, and we check that with DBUG_ASSERT.

    However, do not crash, if current_thd is NULL, in release version.
  */
  DBUG_ASSERT(!is_thread_specific || (mysqld_server_initialized && thd));

  if (is_thread_specific && likely(thd))  /* If thread specific memory */
  {
    DBUG_PRINT("info", ("thd memory_used: %lld  size: %lld",
                        (longlong) thd->status_var.local_memory_used,
                        size));
    thd->status_var.local_memory_used+= size;
    set_if_bigger(thd->status_var.max_local_memory_used,
                  thd->status_var.local_memory_used);
    if (size > 0 &&
        thd->status_var.local_memory_used > (int64)thd->variables.max_mem_used &&
        likely(!thd->killed) && !thd->get_stmt_da()->is_set())
    {
      /* Ensure we don't get called here again */
      char buf[50], *buf2;
      thd->set_killed(KILL_QUERY);
      my_snprintf(buf, sizeof(buf), "--max-thread-mem-used=%llu",
                  thd->variables.max_mem_used);
      if ((buf2= (char*) thd->alloc(256)))
      {
        my_snprintf(buf2, 256, ER_THD(thd, ER_OPTION_PREVENTS_STATEMENT), buf);
        thd->set_killed(KILL_QUERY, ER_OPTION_PREVENTS_STATEMENT, buf2);
      }
    }
    DBUG_ASSERT((longlong) thd->status_var.local_memory_used >= 0 ||
                !debug_assert_on_not_freed_memory);
  }
  else if (likely(thd))
  {
    DBUG_PRINT("info", ("global thd memory_used: %lld  size: %lld",
                        (longlong) thd->status_var.global_memory_used, size));
    thd->status_var.global_memory_used+= size;
  }
  else
    update_global_memory_status(size);
}
}


/**
  Create a replication file name or base for file names.

  @param[in] opt Value of option, or NULL
  @param[in] def Default value if option value is not set.
  @param[in] ext Extension to use for the path

  @returns Pointer to string containing the full file path, or NULL if
  it was not possible to create the path.
 */
static inline const char *
rpl_make_log_name(const char *opt,
                  const char *def,
                  const char *ext)
{
  DBUG_ENTER("rpl_make_log_name");
  DBUG_PRINT("enter", ("opt: %s, def: %s, ext: %s", opt, def, ext));
  char buff[FN_REFLEN];
  const char *base= opt ? opt : def;
  unsigned int options=
    MY_REPLACE_EXT | MY_UNPACK_FILENAME | MY_SAFE_PATH;

  /* mysql_real_data_home_ptr  may be null if no value of datadir has been
     specified through command-line or througha cnf file. If that is the
     case we make mysql_real_data_home_ptr point to mysql_real_data_home
     which, in that case holds the default path for data-dir.
  */
  if(mysql_real_data_home_ptr == NULL)
    mysql_real_data_home_ptr= mysql_real_data_home;

  if (fn_format(buff, base, mysql_real_data_home_ptr, ext, options))
    DBUG_RETURN(my_strdup(buff, MYF(MY_WME)));
  else
    DBUG_RETURN(NULL);
}

/* We have to setup my_malloc_size_cb_func early to catch all mallocs */

static int init_early_variables()
{
  if (pthread_key_create(&THR_THD, NULL))
  {
    fprintf(stderr, "Fatal error: Can't create thread-keys\n");
    return 1;
  }
  set_current_thd(0);
  set_malloc_size_cb(my_malloc_size_cb_func);
  global_status_var.global_memory_used= 0;
  return 0;
}


static int init_common_variables()
{
  umask(((~my_umask) & 0666));
  connection_errors_select= 0;
  connection_errors_accept= 0;
  connection_errors_tcpwrap= 0;
  connection_errors_internal= 0;
  connection_errors_max_connection= 0;
  connection_errors_peer_addr= 0;
  my_decimal_set_zero(&decimal_zero); // set decimal_zero constant;

  init_libstrings();
  tzset();			// Set tzname

#ifdef SAFEMALLOC
  sf_malloc_dbug_id= mariadb_dbug_id;
#endif /* SAFEMALLOC */
#ifdef DBUG_ASSERT_AS_PRINTF
  my_dbug_assert_failed= mariadb_dbug_assert_failed;
#endif /* DBUG_ASSERT_AS_PRINTF */

  if (!(type_handler_data= new Type_handler_data) ||
      type_handler_data->init())
  {
    sql_perror("Could not allocate type_handler_data");
    return 1;
  }

  max_system_variables.pseudo_thread_id= ~(my_thread_id) 0;
  server_start_time= flush_status_time= my_time(0);
  my_disable_copystat_in_redel= 1;

  global_rpl_filter= new Rpl_filter;
  binlog_filter= new Rpl_filter;
  if (!global_rpl_filter || !binlog_filter)
  {
    sql_perror("Could not allocate replication and binlog filters");
    exit(1);
  }

#ifdef HAVE_OPENSSL
  if (check_openssl_compatibility())
  {
    sql_print_error("Incompatible OpenSSL version. Cannot continue...");
    exit(1);
  }
#endif

  if (init_thread_environment() || mysql_init_variables())
    exit(1);

  if (ignore_db_dirs_init())
    exit(1);

#ifdef HAVE_TZNAME
  struct tm tm_tmp;
  localtime_r(&server_start_time,&tm_tmp);
  const char *tz_name=  tzname[tm_tmp.tm_isdst != 0 ? 1 : 0];
#ifdef _WIN32
  /*
    Time zone name may be localized and contain non-ASCII characters,
    Convert from ANSI encoding to UTF8.
  */
  wchar_t wtz_name[sizeof(system_time_zone)];
  mbstowcs(wtz_name, tz_name, sizeof(system_time_zone)-1);
  WideCharToMultiByte(CP_UTF8,0, wtz_name, -1, system_time_zone, 
    sizeof(system_time_zone) - 1, NULL, NULL);
#else
  strmake_buf(system_time_zone, tz_name);
#endif /* _WIN32 */
#endif /* HAVE_TZNAME */

  /*
    We set SYSTEM time zone as reasonable default and
    also for failure of my_tz_init() and bootstrap mode.
    If user explicitly set time zone with --default-time-zone
    option we will change this value in my_tz_init().
  */
  global_system_variables.time_zone= my_tz_SYSTEM;

#ifdef HAVE_PSI_INTERFACE
  /*
    Complete the mysql_bin_log initialization.
    Instrumentation keys are known only after the performance schema
    initialization, and can not be set in the MYSQL_BIN_LOG
    constructor (called before main()).
  */
  mysql_bin_log.set_psi_keys(key_BINLOG_LOCK_index,
                             key_BINLOG_COND_relay_log_updated,
                             key_BINLOG_COND_bin_log_updated,
                             key_file_binlog,
                             key_file_binlog_index,
                             key_BINLOG_COND_queue_busy,
                             key_LOCK_binlog_end_pos);
#endif

  /*
    Init mutexes for the global MYSQL_BIN_LOG objects.
    As safe_mutex depends on what MY_INIT() does, we can't init the mutexes of
    global MYSQL_BIN_LOGs in their constructors, because then they would be
    inited before MY_INIT(). So we do it here.
  */
  mysql_bin_log.init_pthread_objects();

  /* TODO: remove this when my_time_t is 64 bit compatible */
  if (!IS_TIME_T_VALID_FOR_TIMESTAMP(server_start_time))
  {
    sql_print_error("This MySQL server doesn't support dates later than 2038");
    exit(1);
  }

  opt_log_basename= const_cast<char *>("mysql");

  if (gethostname(glob_hostname,sizeof(glob_hostname)) < 0)
  {
    /*
      Get hostname of computer (used by 'show variables') and as default
      basename for the pid file if --log-basename is not given.
    */
    strmake(glob_hostname, STRING_WITH_LEN("localhost"));
    sql_print_warning("gethostname failed, using '%s' as hostname",
                        glob_hostname);
  }
  else if (is_filename_allowed(glob_hostname, strlen(glob_hostname), FALSE))
    opt_log_basename= glob_hostname;

  strmake(pidfile_name, opt_log_basename, sizeof(pidfile_name)-5);
  strmov(fn_ext(pidfile_name),".pid");		// Add proper extension
  SYSVAR_AUTOSIZE(pidfile_name_ptr, pidfile_name);
  set_sys_var_value_origin(&opt_tc_log_size, sys_var::AUTO);

  /*
    The default-storage-engine entry in my_long_options should have a
    non-null default value. It was earlier intialized as
    (longlong)"MyISAM" in my_long_options but this triggered a
    compiler error in the Sun Studio 12 compiler. As a work-around we
    set the def_value member to 0 in my_long_options and initialize it
    to the correct value here.

    From MySQL 5.5 onwards, the default storage engine is InnoDB
    (except in the embedded server, where the default continues to
    be MyISAM)
  */
#if defined(WITH_INNOBASE_STORAGE_ENGINE)
  default_storage_engine= const_cast<char *>("InnoDB");
#else
  default_storage_engine= const_cast<char *>("MyISAM");
#endif
  default_tmp_storage_engine= NULL;
  gtid_pos_auto_engines= const_cast<char *>("");

  /*
    Add server status variables to the dynamic list of
    status variables that is shown by SHOW STATUS.
    Later, in plugin_init, and mysql_install_plugin
    new entries could be added to that list.
  */
  if (add_status_vars(status_vars))
    exit(1); // an error was already reported

#ifndef DBUG_OFF
  /*
    We have few debug-only commands in com_status_vars, only visible in debug
    builds. for simplicity we enable the assert only in debug builds

    There are 10 Com_ variables which don't have corresponding SQLCOM_ values:
    (TODO strictly speaking they shouldn't be here, should not have Com_ prefix
    that is. Perhaps Stmt_ ? Comstmt_ ? Prepstmt_ ?)

      Com_admin_commands         => com_other
      Com_create_temporary_table => com_create_tmp_table
      Com_drop_temporary_table   => com_drop_tmp_table
      Com_stmt_close             => com_stmt_close
      Com_stmt_execute           => com_stmt_execute
      Com_stmt_fetch             => com_stmt_fetch
      Com_stmt_prepare           => com_stmt_prepare
      Com_stmt_reprepare         => com_stmt_reprepare
      Com_stmt_reset             => com_stmt_reset
      Com_stmt_send_long_data    => com_stmt_send_long_data

    With this correction the number of Com_ variables (number of elements in
    the array, excluding the last element - terminator) must match the number
    of SQLCOM_ constants.
  */
  compile_time_assert(sizeof(com_status_vars)/sizeof(com_status_vars[0]) - 1 ==
                     SQLCOM_END + 11);
#endif

  if (get_options(&remaining_argc, &remaining_argv))
    exit(1);
  if (IS_SYSVAR_AUTOSIZE(&server_version_ptr))
    set_server_version(server_version, sizeof(server_version));

  mysql_real_data_home_len= uint(strlen(mysql_real_data_home));

  if (!opt_abort)
  {
    if (IS_SYSVAR_AUTOSIZE(&server_version_ptr))
      sql_print_information("%s (mysqld %s) starting as process %lu ...",
                            my_progname, server_version, (ulong) getpid());
    else
    {
      char real_server_version[SERVER_VERSION_LENGTH];
      set_server_version(real_server_version, sizeof(real_server_version));
      sql_print_information("%s (mysqld %s as %s) starting as process %lu ...",
                            my_progname, real_server_version, server_version,
                            (ulong) getpid());
    }
  }

  sf_leaking_memory= 0; // no memory leaks from now on

#ifndef EMBEDDED_LIBRARY
  if (opt_abort && !opt_verbose)
    unireg_abort(0);
#endif /*!EMBEDDED_LIBRARY*/

  DBUG_PRINT("info",("%s  Ver %s for %s on %s\n",my_progname,
		     server_version, SYSTEM_TYPE,MACHINE_TYPE));

#ifdef HAVE_LINUX_LARGE_PAGES
  /* Initialize large page size */
  if (opt_large_pages)
  {
    SYSVAR_AUTOSIZE(opt_large_page_size, my_get_large_page_size());
    if (opt_large_page_size)
    {
      DBUG_PRINT("info", ("Large page set, large_page_size = %d",
                 opt_large_page_size));
      my_use_large_pages= 1;
      my_large_page_size= opt_large_page_size;
    }
    else
      SYSVAR_AUTOSIZE(opt_large_pages, 0);
  }
#endif /* HAVE_LINUX_LARGE_PAGES */
#ifdef HAVE_SOLARIS_LARGE_PAGES
#define LARGE_PAGESIZE (4*1024*1024)  /* 4MB */
#define SUPER_LARGE_PAGESIZE (256*1024*1024)  /* 256MB */
  if (opt_large_pages)
  {
  /*
    tell the kernel that we want to use 4/256MB page for heap storage
    and also for the stack. We use 4 MByte as default and if the
    super-large-page is set we increase it to 256 MByte. 256 MByte
    is for server installations with GBytes of RAM memory where
    the MySQL Server will have page caches and other memory regions
    measured in a number of GBytes.
    We use as big pages as possible which isn't bigger than the above
    desired page sizes.
  */
   int nelem;
   size_t max_desired_page_size;
   if (opt_super_large_pages)
     max_desired_page_size= SUPER_LARGE_PAGESIZE;
   else
     max_desired_page_size= LARGE_PAGESIZE;
   nelem = getpagesizes(NULL, 0);
   if (nelem > 0)
   {
     size_t *pagesize = (size_t *) malloc(sizeof(size_t) * nelem);
     if (pagesize != NULL && getpagesizes(pagesize, nelem) > 0)
     {
       size_t max_page_size= 0;
       for (int i= 0; i < nelem; i++)
       {
         if (pagesize[i] > max_page_size &&
             pagesize[i] <= max_desired_page_size)
            max_page_size= pagesize[i];
       }
       free(pagesize);
       if (max_page_size > 0)
       {
         struct memcntl_mha mpss;

         mpss.mha_cmd= MHA_MAPSIZE_BSSBRK;
         mpss.mha_pagesize= max_page_size;
         mpss.mha_flags= 0;
         memcntl(NULL, 0, MC_HAT_ADVISE, (caddr_t)&mpss, 0, 0);
         mpss.mha_cmd= MHA_MAPSIZE_STACK;
         memcntl(NULL, 0, MC_HAT_ADVISE, (caddr_t)&mpss, 0, 0);
       }
     }
   }
  }
#endif /* HAVE_SOLARIS_LARGE_PAGES */


#if defined(HAVE_POOL_OF_THREADS)
  if (IS_SYSVAR_AUTOSIZE(&threadpool_size))
    SYSVAR_AUTOSIZE(threadpool_size, my_getncpus());
#endif

  /* connections and databases needs lots of files */
  {
    uint files, wanted_files, max_open_files, min_tc_size, extra_files,
      min_connections;
    ulong org_max_connections, org_tc_size;

    /* Number of files reserved for temporary files */
    extra_files= 30;
    min_connections= 10;
    /* MyISAM requires two file handles per table. */
    wanted_files= (extra_files + max_connections + extra_max_connections +
                   tc_size * 2);
#if defined(HAVE_POOL_OF_THREADS) && !defined(__WIN__)
    // add epoll or kevent fd for each threadpool group, in case pool of threads is used
    wanted_files+= (thread_handling > SCHEDULER_NO_THREADS) ? 0 : threadpool_size;
#endif

    min_tc_size= MY_MIN(tc_size, TABLE_OPEN_CACHE_MIN);
    org_max_connections= max_connections;
    org_tc_size= tc_size;

    /*
      We are trying to allocate no less than max_connections*5 file
      handles (i.e. we are trying to set the limit so that they will
      be available).  In addition, we allocate no less than how much
      was already allocated.  However below we report a warning and
      recompute values only if we got less file handles than were
      explicitly requested.  No warning and re-computation occur if we
      can't get max_connections*5 but still got no less than was
      requested (value of wanted_files).
    */
    max_open_files= MY_MAX(MY_MAX(wanted_files,
                                  (max_connections + extra_max_connections)*5),
                           open_files_limit);
    files= my_set_max_open_files(max_open_files);
    SYSVAR_AUTOSIZE_IF_CHANGED(open_files_limit, files, ulong);

    if (files < wanted_files && global_system_variables.log_warnings)
      sql_print_warning("Could not increase number of max_open_files to more than %u (request: %u)", files, wanted_files);

    /*
      If we have requested too much file handles than we bring
      max_connections in supported bounds. Still leave at least
      'min_connections' connections
    */
    SYSVAR_AUTOSIZE_IF_CHANGED(max_connections,
                               (ulong) MY_MAX(MY_MIN(files- extra_files-
                                                     min_tc_size*2,
                                                     max_connections),
                                              min_connections),
                               ulong);

    /*
      Decrease tc_size according to max_connections, but
      not below min_tc_size.  Outer MY_MIN() ensures that we
      never increase tc_size automatically (that could
      happen if max_connections is decreased above).
    */
    SYSVAR_AUTOSIZE_IF_CHANGED(tc_size,
                               (ulong) MY_MIN(MY_MAX((files - extra_files -
                                                      max_connections) / 2,
                                                     min_tc_size),
                                              tc_size), ulong);
    DBUG_PRINT("warning",
               ("Current limits: max_open_files: %u  max_connections: %ld  table_cache: %ld",
                files, max_connections, tc_size));
    if (global_system_variables.log_warnings > 1 &&
        (max_connections < org_max_connections ||
         tc_size < org_tc_size))
      sql_print_warning("Changed limits: max_open_files: %u  max_connections: %lu (was %lu)  table_cache: %lu (was %lu)",
			files, max_connections, org_max_connections,
                        tc_size, org_tc_size);
  }
  /*
    Max_connections and tc_cache are now set.
    Now we can fix other variables depending on this variable.
  */

  /* Fix host_cache_size */
  if (IS_SYSVAR_AUTOSIZE(&host_cache_size))
  {
    /*
      The default value is 128.
      The autoset value is 128, plus 1 for a value of max_connections
      up to 500, plus 1 for every increment of 20 over 500 in the
      max_connections value, capped at 2000.
    */
    uint size= (HOST_CACHE_SIZE + MY_MIN(max_connections, 500) +
                MY_MAX(((long) max_connections)-500,0)/20);
    SYSVAR_AUTOSIZE(host_cache_size, size);
  }

  /* Fix back_log (back_log == 0 added for MySQL compatibility) */
  if (back_log == 0 || IS_SYSVAR_AUTOSIZE(&back_log))
  {
    /*
      The default value is 150.
      The autoset value is 50 + max_connections / 5 capped at 900
    */
    SYSVAR_AUTOSIZE(back_log, MY_MIN(900, (50 + max_connections / 5)));
  }

  unireg_init(opt_specialflag); /* Set up extern variabels */
  if (!(my_default_lc_messages=
        my_locale_by_name(lc_messages)))
  {
    sql_print_error("Unknown locale: '%s'", lc_messages);
    return 1;
  }

  if (init_errmessage())	/* Read error messages from file */
    return 1;
  global_system_variables.lc_messages= my_default_lc_messages;
  global_system_variables.errmsgs= my_default_lc_messages->errmsgs->errmsgs;
  init_client_errs();
  mysql_library_init(unused,unused,unused); /* for replication */
  lex_init();
  if (item_create_init())
    return 1;
  item_init();
  init_pcre();
  /*
    Process a comma-separated character set list and choose
    the first available character set. This is mostly for
    test purposes, to be able to start "mysqld" even if
    the requested character set is not available (see bug#18743).
  */
  for (;;)
  {
    char *next_character_set_name= strchr(default_character_set_name, ',');
    if (next_character_set_name)
      *next_character_set_name++= '\0';
    if (!(default_charset_info=
          get_charset_by_csname(default_character_set_name,
                                MY_CS_PRIMARY, MYF(MY_WME))))
    {
      if (next_character_set_name)
      {
        default_character_set_name= next_character_set_name;
        default_collation_name= 0;          // Ignore collation
      }
      else
        return 1;                           // Eof of the list
    }
    else
      break;
  }

  if (default_collation_name)
  {
    CHARSET_INFO *default_collation;
    default_collation= get_charset_by_name(default_collation_name, MYF(0));
    if (!default_collation)
    {
#ifdef WITH_PERFSCHEMA_STORAGE_ENGINE
      buffered_logs.print();
      buffered_logs.cleanup();
#endif
      sql_print_error(ER_DEFAULT(ER_UNKNOWN_COLLATION), default_collation_name);
      return 1;
    }
    if (!my_charset_same(default_charset_info, default_collation))
    {
      sql_print_error(ER_DEFAULT(ER_COLLATION_CHARSET_MISMATCH),
		      default_collation_name,
		      default_charset_info->csname);
      return 1;
    }
    default_charset_info= default_collation;
  }
  /* Set collactions that depends on the default collation */
  global_system_variables.collation_server= default_charset_info;
  global_system_variables.collation_database= default_charset_info;
  if (is_supported_parser_charset(default_charset_info))
  {
    global_system_variables.collation_connection= default_charset_info;
    global_system_variables.character_set_results= default_charset_info;
    global_system_variables.character_set_client= default_charset_info;
  }
  else
  {
    sql_print_warning("'%s' can not be used as client character set. "
                      "'%s' will be used as default client character set.",
                      default_charset_info->csname,
                      my_charset_latin1.csname);
    global_system_variables.collation_connection= &my_charset_latin1;
    global_system_variables.character_set_results= &my_charset_latin1;
    global_system_variables.character_set_client= &my_charset_latin1;
  }

  if (!(character_set_filesystem=
        get_charset_by_csname(character_set_filesystem_name,
                              MY_CS_PRIMARY, MYF(MY_WME))))
    return 1;
  global_system_variables.character_set_filesystem= character_set_filesystem;

  if (!(my_default_lc_time_names=
        my_locale_by_name(lc_time_names_name)))
  {
    sql_print_error("Unknown locale: '%s'", lc_time_names_name);
    return 1;
  }
  global_system_variables.lc_time_names= my_default_lc_time_names;

  /* check log options and issue warnings if needed */
  if (opt_log && opt_logname && *opt_logname &&
      !(log_output_options & (LOG_FILE | LOG_NONE)))
    sql_print_warning("Although a path was specified for the "
                      "--log option, log tables are used. "
                      "To enable logging to files use the --log-output option.");

  if (global_system_variables.sql_log_slow && opt_slow_logname &&
      *opt_slow_logname &&
      !(log_output_options & (LOG_FILE | LOG_NONE)))
    sql_print_warning("Although a path was specified for the "
                      "--log-slow-queries option, log tables are used. "
                      "To enable logging to files use the --log-output=file option.");

  if (!opt_logname || !*opt_logname)
    make_default_log_name(&opt_logname, ".log", false);
  if (!opt_slow_logname || !*opt_slow_logname)
    make_default_log_name(&opt_slow_logname, "-slow.log", false);

#if defined(ENABLED_DEBUG_SYNC)
  /* Initialize the debug sync facility. See debug_sync.cc. */
  if (debug_sync_init())
    return 1; /* purecov: tested */
#endif /* defined(ENABLED_DEBUG_SYNC) */

#if (ENABLE_TEMP_POOL)
  if (use_temp_pool && my_bitmap_init(&temp_pool,0,1024,1))
    return 1;
#else
  use_temp_pool= 0;
#endif

  if (my_dboptions_cache_init())
    return 1;

  /*
    Ensure that lower_case_table_names is set on system where we have case
    insensitive names.  If this is not done the users MyISAM tables will
    get corrupted if accesses with names of different case.
  */
  DBUG_PRINT("info", ("lower_case_table_names: %d", lower_case_table_names));
  SYSVAR_AUTOSIZE(lower_case_file_system,
                  test_if_case_insensitive(mysql_real_data_home));
  if (!lower_case_table_names && lower_case_file_system == 1)
  {
    if (lower_case_table_names_used)
    {
      sql_print_error("The server option 'lower_case_table_names' is "
                      "configured to use case sensitive table names but the "
                      "data directory resides on a case-insensitive file system. "
                      "Please use a case sensitive file system for your data "
                      "directory or switch to a case-insensitive table name "
                      "mode.");
      return 1;
    }
    else
    {
      if (global_system_variables.log_warnings)
	sql_print_warning("Setting lower_case_table_names=2 because file "
                  "system for %s is case insensitive", mysql_real_data_home);
      SYSVAR_AUTOSIZE(lower_case_table_names, 2);
    }
  }
  else if (lower_case_table_names == 2 &&
           !(lower_case_file_system= (lower_case_file_system == 1)))
  {
    if (global_system_variables.log_warnings)
      sql_print_warning("lower_case_table_names was set to 2, even though your "
                        "the file system '%s' is case sensitive.  Now setting "
                        "lower_case_table_names to 0 to avoid future problems.",
			mysql_real_data_home);
    SYSVAR_AUTOSIZE(lower_case_table_names, 0);
  }
  else
  {
    lower_case_file_system= (lower_case_file_system == 1);
  }

  /* Reset table_alias_charset, now that lower_case_table_names is set. */
  table_alias_charset= (lower_case_table_names ?
			files_charset_info :
			&my_charset_bin);

  if (ignore_db_dirs_process_additions())
  {
    sql_print_error("An error occurred while storing ignore_db_dirs to a hash.");
    return 1;
  }

<<<<<<< HEAD
  global_system_variables.in_subquery_conversion_threshold= IN_SUBQUERY_CONVERSION_THRESHOLD;

=======
>>>>>>> 74d648db
#ifdef WITH_WSREP
  /*
    We need to initialize auxiliary variables, that will be
    further keep the original values of auto-increment options
    as they set by the user. These variables used to restore
    user-defined values of the auto-increment options after
    setting of the wsrep_auto_increment_control to 'OFF'.
  */
  global_system_variables.saved_auto_increment_increment=
    global_system_variables.auto_increment_increment;
  global_system_variables.saved_auto_increment_offset=
    global_system_variables.auto_increment_offset;
#endif /* WITH_WSREP */

  return 0;
}


static int init_thread_environment()
{
  DBUG_ENTER("init_thread_environment");
  mysql_mutex_init(key_LOCK_thread_count, &LOCK_thread_count, MY_MUTEX_INIT_FAST);
  mysql_mutex_init(key_LOCK_thread_cache, &LOCK_thread_cache, MY_MUTEX_INIT_FAST);
  mysql_mutex_init(key_LOCK_start_thread, &LOCK_start_thread, MY_MUTEX_INIT_FAST);
  mysql_mutex_init(key_LOCK_status, &LOCK_status, MY_MUTEX_INIT_FAST);
  mysql_mutex_init(key_LOCK_show_status, &LOCK_show_status, MY_MUTEX_INIT_SLOW);
  mysql_mutex_init(key_LOCK_delayed_insert,
                   &LOCK_delayed_insert, MY_MUTEX_INIT_FAST);
  mysql_mutex_init(key_LOCK_delayed_status,
                   &LOCK_delayed_status, MY_MUTEX_INIT_FAST);
  mysql_mutex_init(key_LOCK_delayed_create,
                   &LOCK_delayed_create, MY_MUTEX_INIT_SLOW);
  mysql_mutex_init(key_LOCK_crypt, &LOCK_crypt, MY_MUTEX_INIT_FAST);
  mysql_mutex_init(key_LOCK_user_conn, &LOCK_user_conn, MY_MUTEX_INIT_FAST);
  mysql_mutex_init(key_LOCK_active_mi, &LOCK_active_mi, MY_MUTEX_INIT_FAST);
  mysql_mutex_init(key_LOCK_global_system_variables,
                   &LOCK_global_system_variables, MY_MUTEX_INIT_FAST);
  mysql_mutex_record_order(&LOCK_active_mi, &LOCK_global_system_variables);
  mysql_mutex_record_order(&LOCK_status, &LOCK_thread_count);
  mysql_prlock_init(key_rwlock_LOCK_system_variables_hash,
                    &LOCK_system_variables_hash);
  mysql_mutex_init(key_LOCK_prepared_stmt_count,
                   &LOCK_prepared_stmt_count, MY_MUTEX_INIT_FAST);
  mysql_mutex_init(key_LOCK_error_messages,
                   &LOCK_error_messages, MY_MUTEX_INIT_FAST);
  mysql_mutex_init(key_LOCK_uuid_short_generator,
                   &LOCK_short_uuid_generator, MY_MUTEX_INIT_FAST);
  mysql_mutex_init(key_LOCK_connection_count,
                   &LOCK_connection_count, MY_MUTEX_INIT_FAST);
  mysql_mutex_init(key_LOCK_thread_id,
                   &LOCK_thread_id, MY_MUTEX_INIT_FAST);
  mysql_mutex_init(key_LOCK_stats, &LOCK_stats, MY_MUTEX_INIT_FAST);
  mysql_mutex_init(key_LOCK_global_user_client_stats,
                   &LOCK_global_user_client_stats, MY_MUTEX_INIT_FAST);
  mysql_mutex_init(key_LOCK_global_table_stats,
                   &LOCK_global_table_stats, MY_MUTEX_INIT_FAST);
  mysql_mutex_init(key_LOCK_global_index_stats,
                   &LOCK_global_index_stats, MY_MUTEX_INIT_FAST);
  mysql_mutex_init(key_LOCK_prepare_ordered, &LOCK_prepare_ordered,
                   MY_MUTEX_INIT_SLOW);
  mysql_cond_init(key_COND_prepare_ordered, &COND_prepare_ordered, NULL);
  mysql_mutex_init(key_LOCK_after_binlog_sync, &LOCK_after_binlog_sync,
                   MY_MUTEX_INIT_SLOW);
  mysql_mutex_init(key_LOCK_commit_ordered, &LOCK_commit_ordered,
                   MY_MUTEX_INIT_SLOW);
  mysql_mutex_init(key_LOCK_slave_background, &LOCK_slave_background,
                   MY_MUTEX_INIT_SLOW);
  mysql_cond_init(key_COND_slave_background, &COND_slave_background, NULL);

#ifdef HAVE_OPENSSL
  mysql_mutex_init(key_LOCK_des_key_file,
                   &LOCK_des_key_file, MY_MUTEX_INIT_FAST);
#ifdef HAVE_OPENSSL10
  openssl_stdlocks= (openssl_lock_t*) OPENSSL_malloc(CRYPTO_num_locks() *
                                                     sizeof(openssl_lock_t));
  for (int i= 0; i < CRYPTO_num_locks(); ++i)
    mysql_rwlock_init(key_rwlock_openssl, &openssl_stdlocks[i].lock);
  CRYPTO_set_dynlock_create_callback(openssl_dynlock_create);
  CRYPTO_set_dynlock_destroy_callback(openssl_dynlock_destroy);
  CRYPTO_set_dynlock_lock_callback(openssl_lock);
  CRYPTO_set_locking_callback(openssl_lock_function);
#endif /* HAVE_OPENSSL10 */
#endif /* HAVE_OPENSSL */
  mysql_rwlock_init(key_rwlock_LOCK_sys_init_connect, &LOCK_sys_init_connect);
  mysql_rwlock_init(key_rwlock_LOCK_sys_init_slave, &LOCK_sys_init_slave);
  mysql_rwlock_init(key_rwlock_LOCK_grant, &LOCK_grant);
  mysql_cond_init(key_COND_thread_count, &COND_thread_count, NULL);
  mysql_cond_init(key_COND_thread_cache, &COND_thread_cache, NULL);
  mysql_cond_init(key_COND_start_thread, &COND_start_thread, NULL);
  mysql_cond_init(key_COND_flush_thread_cache, &COND_flush_thread_cache, NULL);
#ifdef HAVE_REPLICATION
  mysql_mutex_init(key_LOCK_rpl_status, &LOCK_rpl_status, MY_MUTEX_INIT_FAST);
#endif
  mysql_mutex_init(key_LOCK_server_started,
                   &LOCK_server_started, MY_MUTEX_INIT_FAST);
  mysql_cond_init(key_COND_server_started, &COND_server_started, NULL);
  sp_cache_init();
#ifdef HAVE_EVENT_SCHEDULER
  Events::init_mutexes();
#endif
  init_show_explain_psi_keys();
  /* Parameter for threads created for connections */
  (void) pthread_attr_init(&connection_attrib);
  (void) pthread_attr_setdetachstate(&connection_attrib,
				     PTHREAD_CREATE_DETACHED);
  pthread_attr_setscope(&connection_attrib, PTHREAD_SCOPE_SYSTEM);

#ifdef HAVE_REPLICATION
  rpl_init_gtid_slave_state();
  rpl_init_gtid_waiting();
#endif

  DBUG_RETURN(0);
}


#ifdef HAVE_OPENSSL10
static openssl_lock_t *openssl_dynlock_create(const char *file, int line)
{
  openssl_lock_t *lock= new openssl_lock_t;
  mysql_rwlock_init(key_rwlock_openssl, &lock->lock);
  return lock;
}


static void openssl_dynlock_destroy(openssl_lock_t *lock, const char *file,
				    int line)
{
  mysql_rwlock_destroy(&lock->lock);
  delete lock;
}


static void openssl_lock_function(int mode, int n, const char *file, int line)
{
  if (n < 0 || n > CRYPTO_num_locks())
  {
    /* Lock number out of bounds. */
    sql_print_error("Fatal: OpenSSL interface problem (n = %d)", n);
    abort();
  }
  openssl_lock(mode, &openssl_stdlocks[n], file, line);
}


static void openssl_lock(int mode, openssl_lock_t *lock, const char *file,
			 int line)
{
  int err;
  char const *what;

  switch (mode) {
  case CRYPTO_LOCK|CRYPTO_READ:
    what = "read lock";
    err= mysql_rwlock_rdlock(&lock->lock);
    break;
  case CRYPTO_LOCK|CRYPTO_WRITE:
    what = "write lock";
    err= mysql_rwlock_wrlock(&lock->lock);
    break;
  case CRYPTO_UNLOCK|CRYPTO_READ:
  case CRYPTO_UNLOCK|CRYPTO_WRITE:
    what = "unlock";
    err= mysql_rwlock_unlock(&lock->lock);
    break;
  default:
    /* Unknown locking mode. */
    sql_print_error("Fatal: OpenSSL interface problem (mode=0x%x)", mode);
    abort();
  }
  if (err)
  {
    sql_print_error("Fatal: can't %s OpenSSL lock", what);
    abort();
  }
}
#endif /* HAVE_OPENSSL10 */

static void init_ssl()
{
#if defined(HAVE_OPENSSL) && !defined(EMBEDDED_LIBRARY)
  if (opt_use_ssl)
  {
    enum enum_ssl_init_error error= SSL_INITERR_NOERROR;

    /* having ssl_acceptor_fd != 0 signals the use of SSL */
    ssl_acceptor_fd= new_VioSSLAcceptorFd(opt_ssl_key, opt_ssl_cert,
					  opt_ssl_ca, opt_ssl_capath,
					  opt_ssl_cipher, &error,
                                          opt_ssl_crl, opt_ssl_crlpath);
    DBUG_PRINT("info",("ssl_acceptor_fd: %p", ssl_acceptor_fd));
    if (!ssl_acceptor_fd)
    {
      sql_print_warning("Failed to setup SSL");
      sql_print_warning("SSL error: %s", sslGetErrString(error));
      opt_use_ssl = 0;
      have_ssl= SHOW_OPTION_DISABLED;
    }
    if (global_system_variables.log_warnings > 0)
    {
      ulong err;
      while ((err= ERR_get_error()))
        sql_print_warning("SSL error: %s", ERR_error_string(err, NULL));
    }
    else
      ERR_remove_state(0);
  }
  else
  {
    have_ssl= SHOW_OPTION_DISABLED;
  }
  if (des_key_file)
    load_des_key_file(des_key_file);
#endif /* HAVE_OPENSSL && ! EMBEDDED_LIBRARY */
}


static void end_ssl()
{
#ifdef HAVE_OPENSSL
#ifndef EMBEDDED_LIBRARY
  if (ssl_acceptor_fd)
  {
    free_vio_ssl_acceptor_fd(ssl_acceptor_fd);
    ssl_acceptor_fd= 0;
  }
#endif /* ! EMBEDDED_LIBRARY */
#endif /* HAVE_OPENSSL */
}

#ifdef _WIN32
/**
  Registers a file to be collected when Windows Error Reporting creates a crash 
  report.
*/
#include <werapi.h>
static void add_file_to_crash_report(char *file)
{
  wchar_t wfile[MAX_PATH+1]= {0};
  if (mbstowcs(wfile, file, MAX_PATH) != (size_t)-1)
  {
    WerRegisterFile(wfile, WerRegFileTypeOther, WER_FILE_ANONYMOUS_DATA);
  }
}
#endif

#define init_default_storage_engine(X,Y) \
  init_default_storage_engine_impl(#X, X, &global_system_variables.Y)

static int init_default_storage_engine_impl(const char *opt_name,
                                            char *engine_name, plugin_ref *res)
{
  if (!engine_name)
  {
    *res= 0;
    return 0;
  }

  LEX_CSTRING name= { engine_name, strlen(engine_name) };
  plugin_ref plugin;
  handlerton *hton;
  if ((plugin= ha_resolve_by_name(0, &name, false)))
    hton= plugin_hton(plugin);
  else
  {
    sql_print_error("Unknown/unsupported storage engine: %s", engine_name);
    return 1;
  }
  if (!ha_storage_engine_is_enabled(hton))
  {
    if (!opt_bootstrap)
    {
      sql_print_error("%s (%s) is not available", opt_name, engine_name);
      return 1;
    }
    DBUG_ASSERT(*res);
  }
  else
  {
    /*
      Need to unlock as global_system_variables.table_plugin
      was acquired during plugin_init()
    */
    mysql_mutex_lock(&LOCK_global_system_variables);
    if (*res)
      plugin_unlock(0, *res);
    *res= plugin;
    mysql_mutex_unlock(&LOCK_global_system_variables);
  }
  return 0;
}


static int
init_gtid_pos_auto_engines(void)
{
  plugin_ref *plugins;

  /*
    For the command-line option --gtid_pos_auto_engines, we allow (and ignore)
    engines that are unknown. This is convenient, since it allows to set
    default auto-create engines that might not be used by particular users.
    The option sets a list of storage engines that will have gtid position
    table auto-created for them if needed. And if the engine is not available,
    then it will certainly not be needed.
  */
  if (gtid_pos_auto_engines)
    plugins= resolve_engine_list(NULL, gtid_pos_auto_engines,
                                 strlen(gtid_pos_auto_engines), false, false);
  else
    plugins= resolve_engine_list(NULL, "", 0, false, false);
  if (!plugins)
    return 1;
  mysql_mutex_lock(&LOCK_global_system_variables);
  opt_gtid_pos_auto_plugins= plugins;
  mysql_mutex_unlock(&LOCK_global_system_variables);
  return 0;
}


static int init_server_components()
{
  DBUG_ENTER("init_server_components");
  /*
    We need to call each of these following functions to ensure that
    all things are initialized so that unireg_abort() doesn't fail
  */
  mdl_init();
  if (tdc_init() || hostname_cache_init())
    unireg_abort(1);

  query_cache_set_min_res_unit(query_cache_min_res_unit);
  query_cache_result_size_limit(query_cache_limit);
  /* if we set size of QC non zero in config then probably we want it ON */
  if (query_cache_size != 0 &&
      global_system_variables.query_cache_type == 0 &&
      !IS_SYSVAR_AUTOSIZE(&query_cache_size))
  {
    global_system_variables.query_cache_type= 1;
  }
  query_cache_init();
  DBUG_ASSERT(query_cache_size < ULONG_MAX);
  query_cache_resize((ulong)query_cache_size);
  my_rnd_init(&sql_rand,(ulong) server_start_time,(ulong) server_start_time/2);
  setup_fpu();
  init_thr_lock();

#ifndef EMBEDDED_LIBRARY
  if (init_thr_timer(thread_scheduler->max_threads + extra_max_connections))
  {
    fprintf(stderr, "Can't initialize timers\n");
    unireg_abort(1);
  }
#endif

  my_uuid_init((ulong) (my_rnd(&sql_rand))*12345,12345);
#ifdef HAVE_REPLICATION
  init_slave_list();
#endif
  wt_init();

  /* Setup logs */

  setup_log_handling();

  /*
    Enable old-fashioned error log, except when the user has requested
    help information. Since the implementation of plugin server
    variables the help output is now written much later.
  */
#ifdef _WIN32
  if (opt_console)
   opt_error_log= false;
#endif

  if (opt_error_log && !opt_abort)
  {
    if (!log_error_file_ptr[0])
    {
      fn_format(log_error_file, pidfile_name, mysql_data_home, ".err",
                MY_REPLACE_EXT); /* replace '.<domain>' by '.err', bug#4997 */
      SYSVAR_AUTOSIZE(log_error_file_ptr, log_error_file);
    }
    else
    {
      fn_format(log_error_file, log_error_file_ptr, mysql_data_home, ".err",
                MY_UNPACK_FILENAME | MY_SAFE_PATH);
      log_error_file_ptr= log_error_file;
    }
    if (!log_error_file[0])
      opt_error_log= 0;                         // Too long file name
    else
    {
      my_bool res;
#ifndef EMBEDDED_LIBRARY
      res= reopen_fstreams(log_error_file, stdout, stderr);
#else
      res= reopen_fstreams(log_error_file, NULL, stderr);
#endif

      if (!res)
        setbuf(stderr, NULL);

#ifdef _WIN32
      /* Add error log to windows crash reporting. */
      add_file_to_crash_report(log_error_file);
#endif
    }
  }

  /* set up the hook before initializing plugins which may use it */
  error_handler_hook= my_message_sql;
  proc_info_hook= set_thd_stage_info;

#ifdef WITH_PERFSCHEMA_STORAGE_ENGINE
  /*
    Parsing the performance schema command line option may have reported
    warnings/information messages.
    Now that the logger is finally available, and redirected
    to the proper file when the --log--error option is used,
    print the buffered messages to the log.
  */
  buffered_logs.print();
  buffered_logs.cleanup();
#endif /* WITH_PERFSCHEMA_STORAGE_ENGINE */

#ifndef EMBEDDED_LIBRARY
  /*
    Now that the logger is available, redirect character set
    errors directly to the logger
    (instead of the buffered_logs used at the server startup time).
  */
  my_charset_error_reporter= charset_error_reporter;
#endif

  xid_cache_init();

  /* need to configure logging before initializing storage engines */
  if (!opt_bin_log_used && !WSREP_ON)
  {
    if (opt_log_slave_updates)
      sql_print_warning("You need to use --log-bin to make "
                        "--log-slave-updates work.");
    if (binlog_format_used)
      sql_print_warning("You need to use --log-bin to make "
                        "--binlog-format work.");
  }

  /* Check that we have not let the format to unspecified at this point */
  DBUG_ASSERT((uint)global_system_variables.binlog_format <=
              array_elements(binlog_format_names)-1);

#ifdef HAVE_REPLICATION
  if (opt_log_slave_updates && replicate_same_server_id)
  {
    if (opt_bin_log)
    {
      sql_print_error("using --replicate-same-server-id in conjunction with "
                      "--log-slave-updates is impossible, it would lead to "
                      "infinite loops in this server.");
      unireg_abort(1);
    }
    else
      sql_print_warning("using --replicate-same-server-id in conjunction with "
                        "--log-slave-updates would lead to infinite loops in "
                        "this server. However this will be ignored as the "
                        "--log-bin option is not defined.");
  }
#endif

  if (opt_bin_log)
  {
    /* Reports an error and aborts, if the --log-bin's path 
       is a directory.*/
    if (opt_bin_logname[0] && 
        opt_bin_logname[strlen(opt_bin_logname) - 1] == FN_LIBCHAR)
    {
      sql_print_error("Path '%s' is a directory name, please specify "
                      "a file name for --log-bin option", opt_bin_logname);
      unireg_abort(1);
    }

    /* Reports an error and aborts, if the --log-bin-index's path 
       is a directory.*/
    if (opt_binlog_index_name && 
        opt_binlog_index_name[strlen(opt_binlog_index_name) - 1] 
        == FN_LIBCHAR)
    {
      sql_print_error("Path '%s' is a directory name, please specify "
                      "a file name for --log-bin-index option",
                      opt_binlog_index_name);
      unireg_abort(1);
    }

    char buf[FN_REFLEN];
    const char *ln;
    ln= mysql_bin_log.generate_name(opt_bin_logname, "-bin", 1, buf);
    if (!opt_bin_logname[0] && !opt_binlog_index_name)
    {
      /*
        User didn't give us info to name the binlog index file.
        Picking `hostname`-bin.index like did in 4.x, causes replication to
        fail if the hostname is changed later. So, we would like to instead
        require a name. But as we don't want to break many existing setups, we
        only give warning, not error.
      */
      sql_print_warning("No argument was provided to --log-bin and "
                        "neither --log-basename or --log-bin-index where "
                        "used;  This may cause repliction to break when this "
                        "server acts as a master and has its hostname "
                        "changed! Please use '--log-basename=%s' or "
                        "'--log-bin=%s' to avoid this problem.",
                        opt_log_basename, ln);
    }
    if (ln == buf)
      opt_bin_logname= my_once_strdup(buf, MYF(MY_WME));
  }

  /*
    Since some wsrep threads (THDs) are create before plugins are
    initialized, LOCK_plugin mutex needs to be initialized here.
  */
  plugin_mutex_init();

  /*
    Wsrep initialization must happen at this point, because:
    - opt_bin_logname must be known when starting replication
      since SST may need it
    - SST may modify binlog index file, so it must be opened
      after SST has happened

    We also (unconditionally) initialize wsrep LOCKs and CONDs.
    It is because they are used while accessing wsrep system
    variables even when a wsrep provider is not loaded.
  */

  /* It's now safe to use thread specific memory */
  mysqld_server_initialized= 1;

#ifndef EMBEDDED_LIBRARY
  wsrep_thr_init();
#endif

  if (WSREP_ON && !wsrep_recovery && !opt_abort) /* WSREP BEFORE SE */
  {
    if (opt_bootstrap) // bootsrap option given - disable wsrep functionality
    {
      wsrep_provider_init(WSREP_NONE);
      if (wsrep_init())
        unireg_abort(1);
    }
    else // full wsrep initialization
    {
      // add basedir/bin to PATH to resolve wsrep script names
      char* const tmp_path= (char*)my_alloca(strlen(mysql_home) +
                                             strlen("/bin") + 1);
      if (tmp_path)
      {
        strcpy(tmp_path, mysql_home);
        strcat(tmp_path, "/bin");
        wsrep_prepend_PATH(tmp_path);
      }
      else
      {
        WSREP_ERROR("Could not append %s/bin to PATH", mysql_home);
      }
      my_afree(tmp_path);

      if (wsrep_before_SE())
      {
        set_ports(); // this is also called in network_init() later but we need
                     // to know mysqld_port now - lp:1071882
        wsrep_init_startup(true);
      }
    }
  }

  if (opt_bin_log)
  {
    if (mysql_bin_log.open_index_file(opt_binlog_index_name, opt_bin_logname,
                                      TRUE))
    {
      unireg_abort(1);
    }

    log_bin_basename=
      rpl_make_log_name(opt_bin_logname, pidfile_name,
                        opt_bin_logname ? "" : "-bin");
    log_bin_index=
      rpl_make_log_name(opt_binlog_index_name, log_bin_basename, ".index");
    if (log_bin_basename == NULL || log_bin_index == NULL)
    {
      sql_print_error("Unable to create replication path names:"
                      " out of memory or path names too long"
                      " (path name exceeds " STRINGIFY_ARG(FN_REFLEN)
                      " or file name exceeds " STRINGIFY_ARG(FN_LEN) ").");
      unireg_abort(1);
    }
  }

#ifndef EMBEDDED_LIBRARY
  DBUG_PRINT("debug",
             ("opt_bin_logname: %s, opt_relay_logname: %s, pidfile_name: %s",
              opt_bin_logname, opt_relay_logname, pidfile_name));
  if (opt_relay_logname)
  {
    relay_log_basename=
      rpl_make_log_name(opt_relay_logname, pidfile_name,
                        opt_relay_logname ? "" : "-relay-bin");
    relay_log_index=
      rpl_make_log_name(opt_relaylog_index_name, relay_log_basename, ".index");
    if (relay_log_basename == NULL || relay_log_index == NULL)
    {
      sql_print_error("Unable to create replication path names:"
                      " out of memory or path names too long"
                      " (path name exceeds " STRINGIFY_ARG(FN_REFLEN)
                      " or file name exceeds " STRINGIFY_ARG(FN_LEN) ").");
      unireg_abort(1);
    }
  }
#endif /* !EMBEDDED_LIBRARY */

  /* call ha_init_key_cache() on all key caches to init them */
  process_key_caches(&ha_init_key_cache, 0);

  init_global_table_stats();
  init_global_index_stats();

  /* Allow storage engine to give real error messages */
  if (unlikely(ha_init_errors()))
    DBUG_RETURN(1);

  tc_log= 0; // ha_initialize_handlerton() needs that

  if (plugin_init(&remaining_argc, remaining_argv,
                  (opt_noacl ? PLUGIN_INIT_SKIP_PLUGIN_TABLE : 0) |
                  (opt_abort ? PLUGIN_INIT_SKIP_INITIALIZATION : 0)))
  {
    sql_print_error("Failed to initialize plugins.");
    unireg_abort(1);
  }
  plugins_are_initialized= TRUE;  /* Don't separate from init function */

#ifdef HAVE_REPLICATION
  /*
    Semisync is not required by other components, which justifies its
    initialization at this point when thread specific memory is also available.
  */
  if (repl_semisync_master.init_object() ||
      repl_semisync_slave.init_object())
  {
    sql_print_error("Could not initialize semisync.");
    unireg_abort(1);
  }
#endif

#ifndef EMBEDDED_LIBRARY
  {
    if (Session_tracker::server_boot_verify(system_charset_info))
    {
      sql_print_error("The variable session_track_system_variables has "
		      "invalid values.");
      unireg_abort(1);
    }
  }
#endif //EMBEDDED_LIBRARY

  /* we do want to exit if there are any other unknown options */
  if (remaining_argc > 1)
  {
    int ho_error;
    struct my_option no_opts[]=
    {
      {0, 0, 0, 0, 0, 0, GET_NO_ARG, NO_ARG, 0, 0, 0, 0, 0, 0}
    };
    /*
      We need to eat any 'loose' arguments first before we conclude
      that there are unprocessed options.
    */
    my_getopt_skip_unknown= 0;

    if ((ho_error= handle_options(&remaining_argc, &remaining_argv, no_opts,
                                  mysqld_get_one_option)))
      unireg_abort(ho_error);
    /* Add back the program name handle_options removes */
    remaining_argc++;
    remaining_argv--;
    my_getopt_skip_unknown= TRUE;

    if (remaining_argc > 1)
    {
      fprintf(stderr, "%s: Too many arguments (first extra is '%s').\n",
              my_progname, remaining_argv[1]);
      unireg_abort(1);
    }
  }

  if (init_io_cache_encryption())
    unireg_abort(1);

  if (opt_abort)
    unireg_abort(0);

  /* if the errmsg.sys is not loaded, terminate to maintain behaviour */
  if (!DEFAULT_ERRMSGS[0][0])
    unireg_abort(1);  

  /* We have to initialize the storage engines before CSV logging */
  if (ha_init())
  {
    sql_print_error("Can't init databases");
    unireg_abort(1);
  }

  if (opt_bootstrap)
    log_output_options= LOG_FILE;
  else
    logger.init_log_tables();

  if (log_output_options & LOG_NONE)
  {
    /*
      Issue a warining if there were specified additional options to the
      log-output along with NONE. Probably this wasn't what user wanted.
    */
    if ((log_output_options & LOG_NONE) && (log_output_options & ~LOG_NONE))
      sql_print_warning("There were other values specified to "
                        "log-output besides NONE. Disabling slow "
                        "and general logs anyway.");
    logger.set_handlers(LOG_FILE, LOG_NONE, LOG_NONE);
  }
  else
  {
    /* fall back to the log files if tables are not present */
    LEX_CSTRING csv_name={STRING_WITH_LEN("csv")};
    if (!plugin_is_ready(&csv_name, MYSQL_STORAGE_ENGINE_PLUGIN))
    {
      /* purecov: begin inspected */
      sql_print_error("CSV engine is not present, falling back to the "
                      "log files");
      SYSVAR_AUTOSIZE(log_output_options, 
                      (log_output_options & ~LOG_TABLE) | LOG_FILE);
      /* purecov: end */
    }

    logger.set_handlers(LOG_FILE,
                        global_system_variables.sql_log_slow ?
                        log_output_options:LOG_NONE,
                        opt_log ? log_output_options:LOG_NONE);
  }

  if (init_default_storage_engine(default_storage_engine, table_plugin))
    unireg_abort(1);

  if (default_tmp_storage_engine && !*default_tmp_storage_engine)
    default_tmp_storage_engine= NULL;

  if (enforced_storage_engine && !*enforced_storage_engine)
    enforced_storage_engine= NULL;

  if (init_default_storage_engine(default_tmp_storage_engine, tmp_table_plugin))
    unireg_abort(1);

  if (init_default_storage_engine(enforced_storage_engine, enforced_table_plugin))
    unireg_abort(1);

  if (init_gtid_pos_auto_engines())
    unireg_abort(1);

#ifdef USE_ARIA_FOR_TMP_TABLES
  if (!ha_storage_engine_is_enabled(maria_hton) && !opt_bootstrap)
  {
    sql_print_error("Aria engine is not enabled or did not start. The Aria engine must be enabled to continue as mysqld was configured with --with-aria-tmp-tables");
    unireg_abort(1);
  }
#endif

#ifdef WITH_WSREP
  /*
    Now is the right time to initialize members of wsrep startup threads
    that rely on plugins and other related global system variables to be
    initialized. This initialization was not possible before, as plugins
    (and thus some global system variables) are initialized after wsrep
    startup threads are created.
    Note: This only needs to be done for rsync and mariabackup based SST
    methods.
  */
  if (wsrep_before_SE())
    wsrep_plugins_post_init();

  if (WSREP_ON && !opt_bin_log)
  {
    wsrep_emulate_bin_log= 1;
  }
#endif

  tc_log= get_tc_log_implementation();

  if (tc_log->open(opt_bin_log ? opt_bin_logname : opt_tc_log_file))
  {
    sql_print_error("Can't init tc log");
    unireg_abort(1);
  }

  if (ha_recover(0))
  {
    unireg_abort(1);
  }

  if (opt_bin_log)
  {
    int error;
    mysql_mutex_t *log_lock= mysql_bin_log.get_log_lock();
    mysql_mutex_lock(log_lock);
    error= mysql_bin_log.open(opt_bin_logname, LOG_BIN, 0, 0,
                              WRITE_CACHE, max_binlog_size, 0, TRUE);
    mysql_mutex_unlock(log_lock);
    if (unlikely(error))
      unireg_abort(1);
  }

#ifdef HAVE_REPLICATION
  if (opt_bin_log && expire_logs_days)
  {
    time_t purge_time= server_start_time - expire_logs_days*24*60*60;
    if (purge_time >= 0)
      mysql_bin_log.purge_logs_before_date(purge_time);
  }
#endif

  if (opt_myisam_log)
    (void) mi_log(1);

#if defined(HAVE_MLOCKALL) && defined(MCL_CURRENT) && !defined(EMBEDDED_LIBRARY)
  if (locked_in_memory)
  {
    int error;
    if (user_info)
    {
      DBUG_ASSERT(!getuid());
      if (setreuid((uid_t) -1, 0) == -1)
      {
        sql_perror("setreuid");
        unireg_abort(1);
      }
      error= mlockall(MCL_CURRENT);
      set_user(mysqld_user, user_info);
    }
    else
      error= mlockall(MCL_CURRENT);

    if (unlikely(error))
    {
      if (global_system_variables.log_warnings)
	sql_print_warning("Failed to lock memory. Errno: %d\n",errno);
      locked_in_memory= 0;
    }
  }
#else
  locked_in_memory= 0;
#endif

  ft_init_stopwords();

  init_max_user_conn();
  init_update_queries();
  init_global_user_stats();
  init_global_client_stats();
  if (!opt_bootstrap)
    servers_init(0);
  init_status_vars();
  DBUG_RETURN(0);
}


#ifndef EMBEDDED_LIBRARY

static void create_shutdown_thread()
{
#ifdef __WIN__
  hEventShutdown=CreateEvent(0, FALSE, FALSE, shutdown_event_name);
  pthread_t hThread;
  int error;
  if (unlikely((error= mysql_thread_create(key_thread_handle_shutdown,
                                           &hThread, &connection_attrib,
                                           handle_shutdown, 0))))
    sql_print_warning("Can't create thread to handle shutdown requests"
                      " (errno= %d)", error);

  // On "Stop Service" we have to do regular shutdown
  Service.SetShutdownEvent(hEventShutdown);
#endif /* __WIN__ */
}

#endif /* EMBEDDED_LIBRARY */

#if (defined(_WIN32) || defined(HAVE_SMEM)) && !defined(EMBEDDED_LIBRARY)
static void handle_connections_methods()
{
  pthread_t hThread;
  int error;
  DBUG_ENTER("handle_connections_methods");
  if (hPipe == INVALID_HANDLE_VALUE &&
      (!have_tcpip || opt_disable_networking) &&
      !opt_enable_shared_memory)
  {
    sql_print_error("TCP/IP, --shared-memory, or --named-pipe should be configured on NT OS");
    unireg_abort(1);				// Will not return
  }

  mysql_mutex_lock(&LOCK_start_thread);
  mysql_cond_init(key_COND_handler_count, &COND_handler_count, NULL);
  handler_count=0;
  if (hPipe != INVALID_HANDLE_VALUE)
  {
    handler_count++;
    if ((error= mysql_thread_create(key_thread_handle_con_namedpipes,
                                    &hThread, &connection_attrib,
                                    handle_connections_namedpipes, 0)))
    {
      sql_print_warning("Can't create thread to handle named pipes"
                        " (errno= %d)", error);
      handler_count--;
    }
  }
  if (have_tcpip && !opt_disable_networking)
  {
    handler_count++;
    if ((error= mysql_thread_create(key_thread_handle_con_sockets,
                                    &hThread, &connection_attrib,
                                    handle_connections_sockets_thread, 0)))
    {
      sql_print_warning("Can't create thread to handle TCP/IP",
                        " (errno= %d)", error);
      handler_count--;
    }
  }
#ifdef HAVE_SMEM
  if (opt_enable_shared_memory)
  {
    handler_count++;
    if ((error= mysql_thread_create(key_thread_handle_con_sharedmem,
                                    &hThread, &connection_attrib,
                                    handle_connections_shared_memory, 0)))
    {
      sql_print_warning("Can't create thread to handle shared memory",
                        " (errno= %d)", error);
      handler_count--;
    }
  }
#endif

  while (handler_count > 0)
    mysql_cond_wait(&COND_handler_count, &LOCK_start_thread);
  mysql_mutex_unlock(&LOCK_start_thread);
  DBUG_VOID_RETURN;
}

void decrement_handler_count()
{
  mysql_mutex_lock(&LOCK_start_thread);
  if (--handler_count == 0)
    mysql_cond_signal(&COND_handler_count);
  mysql_mutex_unlock(&LOCK_start_thread);
  my_thread_end();
}
#else
#define decrement_handler_count()
#endif /* defined(_WIN32) || defined(HAVE_SMEM) */


#ifndef EMBEDDED_LIBRARY

#ifndef DBUG_OFF
/*
  Debugging helper function to keep the locale database
  (see sql_locale.cc) and max_month_name_length and
  max_day_name_length variable values in consistent state.
*/
static void test_lc_time_sz()
{
  DBUG_ENTER("test_lc_time_sz");
  for (MY_LOCALE **loc= my_locales; *loc; loc++)
  {
    size_t max_month_len= 0;
    size_t max_day_len= 0;
    for (const char **month= (*loc)->month_names->type_names; *month; month++)
    {
      set_if_bigger(max_month_len,
                    my_numchars_mb(&my_charset_utf8_general_ci,
                                   *month, *month + strlen(*month)));
    }
    for (const char **day= (*loc)->day_names->type_names; *day; day++)
    {
      set_if_bigger(max_day_len,
                    my_numchars_mb(&my_charset_utf8_general_ci,
                                   *day, *day + strlen(*day)));
    }
    if ((*loc)->max_month_name_length != max_month_len ||
        (*loc)->max_day_name_length != max_day_len)
    {
      DBUG_PRINT("Wrong max day name(or month name) length for locale:",
                 ("%s", (*loc)->name));
      DBUG_ASSERT(0);
    }
  }
  DBUG_VOID_RETURN;
}
#endif//DBUG_OFF


#ifdef __WIN__
int win_main(int argc, char **argv)
#else
int mysqld_main(int argc, char **argv)
#endif
{
#ifndef _WIN32
  /* We can't close stdin just now, because it may be booststrap mode. */
  bool please_close_stdin= fcntl(STDIN_FILENO, F_GETFD) >= 0;
#endif

  /*
    Perform basic thread library and malloc initialization,
    to be able to read defaults files and parse options.
  */
  my_progname= argv[0];
  sf_leaking_memory= 1; // no safemalloc memory leak reports if we exit early
  mysqld_server_started= mysqld_server_initialized= 0;

  if (init_early_variables())
    exit(1);

#ifdef HAVE_NPTL
  ld_assume_kernel_is_set= (getenv("LD_ASSUME_KERNEL") != 0);
#endif
#ifndef _WIN32
  // For windows, my_init() is called from the win specific mysqld_main
  if (my_init())                 // init my_sys library & pthreads
  {
    fprintf(stderr, "my_init() failed.");
    return 1;
  }
#endif

  orig_argc= argc;
  orig_argv= argv;
  my_getopt_use_args_separator= TRUE;
  load_defaults_or_exit(MYSQL_CONFIG_NAME, load_default_groups, &argc, &argv);
  my_getopt_use_args_separator= FALSE;
  defaults_argc= argc;
  defaults_argv= argv;
  remaining_argc= argc;
  remaining_argv= argv;

  /* Must be initialized early for comparison of options name */
  system_charset_info= &my_charset_utf8_general_ci;

  sys_var_init();

#ifdef WITH_PERFSCHEMA_STORAGE_ENGINE
  /*
    Initialize the array of performance schema instrument configurations.
  */
  init_pfs_instrument_array();
#endif /* WITH_PERFSCHEMA_STORAGE_ENGINE */
  /*
    Logs generated while parsing the command line
    options are buffered and printed later.
  */
  buffered_logs.init();
  my_getopt_error_reporter= buffered_option_error_reporter;
  my_charset_error_reporter= buffered_option_error_reporter;
#ifdef WITH_PERFSCHEMA_STORAGE_ENGINE
  pfs_param.m_pfs_instrument= const_cast<char*>("");
#endif /* WITH_PERFSCHEMA_STORAGE_ENGINE */
  my_timer_init(&sys_timer_info);

  int ho_error __attribute__((unused))= handle_early_options();

  /* fix tdc_size */
  if (IS_SYSVAR_AUTOSIZE(&tdc_size))
  {
    SYSVAR_AUTOSIZE(tdc_size, MY_MIN(400 + tdc_size / 2, 2000));
  }

#ifdef WITH_PERFSCHEMA_STORAGE_ENGINE
  if (ho_error == 0)
  {
    if (pfs_param.m_enabled  && !opt_help && !opt_bootstrap)
    {
      /* Add sizing hints from the server sizing parameters. */
      pfs_param.m_hints.m_table_definition_cache= tdc_size;
      pfs_param.m_hints.m_table_open_cache= tc_size;
      pfs_param.m_hints.m_max_connections= max_connections;
      pfs_param.m_hints.m_open_files_limit= open_files_limit;
      PSI_hook= initialize_performance_schema(&pfs_param);
      if (PSI_hook == NULL)
      {
        pfs_param.m_enabled= false;
        buffered_logs.buffer(WARNING_LEVEL,
                             "Performance schema disabled (reason: init failed).");
      }
    }
  }
#else
  /*
    Other provider of the instrumentation interface should
    initialize PSI_hook here:
    - HAVE_PSI_INTERFACE is for the instrumentation interface
    - WITH_PERFSCHEMA_STORAGE_ENGINE is for one implementation
      of the interface,
    but there could be alternate implementations, which is why
    these two defines are kept separate.
  */
#endif /* WITH_PERFSCHEMA_STORAGE_ENGINE */

#ifdef HAVE_PSI_INTERFACE
  /*
    Obtain the current performance schema instrumentation interface,
    if available.
  */
  if (PSI_hook)
  {
    PSI *psi_server= (PSI*) PSI_hook->get_interface(PSI_CURRENT_VERSION);
    if (likely(psi_server != NULL))
    {
      set_psi_server(psi_server);

      /*
        Now that we have parsed the command line arguments, and have
        initialized the performance schema itself, the next step is to
        register all the server instruments.
      */
      init_server_psi_keys();
      /* Instrument the main thread */
      PSI_thread *psi= PSI_CALL_new_thread(key_thread_main, NULL, 0);
      PSI_CALL_set_thread(psi);

      /*
        Now that some instrumentation is in place,
        recreate objects which were initialised early,
        so that they are instrumented as well.
      */
      my_thread_global_reinit();
    }
  }
#endif /* HAVE_PSI_INTERFACE */

  init_error_log_mutex();

  /* Initialize audit interface globals. Audit plugins are inited later. */
  mysql_audit_initialize();

  /*
    Perform basic logger initialization logger. Should be called after
    MY_INIT, as it initializes mutexes. Log tables are inited later.
  */
  logger.init_base();

#ifdef WITH_PERFSCHEMA_STORAGE_ENGINE
  if (ho_error)
  {
    /*
      Parsing command line option failed,
      Since we don't have a workable remaining_argc/remaining_argv
      to continue the server initialization, this is as far as this
      code can go.
      This is the best effort to log meaningful messages:
      - messages will be printed to stderr, which is not redirected yet,
      - messages will be printed in the NT event log, for windows.
    */
    buffered_logs.print();
    buffered_logs.cleanup();
    /*
      Not enough initializations for unireg_abort()
      Using exit() for windows.
    */
    exit (ho_error);
  }
#endif /* WITH_PERFSCHEMA_STORAGE_ENGINE */

#ifdef _CUSTOMSTARTUPCONFIG_
  if (_cust_check_startup())
  {
    / * _cust_check_startup will report startup failure error * /
    exit(1);
  }
#endif

  if (init_common_variables())
    unireg_abort(1);				// Will do exit

  init_signals();

  ulonglong new_thread_stack_size;
  new_thread_stack_size= my_setstacksize(&connection_attrib,
                                         (size_t)my_thread_stack_size);
  if (new_thread_stack_size != my_thread_stack_size)
    SYSVAR_AUTOSIZE(my_thread_stack_size, new_thread_stack_size);

  (void) thr_setconcurrency(concurrency);	// 10 by default

  select_thread=pthread_self();
  select_thread_in_use=1;

#ifdef HAVE_LIBWRAP
  libwrapName= my_progname+dirname_length(my_progname);
  openlog(libwrapName, LOG_PID, LOG_AUTH);
#endif

#ifndef DBUG_OFF
  test_lc_time_sz();
  srand((uint) time(NULL)); 
#endif

  /*
    We have enough space for fiddling with the argv, continue
  */
  check_data_home(mysql_real_data_home);
  if (my_setwd(mysql_real_data_home, opt_abort ? 0 : MYF(MY_WME)) && !opt_abort)
    unireg_abort(1);				/* purecov: inspected */

  /* Atomic write initialization must be done as root */
  my_init_atomic_write();

  if ((user_info= check_user(mysqld_user)))
  {
#if defined(HAVE_MLOCKALL) && defined(MCL_CURRENT)
    if (locked_in_memory) // getuid() == 0 here
      set_effective_user(user_info);
    else
#endif
      set_user(mysqld_user, user_info);
  }

  if (WSREP_ON && wsrep_check_opts())
    global_system_variables.wsrep_on= 0;

  /* 
   The subsequent calls may take a long time : e.g. innodb log read.
   Thus set the long running service control manager timeout
  */
#if defined(_WIN32) && !defined(EMBEDDED_LIBRARY)
  Service.SetSlowStarting(slow_start_timeout);
#endif

  if (init_server_components())
    unireg_abort(1);

  init_ssl();
  network_init();

#ifdef __WIN__
  if (!opt_console)
  {
    FreeConsole();				// Remove window
  }

  if (fileno(stdin) >= 0)
  {
    /* Disable CRLF translation (MDEV-9409). */
    _setmode(fileno(stdin), O_BINARY);
  }
#endif

#ifdef WITH_WSREP
  // Recover and exit.
  if (wsrep_recovery)
  {
    select_thread_in_use= 0;
    if (WSREP_ON)
      wsrep_recover();
    else
      sql_print_information("WSREP: disabled, skipping position recovery");
    unireg_abort(0);
  }
#endif

  /*
    init signals & alarm
    After this we can't quit by a simple unireg_abort
  */
  start_signal_handler();				// Creates pidfile

  if (mysql_rm_tmp_tables() || acl_init(opt_noacl) ||
      my_tz_init((THD *)0, default_tz_name, opt_bootstrap))
  {
    abort_loop=1;
    select_thread_in_use=0;

    (void) pthread_kill(signal_thread, MYSQL_KILL_SIGNAL);

    delete_pid_file(MYF(MY_WME));

    if (mysql_socket_getfd(unix_sock) != INVALID_SOCKET)
      unlink(mysqld_unix_port);
    exit(1);
  }

  if (!opt_noacl)
    (void) grant_init();

  udf_init();

  if (opt_bootstrap) /* If running with bootstrap, do not start replication. */
    opt_skip_slave_start= 1;

  binlog_unsafe_map_init();

#ifdef WITH_PERFSCHEMA_STORAGE_ENGINE
  initialize_performance_schema_acl(opt_bootstrap);
#endif

  initialize_information_schema_acl();

  execute_ddl_log_recovery();

  /*
    Change EVENTS_ORIGINAL to EVENTS_OFF (the default value) as there is no
    point in using ORIGINAL during startup
  */
  if (Events::opt_event_scheduler == Events::EVENTS_ORIGINAL)
    Events::opt_event_scheduler= Events::EVENTS_OFF;

  Events::set_original_state(Events::opt_event_scheduler);
  if (Events::init((THD*) 0, opt_noacl || opt_bootstrap))
    unireg_abort(1);

  if (WSREP_ON)
  {
    if (opt_bootstrap)
    {
      /*! bootstrap wsrep init was taken care of above */
    }
    else
    {
      wsrep_SE_initialized();

      if (wsrep_before_SE())
      {
        /*! in case of no SST wsrep waits in view handler callback */
        wsrep_SE_init_grab();
        wsrep_SE_init_done();
        /*! in case of SST wsrep waits for wsrep->sst_received */
        if (wsrep_sst_continue())
        {
          WSREP_ERROR("Failed to signal the wsrep provider to continue.");
        }
      }
      else
      {
        wsrep_init_startup (false);
      }

      wsrep_create_appliers(wsrep_slave_threads - 1);
    }
  }

  if (opt_bootstrap)
  {
    select_thread_in_use= 0;                    // Allow 'kill' to work
    bootstrap(mysql_stdin);
    if (!kill_in_progress)
      unireg_abort(bootstrap_error ? 1 : 0);
    else
    {
      sleep(2);                                 // Wait for kill
      exit(0);
    }
  }

  create_shutdown_thread();
  start_handle_manager();

  /* Copy default global rpl_filter to global_rpl_filter */
  copy_filter_setting(global_rpl_filter, get_or_create_rpl_filter("", 0));

  /*
    init_slave() must be called after the thread keys are created.
    Some parts of the code (e.g. SHOW STATUS LIKE 'slave_running' and other
    places) assume that active_mi != 0, so let's fail if it's 0 (out of
    memory); a message has already been printed.
  */
  if (init_slave() && !active_mi)
  {
    unireg_abort(1);
  }

  if (opt_init_file && *opt_init_file)
  {
    if (read_init_file(opt_init_file))
      unireg_abort(1);
  }

  disable_log_notes= 0; /* Startup done, now we can give notes again */

  if (IS_SYSVAR_AUTOSIZE(&server_version_ptr))
    sql_print_information(ER_DEFAULT(ER_STARTUP), my_progname, server_version,
                          ((mysql_socket_getfd(unix_sock) == INVALID_SOCKET) ?
                           (char*) "" : mysqld_unix_port),
                          mysqld_port, MYSQL_COMPILATION_COMMENT);
  else
  {
    char real_server_version[2 * SERVER_VERSION_LENGTH + 10];

    set_server_version(real_server_version, sizeof(real_server_version));
    strcat(real_server_version, "' as '");
    strcat(real_server_version, server_version);

    sql_print_information(ER_DEFAULT(ER_STARTUP), my_progname,
                          real_server_version,
                          ((mysql_socket_getfd(unix_sock) == INVALID_SOCKET) ?
                           (char*) "" : mysqld_unix_port),
                          mysqld_port, MYSQL_COMPILATION_COMMENT);
  }

#ifndef _WIN32
  // try to keep fd=0 busy
  if (please_close_stdin && !freopen("/dev/null", "r", stdin))
  {
    // fall back on failure
    fclose(stdin);
  }
#endif

#if defined(_WIN32) && !defined(EMBEDDED_LIBRARY)
  Service.SetRunning();
#endif

  /* Signal threads waiting for server to be started */
  mysql_mutex_lock(&LOCK_server_started);
  mysqld_server_started= 1;
  mysql_cond_signal(&COND_server_started);
  mysql_mutex_unlock(&LOCK_server_started);

  MYSQL_SET_STAGE(0 ,__FILE__, __LINE__);

  /* Memory used when everything is setup */
  start_memory_used= global_status_var.global_memory_used;

#if defined(_WIN32) || defined(HAVE_SMEM)
  handle_connections_methods();
#else
  handle_connections_sockets();
#endif /* _WIN32 || HAVE_SMEM */

  /* (void) pthread_attr_destroy(&connection_attrib); */

  DBUG_PRINT("quit",("Exiting main thread"));

#ifndef __WIN__
  mysql_mutex_lock(&LOCK_start_thread);
  select_thread_in_use=0;			// For close_connections
  mysql_cond_broadcast(&COND_start_thread);
  mysql_mutex_unlock(&LOCK_start_thread);
#endif /* __WIN__ */

  /*
    Disable the main thread instrumentation,
    to avoid recording events during the shutdown.
  */
  PSI_CALL_delete_current_thread();

  /* Wait until cleanup is done */
  mysql_mutex_lock(&LOCK_thread_count);
  while (!ready_to_exit)
    mysql_cond_wait(&COND_thread_count, &LOCK_thread_count);
  mysql_mutex_unlock(&LOCK_thread_count);

#if defined(__WIN__) && !defined(EMBEDDED_LIBRARY)
  if (start_mode)
    Service.Stop();
  else
  {
    Service.SetShutdownEvent(0);
    if (hEventShutdown)
      CloseHandle(hEventShutdown);
  }
#endif
#if (defined(HAVE_OPENSSL) && !defined(HAVE_YASSL)) && !defined(EMBEDDED_LIBRARY)
  ERR_remove_state(0);
#endif
  mysqld_exit(0);
  return 0;
}

#endif /* !EMBEDDED_LIBRARY */


/****************************************************************************
  Main and thread entry function for Win32
  (all this is needed only to run mysqld as a service on WinNT)
****************************************************************************/

#if defined(__WIN__) && !defined(EMBEDDED_LIBRARY)
void  mysql_service(void *p)
{
  if (my_thread_init())
    abort();
  
  if (use_opt_args)
    win_main(opt_argc, opt_argv);
  else
    win_main(Service.my_argc, Service.my_argv);

  my_thread_end();
}


/* Quote string if it contains space, else copy */

static char *add_quoted_string(char *to, const char *from, char *to_end)
{
  uint length= (uint) (to_end-to);

  if (!strchr(from, ' '))
    return strmake(to, from, length-1);
  return strxnmov(to, length-1, "\"", from, "\"", NullS);
}


/**
  Handle basic handling of services, like installation and removal.

  @param argv	   	        Pointer to argument list
  @param servicename		Internal name of service
  @param displayname		Display name of service (in taskbar ?)
  @param file_path		Path to this program
  @param startup_option	Startup option to mysqld

  @retval 0	option handled
  @retval 1	Could not handle option
*/

static bool
default_service_handling(char **argv,
			 const char *servicename,
			 const char *displayname,
			 const char *file_path,
			 const char *extra_opt,
			 const char *account_name)
{
  char path_and_service[FN_REFLEN+FN_REFLEN+32], *pos, *end;
  const char *opt_delim;
  end= path_and_service + sizeof(path_and_service)-3;

  /* We have to quote filename if it contains spaces */
  pos= add_quoted_string(path_and_service, file_path, end);
  if (extra_opt && *extra_opt)
  {
    /* 
     Add option after file_path. There will be zero or one extra option.  It's 
     assumed to be --defaults-file=file but isn't checked.  The variable (not
     the option name) should be quoted if it contains a string.  
    */
    *pos++= ' ';
    if ((opt_delim= strchr(extra_opt, '=')))
    {
      size_t length= ++opt_delim - extra_opt;
      pos= strnmov(pos, extra_opt, length);
    }
    else
      opt_delim= extra_opt;
    
    pos= add_quoted_string(pos, opt_delim, end);
  }
  /* We must have servicename last */
  *pos++= ' ';
  (void) add_quoted_string(pos, servicename, end);

  if (Service.got_service_option(argv, "install"))
  {
    Service.Install(1, servicename, displayname, path_and_service,
                    account_name);
    return 0;
  }
  if (Service.got_service_option(argv, "install-manual"))
  {
    Service.Install(0, servicename, displayname, path_and_service,
                    account_name);
    return 0;
  }
  if (Service.got_service_option(argv, "remove"))
  {
    Service.Remove(servicename);
    return 0;
  }
  return 1;
}


int mysqld_main(int argc, char **argv)
{
  my_progname= argv[0];

  /*
    When several instances are running on the same machine, we
    need to have an  unique  named  hEventShudown  through the
    application PID e.g.: MySQLShutdown1890; MySQLShutdown2342
  */
  int10_to_str((int) GetCurrentProcessId(),strmov(shutdown_event_name,
                                                  "MySQLShutdown"), 10);

  /* Must be initialized early for comparison of service name */
  system_charset_info= &my_charset_utf8_general_ci;

  if (my_init())
  {
    fprintf(stderr, "my_init() failed.");
    return 1;
  }


  char file_path[FN_REFLEN];
  my_path(file_path, argv[0], "");		      /* Find name in path */
  fn_format(file_path,argv[0],file_path,"",   MY_REPLACE_DIR | MY_UNPACK_FILENAME | MY_RESOLVE_SYMLINKS);

  if (argc == 2)
  {
    if (!default_service_handling(argv, MYSQL_SERVICENAME, MYSQL_SERVICENAME,
      file_path, "", NULL))
      return 0;

    if (Service.IsService(argv[1]))        /* Start an optional service */
    {
      /*
      Only add the service name to the groups read from the config file
      if it's not "MySQL". (The default service name should be 'mysqld'
      but we started a bad tradition by calling it MySQL from the start
      and we are now stuck with it.
      */
      if (my_strcasecmp(system_charset_info, argv[1],"mysql"))
        load_default_groups[load_default_groups_sz-2]= argv[1];
      start_mode= 1;
      Service.Init(argv[1], mysql_service);
      return 0;
    }
  }
  else if (argc == 3) /* install or remove any optional service */
  {
    if (!default_service_handling(argv, argv[2], argv[2], file_path, "",
                                  NULL))
      return 0;
    if (Service.IsService(argv[2]))
    {
      /*
       mysqld was started as
       mysqld --defaults-file=my_path\my.ini service-name
      */
      use_opt_args=1;
      opt_argc= 2;				// Skip service-name
      opt_argv=argv;
      start_mode= 1;
      if (my_strcasecmp(system_charset_info, argv[2],"mysql"))
        load_default_groups[load_default_groups_sz-2]= argv[2];
      Service.Init(argv[2], mysql_service);
      return 0;
    }
  }
  else if (argc == 4 || argc == 5)
  {
    /*
      This may seem strange, because we handle --local-service while
      preserving 4.1's behavior of allowing any one other argument that is
      passed to the service on startup. (The assumption is that this is
      --defaults-file=file, but that was not enforced in 4.1, so we don't
      enforce it here.)
    */
    const char *extra_opt= NullS;
    const char *account_name = NullS;
    int index;
    for (index = 3; index < argc; index++)
    {
      if (!strcmp(argv[index], "--local-service"))
        account_name= "NT AUTHORITY\\LocalService";
      else
        extra_opt= argv[index];
    }

    if (argc == 4 || account_name)
      if (!default_service_handling(argv, argv[2], argv[2], file_path,
                                    extra_opt, account_name))
        return 0;
  }
  else if (argc == 1 && Service.IsService(MYSQL_SERVICENAME))
  {
    /* start the default service */
    start_mode= 1;
    Service.Init(MYSQL_SERVICENAME, mysql_service);
    return 0;
  }

  /* Start as standalone server */
  Service.my_argc=argc;
  Service.my_argv=argv;
  mysql_service(NULL);
  return 0;
}
#endif


/**
  Execute all commands from a file. Used by the mysql_install_db script to
  create MySQL privilege tables without having to start a full MySQL server
  and by read_init_file() if mysqld was started with the option --init-file.
*/

static void bootstrap(MYSQL_FILE *file)
{
  DBUG_ENTER("bootstrap");

  THD *thd= new THD(next_thread_id());
#ifdef WITH_WSREP
  thd->variables.wsrep_on= 0;
#endif
  thd->bootstrap=1;
  my_net_init(&thd->net,(st_vio*) 0, thd, MYF(0));
  thd->max_client_packet_length= thd->net.max_packet;
  thd->security_ctx->master_access= ~(ulong)0;
  in_bootstrap= TRUE;

  bootstrap_file=file;
#ifndef EMBEDDED_LIBRARY			// TODO:  Enable this
  int error;
  if ((error= mysql_thread_create(key_thread_bootstrap,
                                  &thd->real_id, &connection_attrib,
                                  handle_bootstrap,
                                  (void*) thd)))
  {
    sql_print_warning("Can't create thread to handle bootstrap (errno= %d)",
                      error);
    bootstrap_error=-1;
    delete thd;
    DBUG_VOID_RETURN;
  }
  /* Wait for thread to die */
  mysql_mutex_lock(&LOCK_thread_count);
  while (in_bootstrap)
    mysql_cond_wait(&COND_thread_count, &LOCK_thread_count);
  mysql_mutex_unlock(&LOCK_thread_count);
#else
  thd->mysql= 0;
  do_handle_bootstrap(thd);
#endif

  DBUG_VOID_RETURN;
}


static bool read_init_file(char *file_name)
{
  MYSQL_FILE *file;
  DBUG_ENTER("read_init_file");
  DBUG_PRINT("enter",("name: %s",file_name));
  if (!(file= mysql_file_fopen(key_file_init, file_name,
                               O_RDONLY, MYF(MY_WME))))
    DBUG_RETURN(TRUE);
  bootstrap(file);
  mysql_file_fclose(file, MYF(MY_WME));
  DBUG_RETURN(FALSE);
}


/**
  Increment number of created threads
*/
void inc_thread_created(void)
{
  statistic_increment(thread_created, &LOCK_status);
}

#ifndef EMBEDDED_LIBRARY

/*
   Simple scheduler that use the main thread to handle the request

   NOTES
     This is only used for debugging, when starting mysqld with
     --thread-handling=no-threads or --one-thread
*/

void handle_connection_in_main_thread(CONNECT *connect)
{
  thread_cache_size= 0;			// Safety
  do_handle_one_connection(connect);
}


/*
  Scheduler that uses one thread per connection
*/

void create_thread_to_handle_connection(CONNECT *connect)
{
  char error_message_buff[MYSQL_ERRMSG_SIZE];
  int error;
  DBUG_ENTER("create_thread_to_handle_connection");

  /* Check if we can get thread from the cache */
  if (cached_thread_count > wake_thread)
  {
    mysql_mutex_lock(&LOCK_thread_cache);
    /* Recheck condition when we have the lock */
    if (cached_thread_count > wake_thread)
    {
      /* Get thread from cache */
      thread_cache.push_back(connect);
      wake_thread++;
      mysql_cond_signal(&COND_thread_cache);
      mysql_mutex_unlock(&LOCK_thread_cache);
      DBUG_PRINT("info",("Thread created"));
      DBUG_VOID_RETURN;
    }
    mysql_mutex_unlock(&LOCK_thread_cache);
  }

  /* Create new thread to handle connection */
  inc_thread_created();
  DBUG_PRINT("info",(("creating thread %lu"), (ulong) connect->thread_id));
  connect->prior_thr_create_utime= microsecond_interval_timer();

  if ((error= mysql_thread_create(key_thread_one_connection,
                                  &connect->real_id, &connection_attrib,
                                  handle_one_connection, (void*) connect)))
  {
    /* purecov: begin inspected */
    DBUG_PRINT("error", ("Can't create thread to handle request (error %d)",
                error));
    my_snprintf(error_message_buff, sizeof(error_message_buff),
                ER_DEFAULT(ER_CANT_CREATE_THREAD), error);
    connect->close_with_error(ER_CANT_CREATE_THREAD, error_message_buff,
                              ER_OUT_OF_RESOURCES);
    DBUG_VOID_RETURN;
    /* purecov: end */
  }
  DBUG_PRINT("info",("Thread created"));
  DBUG_VOID_RETURN;
}


/**
  Create new thread to handle incoming connection.

    This function will create new thread to handle the incoming
    connection.  If there are idle cached threads one will be used.
    'thd' will be pushed into 'threads'.

    In single-threaded mode (\#define ONE_THREAD) connection will be
    handled inside this function.

  @param[in,out] thd    Thread handle of future thread.
*/

static void create_new_thread(CONNECT *connect)
{
  DBUG_ENTER("create_new_thread");

  /*
    Don't allow too many connections. We roughly check here that we allow
    only (max_connections + 1) connections.
  */

  mysql_mutex_lock(&LOCK_connection_count);

  if (*connect->scheduler->connection_count >=
      *connect->scheduler->max_connections + 1|| abort_loop)
  {
    DBUG_PRINT("error",("Too many connections"));

    mysql_mutex_unlock(&LOCK_connection_count);
    statistic_increment(denied_connections, &LOCK_status);
    statistic_increment(connection_errors_max_connection, &LOCK_status);
    connect->close_with_error(0, NullS, abort_loop ? ER_SERVER_SHUTDOWN : ER_CON_COUNT_ERROR);
    DBUG_VOID_RETURN;
  }

  ++*connect->scheduler->connection_count;

  if (connection_count + extra_connection_count > max_used_connections)
    max_used_connections= connection_count + extra_connection_count;

  mysql_mutex_unlock(&LOCK_connection_count);

  connect->thread_count_incremented= 1;

  /*
    The initialization of thread_id is done in create_embedded_thd() for
    the embedded library.
    TODO: refactor this to avoid code duplication there
  */
  connect->thread_id= next_thread_id();
  connect->scheduler->add_connection(connect);

  DBUG_VOID_RETURN;
}
#endif /* EMBEDDED_LIBRARY */


#ifdef SIGNALS_DONT_BREAK_READ
inline void kill_broken_server()
{
  /* hack to get around signals ignored in syscalls for problem OS's */
  if (mysql_socket_getfd(unix_sock) == INVALID_SOCKET ||
      (!opt_disable_networking &&
       mysql_socket_getfd(base_ip_sock) == INVALID_SOCKET))
  {
    select_thread_in_use = 0;
    /* The following call will never return */
    DBUG_PRINT("general", ("killing server because socket is closed"));
    kill_server((void*) MYSQL_KILL_SIGNAL);
  }
}
#define MAYBE_BROKEN_SYSCALL kill_broken_server();
#else
#define MAYBE_BROKEN_SYSCALL
#endif

	/* Handle new connections and spawn new process to handle them */

#ifndef EMBEDDED_LIBRARY

void handle_connections_sockets()
{
  MYSQL_SOCKET sock= mysql_socket_invalid();
  MYSQL_SOCKET new_sock= mysql_socket_invalid();
  uint error_count=0;
  CONNECT *connect;
  struct sockaddr_storage cAddr;
  int ip_flags __attribute__((unused))=0;
  int socket_flags __attribute__((unused))= 0;
  int extra_ip_flags __attribute__((unused))=0;
  int flags=0,retval;
  bool is_unix_sock;
#ifdef HAVE_POLL
  int socket_count= 0;
  struct pollfd fds[3]; // for ip_sock, unix_sock and extra_ip_sock
  MYSQL_SOCKET  pfs_fds[3]; // for performance schema
#define setup_fds(X)                    \
    mysql_socket_set_thread_owner(X);             \
    pfs_fds[socket_count]= (X);                   \
    fds[socket_count].fd= mysql_socket_getfd(X);  \
    fds[socket_count].events= POLLIN;   \
    socket_count++
#else
#define setup_fds(X)    FD_SET(mysql_socket_getfd(X),&clientFDs)
  fd_set readFDs,clientFDs;
  FD_ZERO(&clientFDs);
#endif

  DBUG_ENTER("handle_connections_sockets");

  if (mysql_socket_getfd(base_ip_sock) != INVALID_SOCKET)
  {
    setup_fds(base_ip_sock);
    ip_flags = fcntl(mysql_socket_getfd(base_ip_sock), F_GETFL, 0);
  }
  if (mysql_socket_getfd(extra_ip_sock) != INVALID_SOCKET)
  {
    setup_fds(extra_ip_sock);
    extra_ip_flags = fcntl(mysql_socket_getfd(extra_ip_sock), F_GETFL, 0);
  }
#ifdef HAVE_SYS_UN_H
  setup_fds(unix_sock);
  socket_flags=fcntl(mysql_socket_getfd(unix_sock), F_GETFL, 0);
#endif

  sd_notify(0, "READY=1\n"
            "STATUS=Taking your SQL requests now...\n");

  DBUG_PRINT("general",("Waiting for connections."));
  MAYBE_BROKEN_SYSCALL;
  while (!abort_loop)
  {
#ifdef HAVE_POLL
    retval= poll(fds, socket_count, -1);
#else
    readFDs=clientFDs;
    retval= select((int) 0,&readFDs,0,0,0);
#endif

    if (retval < 0)
    {
      if (socket_errno != SOCKET_EINTR)
      {
        /*
          select(2)/poll(2) failed on the listening port.
          There is not much details to report about the client,
          increment the server global status variable.
        */
        statistic_increment(connection_errors_accept, &LOCK_status);
	if (!select_errors++ && !abort_loop)	/* purecov: inspected */
	  sql_print_error("mysqld: Got error %d from select",socket_errno); /* purecov: inspected */
      }
      MAYBE_BROKEN_SYSCALL
      continue;
    }

    if (abort_loop)
    {
      MAYBE_BROKEN_SYSCALL;
      break;
    }

    /* Is this a new connection request ? */
#ifdef HAVE_POLL
    for (int i= 0; i < socket_count; ++i) 
    {
      if (fds[i].revents & POLLIN)
      {
        sock= pfs_fds[i];
        flags= fcntl(mysql_socket_getfd(sock), F_GETFL, 0);
        break;
      }
    }
#else  // HAVE_POLL
    if (FD_ISSET(mysql_socket_getfd(base_ip_sock),&readFDs))
    {
      sock=  base_ip_sock;
      flags= ip_flags;
    }
    else
    if (FD_ISSET(mysql_socket_getfd(extra_ip_sock),&readFDs))
    {
      sock=  extra_ip_sock;
      flags= extra_ip_flags;
    }
    else
    {
      sock = unix_sock;
      flags= socket_flags;
    }
#endif // HAVE_POLL

#if !defined(NO_FCNTL_NONBLOCK)
    if (!(test_flags & TEST_BLOCKING))
    {
#if defined(O_NONBLOCK)
      fcntl(mysql_socket_getfd(sock), F_SETFL, flags | O_NONBLOCK);
#elif defined(O_NDELAY)
      fcntl(mysql_socket_getfd(sock), F_SETFL, flags | O_NDELAY);
#endif
    }
#endif /* NO_FCNTL_NONBLOCK */
    for (uint retry=0; retry < MAX_ACCEPT_RETRY; retry++)
    {
      size_socket length= sizeof(struct sockaddr_storage);
      new_sock= mysql_socket_accept(key_socket_client_connection, sock,
                                    (struct sockaddr *)(&cAddr),
                                    &length);
      if (mysql_socket_getfd(new_sock) != INVALID_SOCKET ||
	  (socket_errno != SOCKET_EINTR && socket_errno != SOCKET_EAGAIN))
	break;
      MAYBE_BROKEN_SYSCALL;
#if !defined(NO_FCNTL_NONBLOCK)
      if (!(test_flags & TEST_BLOCKING))
      {
	if (retry == MAX_ACCEPT_RETRY - 1)
        {
          // Try without O_NONBLOCK
	  fcntl(mysql_socket_getfd(sock), F_SETFL, flags);
        }
      }
#endif
    }
#if !defined(NO_FCNTL_NONBLOCK)
    if (!(test_flags & TEST_BLOCKING))
      fcntl(mysql_socket_getfd(sock), F_SETFL, flags);
#endif
    if (mysql_socket_getfd(new_sock) == INVALID_SOCKET)
    {
      /*
        accept(2) failed on the listening port, after many retries.
        There is not much details to report about the client,
        increment the server global status variable.
      */
      statistic_increment(connection_errors_accept, &LOCK_status);
      if ((error_count++ & 255) == 0)		// This can happen often
	sql_perror("Error in accept");
      MAYBE_BROKEN_SYSCALL;
      if (socket_errno == SOCKET_ENFILE || socket_errno == SOCKET_EMFILE)
	sleep(1);				// Give other threads some time
      continue;
    }
#ifdef FD_CLOEXEC
    (void) fcntl(mysql_socket_getfd(new_sock), F_SETFD, FD_CLOEXEC);
#endif

#ifdef HAVE_LIBWRAP
    {
      if (mysql_socket_getfd(sock) == mysql_socket_getfd(base_ip_sock) ||
          mysql_socket_getfd(sock) == mysql_socket_getfd(extra_ip_sock))
      {
	struct request_info req;
	signal(SIGCHLD, SIG_DFL);
	request_init(&req, RQ_DAEMON, libwrapName, RQ_FILE,
                     mysql_socket_getfd(new_sock), NULL);
	my_fromhost(&req);
	if (!my_hosts_access(&req))
	{
	  /*
	    This may be stupid but refuse() includes an exit(0)
	    which we surely don't want...
	    clean_exit() - same stupid thing ...
	  */
	  syslog(deny_severity, "refused connect from %s",
		 my_eval_client(&req));

	  /*
	    C++ sucks (the gibberish in front just translates the supplied
	    sink function pointer in the req structure from a void (*sink)();
	    to a void(*sink)(int) if you omit the cast, the C++ compiler
	    will cry...
	  */
	  if (req.sink)
	    ((void (*)(int))req.sink)(req.fd);

	  (void) mysql_socket_shutdown(new_sock, SHUT_RDWR);
	  (void) mysql_socket_close(new_sock);
          /*
            The connection was refused by TCP wrappers.
            There are no details (by client IP) available to update the
            host_cache.
          */
          statistic_increment(connection_errors_tcpwrap, &LOCK_status);
	  continue;
	}
      }
    }
#endif /* HAVE_LIBWRAP */

    DBUG_PRINT("info", ("Creating CONNECT for new connection"));

    if ((connect= new CONNECT()))
    {
      is_unix_sock= (mysql_socket_getfd(sock) ==
                     mysql_socket_getfd(unix_sock));

      if (!(connect->vio=
            mysql_socket_vio_new(new_sock,
                                 is_unix_sock ? VIO_TYPE_SOCKET :
                                 VIO_TYPE_TCPIP,
                                 is_unix_sock ? VIO_LOCALHOST: 0)))
      {
        delete connect;
        connect= 0;                             // Error handling below
      }
    }

    if (!connect)
    {
      /* Connect failure */
      (void) mysql_socket_shutdown(new_sock, SHUT_RDWR);
      (void) mysql_socket_close(new_sock);
      statistic_increment(aborted_connects,&LOCK_status);
      statistic_increment(connection_errors_internal, &LOCK_status);
      continue;
    }

    if (is_unix_sock)
      connect->host= my_localhost;

    if (mysql_socket_getfd(sock) == mysql_socket_getfd(extra_ip_sock))
    {
      connect->extra_port= 1;
      connect->scheduler= extra_thread_scheduler;
    }
    create_new_thread(connect);
  }
  sd_notify(0, "STOPPING=1\n"
            "STATUS=Shutdown in progress\n");
  DBUG_VOID_RETURN;
}


#ifdef _WIN32
pthread_handler_t handle_connections_sockets_thread(void *arg)
{
  my_thread_init();
  handle_connections_sockets();
  decrement_handler_count();
  return 0;
}

pthread_handler_t handle_connections_namedpipes(void *arg)
{
  HANDLE hConnectedPipe;
  OVERLAPPED connectOverlapped= {0};
  my_thread_init();
  DBUG_ENTER("handle_connections_namedpipes");
  connectOverlapped.hEvent= CreateEvent(NULL, TRUE, FALSE, NULL);
  if (!connectOverlapped.hEvent)
  {
    sql_print_error("Can't create event, last error=%u", GetLastError());
    unireg_abort(1);
  }
  DBUG_PRINT("general",("Waiting for named pipe connections."));
  while (!abort_loop)
  {
    /* wait for named pipe connection */
    BOOL fConnected= ConnectNamedPipe(hPipe, &connectOverlapped);
    if (!fConnected && (GetLastError() == ERROR_IO_PENDING))
    {
        /*
          ERROR_IO_PENDING says async IO has started but not yet finished.
          GetOverlappedResult will wait for completion.
        */
        DWORD bytes;
        fConnected= GetOverlappedResult(hPipe, &connectOverlapped,&bytes, TRUE);
    }
    if (abort_loop)
      break;
    if (!fConnected)
      fConnected = GetLastError() == ERROR_PIPE_CONNECTED;
    if (!fConnected)
    {
      CloseHandle(hPipe);
      if ((hPipe= CreateNamedPipe(pipe_name,
                                  PIPE_ACCESS_DUPLEX |
                                  FILE_FLAG_OVERLAPPED,
                                  PIPE_TYPE_BYTE |
                                  PIPE_READMODE_BYTE |
                                  PIPE_WAIT,
                                  PIPE_UNLIMITED_INSTANCES,
                                  (int) global_system_variables.
                                  net_buffer_length,
                                  (int) global_system_variables.
                                  net_buffer_length,
                                  NMPWAIT_USE_DEFAULT_WAIT,
                                  &saPipeSecurity)) ==
	  INVALID_HANDLE_VALUE)
      {
	sql_perror("Can't create new named pipe!");
	break;					// Abort
      }
    }
    hConnectedPipe = hPipe;
    /* create new pipe for new connection */
    if ((hPipe = CreateNamedPipe(pipe_name,
                 PIPE_ACCESS_DUPLEX |
                 FILE_FLAG_OVERLAPPED,
				 PIPE_TYPE_BYTE |
				 PIPE_READMODE_BYTE |
				 PIPE_WAIT,
				 PIPE_UNLIMITED_INSTANCES,
				 (int) global_system_variables.net_buffer_length,
				 (int) global_system_variables.net_buffer_length,
				 NMPWAIT_USE_DEFAULT_WAIT,
				 &saPipeSecurity)) ==
	INVALID_HANDLE_VALUE)
    {
      sql_perror("Can't create new named pipe!");
      hPipe=hConnectedPipe;
      continue;					// We have to try again
    }
    CONNECT *connect;
    if (!(connect= new CONNECT) ||
        !(connect->vio= vio_new_win32pipe(hConnectedPipe)))
    {
      DisconnectNamedPipe(hConnectedPipe);
      CloseHandle(hConnectedPipe);
      delete connect;
      statistic_increment(aborted_connects,&LOCK_status);
      statistic_increment(connection_errors_internal, &LOCK_status);
      continue;
    }
    connect->host= my_localhost;
    create_new_thread(connect);
  }
  LocalFree(saPipeSecurity.lpSecurityDescriptor);
  CloseHandle(connectOverlapped.hEvent);
  DBUG_LEAVE;
  decrement_handler_count();
  return 0;
}
#endif /* _WIN32 */


#ifdef HAVE_SMEM

/**
  Thread of shared memory's service.

  @param arg                              Arguments of thread
*/
pthread_handler_t handle_connections_shared_memory(void *arg)
{
  /* file-mapping object, use for create shared memory */
  HANDLE handle_connect_file_map= 0;
  char  *handle_connect_map= 0;                 // pointer on shared memory
  HANDLE event_connect_answer= 0;
  ulong smem_buffer_length= shared_memory_buffer_length + 4;
  ulong connect_number= 1;
  char *tmp= NULL;
  char *suffix_pos;
  char connect_number_char[22], *p;
  const char *errmsg= 0;
  SECURITY_ATTRIBUTES *sa_event= 0, *sa_mapping= 0;
  my_thread_init();
  DBUG_ENTER("handle_connections_shared_memorys");
  DBUG_PRINT("general",("Waiting for allocated shared memory."));

  /*
     get enough space base-name + '_' + longest suffix we might ever send
   */
  if (!(tmp= (char *)my_malloc(strlen(shared_memory_base_name) + 32L,
                               MYF(MY_FAE))))
    goto error;

  if (my_security_attr_create(&sa_event, &errmsg,
                              GENERIC_ALL, SYNCHRONIZE | EVENT_MODIFY_STATE))
    goto error;

  if (my_security_attr_create(&sa_mapping, &errmsg,
                             GENERIC_ALL, FILE_MAP_READ | FILE_MAP_WRITE))
    goto error;

  /*
    The name of event and file-mapping events create agree next rule:
      shared_memory_base_name+unique_part
    Where:
      shared_memory_base_name is unique value for each server
      unique_part is unique value for each object (events and file-mapping)
  */
  suffix_pos= strxmov(tmp,shared_memory_base_name,"_",NullS);
  strmov(suffix_pos, "CONNECT_REQUEST");
  if ((smem_event_connect_request= CreateEvent(sa_event,
                                               FALSE, FALSE, tmp)) == 0)
  {
    errmsg= "Could not create request event";
    goto error;
  }
  strmov(suffix_pos, "CONNECT_ANSWER");
  if ((event_connect_answer= CreateEvent(sa_event, FALSE, FALSE, tmp)) == 0)
  {
    errmsg="Could not create answer event";
    goto error;
  }
  strmov(suffix_pos, "CONNECT_DATA");
  if ((handle_connect_file_map=
       CreateFileMapping(INVALID_HANDLE_VALUE, sa_mapping,
                         PAGE_READWRITE, 0, sizeof(connect_number), tmp)) == 0)
  {
    errmsg= "Could not create file mapping";
    goto error;
  }
  if ((handle_connect_map= (char *)MapViewOfFile(handle_connect_file_map,
						  FILE_MAP_WRITE,0,0,
						  sizeof(DWORD))) == 0)
  {
    errmsg= "Could not create shared memory service";
    goto error;
  }

  while (!abort_loop)
  {
    /* Wait a request from client */
    WaitForSingleObject(smem_event_connect_request,INFINITE);

    /*
       it can be after shutdown command
    */
    if (abort_loop)
      goto error;

    HANDLE handle_client_file_map= 0;
    char  *handle_client_map= 0;
    HANDLE event_client_wrote= 0;
    HANDLE event_client_read= 0;    // for transfer data server <-> client
    HANDLE event_server_wrote= 0;
    HANDLE event_server_read= 0;
    HANDLE event_conn_closed= 0;
    CONNECT *connect= 0;

    p= int10_to_str(connect_number, connect_number_char, 10);
    /*
      The name of event and file-mapping events create agree next rule:
        shared_memory_base_name+unique_part+number_of_connection
        Where:
	  shared_memory_base_name is uniquel value for each server
	  unique_part is unique value for each object (events and file-mapping)
	  number_of_connection is connection-number between server and client
    */
    suffix_pos= strxmov(tmp,shared_memory_base_name,"_",connect_number_char,
			 "_",NullS);
    strmov(suffix_pos, "DATA");
    if ((handle_client_file_map=
         CreateFileMapping(INVALID_HANDLE_VALUE, sa_mapping,
                           PAGE_READWRITE, 0, smem_buffer_length, tmp)) == 0)
    {
      errmsg= "Could not create file mapping";
      goto errorconn;
    }
    if ((handle_client_map= (char*)MapViewOfFile(handle_client_file_map,
						  FILE_MAP_WRITE,0,0,
						  smem_buffer_length)) == 0)
    {
      errmsg= "Could not create memory map";
      goto errorconn;
    }
    strmov(suffix_pos, "CLIENT_WROTE");
    if ((event_client_wrote= CreateEvent(sa_event, FALSE, FALSE, tmp)) == 0)
    {
      errmsg= "Could not create client write event";
      goto errorconn;
    }
    strmov(suffix_pos, "CLIENT_READ");
    if ((event_client_read= CreateEvent(sa_event, FALSE, FALSE, tmp)) == 0)
    {
      errmsg= "Could not create client read event";
      goto errorconn;
    }
    strmov(suffix_pos, "SERVER_READ");
    if ((event_server_read= CreateEvent(sa_event, FALSE, FALSE, tmp)) == 0)
    {
      errmsg= "Could not create server read event";
      goto errorconn;
    }
    strmov(suffix_pos, "SERVER_WROTE");
    if ((event_server_wrote= CreateEvent(sa_event,
                                         FALSE, FALSE, tmp)) == 0)
    {
      errmsg= "Could not create server write event";
      goto errorconn;
    }
    strmov(suffix_pos, "CONNECTION_CLOSED");
    if ((event_conn_closed= CreateEvent(sa_event,
                                        TRUE, FALSE, tmp)) == 0)
    {
      errmsg= "Could not create closed connection event";
      goto errorconn;
    }
    if (abort_loop)
      goto errorconn;

    if (!(connect= new CONNECT))
    {
      errmsg= "Could not create CONNECT object";
      goto errorconn;
    }

    /* Send number of connection to client */
    int4store(handle_connect_map, connect_number);
    if (!SetEvent(event_connect_answer))
    {
      errmsg= "Could not send answer event";
      goto errorconn;
    }
    /* Set event that client should receive data */
    if (!SetEvent(event_client_read))
    {
      errmsg= "Could not set client to read mode";
      goto errorconn;
    }
    if (!(connect->vio= vio_new_win32shared_memory(handle_client_file_map,
                                                   handle_client_map,
                                                   event_client_wrote,
                                                   event_client_read,
                                                   event_server_wrote,
                                                   event_server_read,
                                                   event_conn_closed)))
    {
      errmsg= "Could not create VIO object";
      goto errorconn;
    }
    connect->host= my_localhost;                /* Host is unknown */
    create_new_thread(connect);
    connect_number++;
    continue;

errorconn:
    /* Could not form connection;  Free used handlers/memort and retry */
    if (errmsg)
    {
      char buff[180];
      strxmov(buff, "Can't create shared memory connection: ", errmsg, ".",
	      NullS);
      sql_perror(buff);
    }
    if (handle_client_file_map)
      CloseHandle(handle_client_file_map);
    if (handle_client_map)
      UnmapViewOfFile(handle_client_map);
    if (event_server_wrote)
      CloseHandle(event_server_wrote);
    if (event_server_read)
      CloseHandle(event_server_read);
    if (event_client_wrote)
      CloseHandle(event_client_wrote);
    if (event_client_read)
      CloseHandle(event_client_read);
    if (event_conn_closed)
      CloseHandle(event_conn_closed);

    delete connect;
    statistic_increment(aborted_connects,&LOCK_status);
    statistic_increment(connection_errors_internal, &LOCK_status);
  }

  /* End shared memory handling */
error:
  if (tmp)
    my_free(tmp);

  if (errmsg)
  {
    char buff[180];
    strxmov(buff, "Can't create shared memory service: ", errmsg, ".", NullS);
    sql_perror(buff);
  }
  my_security_attr_free(sa_event);
  my_security_attr_free(sa_mapping);
  if (handle_connect_map)	UnmapViewOfFile(handle_connect_map);
  if (handle_connect_file_map)	CloseHandle(handle_connect_file_map);
  if (event_connect_answer)	CloseHandle(event_connect_answer);
  if (smem_event_connect_request) CloseHandle(smem_event_connect_request);
  DBUG_LEAVE;
  decrement_handler_count();
  return 0;
}
#endif /* HAVE_SMEM */
#endif /* EMBEDDED_LIBRARY */


/****************************************************************************
  Handle start options
******************************************************************************/


/**
  Process command line options flagged as 'early'.
  Some components needs to be initialized as early as possible,
  because the rest of the server initialization depends on them.
  Options that needs to be parsed early includes:
  - the performance schema, when compiled in,
  - options related to the help,
  - options related to the bootstrap
  The performance schema needs to be initialized as early as possible,
  before to-be-instrumented objects of the server are initialized.
*/

int handle_early_options()
{
  int ho_error;
  DYNAMIC_ARRAY all_early_options;

  my_getopt_register_get_addr(NULL);
  /* Skip unknown options so that they may be processed later */
  my_getopt_skip_unknown= TRUE;

  /* prepare all_early_options array */
  my_init_dynamic_array(&all_early_options, sizeof(my_option), 100, 25, MYF(0));
  add_many_options(&all_early_options, pfs_early_options,
                  array_elements(pfs_early_options));
  sys_var_add_options(&all_early_options, sys_var::PARSE_EARLY);
  add_terminator(&all_early_options);

  ho_error= handle_options(&remaining_argc, &remaining_argv,
                           (my_option*)(all_early_options.buffer),
                           mysqld_get_one_option);
  if (ho_error == 0)
  {
    /* Add back the program name handle_options removes */
    remaining_argc++;
    remaining_argv--;
  }

  delete_dynamic(&all_early_options);

  return ho_error;
}


#define MYSQL_COMPATIBILITY_OPTION(option) \
  { option, OPT_MYSQL_COMPATIBILITY, \
   0, 0, 0, 0, GET_STR, OPT_ARG, 0, 0, 0, 0, 0, 0 }

#define MYSQL_TO_BE_IMPLEMENTED_OPTION(option) \
  { option, OPT_MYSQL_TO_BE_IMPLEMENTED, \
   0, 0, 0, 0, GET_STR, OPT_ARG, 0, 0, 0, 0, 0, 0 }

#define MYSQL_SUGGEST_ANALOG_OPTION(option, str) \
  { option, OPT_MYSQL_COMPATIBILITY, \
   0, 0, 0, 0, GET_STR, OPT_ARG, 0, 0, 0, 0, 0, 0 }


/**
  System variables are automatically command-line options (few
  exceptions are documented in sys_var.h), so don't need
  to be listed here.
*/

struct my_option my_long_options[]=
{
  {"help", '?', "Display this help and exit.", 
   &opt_help, &opt_help, 0, GET_BOOL, NO_ARG, 0, 0, 0, 0,
   0, 0},
  {"allow-suspicious-udfs", 0,
   "Allows use of UDFs consisting of only one symbol xxx() "
   "without corresponding xxx_init() or xxx_deinit(). That also means "
   "that one can load any function from any library, for example exit() "
   "from libc.so",
   &opt_allow_suspicious_udfs, &opt_allow_suspicious_udfs,
   0, GET_BOOL, NO_ARG, 0, 0, 0, 0, 0, 0},
  {"ansi", 'a', "Use ANSI SQL syntax instead of MySQL syntax. This mode "
   "will also set transaction isolation level 'serializable'.", 0, 0, 0,
   GET_NO_ARG, NO_ARG, 0, 0, 0, 0, 0, 0},
  /*
    Because Sys_var_bit does not support command-line options, we need to
    explicitly add one for --autocommit
  */
  {"autocommit", 0, "Set default value for autocommit (0 or 1)",
   &opt_autocommit, &opt_autocommit, 0,
   GET_BOOL, OPT_ARG, 1, 0, 0, 0, 0, NULL},
  {"binlog-do-db", OPT_BINLOG_DO_DB,
   "Tells the master it should log updates for the specified database, "
   "and exclude all others not explicitly mentioned.",
   0, 0, 0, GET_STR, REQUIRED_ARG, 0, 0, 0, 0, 0, 0},
  {"binlog-ignore-db", OPT_BINLOG_IGNORE_DB,
   "Tells the master that updates to the given database should not be logged to the binary log.",
   0, 0, 0, GET_STR, REQUIRED_ARG, 0, 0, 0, 0, 0, 0},
  {"binlog-row-event-max-size", 0,
   "The maximum size of a row-based binary log event in bytes. Rows will be "
   "grouped into events smaller than this size if possible. "
   "The value has to be a multiple of 256.",
   &opt_binlog_rows_event_max_size, &opt_binlog_rows_event_max_size,
   0, GET_ULONG, REQUIRED_ARG,
   /* def_value */ 8192, /* min_value */  256, /* max_value */ UINT_MAX32-1,
   /* sub_size */     0, /* block_size */ 256,
   /* app_type */ 0
  },
#ifndef DISABLE_GRANT_OPTIONS
  {"bootstrap", OPT_BOOTSTRAP, "Used by mysql installation scripts.", 0, 0, 0,
   GET_NO_ARG, NO_ARG, 0, 0, 0, 0, 0, 0},
#endif
  {"character-set-client-handshake", 0,
   "Don't ignore client side character set value sent during handshake.",
   &opt_character_set_client_handshake,
   &opt_character_set_client_handshake,
    0, GET_BOOL, NO_ARG, 1, 0, 0, 0, 0, 0},
  {"character-set-filesystem", 0,
   "Set the filesystem character set.",
   &character_set_filesystem_name,
   &character_set_filesystem_name,
   0, GET_STR, REQUIRED_ARG, 0, 0, 0, 0, 0, 0 },
  {"character-set-server", 'C', "Set the default character set.",
   &default_character_set_name, &default_character_set_name,
   0, GET_STR, REQUIRED_ARG, 0, 0, 0, 0, 0, 0 },
  {"chroot", 'r', "Chroot mysqld daemon during startup.",
   &mysqld_chroot, &mysqld_chroot, 0, GET_STR, REQUIRED_ARG,
   0, 0, 0, 0, 0, 0},
  {"collation-server", 0, "Set the default collation.",
   &default_collation_name, &default_collation_name,
   0, GET_STR, REQUIRED_ARG, 0, 0, 0, 0, 0, 0 },
  {"console", OPT_CONSOLE, "Write error output on screen; don't remove the console window on windows.",
   &opt_console, &opt_console, 0, GET_BOOL, NO_ARG, 0, 0, 0,
   0, 0, 0},
  {"core-file", OPT_WANT_CORE, "Write core on errors.", 0, 0, 0, GET_NO_ARG,
   NO_ARG, 0, 0, 0, 0, 0, 0},
#ifdef DBUG_OFF
  {"debug", '#', "Built in DBUG debugger. Disabled in this build.",
   &current_dbug_option, &current_dbug_option, 0, GET_STR, OPT_ARG,
   0, 0, 0, 0, 0, 0},
#endif
#ifdef HAVE_REPLICATION
  {"debug-abort-slave-event-count", 0,
   "Option used by mysql-test for debugging and testing of replication.",
   &abort_slave_event_count,  &abort_slave_event_count,
   0, GET_INT, REQUIRED_ARG, 0, 0, 0, 0, 0, 0},
#endif /* HAVE_REPLICATION */
#ifndef DBUG_OFF
  {"debug-assert-on-error", 0,
   "Do an assert in various functions if we get a fatal error",
   &my_assert_on_error, &my_assert_on_error,
   0, GET_BOOL, NO_ARG, 0, 0, 0, 0, 0, 0},
  {"debug-assert-if-crashed-table", 0,
   "Do an assert in handler::print_error() if we get a crashed table",
   &debug_assert_if_crashed_table, &debug_assert_if_crashed_table,
   0, GET_BOOL, NO_ARG, 0, 0, 0, 0, 0, 0},
#endif
#ifdef HAVE_REPLICATION
  {"debug-disconnect-slave-event-count", 0,
   "Option used by mysql-test for debugging and testing of replication.",
   &disconnect_slave_event_count, &disconnect_slave_event_count,
   0, GET_INT, REQUIRED_ARG, 0, 0, 0, 0, 0, 0},
#endif /* HAVE_REPLICATION */
  {"debug-exit-info", 'T', "Used for debugging. Use at your own risk.",
   0, 0, 0, GET_LONG, OPT_ARG, 0, 0, 0, 0, 0, 0},
  {"debug-gdb", 0,
   "Set up signals usable for debugging.",
   &opt_debugging, &opt_debugging,
   0, GET_BOOL, NO_ARG, 0, 0, 0, 0, 0, 0},
#ifdef HAVE_REPLICATION
  {"debug-max-binlog-dump-events", 0,
   "Option used by mysql-test for debugging and testing of replication.",
   &max_binlog_dump_events, &max_binlog_dump_events, 0,
   GET_INT, REQUIRED_ARG, 0, 0, 0, 0, 0, 0},
#endif /* HAVE_REPLICATION */
  {"debug-no-sync", 0,
   "Disables system sync calls. Only for running tests or debugging!",
   &my_disable_sync, &my_disable_sync, 0, GET_BOOL, NO_ARG, 0, 0, 0, 0, 0, 0},
#ifdef HAVE_REPLICATION
  {"debug-sporadic-binlog-dump-fail", 0,
   "Option used by mysql-test for debugging and testing of replication.",
   &opt_sporadic_binlog_dump_fail,
   &opt_sporadic_binlog_dump_fail, 0, GET_BOOL, NO_ARG, 0, 0, 0, 0, 0,
   0},
#endif /* HAVE_REPLICATION */
#ifndef DBUG_OFF
  {"debug-assert-on-not-freed-memory", 0,
   "Assert if we found problems with memory allocation",
   &debug_assert_on_not_freed_memory,
   &debug_assert_on_not_freed_memory, 0, GET_BOOL, NO_ARG, 1, 0, 0, 0, 0,
   0},
#endif /* DBUG_OFF */
  /* default-storage-engine should have "MyISAM" as def_value. Instead
     of initializing it here it is done in init_common_variables() due
     to a compiler bug in Sun Studio compiler. */
  {"default-storage-engine", 0, "The default storage engine for new tables",
   &default_storage_engine, 0, 0, GET_STR, REQUIRED_ARG,
   0, 0, 0, 0, 0, 0 },
  {"default-tmp-storage-engine", 0,
    "The default storage engine for user-created temporary tables",
   &default_tmp_storage_engine, 0, 0, GET_STR, REQUIRED_ARG,
   0, 0, 0, 0, 0, 0 },
  {"default-time-zone", 0, "Set the default time zone.",
   &default_tz_name, &default_tz_name,
   0, GET_STR, REQUIRED_ARG, 0, 0, 0, 0, 0, 0 },
#if defined(ENABLED_DEBUG_SYNC)
  {"debug-sync-timeout", OPT_DEBUG_SYNC_TIMEOUT,
   "Enable the debug sync facility "
   "and optionally specify a default wait timeout in seconds. "
   "A zero value keeps the facility disabled.",
   &opt_debug_sync_timeout, 0,
   0, GET_UINT, OPT_ARG, 0, 0, UINT_MAX, 0, 0, 0},
#endif /* defined(ENABLED_DEBUG_SYNC) */
#ifdef HAVE_OPENSSL
  {"des-key-file", 0,
   "Load keys for des_encrypt() and des_encrypt from given file.",
   &des_key_file, &des_key_file, 0, GET_STR, REQUIRED_ARG,
   0, 0, 0, 0, 0, 0},
#endif /* HAVE_OPENSSL */
#ifdef HAVE_STACKTRACE
  {"stack-trace", 0 , "Print a symbolic stack trace on failure",
   &opt_stack_trace, &opt_stack_trace, 0, GET_BOOL, NO_ARG, 1, 0, 0, 0, 0, 0},
#endif /* HAVE_STACKTRACE */
  {"enforce-storage-engine", 0, "Force the use of a storage engine for new tables",
   &enforced_storage_engine, 0, 0, GET_STR, REQUIRED_ARG,
   0, 0, 0, 0, 0, 0 },
  {"external-locking", 0, "Use system (external) locking (disabled by "
   "default).  With this option enabled you can run myisamchk to test "
   "(not repair) tables while the MySQL server is running. Disable with "
   "--skip-external-locking.", &opt_external_locking, &opt_external_locking,
   0, GET_BOOL, NO_ARG, 0, 0, 0, 0, 0, 0},
  /* We must always support the next option to make scripts like mysqltest
     easier to do */
  {"flashback", 0,
   "Setup the server to use flashback. This enables binary log in row mode and will enable extra logging for DDL's needed by flashback feature",
   &opt_support_flashback, &opt_support_flashback,
   0, GET_BOOL, NO_ARG, 0, 0, 0, 0, 0, 0},
  {"gdb", 0,
   "Set up signals usable for debugging. Deprecated, use --debug-gdb instead.",
   &opt_debugging, &opt_debugging,
   0, GET_BOOL, NO_ARG, 0, 0, 0, 0, 0, 0},
  {"gtid-pos-auto-engines", 0,
   "List of engines for which to automatically create a "
   "mysql.gtid_slave_pos_ENGINE table, if a transaction using that engine "
   "is replicated. This can be used to avoid introducing cross-engine "
   "transactions, if engines are used different from that used by table "
   "mysql.gtid_slave_pos",
   &gtid_pos_auto_engines, 0, 0, GET_STR, REQUIRED_ARG,
   0, 0, 0, 0, 0, 0 },
#ifdef HAVE_LARGE_PAGE_OPTION
  {"super-large-pages", 0, "Enable support for super large pages.",
   &opt_super_large_pages, &opt_super_large_pages, 0,
   GET_BOOL, OPT_ARG, 0, 0, 1, 0, 1, 0},
#endif
  {"language", 'L',
   "Client error messages in given language. May be given as a full path. "
   "Deprecated. Use --lc-messages-dir instead.",
   0, 0, 0,
   GET_STR, REQUIRED_ARG, 0, 0, 0, 0, 0, 0},
  {"lc-messages", 0,
   "Set the language used for the error messages.",
   &lc_messages, &lc_messages, 0, GET_STR, REQUIRED_ARG,
   0, 0, 0, 0, 0, 0 },
  {"lc-time-names", 0,
   "Set the language used for the month names and the days of the week.",
   &lc_time_names_name, &lc_time_names_name,
   0, GET_STR, REQUIRED_ARG, 0, 0, 0, 0, 0, 0 },
  {"log-basename", OPT_LOG_BASENAME,
   "Basename for all log files and the .pid file. This sets all log file "
   "names at once (in 'datadir') and is normally the only option you need "
   "for specifying log files. Sets names for --log-bin, --log-bin-index, "
   "--relay-log, --relay-log-index, --general-log-file, "
   "--log-slow-query-log-file, --log-error-file, and --pid-file",
   &opt_log_basename, &opt_log_basename, 0, GET_STR, REQUIRED_ARG,
   0, 0, 0, 0, 0, 0},
  {"log-bin", OPT_BIN_LOG,
   "Log update queries in binary format. Optional argument should be name for "
   "binary log. If not given "
   "'datadir'/'log-basename'-bin or 'datadir'/mysql-bin will be used (the later if "
   "--log-basename is not specified). We strongly recommend to use either "
   "--log-basename or specify a filename to ensure that replication doesn't "
   "stop if the real hostname of the computer changes.",
   &opt_bin_logname, &opt_bin_logname, 0, GET_STR,
   OPT_ARG, 0, 0, 0, 0, 0, 0},
  {"log-bin-index", 0,
   "File that holds the names for last binary log files.",
   &opt_binlog_index_name, &opt_binlog_index_name, 0, GET_STR,
   REQUIRED_ARG, 0, 0, 0, 0, 0, 0},
  {"relay-log-index", 0,
   "The location and name to use for the file that keeps a list of the last "
   "relay logs",
   &opt_relaylog_index_name, &opt_relaylog_index_name, 0, GET_STR,
   REQUIRED_ARG, 0, 0, 0, 0, 0, 0},
  {"log-isam", OPT_ISAM_LOG, "Log all MyISAM changes to file.",
   &myisam_log_filename, &myisam_log_filename, 0, GET_STR,
   OPT_ARG, 0, 0, 0, 0, 0, 0},
  {"log-short-format", 0,
   "Don't log extra information to update and slow-query logs.",
   &opt_short_log_format, &opt_short_log_format,
   0, GET_BOOL, NO_ARG, 0, 0, 0, 0, 0, 0},
  {"log-tc", 0,
   "Path to transaction coordinator log (used for transactions that affect "
   "more than one storage engine, when binary log is disabled).",
   &opt_tc_log_file, &opt_tc_log_file, 0, GET_STR,
   REQUIRED_ARG, 0, 0, 0, 0, 0, 0},
  {"master-info-file", 0,
   "The location and name of the file that remembers the master and where "
   "the I/O replication thread is in the master's binlogs. Defaults to "
   "master.info",
   &master_info_file, &master_info_file, 0, GET_STR,
   REQUIRED_ARG, 0, 0, 0, 0, 0, 0},
  {"master-retry-count", 0,
   "The number of tries the slave will make to connect to the master before giving up.",
   &master_retry_count, &master_retry_count, 0, GET_ULONG,
   REQUIRED_ARG, 3600*24, 0, 0, 0, 0, 0},
#ifdef HAVE_REPLICATION
  {"init-rpl-role", 0, "Set the replication role",
   &rpl_status, &rpl_status, &rpl_role_typelib,
   GET_ENUM, REQUIRED_ARG, 0, 0, 0, 0, 0, 0},
#endif /* HAVE_REPLICATION */
  {"memlock", 0, "Lock mysqld in memory.", &locked_in_memory,
   &locked_in_memory, 0, GET_BOOL, NO_ARG, 0, 0, 0, 0, 0, 0},
  {"old-style-user-limits", 0,
   "Enable old-style user limits (before 5.0.3, user resources were counted "
   "per each user+host vs. per account).",
   &opt_old_style_user_limits, &opt_old_style_user_limits,
   0, GET_BOOL, NO_ARG, 0, 0, 0, 0, 0, 0},
  {"port-open-timeout", 0,
   "Maximum time in seconds to wait for the port to become free. "
   "(Default: No wait).", &mysqld_port_timeout, &mysqld_port_timeout, 0,
   GET_UINT, REQUIRED_ARG, 0, 0, 0, 0, 0, 0},
  {"replicate-do-db", OPT_REPLICATE_DO_DB,
   "Tells the slave thread to restrict replication to the specified database. "
   "To specify more than one database, use the directive multiple times, "
   "once for each database. Note that this will only work if you do not use "
   "cross-database queries such as UPDATE some_db.some_table SET foo='bar' "
   "while having selected a different or no database. If you need cross "
   "database updates to work, make sure you have 3.23.28 or later, and use "
   "replicate-wild-do-table=db_name.%.",
   0, 0, 0, GET_STR | GET_ASK_ADDR, REQUIRED_ARG, 0, 0, 0, 0, 0, 0},
  {"replicate-do-table", OPT_REPLICATE_DO_TABLE,
   "Tells the slave thread to restrict replication to the specified table. "
   "To specify more than one table, use the directive multiple times, once "
   "for each table. This will work for cross-database updates, in contrast "
   "to replicate-do-db.", 0, 0, 0, GET_STR | GET_ASK_ADDR, REQUIRED_ARG, 0, 0, 0, 0, 0, 0},
  {"replicate-ignore-db", OPT_REPLICATE_IGNORE_DB,
   "Tells the slave thread to not replicate to the specified database. To "
   "specify more than one database to ignore, use the directive multiple "
   "times, once for each database. This option will not work if you use "
   "cross database updates. If you need cross database updates to work, "
   "make sure you have 3.23.28 or later, and use replicate-wild-ignore-"
   "table=db_name.%. ", 0, 0, 0, GET_STR | GET_ASK_ADDR, REQUIRED_ARG, 0, 0, 0, 0, 0, 0},
  {"replicate-ignore-table", OPT_REPLICATE_IGNORE_TABLE,
   "Tells the slave thread to not replicate to the specified table. To specify "
   "more than one table to ignore, use the directive multiple times, once for "
   "each table. This will work for cross-database updates, in contrast to "
   "replicate-ignore-db.", 0, 0, 0, GET_STR | GET_ASK_ADDR, REQUIRED_ARG, 0, 0, 0, 0, 0, 0},
  {"replicate-rewrite-db", OPT_REPLICATE_REWRITE_DB,
   "Updates to a database with a different name than the original. Example: "
   "replicate-rewrite-db=master_db_name->slave_db_name.",
   0, 0, 0, GET_STR | GET_ASK_ADDR, REQUIRED_ARG, 0, 0, 0, 0, 0, 0},
#ifdef HAVE_REPLICATION
  {"replicate-same-server-id", 0,
   "In replication, if set to 1, do not skip events having our server id. "
   "Default value is 0 (to break infinite loops in circular replication). "
   "Can't be set to 1 if --log-slave-updates is used.",
   &replicate_same_server_id, &replicate_same_server_id,
   0, GET_BOOL, NO_ARG, 0, 0, 0, 0, 0, 0},
#endif
  {"replicate-wild-do-table", OPT_REPLICATE_WILD_DO_TABLE,
   "Tells the slave thread to restrict replication to the tables that match "
   "the specified wildcard pattern. To specify more than one table, use the "
   "directive multiple times, once for each table. This will work for cross-"
   "database updates. Example: replicate-wild-do-table=foo%.bar% will "
   "replicate only updates to tables in all databases that start with foo "
   "and whose table names start with bar.",
   0, 0, 0, GET_STR | GET_ASK_ADDR, REQUIRED_ARG, 0, 0, 0, 0, 0, 0},
  {"replicate-wild-ignore-table", OPT_REPLICATE_WILD_IGNORE_TABLE,
   "Tells the slave thread to not replicate to the tables that match the "
   "given wildcard pattern. To specify more than one table to ignore, use "
   "the directive multiple times, once for each table. This will work for "
   "cross-database updates. Example: replicate-wild-ignore-table=foo%.bar% "
   "will not do updates to tables in databases that start with foo and whose "
   "table names start with bar.",
   0, 0, 0, GET_STR | GET_ASK_ADDR, REQUIRED_ARG, 0, 0, 0, 0, 0, 0},
  {"safe-mode", OPT_SAFE, "Skip some optimize stages (for testing). Deprecated.",
   0, 0, 0, GET_NO_ARG, NO_ARG, 0, 0, 0, 0, 0, 0},
  {"safe-user-create", 0,
   "Don't allow new user creation by the user who has no write privileges to the mysql.user table.",
   &opt_safe_user_create, &opt_safe_user_create, 0, GET_BOOL,
   NO_ARG, 0, 0, 0, 0, 0, 0},
  {"show-slave-auth-info", 0,
   "Show user and password in SHOW SLAVE HOSTS on this master.",
   &opt_show_slave_auth_info, &opt_show_slave_auth_info, 0,
   GET_BOOL, NO_ARG, 0, 0, 0, 0, 0, 0},
  {"silent-startup", OPT_SILENT, "Don't print [Note] to the error log during startup.",
   &opt_silent_startup, &opt_silent_startup, 0, GET_BOOL, NO_ARG, 0, 0, 0, 0, 0, 0},
  {"skip-bdb", OPT_DEPRECATED_OPTION,
   "Deprecated option; Exist only for compatibility with old my.cnf files",
   0, 0, 0, GET_NO_ARG, NO_ARG, 0, 0, 0, 0, 0, 0},
#ifndef DISABLE_GRANT_OPTIONS
  {"skip-grant-tables", 0,
   "Start without grant tables. This gives all users FULL ACCESS to all tables.",
   &opt_noacl, &opt_noacl, 0, GET_BOOL, NO_ARG, 0, 0, 0, 0, 0,
   0},
#endif
  {"skip-host-cache", OPT_SKIP_HOST_CACHE, "Don't cache host names.", 0, 0, 0,
   GET_NO_ARG, NO_ARG, 0, 0, 0, 0, 0, 0},
  {"skip-slave-start", 0,
   "If set, slave is not autostarted.", &opt_skip_slave_start,
   &opt_skip_slave_start, 0, GET_BOOL, NO_ARG, 0, 0, 0, 0, 0, 0},
#ifdef HAVE_REPLICATION
  {"slave-parallel-mode", OPT_SLAVE_PARALLEL_MODE,
   "Controls what transactions are applied in parallel when using "
   "--slave-parallel-threads. Possible values: \"optimistic\" tries to "
   "apply most transactional DML in parallel, and handles any conflicts "
   "with rollback and retry. \"conservative\" limits parallelism in an "
   "effort to avoid any conflicts. \"aggressive\" tries to maximise the "
   "parallelism, possibly at the cost of increased conflict rate. "
   "\"minimal\" only parallelizes the commit steps of transactions. "
   "\"none\" disables parallel apply completely.",
   &opt_slave_parallel_mode, &opt_slave_parallel_mode,
   &slave_parallel_mode_typelib, GET_ENUM | GET_ASK_ADDR, REQUIRED_ARG,
   SLAVE_PARALLEL_CONSERVATIVE, 0, 0, 0, 0, 0},
#endif
#if defined(_WIN32) && !defined(EMBEDDED_LIBRARY)
  {"slow-start-timeout", 0,
   "Maximum number of milliseconds that the service control manager should wait "
   "before trying to kill the windows service during startup"
   "(Default: 15000).", &slow_start_timeout, &slow_start_timeout, 0,
   GET_ULONG, REQUIRED_ARG, 15000, 0, 0, 0, 0, 0},
#endif
#ifdef HAVE_OPENSSL
  {"ssl", 0,
   "Enable SSL for connection (automatically enabled if an ssl option is used).",
   &opt_use_ssl, &opt_use_ssl, 0, GET_BOOL, OPT_ARG, 0, 0, 0,
   0, 0, 0},
#endif
#ifdef __WIN__
  {"standalone", 0,
  "Dummy option to start as a standalone program (NT).", 0, 0, 0, GET_NO_ARG,
   NO_ARG, 0, 0, 0, 0, 0, 0},
#endif
  {"symbolic-links", 's', "Enable symbolic link support.",
   &my_use_symdir, &my_use_symdir, 0, GET_BOOL, NO_ARG,
   /*
     The system call realpath() produces warnings under valgrind and
     purify. These are not suppressed: instead we disable symlinks
     option if compiled with valgrind support.
     Also disable by default on Windows, due to high overhead for checking .sym 
     files.
   */
   IF_VALGRIND(0,IF_WIN(0,1)), 0, 0, 0, 0, 0},
  {"sysdate-is-now", 0,
   "Non-default option to alias SYSDATE() to NOW() to make it safe-replicable. "
   "Since 5.0, SYSDATE() returns a `dynamic' value different for different "
   "invocations, even within the same statement.",
   &global_system_variables.sysdate_is_now,
   0, 0, GET_BOOL, NO_ARG, 0, 0, 1, 0, 1, 0},
  {"tc-heuristic-recover", 0,
   "Decision to use in heuristic recover process",
   &tc_heuristic_recover, &tc_heuristic_recover,
   &tc_heuristic_recover_typelib, GET_ENUM, REQUIRED_ARG, 0, 0, 0, 0, 0, 0},
  {"temp-pool", 0,
#if (ENABLE_TEMP_POOL)
   "Using this option will cause most temporary files created to use a small "
   "set of names, rather than a unique name for each new file.",
#else
   "This option is ignored on this OS.",
#endif
   &use_temp_pool, &use_temp_pool, 0, GET_BOOL, NO_ARG, 1,
   0, 0, 0, 0, 0},
  {"transaction-isolation", 0,
   "Default transaction isolation level",
   &global_system_variables.tx_isolation,
   &global_system_variables.tx_isolation, &tx_isolation_typelib,
   GET_ENUM, REQUIRED_ARG, ISO_REPEATABLE_READ, 0, 0, 0, 0, 0},
  {"transaction-read-only", 0,
   "Default transaction access mode. "
   "True if transactions are read-only.",
   &global_system_variables.tx_read_only,
   &global_system_variables.tx_read_only, 0,
   GET_BOOL, OPT_ARG, 0, 0, 0, 0, 0, 0},
  {"user", 'u', "Run mysqld daemon as user.", 0, 0, 0, GET_STR, REQUIRED_ARG,
   0, 0, 0, 0, 0, 0},
  {"verbose", 'v', "Used with --help option for detailed help.",
   &opt_verbose, &opt_verbose, 0, GET_BOOL, NO_ARG, 0, 0, 0, 0, 0, 0},
  {"version", 'V', "Output version information and exit.", 0, 0, 0, GET_STR,
   OPT_ARG, 0, 0, 0, 0, 0, 0},
  {"plugin-load", OPT_PLUGIN_LOAD,
   "Semicolon-separated list of plugins to load, where each plugin is "
   "specified as ether a plugin_name=library_file pair or only a library_file. "
   "If the latter case, all plugins from a given library_file will be loaded.",
   0, 0, 0,
   GET_STR, REQUIRED_ARG, 0, 0, 0, 0, 0, 0},
  {"plugin-load-add", OPT_PLUGIN_LOAD_ADD,
   "Optional semicolon-separated list of plugins to load. This option adds "
   "to the list specified by --plugin-load in an incremental way. "
   "It can be specified many times, adding more plugins every time.",
   0, 0, 0,
    GET_STR, REQUIRED_ARG, 0, 0, 0, 0, 0, 0},
  {"table_cache", 0, "Deprecated; use --table-open-cache instead.",
   &tc_size, &tc_size, 0, GET_ULONG,
   REQUIRED_ARG, TABLE_OPEN_CACHE_DEFAULT, 1, 512*1024L, 0, 1, 0},
#ifdef WITH_WSREP
  {"wsrep-new-cluster", 0, "Bootstrap a cluster. It works by overriding the "
   "current value of wsrep_cluster_address. It is recommended not to add this "
   "option to the config file as this will trigger bootstrap on every server "
   "start.", &wsrep_new_cluster, &wsrep_new_cluster, 0, GET_BOOL, NO_ARG,
   0, 0, 0, 0, 0, 0},
#endif

  /* The following options exist in 5.6 but not in 10.0 */
  MYSQL_COMPATIBILITY_OPTION("log-raw"),
  MYSQL_COMPATIBILITY_OPTION("log-bin-use-v1-row-events"),
  MYSQL_TO_BE_IMPLEMENTED_OPTION("default-authentication-plugin"),
  MYSQL_COMPATIBILITY_OPTION("binlog-max-flush-queue-time"),
  MYSQL_COMPATIBILITY_OPTION("master-info-repository"),
  MYSQL_COMPATIBILITY_OPTION("relay-log-info-repository"),
  MYSQL_SUGGEST_ANALOG_OPTION("binlog-rows-query-log-events", "--binlog-annotate-row-events"),
  MYSQL_COMPATIBILITY_OPTION("binlog-order-commits"),
  MYSQL_TO_BE_IMPLEMENTED_OPTION("log-throttle-queries-not-using-indexes"),
  MYSQL_TO_BE_IMPLEMENTED_OPTION("end-markers-in-json"),
  MYSQL_TO_BE_IMPLEMENTED_OPTION("optimizer-trace"),              // OPTIMIZER_TRACE
  MYSQL_TO_BE_IMPLEMENTED_OPTION("optimizer-trace-features"),     // OPTIMIZER_TRACE
  MYSQL_TO_BE_IMPLEMENTED_OPTION("optimizer-trace-offset"),       // OPTIMIZER_TRACE
  MYSQL_TO_BE_IMPLEMENTED_OPTION("optimizer-trace-limit"),        // OPTIMIZER_TRACE
  MYSQL_TO_BE_IMPLEMENTED_OPTION("optimizer-trace-max-mem-size"), // OPTIMIZER_TRACE
  MYSQL_TO_BE_IMPLEMENTED_OPTION("eq-range-index-dive-limit"),
  MYSQL_COMPATIBILITY_OPTION("server-id-bits"),
  MYSQL_TO_BE_IMPLEMENTED_OPTION("slave-rows-search-algorithms"), // HAVE_REPLICATION
  MYSQL_TO_BE_IMPLEMENTED_OPTION("slave-allow-batching"),         // HAVE_REPLICATION
  MYSQL_COMPATIBILITY_OPTION("slave-checkpoint-period"),      // HAVE_REPLICATION
  MYSQL_COMPATIBILITY_OPTION("slave-checkpoint-group"),       // HAVE_REPLICATION
  MYSQL_SUGGEST_ANALOG_OPTION("slave-pending-jobs-size-max", "--slave-parallel-max-queued"),  // HAVE_REPLICATION
  MYSQL_TO_BE_IMPLEMENTED_OPTION("disconnect-on-expired-password"),
  MYSQL_TO_BE_IMPLEMENTED_OPTION("sha256-password-private-key-path"), // HAVE_OPENSSL && !HAVE_YASSL
  MYSQL_TO_BE_IMPLEMENTED_OPTION("sha256-password-public-key-path"),  // HAVE_OPENSSL && !HAVE_YASSL

  /* The following options exist in 5.5 and 5.6 but not in 10.0 */
  MYSQL_SUGGEST_ANALOG_OPTION("abort-slave-event-count", "--debug-abort-slave-event-count"),
  MYSQL_SUGGEST_ANALOG_OPTION("disconnect-slave-event-count", "--debug-disconnect-slave-event-count"),
  MYSQL_SUGGEST_ANALOG_OPTION("exit-info", "--debug-exit-info"),
  MYSQL_SUGGEST_ANALOG_OPTION("max-binlog-dump-events", "--debug-max-binlog-dump-events"),
  MYSQL_SUGGEST_ANALOG_OPTION("sporadic-binlog-dump-fail", "--debug-sporadic-binlog-dump-fail"),
  MYSQL_COMPATIBILITY_OPTION("new"),
  MYSQL_COMPATIBILITY_OPTION("show_compatibility_56"),

  /* The following options were added after 5.6.10 */
  MYSQL_TO_BE_IMPLEMENTED_OPTION("rpl-stop-slave-timeout"),
  MYSQL_TO_BE_IMPLEMENTED_OPTION("validate-user-plugins") // NO_EMBEDDED_ACCESS_CHECKS
};

static int show_queries(THD *thd, SHOW_VAR *var, char *buff,
                        enum enum_var_type scope)
{
  var->type= SHOW_LONGLONG;
  var->value= &thd->query_id;
  return 0;
}


static int show_net_compression(THD *thd, SHOW_VAR *var, char *buff,
                                enum enum_var_type scope)
{
  var->type= SHOW_MY_BOOL;
  var->value= &thd->net.compress;
  return 0;
}

static int show_starttime(THD *thd, SHOW_VAR *var, char *buff,
                          enum enum_var_type scope)
{
  var->type= SHOW_LONG;
  var->value= buff;
  *((long *)buff)= (long) (thd->query_start() - server_start_time);
  return 0;
}

#ifdef ENABLED_PROFILING
static int show_flushstatustime(THD *thd, SHOW_VAR *var, char *buff,
                                enum enum_var_type scope)
{
  var->type= SHOW_LONG;
  var->value= buff;
  *((long *)buff)= (long) (thd->query_start() - flush_status_time);
  return 0;
}
#endif

#ifdef HAVE_REPLICATION
static int show_rpl_status(THD *thd, SHOW_VAR *var, char *buff,
                           enum enum_var_type scope)
{
  var->type= SHOW_CHAR;
  var->value= const_cast<char*>(rpl_status_type[(int)rpl_status]);
  return 0;
}

static int show_slave_running(THD *thd, SHOW_VAR *var, char *buff,
                              enum enum_var_type scope)
{
  Master_info *mi= NULL;
  bool UNINIT_VAR(tmp);

  var->type= SHOW_MY_BOOL;
  var->value= buff;

  if ((mi= get_master_info(&thd->variables.default_master_connection,
                           Sql_condition::WARN_LEVEL_NOTE)))
  {
    tmp= (my_bool) (mi->slave_running == MYSQL_SLAVE_RUN_READING &&
                    mi->rli.slave_running != MYSQL_SLAVE_NOT_RUN);
    mi->release();
  }
  if (mi)
    *((my_bool *)buff)= tmp;
  else
    var->type= SHOW_UNDEF;
  return 0;
}


/* How many slaves are connected to this master */

static int show_slaves_connected(THD *thd, SHOW_VAR *var, char *buff)
{

  var->type= SHOW_LONGLONG;
  var->value= buff;
  mysql_mutex_lock(&LOCK_slave_list);

  *((longlong *)buff)= slave_list.records;

  mysql_mutex_unlock(&LOCK_slave_list);
  return 0;
}


/* How many masters this slave is connected to */


static int show_slaves_running(THD *thd, SHOW_VAR *var, char *buff)
{
  var->type= SHOW_LONGLONG;
  var->value= buff;

  *((longlong *)buff)= any_slave_sql_running(false);

  return 0;
}


static int show_slave_received_heartbeats(THD *thd, SHOW_VAR *var, char *buff,
                                          enum enum_var_type scope)
{
  Master_info *mi;

  var->type= SHOW_LONGLONG;
  var->value= buff;

  if ((mi= get_master_info(&thd->variables.default_master_connection,
                           Sql_condition::WARN_LEVEL_NOTE)))
  {
    *((longlong *)buff)= mi->received_heartbeats;
    mi->release();
  }
  else
    var->type= SHOW_UNDEF;
  return 0;
}


static int show_heartbeat_period(THD *thd, SHOW_VAR *var, char *buff,
                                 enum enum_var_type scope)
{
  Master_info *mi;

  var->type= SHOW_CHAR;
  var->value= buff;

  if ((mi= get_master_info(&thd->variables.default_master_connection,
                           Sql_condition::WARN_LEVEL_NOTE)))
  {
    sprintf(buff, "%.3f", mi->heartbeat_period);
    mi->release();
  }
  else
    var->type= SHOW_UNDEF;
  return 0;
}


#endif /* HAVE_REPLICATION */

static int show_open_tables(THD *thd, SHOW_VAR *var, char *buff,
                            enum enum_var_type scope)
{
  var->type= SHOW_LONG;
  var->value= buff;
  *((long *) buff)= (long) tc_records();
  return 0;
}

static int show_prepared_stmt_count(THD *thd, SHOW_VAR *var, char *buff,
                                    enum enum_var_type scope)
{
  var->type= SHOW_LONG;
  var->value= buff;
  mysql_mutex_lock(&LOCK_prepared_stmt_count);
  *((long *)buff)= (long)prepared_stmt_count;
  mysql_mutex_unlock(&LOCK_prepared_stmt_count);
  return 0;
}

static int show_table_definitions(THD *thd, SHOW_VAR *var, char *buff,
                                  enum enum_var_type scope)
{
  var->type= SHOW_LONG;
  var->value= buff;
  *((long *) buff)= (long) tdc_records();
  return 0;
}


static int show_flush_commands(THD *thd, SHOW_VAR *var, char *buff,
                               enum enum_var_type scope)
{
  var->type= SHOW_LONGLONG;
  var->value= buff;
  *((longlong *) buff)= (longlong)tdc_refresh_version();
  return 0;
}


#if defined(HAVE_OPENSSL) && !defined(EMBEDDED_LIBRARY)
/* Functions relying on CTX */
static int show_ssl_ctx_sess_accept(THD *thd, SHOW_VAR *var, char *buff,
                                    enum enum_var_type scope)
{
  var->type= SHOW_LONG;
  var->value= buff;
  *((long *)buff)= (!ssl_acceptor_fd ? 0 :
                     SSL_CTX_sess_accept(ssl_acceptor_fd->ssl_context));
  return 0;
}

static int show_ssl_ctx_sess_accept_good(THD *thd, SHOW_VAR *var, char *buff,
                                         enum enum_var_type scope)
{
  var->type= SHOW_LONG;
  var->value= buff;
  *((long *)buff)= (!ssl_acceptor_fd ? 0 :
                     SSL_CTX_sess_accept_good(ssl_acceptor_fd->ssl_context));
  return 0;
}

static int show_ssl_ctx_sess_connect_good(THD *thd, SHOW_VAR *var, char *buff,
                                          enum enum_var_type scope)
{
  var->type= SHOW_LONG;
  var->value= buff;
  *((long *)buff)= (!ssl_acceptor_fd ? 0 :
                     SSL_CTX_sess_connect_good(ssl_acceptor_fd->ssl_context));
  return 0;
}

static int show_ssl_ctx_sess_accept_renegotiate(THD *thd, SHOW_VAR *var,
                                                char *buff,
                                                enum enum_var_type scope)
{
  var->type= SHOW_LONG;
  var->value= buff;
  *((long *)buff)= (!ssl_acceptor_fd ? 0 :
                     SSL_CTX_sess_accept_renegotiate(ssl_acceptor_fd->ssl_context));
  return 0;
}

static int show_ssl_ctx_sess_connect_renegotiate(THD *thd, SHOW_VAR *var,
                                                 char *buff,
                                                 enum enum_var_type scope)
{
  var->type= SHOW_LONG;
  var->value= buff;
  *((long *)buff)= (!ssl_acceptor_fd ? 0 :
                     SSL_CTX_sess_connect_renegotiate(ssl_acceptor_fd->ssl_context));
  return 0;
}

static int show_ssl_ctx_sess_cb_hits(THD *thd, SHOW_VAR *var, char *buff,
                                     enum enum_var_type scope)
{
  var->type= SHOW_LONG;
  var->value= buff;
  *((long *)buff)= (!ssl_acceptor_fd ? 0 :
                     SSL_CTX_sess_cb_hits(ssl_acceptor_fd->ssl_context));
  return 0;
}

static int show_ssl_ctx_sess_hits(THD *thd, SHOW_VAR *var, char *buff,
                                  enum enum_var_type scope)
{
  var->type= SHOW_LONG;
  var->value= buff;
  *((long *)buff)= (!ssl_acceptor_fd ? 0 :
                     SSL_CTX_sess_hits(ssl_acceptor_fd->ssl_context));
  return 0;
}

static int show_ssl_ctx_sess_cache_full(THD *thd, SHOW_VAR *var, char *buff,
                                        enum enum_var_type scope)
{
  var->type= SHOW_LONG;
  var->value= buff;
  *((long *)buff)= (!ssl_acceptor_fd ? 0 :
                     SSL_CTX_sess_cache_full(ssl_acceptor_fd->ssl_context));
  return 0;
}

static int show_ssl_ctx_sess_misses(THD *thd, SHOW_VAR *var, char *buff,
                                    enum enum_var_type scope)
{
  var->type= SHOW_LONG;
  var->value= buff;
  *((long *)buff)= (!ssl_acceptor_fd ? 0 :
                     SSL_CTX_sess_misses(ssl_acceptor_fd->ssl_context));
  return 0;
}

static int show_ssl_ctx_sess_timeouts(THD *thd, SHOW_VAR *var, char *buff,
                                      enum enum_var_type scope)
{
  var->type= SHOW_LONG;
  var->value= buff;
  *((long *)buff)= (!ssl_acceptor_fd ? 0 :
                     SSL_CTX_sess_timeouts(ssl_acceptor_fd->ssl_context));
  return 0;
}

static int show_ssl_ctx_sess_number(THD *thd, SHOW_VAR *var, char *buff,
                                    enum enum_var_type scope)
{
  var->type= SHOW_LONG;
  var->value= buff;
  *((long *)buff)= (!ssl_acceptor_fd ? 0 :
                     SSL_CTX_sess_number(ssl_acceptor_fd->ssl_context));
  return 0;
}

static int show_ssl_ctx_sess_connect(THD *thd, SHOW_VAR *var, char *buff,
                                     enum enum_var_type scope)
{
  var->type= SHOW_LONG;
  var->value= buff;
  *((long *)buff)= (!ssl_acceptor_fd ? 0 :
                     SSL_CTX_sess_connect(ssl_acceptor_fd->ssl_context));
  return 0;
}

static int show_ssl_ctx_sess_get_cache_size(THD *thd, SHOW_VAR *var,
                                            char *buff,
                                            enum enum_var_type scope)
{
  var->type= SHOW_LONG;
  var->value= buff;
  *((long *)buff)= (!ssl_acceptor_fd ? 0 :
                     SSL_CTX_sess_get_cache_size(ssl_acceptor_fd->ssl_context));
  return 0;
}

static int show_ssl_ctx_get_verify_mode(THD *thd, SHOW_VAR *var, char *buff,
                                        enum enum_var_type scope)
{
  var->type= SHOW_LONG;
  var->value= buff;
  *((long *)buff)= (!ssl_acceptor_fd ? 0 :
                     SSL_CTX_get_verify_mode(ssl_acceptor_fd->ssl_context));
  return 0;
}

static int show_ssl_ctx_get_verify_depth(THD *thd, SHOW_VAR *var, char *buff,
                                         enum enum_var_type scope)
{
  var->type= SHOW_LONG;
  var->value= buff;
  *((long *)buff)= (!ssl_acceptor_fd ? 0 :
                     SSL_CTX_get_verify_depth(ssl_acceptor_fd->ssl_context));
  return 0;
}

static int show_ssl_ctx_get_session_cache_mode(THD *thd, SHOW_VAR *var,
                                               char *buff,
                                               enum enum_var_type scope)
{
  var->type= SHOW_CHAR;
  if (!ssl_acceptor_fd)
    var->value= const_cast<char*>("NONE");
  else
    switch (SSL_CTX_get_session_cache_mode(ssl_acceptor_fd->ssl_context))
    {
    case SSL_SESS_CACHE_OFF:
      var->value= const_cast<char*>("OFF"); break;
    case SSL_SESS_CACHE_CLIENT:
      var->value= const_cast<char*>("CLIENT"); break;
    case SSL_SESS_CACHE_SERVER:
      var->value= const_cast<char*>("SERVER"); break;
    case SSL_SESS_CACHE_BOTH:
      var->value= const_cast<char*>("BOTH"); break;
    case SSL_SESS_CACHE_NO_AUTO_CLEAR:
      var->value= const_cast<char*>("NO_AUTO_CLEAR"); break;
    case SSL_SESS_CACHE_NO_INTERNAL_LOOKUP:
      var->value= const_cast<char*>("NO_INTERNAL_LOOKUP"); break;
    default:
      var->value= const_cast<char*>("Unknown"); break;
    }
  return 0;
}

/*
   Functions relying on SSL
   Note: In the show_ssl_* functions, we need to check if we have a
         valid vio-object since this isn't always true, specifically
         when session_status or global_status is requested from
         inside an Event.
 */

static int show_ssl_get_version(THD *thd, SHOW_VAR *var, char *buff,
                                enum enum_var_type scope)
{
  var->type= SHOW_CHAR;
  if( thd->vio_ok() && thd->net.vio->ssl_arg )
    var->value= const_cast<char*>(SSL_get_version((SSL*) thd->net.vio->ssl_arg));
  else
    var->value= const_cast<char*>("");
  return 0;
}

static int show_ssl_session_reused(THD *thd, SHOW_VAR *var, char *buff,
                                   enum enum_var_type scope)
{
  var->type= SHOW_LONG;
  var->value= buff;
  if( thd->vio_ok() && thd->net.vio->ssl_arg )
    *((long *)buff)= (long)SSL_session_reused((SSL*) thd->net.vio->ssl_arg);
  else
    *((long *)buff)= 0;
  return 0;
}

static int show_ssl_get_default_timeout(THD *thd, SHOW_VAR *var, char *buff,
                                        enum enum_var_type scope)
{
  var->type= SHOW_LONG;
  var->value= buff;
  if( thd->vio_ok() && thd->net.vio->ssl_arg )
    *((long *)buff)= (long)SSL_get_default_timeout((SSL*)thd->net.vio->ssl_arg);
  else
    *((long *)buff)= 0;
  return 0;
}

static int show_ssl_get_verify_mode(THD *thd, SHOW_VAR *var, char *buff,
                                    enum enum_var_type scope)
{
  var->type= SHOW_LONG;
  var->value= buff;
  if( thd->net.vio && thd->net.vio->ssl_arg )
    *((long *)buff)= (long)SSL_get_verify_mode((SSL*)thd->net.vio->ssl_arg);
  else
    *((long *)buff)= 0;
  return 0;
}

static int show_ssl_get_verify_depth(THD *thd, SHOW_VAR *var, char *buff,
                                     enum enum_var_type scope)
{
  var->type= SHOW_LONG;
  var->value= buff;
  if( thd->vio_ok() && thd->net.vio->ssl_arg )
    *((long *)buff)= (long)SSL_get_verify_depth((SSL*)thd->net.vio->ssl_arg);
  else
    *((long *)buff)= 0;
  return 0;
}

static int show_ssl_get_cipher(THD *thd, SHOW_VAR *var, char *buff,
                               enum enum_var_type scope)
{
  var->type= SHOW_CHAR;
  if( thd->vio_ok() && thd->net.vio->ssl_arg )
    var->value= const_cast<char*>(SSL_get_cipher((SSL*) thd->net.vio->ssl_arg));
  else
    var->value= const_cast<char*>("");
  return 0;
}

static int show_ssl_get_cipher_list(THD *thd, SHOW_VAR *var, char *buff,
                                    enum enum_var_type scope)
{
  var->type= SHOW_CHAR;
  var->value= buff;
  if (thd->vio_ok() && thd->net.vio->ssl_arg)
  {
    int i;
    const char *p;
    char *end= buff + SHOW_VAR_FUNC_BUFF_SIZE;
    for (i=0; (p= SSL_get_cipher_list((SSL*) thd->net.vio->ssl_arg,i)) &&
               buff < end; i++)
    {
      buff= strnmov(buff, p, end-buff-1);
      *buff++= ':';
    }
    if (i)
      buff--;
  }
  *buff=0;
  return 0;
}

#define SHOW_FNAME(name)                        \
    rpl_semi_sync_master_show_##name

#define DEF_SHOW_FUNC(name, show_type)                                       \
    static  int SHOW_FNAME(name)(MYSQL_THD thd, SHOW_VAR *var, char *buff)   \
    {                                                                        \
      repl_semisync_master.set_export_stats();                                 \
      var->type= show_type;                                                  \
      var->value= (char *)&rpl_semi_sync_master_##name;                      \
      return 0;                                                              \
    }

DEF_SHOW_FUNC(status, SHOW_BOOL)
DEF_SHOW_FUNC(clients, SHOW_LONG)
DEF_SHOW_FUNC(wait_sessions, SHOW_LONG)
DEF_SHOW_FUNC(trx_wait_time, SHOW_LONGLONG)
DEF_SHOW_FUNC(trx_wait_num, SHOW_LONGLONG)
DEF_SHOW_FUNC(net_wait_time, SHOW_LONGLONG)
DEF_SHOW_FUNC(net_wait_num, SHOW_LONGLONG)
DEF_SHOW_FUNC(avg_net_wait_time, SHOW_LONG)
DEF_SHOW_FUNC(avg_trx_wait_time, SHOW_LONG)

#ifdef HAVE_YASSL

static char *
my_asn1_time_to_string(const ASN1_TIME *time, char *buf, size_t len)
{
  return yaSSL_ASN1_TIME_to_string(time, buf, len);
}

#else /* openssl */

static char *
my_asn1_time_to_string(const ASN1_TIME *time, char *buf, size_t len)
{
  int n_read;
  char *res= NULL;
  BIO *bio= BIO_new(BIO_s_mem());

  if (bio == NULL)
    return NULL;

  if (!ASN1_TIME_print(bio, const_cast<ASN1_TIME*>(time)))
    goto end;

  n_read= BIO_read(bio, buf, (int) (len - 1));

  if (n_read > 0)
  {
    buf[n_read]= 0;
    res= buf;
  }

end:
  BIO_free(bio);
  return res;
}

#endif


/**
  Handler function for the 'ssl_get_server_not_before' variable

  @param      thd  the mysql thread structure
  @param      var  the data for the variable
  @param[out] buf  the string to put the value of the variable into

  @return          status
  @retval     0    success
*/

static int
show_ssl_get_server_not_before(THD *thd, SHOW_VAR *var, char *buff,
                               enum enum_var_type scope)
{
  var->type= SHOW_CHAR;
  if(thd->vio_ok() && thd->net.vio->ssl_arg)
  {
    SSL *ssl= (SSL*) thd->net.vio->ssl_arg;
    X509 *cert= SSL_get_certificate(ssl);
    const ASN1_TIME *not_before= X509_get0_notBefore(cert);

    var->value= my_asn1_time_to_string(not_before, buff,
                                       SHOW_VAR_FUNC_BUFF_SIZE);
    if (!var->value)
      return 1;
    var->value= buff;
  }
  else
    var->value= empty_c_string;
  return 0;
}


/**
  Handler function for the 'ssl_get_server_not_after' variable

  @param      thd  the mysql thread structure
  @param      var  the data for the variable
  @param[out] buf  the string to put the value of the variable into

  @return          status
  @retval     0    success
*/

static int
show_ssl_get_server_not_after(THD *thd, SHOW_VAR *var, char *buff,
                              enum enum_var_type scope)
{
  var->type= SHOW_CHAR;
  if(thd->vio_ok() && thd->net.vio->ssl_arg)
  {
    SSL *ssl= (SSL*) thd->net.vio->ssl_arg;
    X509 *cert= SSL_get_certificate(ssl);
    const ASN1_TIME *not_after= X509_get0_notAfter(cert);

    var->value= my_asn1_time_to_string(not_after, buff,
                                       SHOW_VAR_FUNC_BUFF_SIZE);
    if (!var->value)
      return 1;
  }
  else
    var->value= empty_c_string;
  return 0;
}

#endif /* HAVE_OPENSSL && !EMBEDDED_LIBRARY */

static int show_default_keycache(THD *thd, SHOW_VAR *var, char *buff,
                                 enum enum_var_type scope)
{
  struct st_data {
    KEY_CACHE_STATISTICS stats;
    SHOW_VAR var[9];
  } *data;
  SHOW_VAR *v;

  data=(st_data *)buff;
  v= data->var;

  var->type= SHOW_ARRAY;
  var->value= v;

  get_key_cache_statistics(dflt_key_cache, 0, &data->stats);

#define set_one_keycache_var(X,Y)       \
  v->name= X;                           \
  v->type= SHOW_LONGLONG;               \
  v->value= &data->stats.Y;      \
  v++;

  set_one_keycache_var("blocks_not_flushed", blocks_changed);
  set_one_keycache_var("blocks_unused",      blocks_unused);
  set_one_keycache_var("blocks_used",        blocks_used);
  set_one_keycache_var("blocks_warm",        blocks_warm);
  set_one_keycache_var("read_requests",      read_requests);
  set_one_keycache_var("reads",              reads);
  set_one_keycache_var("write_requests",     write_requests);
  set_one_keycache_var("writes",             writes);

  v->name= 0;

  DBUG_ASSERT((char*)(v+1) <= buff + SHOW_VAR_FUNC_BUFF_SIZE);

#undef set_one_keycache_var

  return 0;
}


static int show_memory_used(THD *thd, SHOW_VAR *var, char *buff,
                            struct system_status_var *status_var,
                            enum enum_var_type scope)
{
  var->type= SHOW_LONGLONG;
  var->value= buff;
  if (scope == OPT_GLOBAL)
    *(longlong*) buff= (status_var->global_memory_used +
                        status_var->local_memory_used);
  else
    *(longlong*) buff= status_var->local_memory_used;
  return 0;
}


#ifndef DBUG_OFF
static int debug_status_func(THD *thd, SHOW_VAR *var, char *buff,
                             enum enum_var_type scope)
{
#define add_var(X,Y,Z)                  \
  v->name= X;                           \
  v->value= (char*)Y;                   \
  v->type= Z;                           \
  v++;

  var->type= SHOW_ARRAY;
  var->value= buff;

  SHOW_VAR *v= (SHOW_VAR *)buff;

  if (_db_keyword_(0, "role_merge_stats", 1))
  {
    static SHOW_VAR roles[]= {
      {"global",  &role_global_merges,  SHOW_ULONG},
      {"db",      &role_db_merges,      SHOW_ULONG},
      {"table",   &role_table_merges,   SHOW_ULONG},
      {"column",  &role_column_merges,  SHOW_ULONG},
      {"routine", &role_routine_merges, SHOW_ULONG},
      {NullS, NullS, SHOW_LONG}
    };

    add_var("role_merges", roles, SHOW_ARRAY);
  }

  v->name= 0;

#undef add_var

  return 0;
}
#endif

#ifdef HAVE_POOL_OF_THREADS
int show_threadpool_idle_threads(THD *thd, SHOW_VAR *var, char *buff,
                                 enum enum_var_type scope)
{
  var->type= SHOW_INT;
  var->value= buff;
  *(int *)buff= tp_get_idle_thread_count(); 
  return 0;
}
#endif

/*
  Variables shown by SHOW STATUS in alphabetical order
*/

SHOW_VAR status_vars[]= {
  {"Aborted_clients",          (char*) &aborted_threads,        SHOW_LONG},
  {"Aborted_connects",         (char*) &aborted_connects,       SHOW_LONG},
  {"Acl",                      (char*) acl_statistics,          SHOW_ARRAY},
  {"Access_denied_errors",     (char*) offsetof(STATUS_VAR, access_denied_errors), SHOW_LONG_STATUS},
  {"Binlog_bytes_written",     (char*) offsetof(STATUS_VAR, binlog_bytes_written), SHOW_LONGLONG_STATUS},
  {"Binlog_cache_disk_use",    (char*) &binlog_cache_disk_use,  SHOW_LONG},
  {"Binlog_cache_use",         (char*) &binlog_cache_use,       SHOW_LONG},
  {"Binlog_stmt_cache_disk_use",(char*) &binlog_stmt_cache_disk_use,  SHOW_LONG},
  {"Binlog_stmt_cache_use",    (char*) &binlog_stmt_cache_use,       SHOW_LONG},
  {"Busy_time",                (char*) offsetof(STATUS_VAR, busy_time), SHOW_DOUBLE_STATUS},
  {"Bytes_received",           (char*) offsetof(STATUS_VAR, bytes_received), SHOW_LONGLONG_STATUS},
  {"Bytes_sent",               (char*) offsetof(STATUS_VAR, bytes_sent), SHOW_LONGLONG_STATUS},
  {"Column_compressions",      (char*) offsetof(STATUS_VAR, column_compressions), SHOW_LONG_STATUS},
  {"Column_decompressions",    (char*) offsetof(STATUS_VAR, column_decompressions), SHOW_LONG_STATUS},
  {"Com",                      (char*) com_status_vars, SHOW_ARRAY},
  {"Compression",              (char*) &show_net_compression, SHOW_SIMPLE_FUNC},
  {"Connections",              (char*) &global_thread_id,         SHOW_LONG_NOFLUSH},
  {"Connection_errors_accept", (char*) &connection_errors_accept, SHOW_LONG},
  {"Connection_errors_internal", (char*) &connection_errors_internal, SHOW_LONG},
  {"Connection_errors_max_connections", (char*) &connection_errors_max_connection, SHOW_LONG},
  {"Connection_errors_peer_address", (char*) &connection_errors_peer_addr, SHOW_LONG},
  {"Connection_errors_select", (char*) &connection_errors_select, SHOW_LONG},
  {"Connection_errors_tcpwrap", (char*) &connection_errors_tcpwrap, SHOW_LONG},
  {"Cpu_time",                 (char*) offsetof(STATUS_VAR, cpu_time), SHOW_DOUBLE_STATUS},
  {"Created_tmp_disk_tables",  (char*) offsetof(STATUS_VAR, created_tmp_disk_tables_), SHOW_LONG_STATUS},
  {"Created_tmp_files",	       (char*) &my_tmp_file_created,	SHOW_LONG},
  {"Created_tmp_tables",       (char*) offsetof(STATUS_VAR, created_tmp_tables_), SHOW_LONG_STATUS},
#ifndef DBUG_OFF
  {"Debug",                    (char*) &debug_status_func,  SHOW_FUNC},
#endif
  {"Delayed_errors",           (char*) &delayed_insert_errors,  SHOW_LONG},
  {"Delayed_insert_threads",   (char*) &delayed_insert_threads, SHOW_LONG_NOFLUSH},
  {"Delayed_writes",           (char*) &delayed_insert_writes,  SHOW_LONG},
  {"Delete_scan",	       (char*) offsetof(STATUS_VAR, delete_scan_count), SHOW_LONG_STATUS},
  {"Empty_queries",            (char*) offsetof(STATUS_VAR, empty_queries), SHOW_LONG_STATUS},
  {"Executed_events",          (char*) &executed_events, SHOW_LONG_NOFLUSH },
  {"Executed_triggers",        (char*) offsetof(STATUS_VAR, executed_triggers), SHOW_LONG_STATUS},
  {"Feature_check_constraint", (char*) &feature_check_constraint, SHOW_LONG },
  {"Feature_custom_aggregate_functions", (char*) offsetof(STATUS_VAR, feature_custom_aggregate_functions), SHOW_LONG_STATUS},
  {"Feature_delay_key_write",  (char*) &feature_files_opened_with_delayed_keys, SHOW_LONG },
  {"Feature_dynamic_columns",  (char*) offsetof(STATUS_VAR, feature_dynamic_columns), SHOW_LONG_STATUS},
  {"Feature_fulltext",         (char*) offsetof(STATUS_VAR, feature_fulltext), SHOW_LONG_STATUS},
  {"Feature_gis",              (char*) offsetof(STATUS_VAR, feature_gis), SHOW_LONG_STATUS},
  {"Feature_invisible_columns",   (char*) offsetof(STATUS_VAR, feature_invisible_columns), SHOW_LONG_STATUS},
  {"Feature_json",             (char*) offsetof(STATUS_VAR, feature_json), SHOW_LONG_STATUS},
  {"Feature_locale",           (char*) offsetof(STATUS_VAR, feature_locale), SHOW_LONG_STATUS},
  {"Feature_subquery",         (char*) offsetof(STATUS_VAR, feature_subquery), SHOW_LONG_STATUS},
  {"Feature_system_versioning",   (char*) offsetof(STATUS_VAR, feature_system_versioning), SHOW_LONG_STATUS},
  {"Feature_timezone",         (char*) offsetof(STATUS_VAR, feature_timezone), SHOW_LONG_STATUS},
  {"Feature_trigger",          (char*) offsetof(STATUS_VAR, feature_trigger), SHOW_LONG_STATUS},
  {"Feature_window_functions", (char*) offsetof(STATUS_VAR, feature_window_functions), SHOW_LONG_STATUS},
  {"Feature_xml",              (char*) offsetof(STATUS_VAR, feature_xml), SHOW_LONG_STATUS},
  {"Flush_commands",           (char*) &show_flush_commands, SHOW_SIMPLE_FUNC},
  {"Handler_commit",           (char*) offsetof(STATUS_VAR, ha_commit_count), SHOW_LONG_STATUS},
  {"Handler_delete",           (char*) offsetof(STATUS_VAR, ha_delete_count), SHOW_LONG_STATUS},
  {"Handler_discover",         (char*) offsetof(STATUS_VAR, ha_discover_count), SHOW_LONG_STATUS},
  {"Handler_external_lock",    (char*) offsetof(STATUS_VAR, ha_external_lock_count), SHOW_LONG_STATUS},
  {"Handler_icp_attempts",     (char*) offsetof(STATUS_VAR, ha_icp_attempts), SHOW_LONG_STATUS},
  {"Handler_icp_match",        (char*) offsetof(STATUS_VAR, ha_icp_match), SHOW_LONG_STATUS},
  {"Handler_mrr_init",         (char*) offsetof(STATUS_VAR, ha_mrr_init_count),  SHOW_LONG_STATUS},
  {"Handler_mrr_key_refills",  (char*) offsetof(STATUS_VAR, ha_mrr_key_refills_count), SHOW_LONG_STATUS},
  {"Handler_mrr_rowid_refills",(char*) offsetof(STATUS_VAR, ha_mrr_rowid_refills_count), SHOW_LONG_STATUS},
  {"Handler_prepare",          (char*) offsetof(STATUS_VAR, ha_prepare_count),  SHOW_LONG_STATUS},
  {"Handler_read_first",       (char*) offsetof(STATUS_VAR, ha_read_first_count), SHOW_LONG_STATUS},
  {"Handler_read_key",         (char*) offsetof(STATUS_VAR, ha_read_key_count), SHOW_LONG_STATUS},
  {"Handler_read_last",        (char*) offsetof(STATUS_VAR, ha_read_last_count), SHOW_LONG_STATUS},
  {"Handler_read_next",        (char*) offsetof(STATUS_VAR, ha_read_next_count), SHOW_LONG_STATUS},
  {"Handler_read_prev",        (char*) offsetof(STATUS_VAR, ha_read_prev_count), SHOW_LONG_STATUS},
  {"Handler_read_retry",       (char*) offsetof(STATUS_VAR, ha_read_retry_count), SHOW_LONG_STATUS},
  {"Handler_read_rnd",         (char*) offsetof(STATUS_VAR, ha_read_rnd_count), SHOW_LONG_STATUS},
  {"Handler_read_rnd_deleted", (char*) offsetof(STATUS_VAR, ha_read_rnd_deleted_count), SHOW_LONG_STATUS},
  {"Handler_read_rnd_next",    (char*) offsetof(STATUS_VAR, ha_read_rnd_next_count), SHOW_LONG_STATUS},
  {"Handler_rollback",         (char*) offsetof(STATUS_VAR, ha_rollback_count), SHOW_LONG_STATUS},
  {"Handler_savepoint",        (char*) offsetof(STATUS_VAR, ha_savepoint_count), SHOW_LONG_STATUS},
  {"Handler_savepoint_rollback",(char*) offsetof(STATUS_VAR, ha_savepoint_rollback_count), SHOW_LONG_STATUS},
  {"Handler_tmp_delete",       (char*) offsetof(STATUS_VAR, ha_tmp_delete_count), SHOW_LONG_STATUS},
  {"Handler_tmp_update",       (char*) offsetof(STATUS_VAR, ha_tmp_update_count), SHOW_LONG_STATUS},
  {"Handler_tmp_write",        (char*) offsetof(STATUS_VAR, ha_tmp_write_count), SHOW_LONG_STATUS},
  {"Handler_update",           (char*) offsetof(STATUS_VAR, ha_update_count), SHOW_LONG_STATUS},
  {"Handler_write",            (char*) offsetof(STATUS_VAR, ha_write_count), SHOW_LONG_STATUS},
  {"Key",                      (char*) &show_default_keycache, SHOW_FUNC},
  {"Last_query_cost",          (char*) offsetof(STATUS_VAR, last_query_cost), SHOW_DOUBLE_STATUS},
  {"Max_statement_time_exceeded", (char*) offsetof(STATUS_VAR, max_statement_time_exceeded), SHOW_LONG_STATUS},
  {"Master_gtid_wait_count",   (char*) offsetof(STATUS_VAR, master_gtid_wait_count), SHOW_LONGLONG_STATUS},
  {"Master_gtid_wait_timeouts", (char*) offsetof(STATUS_VAR, master_gtid_wait_timeouts), SHOW_LONGLONG_STATUS},
  {"Master_gtid_wait_time",    (char*) offsetof(STATUS_VAR, master_gtid_wait_time), SHOW_LONGLONG_STATUS},
  {"Max_used_connections",     (char*) &max_used_connections,  SHOW_LONG},
  {"Memory_used",              (char*) &show_memory_used, SHOW_SIMPLE_FUNC},
  {"Memory_used_initial",      (char*) &start_memory_used, SHOW_LONGLONG},
  {"Not_flushed_delayed_rows", (char*) &delayed_rows_in_use,    SHOW_LONG_NOFLUSH},
  {"Open_files",               (char*) &my_file_opened,         SHOW_LONG_NOFLUSH},
  {"Open_streams",             (char*) &my_stream_opened,       SHOW_LONG_NOFLUSH},
  {"Open_table_definitions",   (char*) &show_table_definitions, SHOW_SIMPLE_FUNC},
  {"Open_tables",              (char*) &show_open_tables,       SHOW_SIMPLE_FUNC},
  {"Opened_files",             (char*) &my_file_total_opened, SHOW_LONG_NOFLUSH},
  {"Opened_plugin_libraries",  (char*) &dlopen_count, SHOW_LONG},
  {"Opened_table_definitions", (char*) offsetof(STATUS_VAR, opened_shares), SHOW_LONG_STATUS},
  {"Opened_tables",            (char*) offsetof(STATUS_VAR, opened_tables), SHOW_LONG_STATUS},
  {"Opened_views",             (char*) offsetof(STATUS_VAR, opened_views), SHOW_LONG_STATUS},
  {"Prepared_stmt_count",      (char*) &show_prepared_stmt_count, SHOW_SIMPLE_FUNC},
  {"Rows_sent",                (char*) offsetof(STATUS_VAR, rows_sent), SHOW_LONGLONG_STATUS},
  {"Rows_read",                (char*) offsetof(STATUS_VAR, rows_read), SHOW_LONGLONG_STATUS},
  {"Rows_tmp_read",            (char*) offsetof(STATUS_VAR, rows_tmp_read), SHOW_LONGLONG_STATUS},
#ifdef HAVE_REPLICATION
  {"Rpl_semi_sync_master_status", (char*) &SHOW_FNAME(status), SHOW_FUNC},
  {"Rpl_semi_sync_master_clients", (char*) &SHOW_FNAME(clients), SHOW_FUNC},
  {"Rpl_semi_sync_master_yes_tx", (char*) &rpl_semi_sync_master_yes_transactions, SHOW_LONG},
  {"Rpl_semi_sync_master_no_tx", (char*) &rpl_semi_sync_master_no_transactions, SHOW_LONG},
  {"Rpl_semi_sync_master_wait_sessions", (char*) &SHOW_FNAME(wait_sessions), SHOW_FUNC},
  {"Rpl_semi_sync_master_no_times", (char*) &rpl_semi_sync_master_off_times, SHOW_LONG},
  {"Rpl_semi_sync_master_timefunc_failures", (char*) &rpl_semi_sync_master_timefunc_fails, SHOW_LONG},
  {"Rpl_semi_sync_master_wait_pos_backtraverse", (char*) &rpl_semi_sync_master_wait_pos_backtraverse, SHOW_LONG},
  {"Rpl_semi_sync_master_tx_wait_time", (char*) &SHOW_FNAME(trx_wait_time), SHOW_FUNC},
  {"Rpl_semi_sync_master_tx_waits", (char*) &SHOW_FNAME(trx_wait_num), SHOW_FUNC},
  {"Rpl_semi_sync_master_tx_avg_wait_time", (char*) &SHOW_FNAME(avg_trx_wait_time), SHOW_FUNC},
  {"Rpl_semi_sync_master_net_wait_time", (char*) &SHOW_FNAME(net_wait_time), SHOW_FUNC},
  {"Rpl_semi_sync_master_net_waits", (char*) &SHOW_FNAME(net_wait_num), SHOW_FUNC},
  {"Rpl_semi_sync_master_net_avg_wait_time", (char*) &SHOW_FNAME(avg_net_wait_time), SHOW_FUNC},
  {"Rpl_semi_sync_master_request_ack", (char*) &rpl_semi_sync_master_request_ack, SHOW_LONGLONG},
  {"Rpl_semi_sync_master_get_ack", (char*)&rpl_semi_sync_master_get_ack, SHOW_LONGLONG},
  {"Rpl_semi_sync_slave_status", (char*) &rpl_semi_sync_slave_status, SHOW_BOOL},
  {"Rpl_semi_sync_slave_send_ack", (char*) &rpl_semi_sync_slave_send_ack, SHOW_LONGLONG},
#endif /* HAVE_REPLICATION */
#ifdef HAVE_QUERY_CACHE
  {"Qcache_free_blocks",       (char*) &query_cache.free_memory_blocks, SHOW_LONG_NOFLUSH},
  {"Qcache_free_memory",       (char*) &query_cache.free_memory, SHOW_LONG_NOFLUSH},
  {"Qcache_hits",              (char*) &query_cache.hits,       SHOW_LONG},
  {"Qcache_inserts",           (char*) &query_cache.inserts,    SHOW_LONG},
  {"Qcache_lowmem_prunes",     (char*) &query_cache.lowmem_prunes, SHOW_LONG},
  {"Qcache_not_cached",        (char*) &query_cache.refused,    SHOW_LONG},
  {"Qcache_queries_in_cache",  (char*) &query_cache.queries_in_cache, SHOW_LONG_NOFLUSH},
  {"Qcache_total_blocks",      (char*) &query_cache.total_blocks, SHOW_LONG_NOFLUSH},
#endif /*HAVE_QUERY_CACHE*/
  {"Queries",                  (char*) &show_queries,            SHOW_SIMPLE_FUNC},
  {"Questions",                (char*) offsetof(STATUS_VAR, questions), SHOW_LONG_STATUS},
#ifdef HAVE_REPLICATION
  {"Rpl_status",               (char*) &show_rpl_status,          SHOW_SIMPLE_FUNC},
#endif
  {"Select_full_join",         (char*) offsetof(STATUS_VAR, select_full_join_count_), SHOW_LONG_STATUS},
  {"Select_full_range_join",   (char*) offsetof(STATUS_VAR, select_full_range_join_count_), SHOW_LONG_STATUS},
  {"Select_range",             (char*) offsetof(STATUS_VAR, select_range_count_), SHOW_LONG_STATUS},
  {"Select_range_check",       (char*) offsetof(STATUS_VAR, select_range_check_count_), SHOW_LONG_STATUS},
  {"Select_scan",	       (char*) offsetof(STATUS_VAR, select_scan_count_), SHOW_LONG_STATUS},
  {"Slave_open_temp_tables",   (char*) &slave_open_temp_tables, SHOW_INT},
#ifdef HAVE_REPLICATION
  {"Slaves_connected",        (char*) &show_slaves_connected, SHOW_SIMPLE_FUNC },
  {"Slaves_running",          (char*) &show_slaves_running, SHOW_SIMPLE_FUNC },
  {"Slave_connections",       (char*) offsetof(STATUS_VAR, com_register_slave), SHOW_LONG_STATUS},
  {"Slave_heartbeat_period",   (char*) &show_heartbeat_period, SHOW_SIMPLE_FUNC},
  {"Slave_received_heartbeats",(char*) &show_slave_received_heartbeats, SHOW_SIMPLE_FUNC},
  {"Slave_retried_transactions",(char*)&slave_retried_transactions, SHOW_LONG},
  {"Slave_running",            (char*) &show_slave_running,     SHOW_SIMPLE_FUNC},
  {"Slave_skipped_errors",     (char*) &slave_skipped_errors, SHOW_LONGLONG},
#endif
  {"Slow_launch_threads",      (char*) &slow_launch_threads,    SHOW_LONG},
  {"Slow_queries",             (char*) offsetof(STATUS_VAR, long_query_count), SHOW_LONG_STATUS},
  {"Sort_merge_passes",	       (char*) offsetof(STATUS_VAR, filesort_merge_passes_), SHOW_LONG_STATUS},
  {"Sort_priority_queue_sorts",(char*) offsetof(STATUS_VAR, filesort_pq_sorts_), SHOW_LONG_STATUS}, 
  {"Sort_range",	       (char*) offsetof(STATUS_VAR, filesort_range_count_), SHOW_LONG_STATUS},
  {"Sort_rows",		       (char*) offsetof(STATUS_VAR, filesort_rows_), SHOW_LONG_STATUS},
  {"Sort_scan",		       (char*) offsetof(STATUS_VAR, filesort_scan_count_), SHOW_LONG_STATUS},
#ifdef HAVE_OPENSSL
#ifndef EMBEDDED_LIBRARY
  {"Ssl_accept_renegotiates",  (char*) &show_ssl_ctx_sess_accept_renegotiate, SHOW_SIMPLE_FUNC},
  {"Ssl_accepts",              (char*) &show_ssl_ctx_sess_accept, SHOW_SIMPLE_FUNC},
  {"Ssl_callback_cache_hits",  (char*) &show_ssl_ctx_sess_cb_hits, SHOW_SIMPLE_FUNC},
  {"Ssl_cipher",               (char*) &show_ssl_get_cipher, SHOW_SIMPLE_FUNC},
  {"Ssl_cipher_list",          (char*) &show_ssl_get_cipher_list, SHOW_SIMPLE_FUNC},
  {"Ssl_client_connects",      (char*) &show_ssl_ctx_sess_connect, SHOW_SIMPLE_FUNC},
  {"Ssl_connect_renegotiates", (char*) &show_ssl_ctx_sess_connect_renegotiate, SHOW_SIMPLE_FUNC},
  {"Ssl_ctx_verify_depth",     (char*) &show_ssl_ctx_get_verify_depth, SHOW_SIMPLE_FUNC},
  {"Ssl_ctx_verify_mode",      (char*) &show_ssl_ctx_get_verify_mode, SHOW_SIMPLE_FUNC},
  {"Ssl_default_timeout",      (char*) &show_ssl_get_default_timeout, SHOW_SIMPLE_FUNC},
  {"Ssl_finished_accepts",     (char*) &show_ssl_ctx_sess_accept_good, SHOW_SIMPLE_FUNC},
  {"Ssl_finished_connects",    (char*) &show_ssl_ctx_sess_connect_good, SHOW_SIMPLE_FUNC},
  {"Ssl_server_not_after",     (char*) &show_ssl_get_server_not_after, SHOW_SIMPLE_FUNC},
  {"Ssl_server_not_before",    (char*) &show_ssl_get_server_not_before, SHOW_SIMPLE_FUNC},
  {"Ssl_session_cache_hits",   (char*) &show_ssl_ctx_sess_hits, SHOW_SIMPLE_FUNC},
  {"Ssl_session_cache_misses", (char*) &show_ssl_ctx_sess_misses, SHOW_SIMPLE_FUNC},
  {"Ssl_session_cache_mode",   (char*) &show_ssl_ctx_get_session_cache_mode, SHOW_SIMPLE_FUNC},
  {"Ssl_session_cache_overflows", (char*) &show_ssl_ctx_sess_cache_full, SHOW_SIMPLE_FUNC},
  {"Ssl_session_cache_size",   (char*) &show_ssl_ctx_sess_get_cache_size, SHOW_SIMPLE_FUNC},
  {"Ssl_session_cache_timeouts", (char*) &show_ssl_ctx_sess_timeouts, SHOW_SIMPLE_FUNC},
  {"Ssl_sessions_reused",      (char*) &show_ssl_session_reused, SHOW_SIMPLE_FUNC},
  {"Ssl_used_session_cache_entries",(char*) &show_ssl_ctx_sess_number, SHOW_SIMPLE_FUNC},
  {"Ssl_verify_depth",         (char*) &show_ssl_get_verify_depth, SHOW_SIMPLE_FUNC},
  {"Ssl_verify_mode",          (char*) &show_ssl_get_verify_mode, SHOW_SIMPLE_FUNC},
  {"Ssl_version",              (char*) &show_ssl_get_version, SHOW_SIMPLE_FUNC},
#endif
#endif /* HAVE_OPENSSL */
  {"Syncs",                    (char*) &my_sync_count,          SHOW_LONG_NOFLUSH},
  /*
    Expression cache used only for caching subqueries now, so its statistic
    variables we call subquery_cache*.
  */
  {"Subquery_cache_hit",       (char*) &subquery_cache_hit,     SHOW_LONG},
  {"Subquery_cache_miss",      (char*) &subquery_cache_miss,    SHOW_LONG},
  {"Table_locks_immediate",    (char*) &locks_immediate,        SHOW_LONG},
  {"Table_locks_waited",       (char*) &locks_waited,           SHOW_LONG},
  {"Table_open_cache_active_instances", (char*) &tc_active_instances, SHOW_UINT},
  {"Table_open_cache_hits",    (char*) offsetof(STATUS_VAR, table_open_cache_hits), SHOW_LONGLONG_STATUS},
  {"Table_open_cache_misses",  (char*) offsetof(STATUS_VAR, table_open_cache_misses), SHOW_LONGLONG_STATUS},
  {"Table_open_cache_overflows", (char*) offsetof(STATUS_VAR, table_open_cache_overflows), SHOW_LONGLONG_STATUS},
#ifdef HAVE_MMAP
  {"Tc_log_max_pages_used",    (char*) &tc_log_max_pages_used,  SHOW_LONG},
  {"Tc_log_page_size",         (char*) &tc_log_page_size,       SHOW_LONG_NOFLUSH},
  {"Tc_log_page_waits",        (char*) &tc_log_page_waits,      SHOW_LONG},
#endif
#ifdef HAVE_POOL_OF_THREADS
  {"Threadpool_idle_threads",  (char *) &show_threadpool_idle_threads, SHOW_SIMPLE_FUNC},
  {"Threadpool_threads",       (char *) &tp_stats.num_worker_threads, SHOW_INT},
#endif
  {"Threads_cached",           (char*) &cached_thread_count,    SHOW_LONG_NOFLUSH},
  {"Threads_connected",        (char*) &connection_count,       SHOW_INT},
  {"Threads_created",	       (char*) &thread_created,		SHOW_LONG_NOFLUSH},
  {"Threads_running",          (char*) offsetof(STATUS_VAR, threads_running), SHOW_UINT32_STATUS},
  {"Transactions_multi_engine", (char*) &transactions_multi_engine, SHOW_LONG},
  {"Rpl_transactions_multi_engine", (char*) &rpl_transactions_multi_engine, SHOW_LONG},
  {"Transactions_gtid_foreign_engine", (char*) &transactions_gtid_foreign_engine, SHOW_LONG},
  {"Update_scan",	       (char*) offsetof(STATUS_VAR, update_scan_count), SHOW_LONG_STATUS},
  {"Uptime",                   (char*) &show_starttime,         SHOW_SIMPLE_FUNC},
#ifdef ENABLED_PROFILING
  {"Uptime_since_flush_status",(char*) &show_flushstatustime,   SHOW_SIMPLE_FUNC},
#endif
#ifdef WITH_WSREP
  {"wsrep",                    (char*) &wsrep_show_status,       SHOW_FUNC},
#endif
  {NullS, NullS, SHOW_LONG}
};

static bool add_terminator(DYNAMIC_ARRAY *options)
{
  my_option empty_element= {0, 0, 0, 0, 0, 0, GET_NO_ARG, NO_ARG, 0, 0, 0, 0, 0, 0};
  return insert_dynamic(options, (uchar *)&empty_element);
}

static bool add_many_options(DYNAMIC_ARRAY *options, my_option *list,
                            size_t elements)
{
  for (my_option *opt= list; opt < list + elements; opt++)
    if (insert_dynamic(options, opt))
      return 1;
  return 0;
}

#ifndef EMBEDDED_LIBRARY
static void print_version(void)
{
  if (IS_SYSVAR_AUTOSIZE(&server_version_ptr))
    set_server_version(server_version, sizeof(server_version));

  printf("%s  Ver %s for %s on %s (%s)\n",my_progname,
	 server_version,SYSTEM_TYPE,MACHINE_TYPE, MYSQL_COMPILATION_COMMENT);
}

/** Compares two options' names, treats - and _ the same */
static int option_cmp(my_option *a, my_option *b)
{
  const char *sa= a->name;
  const char *sb= b->name;
  for (; *sa || *sb; sa++, sb++)
  {
    if (*sa < *sb)
    {
      if (*sa == '-' && *sb == '_')
        continue;
      else
        return -1;
    }
    if (*sa > *sb)
    {
      if (*sa == '_' && *sb == '-')
        continue;
      else
        return 1;
    }
  }
  return 0;
}

static void print_help()
{
  MEM_ROOT mem_root;
  init_alloc_root(&mem_root, "help", 4096, 4096, MYF(0));

  pop_dynamic(&all_options);
  add_many_options(&all_options, pfs_early_options,
                  array_elements(pfs_early_options));
  sys_var_add_options(&all_options, sys_var::PARSE_EARLY);
  add_plugin_options(&all_options, &mem_root);
  sort_dynamic(&all_options, (qsort_cmp) option_cmp);
  sort_dynamic(&all_options, (qsort_cmp) option_cmp);
  add_terminator(&all_options);

  my_print_help((my_option*) all_options.buffer);

  /* Add variables that must be shown but not changed, like version numbers */
  pop_dynamic(&all_options);
  sys_var_add_options(&all_options, sys_var::GETOPT_ONLY_HELP);
  sort_dynamic(&all_options, (qsort_cmp) option_cmp);
  add_terminator(&all_options);
  my_print_variables((my_option*) all_options.buffer);

  free_root(&mem_root, MYF(0));
}

static void usage(void)
{
  DBUG_ENTER("usage");
  if (!(default_charset_info= get_charset_by_csname(default_character_set_name,
					           MY_CS_PRIMARY,
						   MYF(MY_WME))))
    exit(1);
  if (!default_collation_name)
    default_collation_name= (char*) default_charset_info->name;
  print_version();
  puts(ORACLE_WELCOME_COPYRIGHT_NOTICE("2000"));
  puts("Starts the MariaDB database server.\n");
  printf("Usage: %s [OPTIONS]\n", my_progname);
  if (!opt_verbose)
    puts("\nFor more help options (several pages), use mysqld --verbose --help.");
  else
  {
#ifdef __WIN__
  puts("NT and Win32 specific options:\n"
       "  --install                     Install the default service (NT).\n"
       "  --install-manual              Install the default service started manually (NT).\n"
       "  --install service_name        Install an optional service (NT).\n"
       "  --install-manual service_name Install an optional service started manually (NT).\n"
       "  --remove                      Remove the default service from the service list (NT).\n"
       "  --remove service_name         Remove the service_name from the service list (NT).\n"
       "  --enable-named-pipe           Only to be used for the default server (NT).\n"
       "  --standalone                  Dummy option to start as a standalone server (NT).");
  puts("");
#endif
  print_defaults(MYSQL_CONFIG_NAME,load_default_groups);
  puts("");
  set_ports();

  /* Print out all the options including plugin supplied options */
  print_help();

  if (! plugins_are_initialized)
  {
    puts("\nPlugins have parameters that are not reflected in this list"
         "\nbecause execution stopped before plugins were initialized.");
  }

  puts("\nTo see what values a running MySQL server is using, type"
       "\n'mysqladmin variables' instead of 'mysqld --verbose --help'.");
  }
  DBUG_VOID_RETURN;
}
#endif /*!EMBEDDED_LIBRARY*/

/**
  Initialize MySQL global variables to default values.

  @note
    The reason to set a lot of global variables to zero is to allow one to
    restart the embedded server with a clean environment
    It's also needed on some exotic platforms where global variables are
    not set to 0 when a program starts.

    We don't need to set variables refered to in my_long_options
    as these are initialized by my_getopt.
*/

static int mysql_init_variables(void)
{
  /* Things reset to zero */
  opt_skip_slave_start= opt_reckless_slave = 0;
  mysql_home[0]= pidfile_name[0]= log_error_file[0]= 0;
#if defined(HAVE_REALPATH) && !defined(HAVE_valgrind) && !defined(HAVE_BROKEN_REALPATH)
  /*  We can only test for sub paths if my_symlink.c is using realpath */
  mysys_test_invalid_symlink= path_starts_from_data_home_dir;
#endif
  opt_log= 0;
  opt_bin_log= opt_bin_log_used= 0;
  opt_disable_networking= opt_skip_show_db=0;
  opt_skip_name_resolve= 0;
  opt_ignore_builtin_innodb= 0;
  opt_logname= opt_binlog_index_name= opt_slow_logname= 0;
  opt_log_basename= 0;
  opt_tc_log_file= (char *)"tc.log";      // no hostname in tc_log file name !
  opt_secure_auth= 0;
  opt_bootstrap= opt_myisam_log= 0;
  disable_log_notes= 0;
  mqh_used= 0;
  kill_in_progress= 0;
  cleanup_done= 0;
  test_flags= select_errors= dropping_tables= ha_open_options=0;
  thread_count= kill_cached_threads= wake_thread= 0;
  service_thread_count= 0;
  slave_open_temp_tables= 0;
  cached_thread_count= 0;
  opt_endinfo= using_udf_functions= 0;
  opt_using_transactions= 0;
  abort_loop= select_thread_in_use= signal_thread_in_use= 0;
  ready_to_exit= shutdown_in_progress= grant_option= 0;
  aborted_threads= aborted_connects= 0;
  subquery_cache_miss= subquery_cache_hit= 0;
  delayed_insert_threads= delayed_insert_writes= delayed_rows_in_use= 0;
  delayed_insert_errors= thread_created= 0;
  specialflag= 0;
  binlog_cache_use=  binlog_cache_disk_use= 0;
  max_used_connections= slow_launch_threads = 0;
  mysqld_user= mysqld_chroot= opt_init_file= opt_bin_logname = 0;
  prepared_stmt_count= 0;
  mysqld_unix_port= opt_mysql_tmpdir= my_bind_addr_str= NullS;
  bzero((uchar*) &mysql_tmpdir_list, sizeof(mysql_tmpdir_list));
  /* Clear all except global_memory_used */
  bzero((char*) &global_status_var, offsetof(STATUS_VAR,
                                             last_cleared_system_status_var));
  opt_large_pages= 0;
  opt_super_large_pages= 0;
#if defined(ENABLED_DEBUG_SYNC)
  opt_debug_sync_timeout= 0;
#endif /* defined(ENABLED_DEBUG_SYNC) */
  key_map_full.set_all();

  /* Character sets */
  system_charset_info= &my_charset_utf8_general_ci;
  files_charset_info= &my_charset_utf8_general_ci;
  national_charset_info= &my_charset_utf8_general_ci;
  table_alias_charset= &my_charset_bin;
  character_set_filesystem= &my_charset_bin;

  opt_specialflag= SPECIAL_ENGLISH;
  unix_sock= base_ip_sock= extra_ip_sock= MYSQL_INVALID_SOCKET;
  mysql_home_ptr= mysql_home;
  log_error_file_ptr= log_error_file;
  protocol_version= PROTOCOL_VERSION;
  what_to_log= ~(1UL << COM_TIME);
  denied_connections= 0;
  executed_events= 0;
  global_query_id= 1;
  global_thread_id= 0;
  strnmov(server_version, MYSQL_SERVER_VERSION, sizeof(server_version)-1);
  threads.empty();
  thread_cache.empty();
  key_caches.empty();
  if (!(dflt_key_cache= get_or_create_key_cache(default_key_cache_base.str,
                                                default_key_cache_base.length)))
  {
    sql_print_error("Cannot allocate the keycache");
    return 1;
  }

  /* set key_cache_hash.default_value = dflt_key_cache */
  multi_keycache_init();

  /* Set directory paths */
  mysql_real_data_home_len=
    (uint)(strmake_buf(mysql_real_data_home,
                get_relative_path(MYSQL_DATADIR)) - mysql_real_data_home);
  /* Replication parameters */
  master_info_file= (char*) "master.info",
    relay_log_info_file= (char*) "relay-log.info";
  report_user= report_password = report_host= 0;	/* TO BE DELETED */
  opt_relay_logname= opt_relaylog_index_name= 0;
  slave_retried_transactions= 0;
  transactions_multi_engine= 0;
  rpl_transactions_multi_engine= 0;
  transactions_gtid_foreign_engine= 0;
  log_bin_basename= NULL;
  log_bin_index= NULL;

  /* Variables in libraries */
  charsets_dir= 0;
  default_character_set_name= (char*) MYSQL_DEFAULT_CHARSET_NAME;
  default_collation_name= compiled_default_collation_name;
  character_set_filesystem_name= (char*) "binary";
  lc_messages= (char*) "en_US";
  lc_time_names_name= (char*) "en_US";
  
  /* Variables that depends on compile options */
#ifndef DBUG_OFF
  default_dbug_option=IF_WIN("d:t:i:O,\\mysqld.trace",
			     "d:t:i:o,/tmp/mysqld.trace");
  current_dbug_option= default_dbug_option;
#endif
  opt_error_log= IF_WIN(1,0);
#ifdef ENABLED_PROFILING
    have_profiling = SHOW_OPTION_YES;
#else
    have_profiling = SHOW_OPTION_NO;
#endif

#if defined(HAVE_OPENSSL) && !defined(EMBEDDED_LIBRARY)
  have_ssl=SHOW_OPTION_YES;
#if defined(HAVE_YASSL)
  have_openssl= SHOW_OPTION_NO;
#else
  have_openssl= SHOW_OPTION_YES;
#endif
#else
  have_openssl= have_ssl= SHOW_OPTION_NO;
#endif
#ifdef HAVE_BROKEN_REALPATH
  have_symlink=SHOW_OPTION_NO;
#else
  have_symlink=SHOW_OPTION_YES;
#endif
#ifdef HAVE_DLOPEN
  have_dlopen=SHOW_OPTION_YES;
#else
  have_dlopen=SHOW_OPTION_NO;
#endif
#ifdef HAVE_QUERY_CACHE
  have_query_cache=SHOW_OPTION_YES;
#else
  have_query_cache=SHOW_OPTION_NO;
#endif
#ifdef HAVE_SPATIAL
  have_geometry=SHOW_OPTION_YES;
#else
  have_geometry=SHOW_OPTION_NO;
#endif
#ifdef HAVE_RTREE_KEYS
  have_rtree_keys=SHOW_OPTION_YES;
#else
  have_rtree_keys=SHOW_OPTION_NO;
#endif
#ifdef HAVE_CRYPT
  have_crypt=SHOW_OPTION_YES;
#else
  have_crypt=SHOW_OPTION_NO;
#endif
#ifdef HAVE_COMPRESS
  have_compress= SHOW_OPTION_YES;
#else
  have_compress= SHOW_OPTION_NO;
#endif
#ifdef HAVE_LIBWRAP
  libwrapName= NullS;
#endif
#ifdef HAVE_OPENSSL
  des_key_file = 0;
#ifndef EMBEDDED_LIBRARY
  ssl_acceptor_fd= 0;
#endif /* ! EMBEDDED_LIBRARY */
#endif /* HAVE_OPENSSL */
#ifdef HAVE_SMEM
  shared_memory_base_name= default_shared_memory_base_name;
#endif

#if defined(__WIN__)
  /* Allow Win32 users to move MySQL anywhere */
  {
    char prg_dev[LIBLEN];
    char executing_path_name[LIBLEN];
    if (!test_if_hard_path(my_progname))
    {
      // we don't want to use GetModuleFileName inside of my_path since
      // my_path is a generic path dereferencing function and here we care
      // only about the executing binary.
      GetModuleFileName(NULL, executing_path_name, sizeof(executing_path_name));
      my_path(prg_dev, executing_path_name, NULL);
    }
    else
      my_path(prg_dev, my_progname, "mysql/bin");
    strcat(prg_dev,"/../");			// Remove 'bin' to get base dir
    cleanup_dirname(mysql_home,prg_dev);
  }
#else
  const char *tmpenv;
  if (!(tmpenv = getenv("MY_BASEDIR_VERSION")))
    tmpenv = DEFAULT_MYSQL_HOME;
  strmake_buf(mysql_home, tmpenv);
  set_sys_var_value_origin(&mysql_home_ptr, sys_var::ENV);
#endif

  if (wsrep_init_vars())
    return 1;

  return 0;
}

my_bool
mysqld_get_one_option(int optid, const struct my_option *opt, char *argument)
{
  if (opt->app_type)
  {
    sys_var *var= (sys_var*) opt->app_type;
    if (argument == autoset_my_option)
    {
      var->value_origin= sys_var::AUTO;
      return 0;
    }
    var->value_origin= sys_var::CONFIG;
  }

  switch(optid) {
  case '#':
#ifndef DBUG_OFF
    if (!argument)
      argument= (char*) default_dbug_option;
    if (argument[0] == '0' && !argument[1])
    {
      DEBUGGER_OFF;
      break;
    }
    DEBUGGER_ON;
    if (argument[0] == '1' && !argument[1])
      break;
    DBUG_SET_INITIAL(argument);
    current_dbug_option= argument;
    opt_endinfo=1;				/* unireg: memory allocation */
#else
    sql_print_warning("'%s' is disabled in this build", opt->name);
#endif
    break;
  case OPT_DEPRECATED_OPTION:
    sql_print_warning("'%s' is deprecated. It does nothing and exists only "
                      "for compatibility with old my.cnf files.",
                      opt->name);
    break;
  case OPT_MYSQL_COMPATIBILITY:
    sql_print_warning("'%s' is MySQL 5.6 / 5.7 compatible option. Not used or "
                      "needed in MariaDB.", opt->name);
    break;
  case OPT_MYSQL_TO_BE_IMPLEMENTED:
    sql_print_warning("'%s' is MySQL 5.6 / 5.7 compatible option. To be "
                      "implemented in later versions.", opt->name);
    break;
  case 'a':
    SYSVAR_AUTOSIZE(global_system_variables.sql_mode, MODE_ANSI);
    SYSVAR_AUTOSIZE(global_system_variables.tx_isolation, ISO_SERIALIZABLE);
    break;
  case 'b':
    strmake_buf(mysql_home, argument);
    break;
  case 'C':
    if (default_collation_name == compiled_default_collation_name)
      default_collation_name= 0;
    break;
  case 'h':
    strmake_buf(mysql_real_data_home, argument);
    /* Correct pointer set by my_getopt (for embedded library) */
    mysql_real_data_home_ptr= mysql_real_data_home;
    break;
  case 'u':
    if (!mysqld_user || !strcmp(mysqld_user, argument))
      mysqld_user= argument;
    else
      sql_print_warning("Ignoring user change to '%s' because the user was set to '%s' earlier on the command line\n", argument, mysqld_user);
    break;
  case 'L':
    strmake_buf(lc_messages_dir, argument);
    break;
  case OPT_BINLOG_FORMAT:
    binlog_format_used= true;
    break;
#include <sslopt-case.h>
  case 'V':
    if (argument)
    {
      strmake(server_version, argument, sizeof(server_version) - 1);
      set_sys_var_value_origin(&server_version_ptr, sys_var::CONFIG);
      using_custom_server_version= true;
    }
#ifndef EMBEDDED_LIBRARY
    else
    {
      print_version();
      opt_abort= 1;                    // Abort after parsing all options
    }
#endif /*EMBEDDED_LIBRARY*/
    break;
  case 'W':
    if (!argument)
      global_system_variables.log_warnings++;
    else if (argument == disabled_my_option)
      global_system_variables.log_warnings= 0L;
    else
      global_system_variables.log_warnings= atoi(argument);
    break;
  case 'T':
    test_flags= argument ? (uint) atoi(argument) : 0;
    opt_endinfo=1;
    break;
  case OPT_THREAD_CONCURRENCY:
    WARN_DEPRECATED_NO_REPLACEMENT(NULL, "THREAD_CONCURRENCY");
    break;
  case (int) OPT_ISAM_LOG:
    opt_myisam_log=1;
    break;
  case (int) OPT_BIN_LOG:
    opt_bin_log= MY_TEST(argument != disabled_my_option);
    opt_bin_log_used= 1;
    break;
  case (int) OPT_LOG_BASENAME:
  {
    if (opt_log_basename[0] == 0 || strchr(opt_log_basename, FN_EXTCHAR) ||
        strchr(opt_log_basename,FN_LIBCHAR) ||
        !is_filename_allowed(opt_log_basename, strlen(opt_log_basename), FALSE))
    {
      sql_print_error("Wrong argument for --log-basename. It can't be empty or contain '.' or '" FN_DIRSEP "'. It must be valid filename.");
      return 1;
    }
    if (log_error_file_ptr != disabled_my_option)
      SYSVAR_AUTOSIZE(log_error_file_ptr, opt_log_basename);

    /* General log file */
    make_default_log_name(&opt_logname, ".log", false);
    /* Slow query log file */
    make_default_log_name(&opt_slow_logname, "-slow.log", false);
    /* Binary log file */
    make_default_log_name(&opt_bin_logname, "-bin", true);
    /* Binary log index file */
    make_default_log_name(&opt_binlog_index_name, "-bin.index", true);
    set_sys_var_value_origin(&opt_logname, sys_var::AUTO);
    set_sys_var_value_origin(&opt_slow_logname, sys_var::AUTO);
    if (!opt_logname || !opt_slow_logname || !opt_bin_logname ||
        !opt_binlog_index_name)
      return 1;

#ifdef HAVE_REPLICATION
    /* Relay log file */
    make_default_log_name(&opt_relay_logname, "-relay-bin", true);
    /* Relay log index file */
    make_default_log_name(&opt_relaylog_index_name, "-relay-bin.index", true);
    set_sys_var_value_origin(&opt_relay_logname, sys_var::AUTO);
    if (!opt_relay_logname || !opt_relaylog_index_name)
      return 1;
#endif

    SYSVAR_AUTOSIZE(pidfile_name_ptr, pidfile_name);
    /* PID file */
    strmake(pidfile_name, argument, sizeof(pidfile_name)-5);
    strmov(fn_ext(pidfile_name),".pid");

    /* check for errors */
    if (!pidfile_name_ptr)
      return 1;                                 // out of memory error
    break;
  }
#ifdef HAVE_REPLICATION
  case (int)OPT_REPLICATE_IGNORE_DB:
  {
    cur_rpl_filter->add_ignore_db(argument);
    break;
  }
  case (int)OPT_REPLICATE_DO_DB:
  {
    cur_rpl_filter->add_do_db(argument);
    break;
  }
  case (int)OPT_REPLICATE_REWRITE_DB:
  {
    /* See also OPT_REWRITE_DB handling in client/mysqlbinlog.cc */
    char* key = argument,*p, *val;

    if (!(p= strstr(argument, "->")))
    {
      sql_print_error("Bad syntax in replicate-rewrite-db - missing '->'!\n");
      return 1;
    }
    val= p--;
    while (my_isspace(mysqld_charset, *p) && p > argument)
      *p-- = 0;
    if (p == argument)
    {
      sql_print_error("Bad syntax in replicate-rewrite-db - empty FROM db!\n");
      return 1;
    }
    *val= 0;
    val+= 2;
    while (*val && my_isspace(mysqld_charset, *val))
      val++;
    if (!*val)
    {
      sql_print_error("Bad syntax in replicate-rewrite-db - empty TO db!\n");
      return 1;
    }

    cur_rpl_filter->add_db_rewrite(key, val);
    break;
  }
  case (int)OPT_SLAVE_PARALLEL_MODE:
  {
    /* Store latest mode for Master::Info */
    cur_rpl_filter->set_parallel_mode
      ((enum_slave_parallel_mode)opt_slave_parallel_mode);
    break;
  }

  case (int)OPT_BINLOG_IGNORE_DB:
  {
    binlog_filter->add_ignore_db(argument);
    break;
  }
  case (int)OPT_BINLOG_DO_DB:
  {
    binlog_filter->add_do_db(argument);
    break;
  }
  case (int)OPT_REPLICATE_DO_TABLE:
  {
    if (cur_rpl_filter->add_do_table(argument))
    {
      sql_print_error("Could not add do table rule '%s'!\n", argument);
      return 1;
    }
    break;
  }
  case (int)OPT_REPLICATE_WILD_DO_TABLE:
  {
    if (cur_rpl_filter->add_wild_do_table(argument))
    {
      sql_print_error("Could not add do table rule '%s'!\n", argument);
      return 1;
    }
    break;
  }
  case (int)OPT_REPLICATE_WILD_IGNORE_TABLE:
  {
    if (cur_rpl_filter->add_wild_ignore_table(argument))
    {
      sql_print_error("Could not add ignore table rule '%s'!\n", argument);
      return 1;
    }
    break;
  }
  case (int)OPT_REPLICATE_IGNORE_TABLE:
  {
    if (cur_rpl_filter->add_ignore_table(argument))
    {
      sql_print_error("Could not add ignore table rule '%s'!\n", argument);
      return 1;
    }
    break;
  }
#endif /* HAVE_REPLICATION */
  case (int) OPT_SAFE:
    opt_specialflag|= SPECIAL_SAFE_MODE | SPECIAL_NO_NEW_FUNC;
    SYSVAR_AUTOSIZE(delay_key_write_options, (uint) DELAY_KEY_WRITE_NONE);
    SYSVAR_AUTOSIZE(myisam_recover_options, HA_RECOVER_DEFAULT);
    ha_open_options&= ~(HA_OPEN_DELAY_KEY_WRITE);
#ifdef HAVE_QUERY_CACHE
    SYSVAR_AUTOSIZE(query_cache_size, 0);
#endif
    sql_print_warning("The syntax '--safe-mode' is deprecated and will be "
                      "removed in a future release.");
    break;
  case (int) OPT_SKIP_HOST_CACHE:
    opt_specialflag|= SPECIAL_NO_HOST_CACHE;
    break;
  case (int) OPT_SKIP_RESOLVE:
    opt_skip_name_resolve= 1;
    opt_specialflag|=SPECIAL_NO_RESOLVE;
    break;
  case (int) OPT_WANT_CORE:
    test_flags |= TEST_CORE_ON_SIGNAL;
    break;
  case OPT_CONSOLE:
    if (opt_console)
      opt_error_log= 0;			// Force logs to stdout
    break;
  case OPT_BOOTSTRAP:
    opt_noacl=opt_bootstrap=1;
    break;
  case OPT_SERVER_ID:
    ::server_id= global_system_variables.server_id;
    break;
  case OPT_LOWER_CASE_TABLE_NAMES:
    lower_case_table_names_used= 1;
    break;
#if defined(ENABLED_DEBUG_SYNC)
  case OPT_DEBUG_SYNC_TIMEOUT:
    /*
      Debug Sync Facility. See debug_sync.cc.
      Default timeout for WAIT_FOR action.
      Default value is zero (facility disabled).
      If option is given without an argument, supply a non-zero value.
    */
    if (!argument)
    {
      /* purecov: begin tested */
      opt_debug_sync_timeout= DEBUG_SYNC_DEFAULT_WAIT_TIMEOUT;
      /* purecov: end */
    }
    break;
#endif /* defined(ENABLED_DEBUG_SYNC) */
  case OPT_LOG_ERROR:
    /*
      "No --log-error" == "write errors to stderr",
      "--log-error without argument" == "write errors to a file".
    */
    if (argument == NULL) /* no argument */
      log_error_file_ptr= const_cast<char*>("");
    break;
  case OPT_IGNORE_DB_DIRECTORY:
    opt_ignore_db_dirs= NULL; // will be set in ignore_db_dirs_process_additions
    if (*argument == 0)
      ignore_db_dirs_reset();
    else
    {
      if (push_ignored_db_dir(argument))
      {
        sql_print_error("Can't start server: "
                        "cannot process --ignore-db-dir=%.*s", 
                        FN_REFLEN, argument);
        return 1;
      }
    }
    break;
  case OPT_PLUGIN_LOAD:
    free_list(opt_plugin_load_list_ptr);
    /* fall through */
  case OPT_PLUGIN_LOAD_ADD:
    opt_plugin_load_list_ptr->push_back(new i_string(argument));
    break;
  case OPT_MAX_LONG_DATA_SIZE:
    max_long_data_size_used= true;
    break;
  case OPT_PFS_INSTRUMENT:
  {
#ifdef WITH_PERFSCHEMA_STORAGE_ENGINE
#ifndef EMBEDDED_LIBRARY
    /* Parse instrument name and value from argument string */
    char* name = argument,*p, *val;

    /* Assignment required */
    if (!(p= strchr(argument, '=')))
    {
       my_getopt_error_reporter(WARNING_LEVEL,
                             "Missing value for performance_schema_instrument "
                             "'%s'", argument);
      return 0;
    }

    /* Option value */
    val= p + 1;
    if (!*val)
    {
       my_getopt_error_reporter(WARNING_LEVEL,
                             "Missing value for performance_schema_instrument "
                             "'%s'", argument);
      return 0;
    }

    /* Trim leading spaces from instrument name */
    while (*name && my_isspace(mysqld_charset, *name))
      name++;

    /* Trim trailing spaces and slashes from instrument name */
    while (p > argument && (my_isspace(mysqld_charset, p[-1]) || p[-1] == '/'))
      p--;
    *p= 0;

    if (!*name)
    {
       my_getopt_error_reporter(WARNING_LEVEL,
                             "Invalid instrument name for "
                             "performance_schema_instrument '%s'", argument);
      return 0;
    }

    /* Trim leading spaces from option value */
    while (*val && my_isspace(mysqld_charset, *val))
      val++;

    /* Trim trailing spaces from option value */
    if ((p= my_strchr(mysqld_charset, val, val+strlen(val), ' ')) != NULL)
      *p= 0;

    if (!*val)
    {
       my_getopt_error_reporter(WARNING_LEVEL,
                             "Invalid value for performance_schema_instrument "
                             "'%s'", argument);
      return 0;
    }

    /* Add instrument name and value to array of configuration options */
    if (add_pfs_instr_to_array(name, val))
    {
       my_getopt_error_reporter(WARNING_LEVEL,
                             "Invalid value for performance_schema_instrument "
                             "'%s'", argument);
      return 0;
    }
#endif /* EMBEDDED_LIBRARY */
#endif
    break;
  }
#ifdef WITH_WSREP
  case OPT_WSREP_CAUSAL_READS:
  {
    if (global_system_variables.wsrep_causal_reads)
    {
      WSREP_WARN("option --wsrep-causal-reads is deprecated");
      if (!(global_system_variables.wsrep_sync_wait & WSREP_SYNC_WAIT_BEFORE_READ))
      {
        WSREP_WARN("--wsrep-causal-reads=ON takes precedence over --wsrep-sync-wait=%u. "
                     "WSREP_SYNC_WAIT_BEFORE_READ is on",
                     global_system_variables.wsrep_sync_wait);
        global_system_variables.wsrep_sync_wait |= WSREP_SYNC_WAIT_BEFORE_READ;
      }
    }
    else
    {
      if (global_system_variables.wsrep_sync_wait & WSREP_SYNC_WAIT_BEFORE_READ) {
          WSREP_WARN("--wsrep-sync-wait=%u takes precedence over --wsrep-causal-reads=OFF. "
                     "WSREP_SYNC_WAIT_BEFORE_READ is on",
                     global_system_variables.wsrep_sync_wait);
          global_system_variables.wsrep_causal_reads = 1;
      }
    }
    break;
  }
  case OPT_WSREP_SYNC_WAIT:
    global_system_variables.wsrep_causal_reads=
      MY_TEST(global_system_variables.wsrep_sync_wait &
              WSREP_SYNC_WAIT_BEFORE_READ);
    break;
#endif /* WITH_WSREP */
  }
  return 0;
}


/** Handle arguments for multiple key caches. */

C_MODE_START

static void*
mysql_getopt_value(const char *name, uint length,
		   const struct my_option *option, int *error)
{
  if (error)
    *error= 0;
  switch (option->id) {
  case OPT_KEY_BUFFER_SIZE:
  case OPT_KEY_CACHE_BLOCK_SIZE:
  case OPT_KEY_CACHE_DIVISION_LIMIT:
  case OPT_KEY_CACHE_AGE_THRESHOLD:
  case OPT_KEY_CACHE_PARTITIONS:
  case OPT_KEY_CACHE_CHANGED_BLOCKS_HASH_SIZE:
  {
    KEY_CACHE *key_cache;
    if (unlikely(!(key_cache= get_or_create_key_cache(name, length))))
    {
      if (error)
        *error= EXIT_OUT_OF_MEMORY;
      return 0;
    }
    switch (option->id) {
    case OPT_KEY_BUFFER_SIZE:
      return &key_cache->param_buff_size;
    case OPT_KEY_CACHE_BLOCK_SIZE:
      return &key_cache->param_block_size;
    case OPT_KEY_CACHE_DIVISION_LIMIT:
      return &key_cache->param_division_limit;
    case OPT_KEY_CACHE_AGE_THRESHOLD:
      return &key_cache->param_age_threshold;
    case OPT_KEY_CACHE_PARTITIONS:
      return (uchar**) &key_cache->param_partitions;
    case OPT_KEY_CACHE_CHANGED_BLOCKS_HASH_SIZE:
      return (uchar**) &key_cache->changed_blocks_hash_size;
    }
  }
  /* We return in all cases above. Let us silence -Wimplicit-fallthrough */
  DBUG_ASSERT(0);
#ifdef HAVE_REPLICATION
  /* fall through */
  case OPT_REPLICATE_DO_DB:
  case OPT_REPLICATE_DO_TABLE:
  case OPT_REPLICATE_IGNORE_DB:
  case OPT_REPLICATE_IGNORE_TABLE:
  case OPT_REPLICATE_WILD_DO_TABLE:
  case OPT_REPLICATE_WILD_IGNORE_TABLE:
  case OPT_REPLICATE_REWRITE_DB:
  case OPT_SLAVE_PARALLEL_MODE:
  {
    /* Store current filter for mysqld_get_one_option() */
    if (!(cur_rpl_filter= get_or_create_rpl_filter(name, length)))
    {
      if (error)
        *error= EXIT_OUT_OF_MEMORY;
    }
    if (option->id == OPT_SLAVE_PARALLEL_MODE)
    {
      /*
        Ensure parallel_mode variable is shown in --help. The other
        variables are not easily printable here.
       */
      return (char**) &opt_slave_parallel_mode;
    }
    return 0;
  }
#endif
  }
  return option->value;
}

static void option_error_reporter(enum loglevel level, const char *format, ...)
{
  va_list args;
  va_start(args, format);

  /* Don't print warnings for --loose options during bootstrap */
  if (level == ERROR_LEVEL || !opt_bootstrap ||
      global_system_variables.log_warnings)
  {
    vprint_msg_to_log(level, format, args);
  }
  va_end(args);
}

C_MODE_END

/**
  Get server options from the command line,
  and perform related server initializations.
  @param [in, out] argc_ptr       command line options (count)
  @param [in, out] argv_ptr       command line options (values)
  @return 0 on success

  @todo
  - FIXME add EXIT_TOO_MANY_ARGUMENTS to "mysys_err.h" and return that code?
*/
static int get_options(int *argc_ptr, char ***argv_ptr)
{
  int ho_error;

  my_getopt_register_get_addr(mysql_getopt_value);
  my_getopt_error_reporter= option_error_reporter;

  /* prepare all_options array */
  my_init_dynamic_array(&all_options, sizeof(my_option),
                        array_elements(my_long_options) +
                        sys_var_elements(),
                        array_elements(my_long_options)/4, MYF(0));
  add_many_options(&all_options, my_long_options, array_elements(my_long_options));
  sys_var_add_options(&all_options, 0);
  add_terminator(&all_options);

  /* Skip unknown options so that they may be processed later by plugins */
  my_getopt_skip_unknown= TRUE;

  if ((ho_error= handle_options(argc_ptr, argv_ptr, (my_option*)(all_options.buffer),
                                mysqld_get_one_option)))
    return ho_error;

  if (!opt_help)
    delete_dynamic(&all_options);
  else
    opt_abort= 1;

  /* Add back the program name handle_options removes */
  (*argc_ptr)++;
  (*argv_ptr)--;

  disable_log_notes= opt_silent_startup;

  /*
    Options have been parsed. Now some of them need additional special
    handling, like custom value checking, checking of incompatibilites
    between options, setting of multiple variables, etc.
    Do them here.
  */
  if (global_system_variables.net_buffer_length > 
      global_system_variables.max_allowed_packet)
  {
    sql_print_warning("net_buffer_length (%lu) is set to be larger "
                      "than max_allowed_packet (%lu). Please rectify.",
                      global_system_variables.net_buffer_length, 
                      global_system_variables.max_allowed_packet);
  }

  if (log_error_file_ptr != disabled_my_option)
    opt_error_log= 1;
  else
    log_error_file_ptr= const_cast<char*>("");

  opt_init_connect.length=strlen(opt_init_connect.str);
  opt_init_slave.length=strlen(opt_init_slave.str);

  if (global_system_variables.low_priority_updates)
    thr_upgraded_concurrent_insert_lock= TL_WRITE_LOW_PRIORITY;

  if (ft_boolean_check_syntax_string((uchar*) ft_boolean_syntax))
  {
    sql_print_error("Invalid ft-boolean-syntax string: %s\n",
                    ft_boolean_syntax);
    return 1;
  }

  if (opt_disable_networking)
    mysqld_port= mysqld_extra_port= 0;

  if (opt_skip_show_db)
    opt_specialflag|= SPECIAL_SKIP_SHOW_DB;

  if (myisam_flush)
    flush_time= 0;

#ifdef HAVE_REPLICATION
  if (init_slave_skip_errors(opt_slave_skip_errors))
    return 1;
  if (init_slave_transaction_retry_errors(opt_slave_transaction_retry_errors))
    return 1;
#endif

  if (global_system_variables.max_join_size == HA_POS_ERROR)
    global_system_variables.option_bits|= OPTION_BIG_SELECTS;
  else
    global_system_variables.option_bits&= ~OPTION_BIG_SELECTS;

  if (opt_support_flashback)
  {
    /* Force binary logging */
    if (!opt_bin_logname)
      opt_bin_logname= (char*) "";                  // Use default name
    opt_bin_log= opt_bin_log_used= 1;

    /* Force format to row */
    binlog_format_used= 1;
    global_system_variables.binlog_format= BINLOG_FORMAT_ROW;
  }

  if (!opt_bootstrap && WSREP_PROVIDER_EXISTS &&
      global_system_variables.binlog_format != BINLOG_FORMAT_ROW)
  {

    WSREP_ERROR ("Only binlog_format = 'ROW' is currently supported. "
                 "Configured value: '%s'. Please adjust your configuration.",
                 binlog_format_names[global_system_variables.binlog_format]);
    return 1;
  }

  // Synchronize @@global.autocommit on --autocommit
  const ulonglong turn_bit_on= opt_autocommit ?
    OPTION_AUTOCOMMIT : OPTION_NOT_AUTOCOMMIT;
  global_system_variables.option_bits=
    (global_system_variables.option_bits &
     ~(OPTION_NOT_AUTOCOMMIT | OPTION_AUTOCOMMIT)) | turn_bit_on;

  global_system_variables.sql_mode=
    expand_sql_mode(global_system_variables.sql_mode);
#if !defined(HAVE_REALPATH) || defined(HAVE_BROKEN_REALPATH)
  my_use_symdir=0;
  my_disable_symlinks=1;
  have_symlink=SHOW_OPTION_NO;
#else
  if (!my_use_symdir)
  {
    my_disable_symlinks=1;
    have_symlink=SHOW_OPTION_DISABLED;
  }
#endif
  if (opt_debugging)
  {
    /* Allow break with SIGINT, no core or stack trace */
    test_flags|= TEST_SIGINT;
    opt_stack_trace= 1;
    test_flags&= ~TEST_CORE_ON_SIGNAL;
  }
  /* Set global MyISAM variables from delay_key_write_options */
  fix_delay_key_write(0, 0, OPT_GLOBAL);

#ifndef EMBEDDED_LIBRARY
  if (mysqld_chroot)
    set_root(mysqld_chroot);
#else
  SYSVAR_AUTOSIZE(thread_handling, SCHEDULER_NO_THREADS);
  max_allowed_packet= global_system_variables.max_allowed_packet;
  net_buffer_length= global_system_variables.net_buffer_length;
#endif
  if (fix_paths())
    return 1;

  /*
    Set some global variables from the global_system_variables
    In most cases the global variables will not be used
  */
  my_disable_locking= myisam_single_user= MY_TEST(opt_external_locking == 0);
  my_default_record_cache_size=global_system_variables.read_buff_size;

  /*
    Log mysys errors when we don't have a thd or thd->log_all_errors is set
    (recovery) to the log.  This is mainly useful for debugging strange system
    errors.
  */
  if (global_system_variables.log_warnings >= 10)
    my_global_flags= MY_WME | ME_JUST_INFO;
  /* Log all errors not handled by thd->handle_error() to my_message_sql() */
  if (global_system_variables.log_warnings >= 11)
    my_global_flags|= ME_NOREFRESH;
  if (my_assert_on_error)
    debug_assert_if_crashed_table= 1;

  global_system_variables.long_query_time= (ulonglong)
    (global_system_variables.long_query_time_double * 1e6 + 0.1);
  global_system_variables.max_statement_time= (ulonglong)
    (global_system_variables.max_statement_time_double * 1e6 + 0.1);

  if (opt_short_log_format)
    opt_specialflag|= SPECIAL_SHORT_LOG_FORMAT;

  if (init_global_datetime_format(MYSQL_TIMESTAMP_DATE,
                                  &global_date_format) ||
      init_global_datetime_format(MYSQL_TIMESTAMP_TIME,
                                  &global_time_format) ||
      init_global_datetime_format(MYSQL_TIMESTAMP_DATETIME,
                                  &global_datetime_format))
    return 1;

#ifdef EMBEDDED_LIBRARY
  one_thread_scheduler(thread_scheduler);
  one_thread_scheduler(extra_thread_scheduler);
#else

  if (thread_handling <= SCHEDULER_ONE_THREAD_PER_CONNECTION)
    one_thread_per_connection_scheduler(thread_scheduler, &max_connections,
                                        &connection_count);
  else if (thread_handling == SCHEDULER_NO_THREADS)
    one_thread_scheduler(thread_scheduler);
  else
    pool_of_threads_scheduler(thread_scheduler,  &max_connections,
                                        &connection_count); 

  one_thread_per_connection_scheduler(extra_thread_scheduler,
                                      &extra_max_connections,
                                      &extra_connection_count);
#endif

  opt_readonly= read_only;

  /*
    If max_long_data_size is not specified explicitly use
    value of max_allowed_packet.
  */
  if (!max_long_data_size_used)
    SYSVAR_AUTOSIZE(max_long_data_size,
                    global_system_variables.max_allowed_packet);

  /* Remember if max_user_connections was 0 at startup */
  max_user_connections_checking= global_system_variables.max_user_connections != 0;

#ifdef HAVE_REPLICATION
  {
    sys_var *max_relay_log_size_var, *max_binlog_size_var;
    /* If max_relay_log_size is 0, then set it to max_binlog_size */
    if (!global_system_variables.max_relay_log_size)
      SYSVAR_AUTOSIZE(global_system_variables.max_relay_log_size,
                      max_binlog_size);

    /*
      Fix so that DEFAULT and limit checking works with max_relay_log_size
      (Yes, this is a hack, but it's required as the definition of
      max_relay_log_size allows it to be set to 0).
    */
    max_relay_log_size_var= intern_find_sys_var(STRING_WITH_LEN("max_relay_log_size"));
    max_binlog_size_var= intern_find_sys_var(STRING_WITH_LEN("max_binlog_size"));
    if (max_binlog_size_var && max_relay_log_size_var)
    {
      max_relay_log_size_var->option.min_value=
        max_binlog_size_var->option.min_value; 
      max_relay_log_size_var->option.def_value=
        max_binlog_size_var->option.def_value;
    }
  }
#endif

  /* Ensure that some variables are not set higher than needed */
  if (thread_cache_size > max_connections)
    SYSVAR_AUTOSIZE(thread_cache_size, max_connections);

  return 0;
}


/*
  Create version name for running mysqld version
  We automaticly add suffixes -debug, -embedded and -log to the version
  name to make the version more descriptive.
  (MYSQL_SERVER_SUFFIX is set by the compilation environment)
*/

void set_server_version(char *buf, size_t size)
{
  bool is_log= opt_log || global_system_variables.sql_log_slow || opt_bin_log;
  bool is_debug= IF_DBUG(!strstr(MYSQL_SERVER_SUFFIX_STR, "-debug"), 0);
  strxnmov(buf, size - 1,
           MYSQL_SERVER_VERSION,
           MYSQL_SERVER_SUFFIX_STR,
           IF_EMBEDDED("-embedded", ""),
           is_debug ? "-debug" : "",
           is_log ? "-log" : "",
           NullS);
}


static char *get_relative_path(const char *path)
{
  if (test_if_hard_path(path) &&
      is_prefix(path,DEFAULT_MYSQL_HOME) &&
      strcmp(DEFAULT_MYSQL_HOME,FN_ROOTDIR))
  {
    path+=(uint) strlen(DEFAULT_MYSQL_HOME);
    while (*path == FN_LIBCHAR || *path == FN_LIBCHAR2)
      path++;
  }
  return (char*) path;
}


/**
  Fix filename and replace extension where 'dir' is relative to
  mysql_real_data_home.
  @return
    1 if len(path) > FN_REFLEN
*/

bool
fn_format_relative_to_data_home(char * to, const char *name,
				const char *dir, const char *extension)
{
  char tmp_path[FN_REFLEN];
  if (!test_if_hard_path(dir))
  {
    strxnmov(tmp_path,sizeof(tmp_path)-1, mysql_real_data_home,
	     dir, NullS);
    dir=tmp_path;
  }
  return !fn_format(to, name, dir, extension,
		    MY_APPEND_EXT | MY_UNPACK_FILENAME | MY_SAFE_PATH);
}


/**
  Test a file path to determine if the path is compatible with the secure file
  path restriction.
 
  @param path null terminated character string

  @return
    @retval TRUE The path is secure
    @retval FALSE The path isn't secure
*/

bool is_secure_file_path(char *path)
{
  char buff1[FN_REFLEN], buff2[FN_REFLEN];
  size_t opt_secure_file_priv_len;
  /*
    All paths are secure if opt_secure_file_path is 0
  */
  if (!opt_secure_file_priv)
    return TRUE;

  opt_secure_file_priv_len= strlen(opt_secure_file_priv);

  if (strlen(path) >= FN_REFLEN)
    return FALSE;

  if (my_realpath(buff1, path, 0))
  {
    /*
      The supplied file path might have been a file and not a directory.
    */
    size_t length= dirname_length(path);        // Guaranteed to be < FN_REFLEN
    memcpy(buff2, path, length);
    buff2[length]= '\0';
    if (length == 0 || my_realpath(buff1, buff2, 0))
      return FALSE;
  }
  convert_dirname(buff2, buff1, NullS);
  if (!lower_case_file_system)
  {
    if (strncmp(opt_secure_file_priv, buff2, opt_secure_file_priv_len))
      return FALSE;
  }
  else
  {
    if (files_charset_info->coll->strnncoll(files_charset_info,
                                            (uchar *) buff2, strlen(buff2),
                                            (uchar *) opt_secure_file_priv,
                                            opt_secure_file_priv_len,
                                            TRUE))
      return FALSE;
  }
  return TRUE;
}


static int fix_paths(void)
{
  char buff[FN_REFLEN],*pos;
  DBUG_ENTER("fix_paths");

  convert_dirname(mysql_home,mysql_home,NullS);
  /* Resolve symlinks to allow 'mysql_home' to be a relative symlink */
  my_realpath(mysql_home,mysql_home,MYF(0));
  /* Ensure that mysql_home ends in FN_LIBCHAR */
  pos=strend(mysql_home);
  if (pos[-1] != FN_LIBCHAR)
  {
    pos[0]= FN_LIBCHAR;
    pos[1]= 0;
  }
  convert_dirname(lc_messages_dir, lc_messages_dir, NullS);
  convert_dirname(mysql_real_data_home,mysql_real_data_home,NullS);
  (void) my_load_path(mysql_home,mysql_home,""); // Resolve current dir
  (void) my_load_path(mysql_real_data_home,mysql_real_data_home,mysql_home);
  (void) my_load_path(pidfile_name, pidfile_name_ptr, mysql_real_data_home);

  convert_dirname(opt_plugin_dir, opt_plugin_dir_ptr ? opt_plugin_dir_ptr : 
                                  get_relative_path(PLUGINDIR), NullS);
  (void) my_load_path(opt_plugin_dir, opt_plugin_dir, mysql_home);
  opt_plugin_dir_ptr= opt_plugin_dir;
  pidfile_name_ptr= pidfile_name;

  my_realpath(mysql_unpacked_real_data_home, mysql_real_data_home, MYF(0));
  mysql_unpacked_real_data_home_len= 
  strlen(mysql_unpacked_real_data_home);
  if (mysql_unpacked_real_data_home[mysql_unpacked_real_data_home_len-1] == FN_LIBCHAR)
    --mysql_unpacked_real_data_home_len;

  char *sharedir=get_relative_path(SHAREDIR);
  if (test_if_hard_path(sharedir))
    strmake_buf(buff, sharedir);		/* purecov: tested */
  else
    strxnmov(buff,sizeof(buff)-1,mysql_home,sharedir,NullS);
  convert_dirname(buff,buff,NullS);
  (void) my_load_path(lc_messages_dir, lc_messages_dir, buff);

  /* If --character-sets-dir isn't given, use shared library dir */
  if (charsets_dir)
  {
    strmake_buf(mysql_charsets_dir, charsets_dir);
    charsets_dir= mysql_charsets_dir;
  }
  else
  {
    strxnmov(mysql_charsets_dir, sizeof(mysql_charsets_dir)-1, buff,
	     CHARSET_DIR, NullS);
    SYSVAR_AUTOSIZE(charsets_dir, mysql_charsets_dir);
  }
  (void) my_load_path(mysql_charsets_dir, mysql_charsets_dir, buff);
  convert_dirname(mysql_charsets_dir, mysql_charsets_dir, NullS);

  if (init_tmpdir(&mysql_tmpdir_list, opt_mysql_tmpdir))
    DBUG_RETURN(1);
  if (!opt_mysql_tmpdir)
    opt_mysql_tmpdir= mysql_tmpdir;
#ifdef HAVE_REPLICATION
  if (!slave_load_tmpdir)
    SYSVAR_AUTOSIZE(slave_load_tmpdir, mysql_tmpdir);
#endif /* HAVE_REPLICATION */
  /*
    Convert the secure-file-priv option to system format, allowing
    a quick strcmp to check if read or write is in an allowed dir
  */
  if (opt_secure_file_priv)
  {
    if (*opt_secure_file_priv == 0)
    {
      my_free(opt_secure_file_priv);
      opt_secure_file_priv= 0;
    }
    else
    {
      if (strlen(opt_secure_file_priv) >= FN_REFLEN)
        opt_secure_file_priv[FN_REFLEN-1]= '\0';
      if (my_realpath(buff, opt_secure_file_priv, 0))
      {
        sql_print_warning("Failed to normalize the argument for --secure-file-priv.");
        DBUG_RETURN(1);
      }
      char *secure_file_real_path= (char *)my_malloc(FN_REFLEN, MYF(MY_FAE));
      convert_dirname(secure_file_real_path, buff, NullS);
      my_free(opt_secure_file_priv);
      opt_secure_file_priv= secure_file_real_path;
    }
  }
  DBUG_RETURN(0);
}

/**
  Check if file system used for databases is case insensitive.

  @param dir_name			Directory to test

  @retval -1  Don't know (Test failed)
  @retval  0   File system is case sensitive
  @retval  1   File system is case insensitive
*/

static int test_if_case_insensitive(const char *dir_name)
{
  int result= 0;
  File file;
  char buff[FN_REFLEN], buff2[FN_REFLEN];
  MY_STAT stat_info;
  DBUG_ENTER("test_if_case_insensitive");

  fn_format(buff, opt_log_basename, dir_name, ".lower-test",
	    MY_UNPACK_FILENAME | MY_REPLACE_EXT | MY_REPLACE_DIR);
  fn_format(buff2, opt_log_basename, dir_name, ".LOWER-TEST",
	    MY_UNPACK_FILENAME | MY_REPLACE_EXT | MY_REPLACE_DIR);
  mysql_file_delete(key_file_casetest, buff2, MYF(0));
  if ((file= mysql_file_create(key_file_casetest,
                               buff, 0666, O_RDWR, MYF(0))) < 0)
  {
    if (!opt_abort)
      sql_print_warning("Can't create test file %s", buff);
    DBUG_RETURN(-1);
  }
  mysql_file_close(file, MYF(0));
  if (mysql_file_stat(key_file_casetest, buff2, &stat_info, MYF(0)))
    result= 1;					// Can access file
  mysql_file_delete(key_file_casetest, buff, MYF(MY_WME));
  DBUG_PRINT("exit", ("result: %d", result));
  DBUG_RETURN(result);
}


#ifndef EMBEDDED_LIBRARY

/**
  Create file to store pid number.
*/
static void create_pid_file()
{
  File file;
  if ((file= mysql_file_create(key_file_pid, pidfile_name, 0664,
                               O_WRONLY | O_TRUNC, MYF(MY_WME))) >= 0)
  {
    char buff[MAX_BIGINT_WIDTH + 1], *end;
    end= int10_to_str((long) getpid(), buff, 10);
    *end++= '\n';
    if (!mysql_file_write(file, (uchar*) buff, (uint) (end-buff),
                          MYF(MY_WME | MY_NABP)))
    {
      mysql_file_close(file, MYF(0));
      pid_file_created= true;
      return;
    }
    mysql_file_close(file, MYF(0));
  }
  sql_perror("Can't start server: can't create PID file");
  exit(1);
}
#endif /* EMBEDDED_LIBRARY */


/**
  Remove the process' pid file.
  
  @param  flags  file operation flags
*/

static void delete_pid_file(myf flags)
{
#ifndef EMBEDDED_LIBRARY
  if (pid_file_created)
  {
    mysql_file_delete(key_file_pid, pidfile_name, flags);
    pid_file_created= false;
  }
#endif /* EMBEDDED_LIBRARY */
  return;
}


/** Clear most status variables. */
void refresh_status(THD *thd)
{
  mysql_mutex_lock(&LOCK_status);

  /* Add thread's status variabes to global status */
  add_to_status(&global_status_var, &thd->status_var);

  /* Reset thread's status variables */
  thd->set_status_var_init();
  thd->status_var.global_memory_used= 0;
  bzero((uchar*) &thd->org_status_var, sizeof(thd->org_status_var)); 
  thd->start_bytes_received= 0;

  /* Reset some global variables */
  reset_status_vars();
#ifdef WITH_WSREP
  if (WSREP_ON)
    wsrep->stats_reset(wsrep);
#endif /* WITH_WSREP */

  /* Reset the counters of all key caches (default and named). */
  process_key_caches(reset_key_cache_counters, 0);
  flush_status_time= time((time_t*) 0);
  mysql_mutex_unlock(&LOCK_status);

  /*
    Set max_used_connections to the number of currently open
    connections.  This is not perfect, but status data is not exact anyway.
  */
  max_used_connections= connection_count + extra_connection_count;
}

#ifdef HAVE_PSI_INTERFACE
static PSI_file_info all_server_files[]=
{
#ifdef HAVE_MMAP
  { &key_file_map, "map", 0},
#endif /* HAVE_MMAP */
  { &key_file_binlog, "binlog", 0},
  { &key_file_binlog_index, "binlog_index", 0},
  { &key_file_relaylog, "relaylog", 0},
  { &key_file_relaylog_index, "relaylog_index", 0},
  { &key_file_casetest, "casetest", 0},
  { &key_file_dbopt, "dbopt", 0},
  { &key_file_des_key_file, "des_key_file", 0},
  { &key_file_ERRMSG, "ERRMSG", 0},
  { &key_select_to_file, "select_to_file", 0},
  { &key_file_fileparser, "file_parser", 0},
  { &key_file_frm, "FRM", 0},
  { &key_file_global_ddl_log, "global_ddl_log", 0},
  { &key_file_load, "load", 0},
  { &key_file_loadfile, "LOAD_FILE", 0},
  { &key_file_log_event_data, "log_event_data", 0},
  { &key_file_log_event_info, "log_event_info", 0},
  { &key_file_master_info, "master_info", 0},
  { &key_file_misc, "misc", 0},
  { &key_file_partition, "partition", 0},
  { &key_file_pid, "pid", 0},
  { &key_file_query_log, "query_log", 0},
  { &key_file_relay_log_info, "relay_log_info", 0},
  { &key_file_send_file, "send_file", 0},
  { &key_file_slow_log, "slow_log", 0},
  { &key_file_tclog, "tclog", 0},
  { &key_file_trg, "trigger_name", 0},
  { &key_file_trn, "trigger", 0},
  { &key_file_init, "init", 0},
  { &key_file_binlog_state, "binlog_state", 0}
};
#endif /* HAVE_PSI_INTERFACE */

PSI_stage_info stage_after_apply_event= { 0, "After apply log event", 0};
PSI_stage_info stage_after_create= { 0, "After create", 0};
PSI_stage_info stage_after_opening_tables= { 0, "After opening tables", 0};
PSI_stage_info stage_after_table_lock= { 0, "After table lock", 0};
PSI_stage_info stage_allocating_local_table= { 0, "Allocating local table", 0};
PSI_stage_info stage_alter_inplace_prepare= { 0, "Preparing for alter table", 0};
PSI_stage_info stage_alter_inplace= { 0, "Altering table", 0};
PSI_stage_info stage_alter_inplace_commit= { 0, "Committing alter table to storage engine", 0};
PSI_stage_info stage_apply_event= { 0, "Apply log event", 0};
PSI_stage_info stage_changing_master= { 0, "Changing master", 0};
PSI_stage_info stage_checking_master_version= { 0, "Checking master version", 0};
PSI_stage_info stage_checking_permissions= { 0, "Checking permissions", 0};
PSI_stage_info stage_checking_privileges_on_cached_query= { 0, "Checking privileges on cached query", 0};
PSI_stage_info stage_checking_query_cache_for_query= { 0, "Checking query cache for query", 0};
PSI_stage_info stage_cleaning_up= { 0, "Reset for next command", 0};
PSI_stage_info stage_closing_tables= { 0, "Closing tables", 0};
PSI_stage_info stage_connecting_to_master= { 0, "Connecting to master", 0};
PSI_stage_info stage_converting_heap_to_myisam= { 0, "Converting HEAP to " TMP_ENGINE_NAME, 0};
PSI_stage_info stage_copying_to_group_table= { 0, "Copying to group table", 0};
PSI_stage_info stage_copying_to_tmp_table= { 0, "Copying to tmp table", 0};
PSI_stage_info stage_copy_to_tmp_table= { 0, "Copy to tmp table", 0};
PSI_stage_info stage_creating_delayed_handler= { 0, "Creating delayed handler", 0};
PSI_stage_info stage_creating_sort_index= { 0, "Creating sort index", 0};
PSI_stage_info stage_creating_table= { 0, "Creating table", 0};
PSI_stage_info stage_creating_tmp_table= { 0, "Creating tmp table", 0};
PSI_stage_info stage_deleting_from_main_table= { 0, "Deleting from main table", 0};
PSI_stage_info stage_deleting_from_reference_tables= { 0, "Deleting from reference tables", 0};
PSI_stage_info stage_discard_or_import_tablespace= { 0, "Discard_or_import_tablespace", 0};
PSI_stage_info stage_enabling_keys= { 0, "Enabling keys", 0};
PSI_stage_info stage_end= { 0, "End of update loop", 0};
PSI_stage_info stage_executing= { 0, "Executing", 0};
PSI_stage_info stage_execution_of_init_command= { 0, "Execution of init_command", 0};
PSI_stage_info stage_explaining= { 0, "Explaining", 0};
PSI_stage_info stage_finding_key_cache= { 0, "Finding key cache", 0};
PSI_stage_info stage_finished_reading_one_binlog_switching_to_next_binlog= { 0, "Finished reading one binlog; switching to next binlog", 0};
PSI_stage_info stage_flushing_relay_log_and_master_info_repository= { 0, "Flushing relay log and master info repository.", 0};
PSI_stage_info stage_flushing_relay_log_info_file= { 0, "Flushing relay-log info file.", 0};
PSI_stage_info stage_freeing_items= { 0, "Freeing items", 0};
PSI_stage_info stage_fulltext_initialization= { 0, "Fulltext initialization", 0};
PSI_stage_info stage_got_handler_lock= { 0, "Got handler lock", 0};
PSI_stage_info stage_got_old_table= { 0, "Got old table", 0};
PSI_stage_info stage_init= { 0, "Init", 0};
PSI_stage_info stage_init_update= { 0, "Init for update", 0};
PSI_stage_info stage_insert= { 0, "Insert", 0};
PSI_stage_info stage_invalidating_query_cache_entries_table= { 0, "Invalidating query cache entries (table)", 0};
PSI_stage_info stage_invalidating_query_cache_entries_table_list= { 0, "Invalidating query cache entries (table list)", 0};
PSI_stage_info stage_killing_slave= { 0, "Killing slave", 0};
PSI_stage_info stage_logging_slow_query= { 0, "Logging slow query", 0};
PSI_stage_info stage_making_temp_file_append_before_load_data= { 0, "Making temporary file (append) before replaying LOAD DATA INFILE.", 0};
PSI_stage_info stage_making_temp_file_create_before_load_data= { 0, "Making temporary file (create) before replaying LOAD DATA INFILE.", 0};
PSI_stage_info stage_manage_keys= { 0, "Manage keys", 0};
PSI_stage_info stage_master_has_sent_all_binlog_to_slave= { 0, "Master has sent all binlog to slave; waiting for binlog to be updated", 0};
PSI_stage_info stage_opening_tables= { 0, "Opening tables", 0};
PSI_stage_info stage_optimizing= { 0, "Optimizing", 0};
PSI_stage_info stage_preparing= { 0, "Preparing", 0};
PSI_stage_info stage_purging_old_relay_logs= { 0, "Purging old relay logs", 0};
PSI_stage_info stage_query_end= { 0, "Query end", 0};
PSI_stage_info stage_starting_cleanup= { 0, "Starting cleanup", 0};
PSI_stage_info stage_rollback= { 0, "Rollback", 0};
PSI_stage_info stage_rollback_implicit= { 0, "Rollback_implicit", 0};
PSI_stage_info stage_commit= { 0, "Commit", 0};
PSI_stage_info stage_commit_implicit= { 0, "Commit_implicit", 0};
PSI_stage_info stage_queueing_master_event_to_the_relay_log= { 0, "Queueing master event to the relay log", 0};
PSI_stage_info stage_reading_event_from_the_relay_log= { 0, "Reading event from the relay log", 0};
PSI_stage_info stage_recreating_table= { 0, "Recreating table", 0};
PSI_stage_info stage_registering_slave_on_master= { 0, "Registering slave on master", 0};
PSI_stage_info stage_removing_duplicates= { 0, "Removing duplicates", 0};
PSI_stage_info stage_removing_tmp_table= { 0, "Removing tmp table", 0};
PSI_stage_info stage_rename= { 0, "Rename", 0};
PSI_stage_info stage_rename_result_table= { 0, "Rename result table", 0};
PSI_stage_info stage_requesting_binlog_dump= { 0, "Requesting binlog dump", 0};
PSI_stage_info stage_reschedule= { 0, "Reschedule", 0};
PSI_stage_info stage_searching_rows_for_update= { 0, "Searching rows for update", 0};
PSI_stage_info stage_sending_binlog_event_to_slave= { 0, "Sending binlog event to slave", 0};
PSI_stage_info stage_sending_cached_result_to_client= { 0, "Sending cached result to client", 0};
PSI_stage_info stage_sending_data= { 0, "Sending data", 0};
PSI_stage_info stage_setup= { 0, "Setup", 0};
PSI_stage_info stage_show_explain= { 0, "Show explain", 0};
PSI_stage_info stage_slave_has_read_all_relay_log= { 0, "Slave has read all relay log; waiting for the slave I/O thread to update it", 0};
PSI_stage_info stage_sorting= { 0, "Sorting", 0};
PSI_stage_info stage_sorting_for_group= { 0, "Sorting for group", 0};
PSI_stage_info stage_sorting_for_order= { 0, "Sorting for order", 0};
PSI_stage_info stage_sorting_result= { 0, "Sorting result", 0};
PSI_stage_info stage_statistics= { 0, "Statistics", 0};
PSI_stage_info stage_sql_thd_waiting_until_delay= { 0, "Waiting until MASTER_DELAY seconds after master executed event", 0 };
PSI_stage_info stage_storing_result_in_query_cache= { 0, "Storing result in query cache", 0};
PSI_stage_info stage_storing_row_into_queue= { 0, "Storing row into queue", 0};
PSI_stage_info stage_system_lock= { 0, "System lock", 0};
PSI_stage_info stage_unlocking_tables= { 0, "Unlocking tables", 0};
PSI_stage_info stage_table_lock= { 0, "Table lock", 0};
PSI_stage_info stage_filling_schema_table= { 0, "Filling schema table", 0};
PSI_stage_info stage_update= { 0, "Update", 0};
PSI_stage_info stage_updating= { 0, "Updating", 0};
PSI_stage_info stage_updating_main_table= { 0, "Updating main table", 0};
PSI_stage_info stage_updating_reference_tables= { 0, "Updating reference tables", 0};
PSI_stage_info stage_upgrading_lock= { 0, "Upgrading lock", 0};
PSI_stage_info stage_user_lock= { 0, "User lock", 0};
PSI_stage_info stage_user_sleep= { 0, "User sleep", 0};
PSI_stage_info stage_verifying_table= { 0, "Verifying table", 0};
PSI_stage_info stage_waiting_for_delay_list= { 0, "Waiting for delay_list", 0};
PSI_stage_info stage_waiting_for_gtid_to_be_written_to_binary_log= { 0, "Waiting for GTID to be written to binary log", 0};
PSI_stage_info stage_waiting_for_handler_insert= { 0, "Waiting for handler insert", 0};
PSI_stage_info stage_waiting_for_handler_lock= { 0, "Waiting for handler lock", 0};
PSI_stage_info stage_waiting_for_handler_open= { 0, "Waiting for handler open", 0};
PSI_stage_info stage_waiting_for_insert= { 0, "Waiting for INSERT", 0};
PSI_stage_info stage_waiting_for_master_to_send_event= { 0, "Waiting for master to send event", 0};
PSI_stage_info stage_waiting_for_master_update= { 0, "Waiting for master update", 0};
PSI_stage_info stage_waiting_for_relay_log_space= { 0, "Waiting for the slave SQL thread to free enough relay log space", 0};
PSI_stage_info stage_waiting_for_semi_sync_ack_from_slave=
{ 0, "Waiting for semi-sync ACK from slave", 0};
PSI_stage_info stage_waiting_for_semi_sync_slave={ 0, "Waiting for semi-sync slave connection", 0};
PSI_stage_info stage_reading_semi_sync_ack={ 0, "Reading semi-sync ACK from slave", 0};
PSI_stage_info stage_waiting_for_slave_mutex_on_exit= { 0, "Waiting for slave mutex on exit", 0};
PSI_stage_info stage_waiting_for_slave_thread_to_start= { 0, "Waiting for slave thread to start", 0};
PSI_stage_info stage_waiting_for_table_flush= { 0, "Waiting for table flush", 0};
PSI_stage_info stage_waiting_for_query_cache_lock= { 0, "Waiting for query cache lock", 0};
PSI_stage_info stage_waiting_for_the_next_event_in_relay_log= { 0, "Waiting for the next event in relay log", 0};
PSI_stage_info stage_waiting_for_the_slave_thread_to_advance_position= { 0, "Waiting for the slave SQL thread to advance position", 0};
PSI_stage_info stage_waiting_to_finalize_termination= { 0, "Waiting to finalize termination", 0};
PSI_stage_info stage_waiting_to_get_readlock= { 0, "Waiting to get readlock", 0};
PSI_stage_info stage_binlog_waiting_background_tasks= { 0, "Waiting for background binlog tasks", 0};
PSI_stage_info stage_binlog_write= { 0, "Writing to binlog", 0};
PSI_stage_info stage_binlog_processing_checkpoint_notify= { 0, "Processing binlog checkpoint notification", 0};
PSI_stage_info stage_binlog_stopping_background_thread= { 0, "Stopping binlog background thread", 0};
PSI_stage_info stage_waiting_for_work_from_sql_thread= { 0, "Waiting for work from SQL thread", 0};
PSI_stage_info stage_waiting_for_prior_transaction_to_commit= { 0, "Waiting for prior transaction to commit", 0};
PSI_stage_info stage_waiting_for_prior_transaction_to_start_commit= { 0, "Waiting for prior transaction to start commit before starting next transaction", 0};
PSI_stage_info stage_waiting_for_room_in_worker_thread= { 0, "Waiting for room in worker thread event queue", 0};
PSI_stage_info stage_waiting_for_workers_idle= { 0, "Waiting for worker threads to be idle", 0};
PSI_stage_info stage_waiting_for_ftwrl= { 0, "Waiting due to global read lock", 0};
PSI_stage_info stage_waiting_for_ftwrl_threads_to_pause= { 0, "Waiting for worker threads to pause for global read lock", 0};
PSI_stage_info stage_waiting_for_rpl_thread_pool= { 0, "Waiting while replication worker thread pool is busy", 0};
PSI_stage_info stage_master_gtid_wait_primary= { 0, "Waiting in MASTER_GTID_WAIT() (primary waiter)", 0};
PSI_stage_info stage_master_gtid_wait= { 0, "Waiting in MASTER_GTID_WAIT()", 0};
PSI_stage_info stage_gtid_wait_other_connection= { 0, "Waiting for other master connection to process GTID received on multiple master connections", 0};
PSI_stage_info stage_slave_background_process_request= { 0, "Processing requests", 0};
PSI_stage_info stage_slave_background_wait_request= { 0, "Waiting for requests", 0};
PSI_stage_info stage_waiting_for_deadlock_kill= { 0, "Waiting for parallel replication deadlock handling to complete", 0};

#ifdef HAVE_PSI_INTERFACE

PSI_stage_info *all_server_stages[]=
{
  & stage_after_apply_event,
  & stage_after_create,
  & stage_after_opening_tables,
  & stage_after_table_lock,
  & stage_allocating_local_table,
  & stage_alter_inplace,
  & stage_alter_inplace_commit,
  & stage_alter_inplace_prepare,
  & stage_apply_event,
  & stage_binlog_write,
  & stage_binlog_processing_checkpoint_notify,
  & stage_binlog_stopping_background_thread,
  & stage_binlog_waiting_background_tasks,
  & stage_changing_master,
  & stage_checking_master_version,
  & stage_checking_permissions,
  & stage_checking_privileges_on_cached_query,
  & stage_checking_query_cache_for_query,
  & stage_cleaning_up,
  & stage_closing_tables,
  & stage_commit,
  & stage_commit_implicit,
  & stage_connecting_to_master,
  & stage_converting_heap_to_myisam,
  & stage_copy_to_tmp_table,
  & stage_copying_to_group_table,
  & stage_copying_to_tmp_table,
  & stage_creating_delayed_handler,
  & stage_creating_sort_index,
  & stage_creating_table,
  & stage_creating_tmp_table,
  & stage_deleting_from_main_table,
  & stage_deleting_from_reference_tables,
  & stage_discard_or_import_tablespace,
  & stage_enabling_keys,
  & stage_end,
  & stage_executing,
  & stage_execution_of_init_command,
  & stage_explaining,
  & stage_finding_key_cache,
  & stage_finished_reading_one_binlog_switching_to_next_binlog,
  & stage_flushing_relay_log_and_master_info_repository,
  & stage_flushing_relay_log_info_file,
  & stage_freeing_items,
  & stage_fulltext_initialization,
  & stage_got_handler_lock,
  & stage_got_old_table,
  & stage_init,
  & stage_init_update,
  & stage_insert,
  & stage_invalidating_query_cache_entries_table,
  & stage_invalidating_query_cache_entries_table_list,
  & stage_killing_slave,
  & stage_logging_slow_query,
  & stage_making_temp_file_append_before_load_data,
  & stage_making_temp_file_create_before_load_data,
  & stage_manage_keys,
  & stage_master_has_sent_all_binlog_to_slave,
  & stage_opening_tables,
  & stage_optimizing,
  & stage_preparing,
  & stage_purging_old_relay_logs,
  & stage_starting_cleanup,
  & stage_query_end,
  & stage_queueing_master_event_to_the_relay_log,
  & stage_reading_event_from_the_relay_log,
  & stage_recreating_table,
  & stage_registering_slave_on_master,
  & stage_removing_duplicates,
  & stage_removing_tmp_table,
  & stage_rename,
  & stage_rename_result_table,
  & stage_requesting_binlog_dump,
  & stage_reschedule,
  & stage_rollback,
  & stage_rollback_implicit,
  & stage_searching_rows_for_update,
  & stage_sending_binlog_event_to_slave,
  & stage_sending_cached_result_to_client,
  & stage_sending_data,
  & stage_setup,
  & stage_show_explain,
  & stage_slave_has_read_all_relay_log,
  & stage_sorting,
  & stage_sorting_for_group,
  & stage_sorting_for_order,
  & stage_sorting_result,
  & stage_sql_thd_waiting_until_delay,
  & stage_statistics,
  & stage_storing_result_in_query_cache,
  & stage_storing_row_into_queue,
  & stage_system_lock,
  & stage_unlocking_tables,
  & stage_table_lock,
  & stage_filling_schema_table,
  & stage_update,
  & stage_updating,
  & stage_updating_main_table,
  & stage_updating_reference_tables,
  & stage_upgrading_lock,
  & stage_user_lock,
  & stage_user_sleep,
  & stage_verifying_table,
  & stage_waiting_for_delay_list,
  & stage_waiting_for_gtid_to_be_written_to_binary_log,
  & stage_waiting_for_handler_insert,
  & stage_waiting_for_handler_lock,
  & stage_waiting_for_handler_open,
  & stage_waiting_for_insert,
  & stage_waiting_for_master_to_send_event,
  & stage_waiting_for_master_update,
  & stage_waiting_for_prior_transaction_to_commit,
  & stage_waiting_for_prior_transaction_to_start_commit,
  & stage_waiting_for_query_cache_lock,
  & stage_waiting_for_relay_log_space,
  & stage_waiting_for_room_in_worker_thread,
  & stage_waiting_for_slave_mutex_on_exit,
  & stage_waiting_for_slave_thread_to_start,
  & stage_waiting_for_table_flush,
  & stage_waiting_for_the_next_event_in_relay_log,
  & stage_waiting_for_the_slave_thread_to_advance_position,
  & stage_waiting_for_work_from_sql_thread,
  & stage_waiting_to_finalize_termination,
  & stage_waiting_to_get_readlock,
  & stage_master_gtid_wait_primary,
  & stage_master_gtid_wait,
  & stage_gtid_wait_other_connection,
  & stage_slave_background_process_request,
  & stage_slave_background_wait_request,
  & stage_waiting_for_semi_sync_ack_from_slave,
  & stage_waiting_for_semi_sync_slave,
  & stage_reading_semi_sync_ack,
  & stage_waiting_for_deadlock_kill
};

PSI_socket_key key_socket_tcpip, key_socket_unix, key_socket_client_connection;

static PSI_socket_info all_server_sockets[]=
{
  { &key_socket_tcpip, "server_tcpip_socket", PSI_FLAG_GLOBAL},
  { &key_socket_unix, "server_unix_socket", PSI_FLAG_GLOBAL},
  { &key_socket_client_connection, "client_connection", 0}
};

/**
  Initialise all the performance schema instrumentation points
  used by the server.
*/
void init_server_psi_keys(void)
{
  const char* category= "sql";
  int count;

  count= array_elements(all_server_mutexes);
  mysql_mutex_register(category, all_server_mutexes, count);

  count= array_elements(all_server_rwlocks);
  mysql_rwlock_register(category, all_server_rwlocks, count);

  count= array_elements(all_server_conds);
  mysql_cond_register(category, all_server_conds, count);

  count= array_elements(all_server_threads);
  mysql_thread_register(category, all_server_threads, count);

  count= array_elements(all_server_files);
  mysql_file_register(category, all_server_files, count);

  count= array_elements(all_server_stages);
  mysql_stage_register(category, all_server_stages, count);

  count= array_elements(all_server_sockets);
  mysql_socket_register(category, all_server_sockets, count);

#ifdef HAVE_PSI_STATEMENT_INTERFACE
  init_sql_statement_info();
  count= array_elements(sql_statement_info);
  mysql_statement_register(category, sql_statement_info, count);

  category= "com";
  init_com_statement_info();

  /*
    Register [0 .. COM_QUERY - 1] as "statement/com/..."
  */
  count= (int) COM_QUERY;
  mysql_statement_register(category, com_statement_info, count);

  /*
    Register [COM_QUERY + 1 .. COM_END] as "statement/com/..."
  */
  count= (int) COM_END - (int) COM_QUERY;
  mysql_statement_register(category, & com_statement_info[(int) COM_QUERY + 1], count);

  category= "abstract";
  /*
    Register [COM_QUERY] as "statement/abstract/com_query"
  */
  mysql_statement_register(category, & com_statement_info[(int) COM_QUERY], 1);

  /*
    When a new packet is received,
    it is instrumented as "statement/abstract/new_packet".
    Based on the packet type found, it later mutates to the
    proper narrow type, for example
    "statement/abstract/query" or "statement/com/ping".
    In cases of "statement/abstract/query", SQL queries are given to
    the parser, which mutates the statement type to an even more
    narrow classification, for example "statement/sql/select".
  */
  stmt_info_new_packet.m_key= 0;
  stmt_info_new_packet.m_name= "new_packet";
  stmt_info_new_packet.m_flags= PSI_FLAG_MUTABLE;
  mysql_statement_register(category, &stmt_info_new_packet, 1);

  /*
    Statements processed from the relay log are initially instrumented as
    "statement/abstract/relay_log". The parser will mutate the statement type to
    a more specific classification, for example "statement/sql/insert".
  */
  stmt_info_rpl.m_key= 0;
  stmt_info_rpl.m_name= "relay_log";
  stmt_info_rpl.m_flags= PSI_FLAG_MUTABLE;
  mysql_statement_register(category, &stmt_info_rpl, 1);
#endif
}

#endif /* HAVE_PSI_INTERFACE */


/*
  Connection ID allocation.

  We need to maintain thread_ids in the 32bit range,
  because this is how it is passed to the client in the protocol.

  The idea is to maintain a id range, initially set to
 (0,UINT32_MAX). Whenever new id is needed, we increment the
  lower limit and return its new value.

  On "overflow", if id can not be generated anymore(i.e lower == upper -1),
  we recalculate the range boundaries.
  To do that, we first collect thread ids that are in use, by traversing
  THD list, and find largest region within (0,UINT32_MAX), that is still free.

*/

static my_thread_id thread_id_max= UINT_MAX32;

#include <vector>
#include <algorithm>

/*
  Find largest unused thread_id range.

  i.e for every number N within the returned range,
  there is no existing connection with thread_id equal to N.

  The range is exclusive, lower bound is always >=0 and
  upper bound <=MAX_UINT32.

  @param[out] low  - lower bound for the range
  @param[out] high - upper bound for the range
*/
static void recalculate_thread_id_range(my_thread_id *low, my_thread_id *high)
{
  std::vector<my_thread_id> ids;

  // Add sentinels
  ids.push_back(0);
  ids.push_back(UINT_MAX32);

  mysql_mutex_lock(&LOCK_thread_count);

  I_List_iterator<THD> it(threads);
  THD *thd;
  while ((thd=it++))
    ids.push_back(thd->thread_id);

  mysql_mutex_unlock(&LOCK_thread_count);

  std::sort(ids.begin(), ids.end());
  my_thread_id max_gap= 0;
  for (size_t i= 0; i < ids.size() - 1; i++)
  {
    my_thread_id gap= ids[i+1] - ids[i];
    if (gap > max_gap)
    {
      *low= ids[i];
      *high= ids[i+1];
      max_gap= gap;
    }
  }

  if (max_gap < 2)
  {
    /* Can't find free id. This is not really possible,
      we'd need 2^32 connections for this to happen.*/
    sql_print_error("Cannot find free connection id.");
    abort();
  }
}


my_thread_id next_thread_id(void)
{
  my_thread_id retval;
  DBUG_EXECUTE_IF("thread_id_overflow", global_thread_id= thread_id_max-2;);

  mysql_mutex_lock(&LOCK_thread_id);

  if (unlikely(global_thread_id == thread_id_max - 1))
  {
    recalculate_thread_id_range(&global_thread_id, &thread_id_max);
  }

  retval= ++global_thread_id;

  mysql_mutex_unlock(&LOCK_thread_id);
  return retval;
}<|MERGE_RESOLUTION|>--- conflicted
+++ resolved
@@ -4762,11 +4762,8 @@
     return 1;
   }
 
-<<<<<<< HEAD
   global_system_variables.in_subquery_conversion_threshold= IN_SUBQUERY_CONVERSION_THRESHOLD;
 
-=======
->>>>>>> 74d648db
 #ifdef WITH_WSREP
   /*
     We need to initialize auxiliary variables, that will be
