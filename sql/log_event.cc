--- conflicted
+++ resolved
@@ -158,21 +158,9 @@
                      " %s, Error_code: %d;", err->get_message_text(),
                      err->get_sql_errno());
   }
-<<<<<<< HEAD
-  
-  rli->report(level, thd->is_error()? thd->stmt_da->sql_errno() : 0,
-              "Could not execute %s event on table %s.%s;"
-              "%s handler error %s; "
-              "the event's master log %s, end_log_pos %lu",
-              type, table->s->db.str,
-              table->s->table_name.str,
-              buff,
-              handler_error == NULL? "<unknown>" : handler_error,
-              log_name, pos);
-=======
 
   if (ha_error != 0)
-    rli->report(level, thd->is_error() ? thd->main_da.sql_errno() : 0,
+    rli->report(level, thd->is_error() ? thd->stmt_da->sql_errno() : 0,
                 "Could not execute %s event on table %s.%s;"
                 "%s handler error %s; "
                 "the event's master log %s, end_log_pos %lu",
@@ -180,12 +168,11 @@
                 buff, handler_error == NULL ? "<unknown>" : handler_error,
                 log_name, pos);
   else
-    rli->report(level, thd->is_error() ? thd->main_da.sql_errno() : 0,
+    rli->report(level, thd->is_error() ? thd->stmt_da->sql_errno() : 0,
                 "Could not execute %s event on table %s.%s;"
                 "%s the event's master log %s, end_log_pos %lu",
                 type, table->s->db.str, table->s->table_name.str,
                 buff, log_name, pos);
->>>>>>> 3ed0e521
 }
 #endif
 
@@ -7821,7 +7808,6 @@
     slave_rows_error_report(ERROR_LEVEL, error, rli, thd, table,
                              get_type_str(),
                              RPL_LOG_NAME, (ulong) log_pos);
-<<<<<<< HEAD
     /*
       @todo We should probably not call
       reset_current_stmt_binlog_format_row() from here.
@@ -7830,10 +7816,6 @@
       /Sven
     */
     thd->reset_current_stmt_binlog_format_row();
-    const_cast<Relay_log_info*>(rli)->cleanup_context(thd, error);
-=======
-    thd->reset_current_stmt_binlog_row_based();
->>>>>>> 3ed0e521
     thd->is_slave_error= 1;
     DBUG_RETURN(error);
   }
