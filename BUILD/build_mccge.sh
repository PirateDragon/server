--- conflicted
+++ resolved
@@ -1,11 +1,7 @@
 #!/bin/sh
 
-<<<<<<< HEAD
 # Copyright (c) 2008, 2010, Oracle.
 # Copyright (c) 2009-2011 Monty Program Ab
-=======
-# Copyright (c) 2008, 2011, Oracle and/or its affiliates. All rights reserved.
->>>>>>> 68147625
 #
 # This program is free software; you can redistribute it and/or
 # modify it under the terms of the GNU Library General Public
