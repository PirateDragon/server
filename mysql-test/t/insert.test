#
# Test of refering to old values
#

--disable_warnings
drop table if exists t1,t2,t3;
--enable_warnings

create table t1 (a int not null);
insert into t1 values (1);
insert into t1 values (a+2);
insert into t1 values (a+3),(a+4);
insert into t1 values (5),(a+6);
select * from t1;
drop table t1;

#
# Test of duplicate key values with packed keys
#

create table t1 (id int not null auto_increment primary key, username varchar(32) not null, unique (username));
insert into t1 values (0,"mysql");
insert into t1 values (0,"mysql ab");
insert into t1 values (0,"mysql a");
insert into t1 values (0,"r1manic");
insert into t1 values (0,"r1man");
drop table t1;

#
# Test insert syntax
#

create table t1 (a int not null auto_increment, primary key (a), t timestamp, c char(10) default "hello", i int);
insert into t1 values (default,default,default,default), (default,default,default,default), (4,0,"a",5),(default,default,default,default);
select a,t>0,c,i from t1;
truncate table t1;
insert into t1 set a=default,t=default,c=default;
insert into t1 set a=default,t=default,c=default,i=default;
insert into t1 set a=4,t=0,c="a",i=5;
insert into t1 set a=5,t=0,c="a",i=null;
insert into t1 set a=default,t=default,c=default,i=default;
select a,t>0,c,i from t1;
drop table t1;

#
# Test problem with bulk insert and auto_increment on second part keys
#

create table t1 (sid char(20), id int(2) NOT NULL auto_increment, key(sid, id));
insert into t1 values ('skr',NULL),('skr',NULL),('test',NULL);
select * from t1;
insert into t1 values ('rts',NULL),('rts',NULL),('test',NULL);
select * from t1;
drop table t1;

#
#Test of behaviour with INSERT VALUES (NULL)
#

create table t1 (id int NOT NULL DEFAULT 8);
-- error 1048
insert into t1 values(NULL);
insert into t1 values (1), (NULL), (2);
select * from t1;
drop table t1;

#
# Test if insert ... select distinct
#

create table t1 (email varchar(50));
insert into t1 values ('sasha@mysql.com'),('monty@mysql.com'),('foo@hotmail.com'),('foo@aol.com'),('bar@aol.com');
create table t2(id int not null auto_increment primary key, t2 varchar(50), unique(t2));
insert delayed into t2 (t2) select distinct substring(email, locate('@', email)+1) from t1;
select * from t2;
drop table t1,t2;

#
# Test of mysqld crash with fully qualified column names
#

--disable_warnings
drop database if exists mysqltest;
--enable_warnings
create database mysqltest;
use mysqltest;
create table t1 (c int);
insert into mysqltest.t1 set mysqltest.t1.c = '1';
drop database mysqltest;
use test;

#
# Test of wrong values for float data (bug #2082)
#

# PS gives sligthly different numbers for max-float/max-double
--disable_ps_protocol
create table t1(number int auto_increment primary key, original_value varchar(50), f_double double, f_float float, f_double_7_2 double(7,2), f_float_4_3 float (4,3), f_double_u double unsigned, f_float_u float unsigned, f_double_15_1_u double(15,1) unsigned, f_float_3_1_u float (3,1) unsigned);

set @value= "aa";
insert into t1 values(null,@value,@value,@value,@value,@value,@value,@value,@value,@value);
--query_vertical select * from t1 where number =last_insert_id()

set @value= "1aa";
insert into t1 values(null,@value,@value,@value,@value,@value,@value,@value,@value,@value);
--query_vertical select * from t1 where number =last_insert_id()

set @value= "aa1";
insert into t1 values(null,@value,@value,@value,@value,@value,@value,@value,@value,@value);
--query_vertical select * from t1 where number =last_insert_id()

set @value= "1e+1111111111a";
insert into t1 values(null,@value,@value,@value,@value,@value,@value,@value,@value,@value);
--query_vertical select * from t1 where number =last_insert_id()

set @value= "-1e+1111111111a";
insert into t1 values(null,@value,@value,@value,@value,@value,@value,@value,@value,@value);
--query_vertical select * from t1 where number =last_insert_id()

--error 1367
set @value= 1e+1111111111;
--error 1367
set @value= -1e+1111111111;


set @value= 1e+111;
insert into t1 values(null,@value,@value,@value,@value,@value,@value,@value,@value,@value);
--query_vertical select * from t1 where number =last_insert_id()

set @value= -1e+111;
insert into t1 values(null,@value,@value,@value,@value,@value,@value,@value,@value,@value);
--query_vertical select * from t1 where number =last_insert_id()

set @value= 1;
insert into t1 values(null,@value,@value,@value,@value,@value,@value,@value,@value,@value);
--query_vertical select * from t1 where number =last_insert_id()

set @value= -1;
insert into t1 values(null,@value,@value,@value,@value,@value,@value,@value,@value,@value);
--query_vertical select * from t1 where number =last_insert_id()

drop table t1;
--enable_ps_protocol

# End of 4.1 tests

#
# Test automatic result buffering with INSERT INTO t1 ... SELECT ... FROM t1
#

create table t1(id1 int not null auto_increment primary key, t char(12));
create table t2(id2 int not null, t char(12));
create table t3(id3 int not null, t char(12), index(id3));
disable_query_log;
let $1 = 100;
while ($1)
 {
  let $2 = 5;
  eval insert into t1(t) values ('$1'); 
  while ($2)
   {
     eval insert into t2(id2,t) values ($1,'$2'); 
     let $3 = 10;
     while ($3)
     {
       eval insert into t3(id3,t) values ($1,'$2'); 
       dec $3;
     }
     dec $2; 
   }
  dec $1;
 }
enable_query_log;
select count(*) from t2;
insert into  t2 select t1.* from t1, t2 t, t3 where  t1.id1 = t.id2 and t.id2 = t3.id3;
select count(*) from t2;
drop table t1,t2,t3;

#
# Test different cases of duplicate fields
#

create table t1 (a int, b int);
insert into t1 (a,b) values (a,b);
insert into t1 SET a=1, b=a+1;
insert into t1 (a,b) select 1,2;
INSERT INTO t1 ( a ) SELECT 0 ON DUPLICATE KEY UPDATE a = a + VALUES (a);
prepare stmt1 from ' replace into t1 (a,a) select 100, ''hundred'' ';
--error 1110
execute stmt1;
--error 1110
insert into t1 (a,b,b) values (1,1,1);
--error 1136
insert into t1 (a,a) values (1,1,1);
--error 1110
insert into t1 (a,a) values (1,1);
--error 1110
insert into t1 SET a=1,b=2,a=1;
--error 1110
insert into t1 (b,b) select 1,2;
--error 1110
INSERT INTO t1 (b,b) SELECT 0,0 ON DUPLICATE KEY UPDATE a = a + VALUES (a);
drop table t1;

#
# Test for values returned by ROW_COUNT() function
# (and thus for values returned by mysql_affected_rows())
# for various forms of INSERT
#
create table t1 (id int primary key, data int);
insert into t1 values (1, 1), (2, 2), (3, 3);
select row_count();
insert ignore into t1 values (1, 1);
select row_count();
# Reports that 2 rows are affected (1 deleted + 1 inserted)
replace into t1 values (1, 11);
select row_count();
replace into t1 values (4, 4);
select row_count();
# Reports that 2 rows are affected. This conforms to documentation.
# (Useful for differentiating inserts from updates).
insert into t1 values (2, 2) on duplicate key update data= data + 10;
select row_count();
insert into t1 values (5, 5) on duplicate key update data= data + 10;
select row_count();
drop table t1;

#
# Bug#25123: ON DUPLICATE KEY clause allows fields not from the insert table
#
create table t1 (f1 int unique, f2 int);
create table t2 (f3 int, f4 int);
create view v1 as select * from t1, t2 where f1= f3;
insert into t1 values (1,11), (2,22);
insert into t2 values (1,12), (2,24);
--error 1393
insert into v1 (f1) values (3) on duplicate key update f3= f3 + 10;
insert into v1 (f1) values (3) on duplicate key update f1= f3 + 10;
select * from t1;
insert into v1 (f1) values (3) on duplicate key update f1= f3 + 10;
select * from t1;
drop view v1;
drop table t1,t2;

<<<<<<< HEAD
# Test of INSERT IGNORE and re-using auto_increment values
create table t1 (id int primary key auto_increment, data int, unique(data));
insert ignore into t1 values(NULL,100),(NULL,110),(NULL,120);
insert ignore into t1 values(NULL,10),(NULL,20),(NULL,110),(NULL,120),(NULL,100),(NULL,90);
insert ignore into t1 values(NULL,130),(NULL,140),(500,110),(550,120),(450,100),(NULL,150);
select * from t1 order by id;

drop table t1;
=======

#
# BUG#21483: Server abort or deadlock on INSERT DELAYED with another
# implicit insert 
#
# The solution is to downgrade INSERT DELAYED to normal INSERT if the
# statement uses functions and access tables or triggers, or is called
# from a function or a trigger.
#
--disable_warnings
DROP TABLE IF EXISTS t1;
DROP FUNCTION IF EXISTS f1;
DROP FUNCTION IF EXISTS f2;
--enable_warnings

CREATE TABLE t1 (i INT);
delimiter |;
CREATE FUNCTION f1() RETURNS INT
BEGIN
  INSERT INTO t1 VALUES (1);
  RETURN 1;
END |
CREATE FUNCTION f2() RETURNS INT
BEGIN
  INSERT DELAYED INTO t1 VALUES (2);
  RETURN 1;
END |
delimiter ;|

SELECT f1();
SELECT f2();
INSERT INTO t1 VALUES (3);
INSERT DELAYED INTO t1 VALUES (4);

--error ER_CANT_UPDATE_USED_TABLE_IN_SF_OR_TRG
INSERT INTO t1 VALUES (f1());

--error ER_CANT_UPDATE_USED_TABLE_IN_SF_OR_TRG
INSERT DELAYED INTO t1 VALUES (f1());

--error ER_CANT_UPDATE_USED_TABLE_IN_SF_OR_TRG
INSERT INTO t1 VALUES (f2());

--error ER_CANT_UPDATE_USED_TABLE_IN_SF_OR_TRG
INSERT DELAYED INTO t1 VALUES (f2());

CREATE TRIGGER t1_bi BEFORE INSERT ON t1 FOR EACH ROW
  INSERT INTO t1 VALUES (NEW.i);

--error ER_CANT_UPDATE_USED_TABLE_IN_SF_OR_TRG
INSERT INTO t1 VALUES (1);

--error ER_CANT_UPDATE_USED_TABLE_IN_SF_OR_TRG
INSERT DELAYED INTO t1 VALUES (1);

SELECT * FROM t1;

DROP FUNCTION f2;
DROP FUNCTION f1;
DROP TABLE t1;

#
# BUG#20497: Trigger with INSERT DELAYED causes Error 1165
#
# Fixed by the patch for Bug#21483
#
--disable_warnings
DROP TABLE IF EXISTS t1, t2;
--enable_warnings

CREATE TABLE t1 (i INT);
CREATE TABLE t2 (i INT);

CREATE TRIGGER t1_bi BEFORE INSERT ON t1 FOR EACH ROW
  INSERT DELAYED INTO t2 VALUES (NEW.i);

CREATE TRIGGER t1_bu BEFORE UPDATE ON t1 FOR EACH ROW
  INSERT DELAYED INTO t2 VALUES (NEW.i);

CREATE TRIGGER t1_bd BEFORE DELETE ON t1 FOR EACH ROW
  INSERT DELAYED INTO t2 VALUES (OLD.i);

INSERT INTO t1 VALUES (1);
INSERT DELAYED INTO t1 VALUES (2);
SELECT * FROM t1;
UPDATE t1 SET i = 3 WHERE i = 1;
SELECT * FROM t1;
DELETE FROM t1 WHERE i = 3;
SELECT * FROM t1;
SELECT * FROM t2;

DROP TABLE t1, t2;

#
# BUG#21714: Wrong NEW.value and server abort on INSERT DELAYED to a
# table with a trigger 
#
# Fixed by the patch for Bug#21483
#
--disable_warnings
DROP TABLE IF EXISTS t1, t2;
--enable_warnings

CREATE TABLE t1 (i INT);
CREATE TRIGGER t1_bi BEFORE INSERT ON t1 FOR EACH ROW
  SET @a= NEW.i;

SET @a= 0;
INSERT DELAYED INTO t1 VALUES (1);
SELECT @a;
INSERT DELAYED INTO t1 VALUES (2);
SELECT @a;

DROP TABLE t1;

CREATE TABLE t1 (i INT);
CREATE TABLE t2 (i INT);

CREATE TRIGGER t1_ai AFTER INSERT ON t1 FOR EACH ROW
  INSERT INTO t2 VALUES (NEW.i);

CREATE TRIGGER t1_au AFTER UPDATE ON t1 FOR EACH ROW
  INSERT DELAYED INTO t2 VALUES (NEW.i);

CREATE TRIGGER t1_ad AFTER DELETE ON t1 FOR EACH ROW
  INSERT DELAYED INTO t2 VALUES (OLD.i);

INSERT DELAYED INTO t1 VALUES (1);
SELECT * FROM t1;
UPDATE t1 SET i = 2 WHERE i = 1;
SELECT * FROM t1;
DELETE FROM t1 WHERE i = 2;
SELECT * FROM t1;
SELECT * FROM t2;

DROP TABLE t1, t2;

--echo End of 5.0 tests.
>>>>>>> f10effe4
<|MERGE_RESOLUTION|>--- conflicted
+++ resolved
@@ -242,7 +242,6 @@
 drop view v1;
 drop table t1,t2;
 
-<<<<<<< HEAD
 # Test of INSERT IGNORE and re-using auto_increment values
 create table t1 (id int primary key auto_increment, data int, unique(data));
 insert ignore into t1 values(NULL,100),(NULL,110),(NULL,120);
@@ -251,7 +250,6 @@
 select * from t1 order by id;
 
 drop table t1;
-=======
 
 #
 # BUG#21483: Server abort or deadlock on INSERT DELAYED with another
@@ -390,4 +388,3 @@
 DROP TABLE t1, t2;
 
 --echo End of 5.0 tests.
->>>>>>> f10effe4
