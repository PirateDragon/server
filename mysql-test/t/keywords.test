#
# Test keywords as fields
#

--disable_warnings
drop table if exists t1;
--enable_warnings

create table t1 (time time, date date, timestamp timestamp,
quarter int, week int, year int, timestampadd int, timestampdiff int);
insert into t1 values ("12:22:22","97:02:03","1997-01-02",1,2,3,4,5);
select * from t1;
select t1.time+0,t1.date+0,t1.timestamp+0,concat(date," ",time),
       t1.quarter+t1.week, t1.year+timestampadd,  timestampdiff from t1;
drop table t1;
create table events(binlog int);
insert into events values(1);
select events.binlog from events;
drop table events;

# End of 4.1 tests

<<<<<<< HEAD
#
# Bug#19939 "AUTHORS is not a keyword"
#
delimiter |;
create procedure p1()
begin
   declare n int default 2;
   authors: while n > 0 do
     set n = n -1;
   end while authors;
end|
create procedure p2()
begin
   declare n int default 2;
   contributors: while n > 0 do
     set n = n -1;
   end while contributors;
end|
delimiter ;|
drop procedure p1;
drop procedure p2;

# End of 5.1 tests
=======

#
# Bug#12204 - CONNECTION should not be a reserved word
#

create table t1 (connection int, b int);
delimiter |;
create procedure p1()
begin
  declare connection int;
  select max(t1.connection) into connection from t1;
  select concat("max=",connection) 'p1';
end|
delimiter ;|
insert into t1 (connection) values (1);
call p1();
drop procedure p1;
drop table t1;


# End of 5.0 tests
>>>>>>> 6a46b6d6
<|MERGE_RESOLUTION|>--- conflicted
+++ resolved
@@ -20,7 +20,28 @@
 
 # End of 4.1 tests
 
-<<<<<<< HEAD
+
+#
+# Bug#12204 - CONNECTION should not be a reserved word
+#
+
+create table t1 (connection int, b int);
+delimiter |;
+create procedure p1()
+begin
+  declare connection int;
+  select max(t1.connection) into connection from t1;
+  select concat("max=",connection) 'p1';
+end|
+delimiter ;|
+insert into t1 (connection) values (1);
+call p1();
+drop procedure p1;
+drop table t1;
+
+
+# End of 5.0 tests
+
 #
 # Bug#19939 "AUTHORS is not a keyword"
 #
@@ -43,27 +64,4 @@
 drop procedure p1;
 drop procedure p2;
 
-# End of 5.1 tests
-=======
-
-#
-# Bug#12204 - CONNECTION should not be a reserved word
-#
-
-create table t1 (connection int, b int);
-delimiter |;
-create procedure p1()
-begin
-  declare connection int;
-  select max(t1.connection) into connection from t1;
-  select concat("max=",connection) 'p1';
-end|
-delimiter ;|
-insert into t1 (connection) values (1);
-call p1();
-drop procedure p1;
-drop table t1;
-
-
-# End of 5.0 tests
->>>>>>> 6a46b6d6
+# End of 5.1 tests