--- conflicted
+++ resolved
@@ -632,7 +632,15 @@
 
 -- source include/gis_keys.inc
 
-<<<<<<< HEAD
+#
+# Bug #31155 gis types in union'd select cause crash
+#
+
+create table `t1` (`col002` point)engine=myisam;
+insert into t1 values (),(),();
+select min(`col002`) from t1 union select `col002` from t1;
+drop table t1;
+
 --echo End of 5.0 tests
 
 
@@ -645,16 +653,4 @@
 drop view v1;
 drop table t1;
 
---echo End of 5.1 tests
-=======
-#
-# Bug #31155 gis types in union'd select cause crash
-#
-
-create table `t1` (`col002` point)engine=myisam;
-insert into t1 values (),(),();
-select min(`col002`) from t1 union select `col002` from t1;
-drop table t1;
-
---echo End of 5.0 tests
->>>>>>> 5c233514
+--echo End of 5.1 tests