--- conflicted
+++ resolved
@@ -109,10 +109,6 @@
 --error 1220
 show binlog events in 'slave-bin.000005' from 4;
 
-<<<<<<< HEAD
-# End of 4.1 tests
-# Adding comment for force manual merge 5.0 -> wl1012: Delete me
-=======
 #
 # Bug #6880: LAST_INSERT_ID() within a statement
 #
@@ -128,4 +124,4 @@
 drop table t1;
 
 # End of 4.1 tests
->>>>>>> ef02d496
+# Adding comment for force manual merge 5.0 -> wl1012: Delete me