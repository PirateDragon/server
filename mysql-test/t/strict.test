# Testing of "strict" mode

-- source include/have_innodb.inc

set @org_mode=@@sql_mode;
set @@sql_mode='ansi,traditional';
select @@sql_mode;

--disable_warnings
DROP TABLE IF EXISTS t1;
--enable_warnings

# Test INSERT with DATE

CREATE TABLE t1 (col1 date);
INSERT INTO t1 VALUES('2004-01-01'),('0000-10-31'),('2004-02-29');

# All test cases expected to fail should return 
#      SQLSTATE 22007 <invalid date value>
--error 1292
INSERT INTO t1 VALUES('2004-0-31');
--error 1292
INSERT INTO t1 VALUES('2004-01-02'),('2004-0-31');
--error 1292
INSERT INTO t1 VALUES('2004-10-0');
--error 1292
INSERT INTO t1 VALUES('2004-09-31');
--error 1292
INSERT INTO t1 VALUES('2004-10-32');
--error 1292
INSERT INTO t1 VALUES('2003-02-29');
--error 1292
INSERT INTO t1 VALUES('2004-13-15');
--error 1292
INSERT INTO t1 VALUES('0000-00-00');
# Standard says we should return SQLSTATE 22018
--error 1292
INSERT INTO t1 VALUES ('59');

# Test the different related modes
set @@sql_mode='STRICT_ALL_TABLES';
INSERT INTO t1 VALUES('2004-01-03'),('2004-0-31');
set @@sql_mode='STRICT_ALL_TABLES,NO_ZERO_IN_DATE';
--error 1292
INSERT INTO t1 VALUES('2004-0-30');
--error 1292
INSERT INTO t1 VALUES('2004-01-04'),('2004-0-31'),('2004-01-05');
INSERT INTO t1 VALUES('0000-00-00');
INSERT IGNORE INTO t1 VALUES('2004-0-29');
set @@sql_mode='STRICT_ALL_TABLES,NO_ZERO_DATE';
--error 1292
INSERT INTO t1 VALUES('0000-00-00');
INSERT IGNORE INTO t1 VALUES('0000-00-00');
INSERT INTO t1 VALUES ('2004-0-30');
--error 1292
INSERT INTO t1 VALUES ('2004-2-30');
set @@sql_mode='STRICT_ALL_TABLES,ALLOW_INVALID_DATES';
INSERT INTO t1 VALUES ('2004-2-30');
set @@sql_mode='ansi,traditional';
INSERT IGNORE INTO t1 VALUES('2004-02-29'),('2004-13-15'),('0000-00-00');

select * from t1;
drop table t1;

# Test difference in behaviour with InnoDB and MyISAM tables

set @@sql_mode='strict_trans_tables';
CREATE TABLE t1 (col1 date) engine=myisam;
--error 1292
INSERT INTO t1 VALUES('2004-13-31'),('2004-1-1');
INSERT INTO t1 VALUES ('2004-1-2'), ('2004-13-31'),('2004-1-3');
INSERT IGNORE INTO t1 VALUES('2004-13-31'),('2004-1-4');
--error 1292
INSERT INTO t1 VALUES ('2003-02-29');
INSERT ignore INTO t1 VALUES('2003-02-30');
set @@sql_mode='STRICT_ALL_TABLES,ALLOW_INVALID_DATES';
INSERT ignore INTO t1 VALUES('2003-02-31');
select * from t1;
drop table t1;

set @@sql_mode='strict_trans_tables';
CREATE TABLE t1 (col1 date) engine=innodb;
--error 1292
INSERT INTO t1 VALUES('2004-13-31'),('2004-1-1');
--error 1292
INSERT INTO t1 VALUES ('2004-1-2'), ('2004-13-31'),('2004-1-3');
INSERT IGNORE INTO t1 VALUES('2004-13-31'),('2004-1-4');
--error 1292
INSERT INTO t1 VALUES ('2003-02-29');
INSERT ignore INTO t1 VALUES('2003-02-30');
set @@sql_mode='STRICT_ALL_TABLES,ALLOW_INVALID_DATES';
INSERT ignore INTO t1 VALUES('2003-02-31');
select * from t1;
drop table t1;
set @@sql_mode='ansi,traditional';

# Test INSERT with DATETIME

CREATE TABLE t1 (col1 datetime);
INSERT INTO t1 VALUES('2004-10-31 15:30:00'),('0000-10-31 15:30:00'),('2004-02-29 15:30:00');

# All test cases expected to fail should return 
#      SQLSTATE 22007 <invalid datetime value>
--error 1292
INSERT INTO t1 VALUES('2004-0-31 15:30:00');
--error 1292
INSERT INTO t1 VALUES('2004-10-0 15:30:00');
--error 1292
INSERT INTO t1 VALUES('2004-09-31 15:30:00');
--error 1292
INSERT INTO t1 VALUES('2004-10-32 15:30:00');
--error 1292
INSERT INTO t1 VALUES('2003-02-29 15:30:00');
--error 1292
INSERT INTO t1 VALUES('2004-13-15 15:30:00');
--error 1292
INSERT INTO t1 VALUES('0000-00-00 15:30:00');
# Standard says we should return SQLSTATE 22018
--error 1292
INSERT INTO t1 VALUES ('59');
select * from t1;
drop table t1;

# Test INSERT with TIMESTAMP

CREATE TABLE t1 (col1 timestamp);
INSERT INTO t1 VALUES('2004-10-31 15:30:00'),('2004-02-29 15:30:00');

# All test cases expected to fail should return 
#      SQLSTATE 22007 <invalid datetime value>
# Standard says we should return ok, but we can't as this is out of range
--error 1292
INSERT INTO t1 VALUES('0000-10-31 15:30:00');
--error 1292
INSERT INTO t1 VALUES('2004-0-31 15:30:00');
--error 1292
INSERT INTO t1 VALUES('2004-10-0 15:30:00');
--error 1292
INSERT INTO t1 VALUES('2004-09-31 15:30:00');
--error 1292
INSERT INTO t1 VALUES('2004-10-32 15:30:00');
--error 1292
INSERT INTO t1 VALUES('2003-02-29 15:30:00');
--error 1292
INSERT INTO t1 VALUES('2004-13-15 15:30:00');
--error 1292
INSERT INTO t1 VALUES('2004-02-29 25:30:00');
--error 1292
INSERT INTO t1 VALUES('2004-02-29 15:65:00');
--error 1292
INSERT INTO t1 VALUES('2004-02-29 15:31:61');
--error 1292
INSERT INTO t1 VALUES('0000-00-00 15:30:00');
--error 1292
INSERT INTO t1 VALUES('0000-00-00 00:00:00');
INSERT IGNORE INTO t1 VALUES('0000-00-00 00:00:00');
# Standard says we should return SQLSTATE 22018
--error 1292
INSERT INTO t1 VALUES ('59');

set @@sql_mode='STRICT_ALL_TABLES,ALLOW_INVALID_DATES';
--error 1292
INSERT INTO t1 VALUES('2004-0-31 15:30:00');
--error 1292
INSERT INTO t1 VALUES('2004-10-0 15:30:00');
--error 1292
INSERT INTO t1 VALUES('2004-10-32 15:30:00');
--error 1292
INSERT INTO t1 VALUES('2004-02-30 15:30:04');
INSERT INTO t1 VALUES('0000-00-00 00:00:00');
set @@sql_mode='STRICT_ALL_TABLES,NO_ZERO_IN_DATE';
INSERT INTO t1 VALUES('0000-00-00 00:00:00');
set @@sql_mode='STRICT_ALL_TABLES,NO_ZERO_DATE';
--error 1292
INSERT INTO t1 VALUES('0000-00-00 00:00:00');
set @@sql_mode='ansi,traditional';
SELECT * FROM t1;
DROP TABLE t1;


#### Test INSERT with STR_TO_DATE into DATE/DATETIME/TIMESTAMP

CREATE TABLE t1 (col1 date, col2 datetime, col3 timestamp);

INSERT INTO t1 (col1) VALUES (STR_TO_DATE('15.10.2004','%d.%m.%Y'));
INSERT INTO t1 (col2) VALUES (STR_TO_DATE('15.10.2004 10.15','%d.%m.%Y %H.%i'));
INSERT INTO t1 (col3) VALUES (STR_TO_DATE('15.10.2004 10.15','%d.%m.%Y %H.%i'));

## Test INSERT with STR_TO_DATE into DATE
#       All test cases expected to fail should return 
#       SQLSTATE 22007 <invalid date value>

INSERT INTO t1 (col1) VALUES(STR_TO_DATE('31.10.0000 15.30','%d.%m.%Y %H.%i'));

--error 1292
INSERT INTO t1 (col1) VALUES(STR_TO_DATE('31.0.2004 15.30','%d.%m.%Y %H.%i'));
--error 1292
INSERT INTO t1 (col1) VALUES(STR_TO_DATE('0.10.2004 15.30','%d.%m.%Y %H.%i'));
--error 1292
INSERT INTO t1 (col1) VALUES(STR_TO_DATE('31.9.2004 15.30','%d.%m.%Y %H.%i'));
--error 1411
INSERT INTO t1 (col1) VALUES(STR_TO_DATE('32.10.2004 15.30','%d.%m.%Y %H.%i'));
--error 1292
INSERT INTO t1 (col1) VALUES(STR_TO_DATE('29.02.2003 15.30','%d.%m.%Y %H.%i'));
--error 1411
INSERT INTO t1 (col1) VALUES(STR_TO_DATE('15.13.2004 15.30','%d.%m.%Y %H.%i'));
--error 1292
INSERT INTO t1 (col1) VALUES(STR_TO_DATE('00.00.0000','%d.%m.%Y'));

## Test INSERT with STR_TO_DATE into DATETIME
#       All test cases expected to fail should return 
#       SQLSTATE 22007 <invalid datetime value>

INSERT INTO t1 (col2) VALUES(STR_TO_DATE('31.10.0000 15.30','%d.%m.%Y %H.%i'));

--error 1292
INSERT INTO t1 (col2) VALUES(STR_TO_DATE('31.0.2004 15.30','%d.%m.%Y %H.%i'));
--error 1292
INSERT INTO t1 (col2) VALUES(STR_TO_DATE('0.10.2004 15.30','%d.%m.%Y %H.%i'));
--error 1292
INSERT INTO t1 (col2) VALUES(STR_TO_DATE('31.9.2004 15.30','%d.%m.%Y %H.%i'));
--error 1411
INSERT INTO t1 (col2) VALUES(STR_TO_DATE('32.10.2004 15.30','%d.%m.%Y %H.%i'));
--error 1292
INSERT INTO t1 (col2) VALUES(STR_TO_DATE('29.02.2003 15.30','%d.%m.%Y %H.%i'));
--error 1411
INSERT INTO t1 (col2) VALUES(STR_TO_DATE('15.13.2004 15.30','%d.%m.%Y %H.%i'));
--error 1292
INSERT INTO t1 (col2) VALUES(STR_TO_DATE('00.00.0000','%d.%m.%Y'));

## Test INSERT with STR_TO_DATE into TIMESTAMP
#       All test cases expected to fail should return 
#       SQLSTATE 22007 <invalid datetime value>

--error 1292
INSERT INTO t1 (col3) VALUES(STR_TO_DATE('31.10.0000 15.30','%d.%m.%Y %H.%i'));
--error 1292
INSERT INTO t1 (col3) VALUES(STR_TO_DATE('31.0.2004 15.30','%d.%m.%Y %H.%i'));
--error 1292
INSERT INTO t1 (col3) VALUES(STR_TO_DATE('0.10.2004 15.30','%d.%m.%Y %H.%i'));
--error 1292
INSERT INTO t1 (col3) VALUES(STR_TO_DATE('31.9.2004 15.30','%d.%m.%Y %H.%i'));
--error 1411
INSERT INTO t1 (col3) VALUES(STR_TO_DATE('32.10.2004 15.30','%d.%m.%Y %H.%i'));
--error 1292
INSERT INTO t1 (col3) VALUES(STR_TO_DATE('29.02.2003 15.30','%d.%m.%Y %H.%i'));
--error 1411
INSERT INTO t1 (col3) VALUES(STR_TO_DATE('15.13.2004 15.30','%d.%m.%Y %H.%i'));
--error 1292
INSERT INTO t1 (col3) VALUES(STR_TO_DATE('00.00.0000','%d.%m.%Y'));

drop table t1;


#### Test INSERT with CAST AS DATE/DATETIME into DATE/DATETIME/TIMESTAMP

CREATE TABLE t1 (col1 date, col2 datetime, col3 timestamp);

INSERT INTO t1 (col1) VALUES (CAST('2004-10-15' AS DATE));
INSERT INTO t1 (col2) VALUES (CAST('2004-10-15 10:15' AS DATETIME));
INSERT INTO t1 (col3) VALUES (CAST('2004-10-15 10:15' AS DATETIME));


## Test INSERT with CAST AS DATE into DATE
#       All test cases expected to fail should return 
#       SQLSTATE 22007 <invalid date value>
INSERT INTO t1 (col1) VALUES(CAST('0000-10-31' AS DATE));

--error 1292
INSERT INTO t1 (col1) VALUES(CAST('2004-10-0' AS DATE));
--error 1292
INSERT INTO t1 (col1) VALUES(CAST('2004-0-10' AS DATE));

# deactivated because of Bug#8294
# Bug#8294 Traditional: Misleading error message for invalid CAST to DATE
# --error 1292
# INSERT INTO t1 (col1) VALUES(CAST('2004-9-31' AS DATE));
# --error 1292
# INSERT INTO t1 (col1) VALUES(CAST('2004-10-32' AS DATE));
# --error 1292
# INSERT INTO t1 (col1) VALUES(CAST('2003-02-29' AS DATE));
# --error 1292
# INSERT INTO t1 (col1) VALUES(CAST('2004-13-15' AS DATE));

# deactivated because of Bug#6145
#  Bug#6145: Traditional: CONVERT and CAST should reject zero DATE values
--error 1292
INSERT INTO t1 (col1) VALUES(CAST('0000-00-00' AS DATE));

## Test INSERT with CAST AS DATETIME into DATETIME
#       All test cases expected to fail should return 
#       SQLSTATE 22007 <invalid datetime value>
INSERT INTO t1 (col2) VALUES(CAST('0000-10-31 15:30' AS DATETIME));

--error 1292
INSERT INTO t1 (col2) VALUES(CAST('2004-10-0 15:30' AS DATETIME));
--error 1292
INSERT INTO t1 (col2) VALUES(CAST('2004-0-10 15:30' AS DATETIME));

# deactivated because of Bug#8294
# Bug#8294 Traditional: Misleading error message for invalid CAST to DATE
#--error 1292
#INSERT INTO t1 (col2) VALUES(CAST('2004-9-31 15:30' AS DATETIME));
#--error 1292
#INSERT INTO t1 (col2) VALUES(CAST('2004-10-32 15:30' AS DATETIME));
#--error 1292
#INSERT INTO t1 (col2) VALUES(CAST('2003-02-29 15:30' AS DATETIME));
#--error 1292
#INSERT INTO t1 (col2) VALUES(CAST('2004-13-15 15:30' AS DATETIME));

# Bug#6145: Traditional: CONVERT and CAST should reject zero DATE values
--error 1292
INSERT INTO t1 (col2) VALUES(CAST('0000-00-00' AS DATETIME));

## Test INSERT with CAST AS DATETIME into TIMESTAMP
#       All test cases expected to fail should return 
#       SQLSTATE 22007 <invalid datetime value>
!$1292
INSERT INTO t1 (col3) VALUES(CAST('0000-10-31 15:30' AS DATETIME));
-- should return OK
-- We accept this to be a failure

--error 1292
INSERT INTO t1 (col3) VALUES(CAST('2004-10-0 15:30' AS DATETIME));
--error 1292
INSERT INTO t1 (col3) VALUES(CAST('2004-0-10 15:30' AS DATETIME));
-- should return SQLSTATE 22007 <invalid datetime value>

# deactivated because of Bug#8294
# Bug#8294 Traditional: Misleading error message for invalid CAST to DATE
#--error 1292
#INSERT INTO t1 (col3) VALUES(CAST('2004-9-31 15:30' AS DATETIME));
#--error 1292
#INSERT INTO t1 (col3) VALUES(CAST('2004-10-32 15:30' AS DATETIME));
#--error 1292
#INSERT INTO t1 (col3) VALUES(CAST('2003-02-29 15:30' AS DATETIME));
#--error 1292
#INSERT INTO t1 (col3) VALUES(CAST('2004-13-15 15:30' AS DATETIME));

# Bug#6145: Traditional: CONVERT and CAST should reject zero DATE values
--error 1292
INSERT INTO t1 (col3) VALUES(CAST('0000-00-00' AS DATETIME));

drop table t1;


#### Test INSERT with CONVERT to DATE/DATETIME into DATE/DATETIME/TIMESTAMP

CREATE TABLE t1 (col1 date, col2 datetime, col3 timestamp);

INSERT INTO t1 (col1) VALUES (CONVERT('2004-10-15',DATE));
INSERT INTO t1 (col2) VALUES (CONVERT('2004-10-15 10:15',DATETIME));
INSERT INTO t1 (col3) VALUES (CONVERT('2004-10-15 10:15',DATETIME));


## Test INSERT with CONVERT to DATE into DATE
#       All test cases expected to fail should return 
#       SQLSTATE 22007 <invalid date value>
INSERT INTO t1 (col1) VALUES(CONVERT('0000-10-31' , DATE));

--error 1292
INSERT INTO t1 (col1) VALUES(CONVERT('2004-10-0' , DATE));
--error 1292
INSERT INTO t1 (col1) VALUES(CONVERT('2004-0-10' , DATE));

# deactivated because of Bug#8294
# Bug#8294 Traditional: Misleading error message for invalid CAST to DATE
#--error 1292
#INSERT INTO t1 (col1) VALUES(CONVERT('2004-9-31' , DATE));
#--error 1292
#INSERT INTO t1 (col1) VALUES(CONVERT('2004-10-32' , DATE));
#--error 1292
#INSERT INTO t1 (col1) VALUES(CONVERT('2003-02-29' , DATE));
#--error 1292
#INSERT INTO t1 (col1) VALUES(CONVERT('2004-13-15',DATE));

# Bug#6145: Traditional: CONVERT and CAST should reject zero DATE values
--error 1292
INSERT INTO t1 (col1) VALUES(CONVERT('0000-00-00',DATE));

## Test INSERT with CONVERT to DATETIME into DATETIME
#       All test cases expected to fail should return 
#       SQLSTATE 22007 <invalid datetime value>
INSERT INTO t1 (col2) VALUES(CONVERT('0000-10-31 15:30',DATETIME));

--error 1292
INSERT INTO t1 (col2) VALUES(CONVERT('2004-10-0 15:30',DATETIME));
--error 1292
INSERT INTO t1 (col2) VALUES(CONVERT('2004-0-10 15:30',DATETIME));

# deactivated because of Bug#8294
# Bug#8294 Traditional: Misleading error message for invalid CAST to DATE
#--error 1292
#INSERT INTO t1 (col2) VALUES(CONVERT('2004-9-31 15:30',DATETIME));
#--error 1292
#INSERT INTO t1 (col2) VALUES(CONVERT('2004-10-32 15:30',DATETIME));
#--error 1292
#INSERT INTO t1 (col2) VALUES(CONVERT('2003-02-29 15:30',DATETIME));
#--error 1292
#INSERT INTO t1 (col2) VALUES(CONVERT('2004-13-15 15:30',DATETIME));

# Bug#6145: Traditional: CONVERT and CAST should reject zero DATE values
--error 1292
INSERT INTO t1 (col2) VALUES(CONVERT('0000-00-00',DATETIME));

## Test INSERT with CONVERT to DATETIME into DATETIME
#       All test cases expected to fail should return 
#       SQLSTATE 22007 <invalid datetime value>
!$1292
INSERT INTO t1 (col3) VALUES(CONVERT('0000-10-31 15:30',DATETIME));
-- should return OK
-- We accept this to be a failure

--error 1292
INSERT INTO t1 (col3) VALUES(CONVERT('2004-10-0 15:30',DATETIME));
--error 1292
INSERT INTO t1 (col3) VALUES(CONVERT('2004-0-10 15:30',DATETIME));

# deactivated because of Bug#8294
# Bug#8294 Traditional: Misleading error message for invalid CAST to DATE
#--error 1292
#INSERT INTO t1 (col3) VALUES(CONVERT('2004-9-31 15:30',DATETIME));
#--error 1292
#INSERT INTO t1 (col3) VALUES(CONVERT('2004-10-32 15:30',DATETIME));
#--error 1292
#INSERT INTO t1 (col3) VALUES(CONVERT('2003-02-29 15:30',DATETIME));
#--error 1292
#INSERT INTO t1 (col3) VALUES(CONVERT('2004-13-15 15:30',DATETIME));

# Bug#6145: Traditional: CONVERT and CAST should reject zero DATE values
--error 1292
INSERT INTO t1 (col3) VALUES(CONVERT('0000-00-00',DATETIME));

drop table t1;


# Test INSERT with TINYINT

CREATE TABLE t1(col1 TINYINT, col2 TINYINT UNSIGNED);
INSERT INTO t1 VALUES(-128,0),(0,0),(127,255),('-128','0'),('0','0'),('127','255'),(-128.0,0.0),(0.0,0.0),(127.0,255.0);
# Test that we restored the mode checking properly after an ok query
SELECT MOD(col1,0) FROM t1 WHERE col1 > 0 LIMIT 2;
-- error 1264
INSERT INTO t1 (col1) VALUES(-129);
-- error 1264
INSERT INTO t1 (col1) VALUES(128);
-- error 1264
INSERT INTO t1 (col2) VALUES(-1);
-- error 1264
INSERT INTO t1 (col2) VALUES(256);
-- error 1264
INSERT INTO t1 (col1) VALUES('-129');
-- error 1264
INSERT INTO t1 (col1) VALUES('128');
-- error 1264
INSERT INTO t1 (col2) VALUES('-1');
-- error 1264
INSERT INTO t1 (col2) VALUES('256');
-- error 1264
INSERT INTO t1 (col1) VALUES(128.0);
-- error 1264
INSERT INTO t1 (col2) VALUES(-1.0);
-- error 1264
INSERT INTO t1 (col2) VALUES(256.0);
SELECT MOD(col1,0) FROM t1 WHERE col1 > 0 LIMIT 1;
--error 1264
UPDATE t1 SET col1 = col1 - 50 WHERE col1 < 0;
--error 1264
UPDATE t1 SET col2=col2 + 50 WHERE col2 > 0;
--error 1365
UPDATE t1 SET col1=col1 / 0 WHERE col1 > 0;
set @@sql_mode='ERROR_FOR_DIVISION_BY_ZERO';
INSERT INTO t1 values (1/0,1/0);
set @@sql_mode='ansi,traditional';
SELECT MOD(col1,0) FROM t1 WHERE col1 > 0 LIMIT 2;
# Should return SQLSTATE 22018 invalid character value for cast
--error 1366
INSERT INTO t1 (col1) VALUES ('');
--error 1366
INSERT INTO t1 (col1) VALUES ('a59b');
--error 1265
INSERT INTO t1 (col1) VALUES ('1a');
INSERT IGNORE INTO t1 (col1) VALUES ('2a');
INSERT IGNORE INTO t1 values (1/0,1/0);
set @@sql_mode='ansi';
INSERT INTO t1 values (1/0,1/0);
set @@sql_mode='ansi,traditional';
INSERT IGNORE INTO t1 VALUES('-129','-1'),('128','256');
INSERT IGNORE INTO t1 VALUES(-129.0,-1.0),(128.0,256.0);
UPDATE IGNORE t1 SET col2=1/NULL where col1=0;

SELECT * FROM t1;
DROP TABLE t1;

# Test INSERT with SMALLINT

CREATE TABLE t1(col1 SMALLINT, col2 SMALLINT UNSIGNED);
INSERT INTO t1 VALUES(-32768,0),(0,0),(32767,65535),('-32768','0'),('32767','65535'),(-32768.0,0.0),(32767.0,65535.0);

--error 1264
INSERT INTO t1 (col1) VALUES(-32769);
--error 1264
INSERT INTO t1 (col1) VALUES(32768);
--error 1264
INSERT INTO t1 (col2) VALUES(-1);
--error 1264
INSERT INTO t1 (col2) VALUES(65536);
--error 1264
INSERT INTO t1 (col1) VALUES('-32769');
--error 1264
INSERT INTO t1 (col1) VALUES('32768');
--error 1264
INSERT INTO t1 (col2) VALUES('-1');
--error 1264
INSERT INTO t1 (col2) VALUES('65536');
--error 1264
INSERT INTO t1 (col1) VALUES(-32769.0);
--error 1264
INSERT INTO t1 (col1) VALUES(32768.0);
--error 1264
INSERT INTO t1 (col2) VALUES(-1.0);
--error 1264
INSERT INTO t1 (col2) VALUES(65536.0);
--error 1264
UPDATE t1 SET col1 = col1 - 50 WHERE col1 < 0;
--error 1264
UPDATE t1 SET col2 = col2 + 50 WHERE col2 > 0;
--error 1365
UPDATE t1 SET col1 = col1 / 0 WHERE col1 > 0;
--error 1365
UPDATE t1 SET col1= MOD(col1,0) WHERE col1 > 0;
--error 1366
INSERT INTO t1 (col1) VALUES ('');
--error 1366
INSERT INTO t1 (col1) VALUES ('a59b');
--error 1265
INSERT INTO t1 (col1) VALUES ('1a');
INSERT IGNORE INTO t1 (col1) VALUES ('2a');
INSERT IGNORE INTO t1 values (1/0,1/0);
INSERT IGNORE INTO t1 VALUES(-32769,-1),(32768,65536);
INSERT IGNORE INTO t1 VALUES('-32769','-1'),('32768','65536');
INSERT IGNORE INTO t1 VALUES(-32769,-1.0),(32768.0,65536.0);
UPDATE IGNORE t1 SET col2=1/NULL where col1=0;

SELECT * FROM t1;
DROP TABLE t1;

# Test INSERT with MEDIUMINT

CREATE TABLE t1 (col1 MEDIUMINT, col2 MEDIUMINT UNSIGNED);
INSERT INTO t1 VALUES(-8388608,0),(0,0),(8388607,16777215),('-8388608','0'),('8388607','16777215'),(-8388608.0,0.0),(8388607.0,16777215.0);
--error 1264
INSERT INTO t1 (col1) VALUES(-8388609);
--error 1264
INSERT INTO t1 (col1) VALUES(8388608);
--error 1264
INSERT INTO t1 (col2) VALUES(-1);
--error 1264
INSERT INTO t1 (col2) VALUES(16777216);
--error 1264
INSERT INTO t1 (col1) VALUES('-8388609');
--error 1264
INSERT INTO t1 (col1) VALUES('8388608');
--error 1264
INSERT INTO t1 (col2) VALUES('-1');
--error 1264
INSERT INTO t1 (col2) VALUES('16777216');
--error 1264
INSERT INTO t1 (col1) VALUES(-8388609.0);
--error 1264
INSERT INTO t1 (col1) VALUES(8388608.0);
--error 1264
INSERT INTO t1 (col2) VALUES(-1.0);
--error 1264
INSERT INTO t1 (col2) VALUES(16777216.0);

--error 1264
UPDATE t1 SET col1 = col1 - 50 WHERE col1 < 0;
--error 1264
UPDATE t1 SET col2 = col2 + 50 WHERE col2 > 0;
--error 1365
UPDATE t1 SET col1 =col1 / 0 WHERE col1 > 0;
--error 1365
UPDATE t1 SET col1= MOD(col1,0) WHERE col1 > 0;
--error 1366
INSERT INTO t1 (col1) VALUES ('');
--error 1366
INSERT INTO t1 (col1) VALUES ('a59b');
--error 1265
INSERT INTO t1 (col1) VALUES ('1a');
INSERT IGNORE INTO t1 (col1) VALUES ('2a');
INSERT IGNORE INTO t1 values (1/0,1/0);
INSERT IGNORE INTO t1 VALUES(-8388609,-1),(8388608,16777216);
INSERT IGNORE INTO t1 VALUES('-8388609','-1'),('8388608','16777216');
INSERT IGNORE INTO t1 VALUES(-8388609.0,-1.0),(8388608.0,16777216.0);
UPDATE IGNORE t1 SET col2=1/NULL where col1=0;

SELECT * FROM t1;
DROP TABLE t1;

# Test INSERT with INT

CREATE TABLE t1 (col1 INT, col2 INT UNSIGNED);
INSERT INTO t1 VALUES(-2147483648,0),(0,0),(2147483647,4294967295),('-2147483648','0'),('2147483647','4294967295'),(-2147483648.0,0.0),(2147483647.0,4294967295.0);
--error 1264
INSERT INTO t1 (col1) VALUES(-2147483649);
--error 1264
INSERT INTO t1 (col1) VALUES(2147643648);
--error 1264
INSERT INTO t1 (col2) VALUES(-1);
--error 1264
INSERT INTO t1 (col2) VALUES(4294967296);
--error 1264
INSERT INTO t1 (col1) VALUES('-2147483649');
--error 1264
INSERT INTO t1 (col1) VALUES('2147643648');
--error 1264
INSERT INTO t1 (col2) VALUES('-1');
--error 1264
INSERT INTO t1 (col2) VALUES('4294967296');
--error 1264
INSERT INTO t1 (col1) VALUES(-2147483649.0);
--error 1264
INSERT INTO t1 (col1) VALUES(2147643648.0);
--error 1264
INSERT INTO t1 (col2) VALUES(-1.0);
--error 1264
INSERT INTO t1 (col2) VALUES(4294967296.0);

--error 1264
UPDATE t1 SET col1 = col1 - 50 WHERE col1 < 0;
--error 1264
UPDATE t1 SET col2 =col2 + 50 WHERE col2 > 0;
--error 1365
UPDATE t1 SET col1 =col1 / 0 WHERE col1 > 0;
--error 1365
UPDATE t1 SET col1= MOD(col1,0) WHERE col1 > 0;
--error 1264
INSERT INTO t1 (col1) VALUES ('');
--error 1264
INSERT INTO t1 (col1) VALUES ('a59b');
--error 1265
INSERT INTO t1 (col1) VALUES ('1a');
INSERT IGNORE INTO t1 (col1) VALUES ('2a');
INSERT IGNORE INTO t1 values (1/0,1/0);
INSERT IGNORE INTO t1 values (-2147483649, -1),(2147643648,4294967296);
INSERT IGNORE INTO t1 values ('-2147483649', '-1'),('2147643648','4294967296');
INSERT IGNORE INTO t1 values (-2147483649.0, -1.0),(2147643648.0,4294967296.0);
UPDATE IGNORE t1 SET col2=1/NULL where col1=0;
SELECT * FROM t1;
DROP TABLE t1;

# Test INSERT with BIGINT
# Note that this doesn't behave 100 % to standard as we rotate
# integers when it's too big/small (just like C)

CREATE TABLE t1 (col1 BIGINT, col2 BIGINT UNSIGNED);
INSERT INTO t1 VALUES(-9223372036854775808,0),(0,0),(9223372036854775807,18446744073709551615);
INSERT INTO t1 VALUES('-9223372036854775808','0'),('9223372036854775807','18446744073709551615');
INSERT INTO t1 VALUES(-9223372036854774000.0,0.0),(9223372036854775700.0,1844674407370954000.0);

-- error 1264
INSERT INTO t1 (col1) VALUES(-9223372036854775809);
INSERT INTO t1 (col1) VALUES(9223372036854775808);
INSERT INTO t1 (col2) VALUES(-1);

--error 1264
INSERT INTO t1 (col2) VALUES(18446744073709551616);
--error 1264
INSERT INTO t1 (col1) VALUES('-9223372036854775809');
--error 1264
INSERT INTO t1 (col1) VALUES('9223372036854775808');
--error 1264
INSERT INTO t1 (col2) VALUES('-1');
--error 1264
INSERT INTO t1 (col2) VALUES('18446744073709551616');

# Note that the following two double numbers are slighty bigger than max/min
# bigint becasue of rounding errors when converting it to bigint
--error 1264
INSERT INTO t1 (col1) VALUES(-9223372036854785809.0);
--error 1264
INSERT INTO t1 (col1) VALUES(9223372036854785808.0);
--error 1264
INSERT INTO t1 (col2) VALUES(-1.0);
--error 1264
INSERT INTO t1 (col2) VALUES(18446744073709551616.0);

# The following doesn't give an error as it's done in integer context
# UPDATE t1 SET col1=col1 - 5000 WHERE col1 < 0;
# UPDATE t1 SET col2 =col2 + 5000 WHERE col2 > 0;

--error 1365
UPDATE t1 SET col1 =col1 / 0 WHERE col1 > 0;
--error 1365
UPDATE t1 SET col1= MOD(col1,0) WHERE col1 > 0;
--error 1264
INSERT INTO t1 (col1) VALUES ('');
--error 1264
INSERT INTO t1 (col1) VALUES ('a59b');
--error 1265
INSERT INTO t1 (col1) VALUES ('1a');
INSERT IGNORE INTO t1 (col1) VALUES ('2a');
INSERT IGNORE INTO t1 values (1/0,1/0);
INSERT IGNORE INTO t1 VALUES(-9223372036854775809,-1),(9223372036854775808,18446744073709551616);
INSERT IGNORE INTO t1 VALUES('-9223372036854775809','-1'),('9223372036854775808','18446744073709551616');
INSERT IGNORE INTO t1 VALUES(-9223372036854785809.0,-1.0),(9223372036854785808.0,18446744073709551616.0);
UPDATE IGNORE t1 SET col2=1/NULL where col1=0;
SELECT * FROM t1;
DROP TABLE t1;

# Test INSERT with NUMERIC

CREATE TABLE t1 (col1 NUMERIC(4,2));
INSERT INTO t1 VALUES (10.55),(10.5555),(0),(-10.55),(-10.5555),(11),(1e+01);
-- Note that the +/-10.5555 is inserted as +/-10.55, not +/-10.56 !
INSERT INTO t1 VALUES ('10.55'),('10.5555'),('-10.55'),('-10.5555'),('11'),('1e+01');

-- The 2 following inserts should generate a warning, but doesn't yet
-- because NUMERIC works like DECIMAL
--error 1264
INSERT INTO t1 VALUES (101.55);
--error 1264
INSERT INTO t1 VALUES (101);
--error 1264
INSERT INTO t1 VALUES (-101.55);
--error 1264
INSERT INTO t1 VALUES (1010.55);
--error 1264
INSERT INTO t1 VALUES (1010);
-- The 2 following inserts should generate a warning, but doesn't yet
-- because NUMERIC works like DECIMAL
--error 1264
INSERT INTO t1 VALUES ('101.55');
--error 1264
INSERT INTO t1 VALUES ('101');
--error 1264
INSERT INTO t1 VALUES ('-101.55');
--error 1264
INSERT INTO t1 VALUES ('-1010.55');
--error 1264
INSERT INTO t1 VALUES ('-100E+1');
--error 1366
INSERT INTO t1 VALUES ('-100E');
--error 1264
UPDATE t1 SET col1 =col1 * 50000 WHERE col1 =11;
--error 1365
UPDATE t1 SET col1 =col1 / 0 WHERE col1 > 0;
--error 1365
UPDATE t1 SET col1= MOD(col1,0) WHERE col1 > 0;
#--error 1265
--error 1366
INSERT INTO t1 (col1) VALUES ('');
#--error 1265
--error 1366
INSERT INTO t1 (col1) VALUES ('a59b');
--error 1366
INSERT INTO t1 (col1) VALUES ('1a');
INSERT IGNORE INTO t1 (col1) VALUES ('2a');
INSERT IGNORE INTO t1 values (1/0);
INSERT IGNORE INTO t1 VALUES(1000),(-1000);
INSERT IGNORE INTO t1 VALUES('1000'),('-1000');
INSERT IGNORE INTO t1 VALUES(1000.0),(-1000.0);
UPDATE IGNORE t1 SET col1=1/NULL where col1=0;
SELECT * FROM t1;
DROP TABLE t1;

# Test INSERT with FLOAT

CREATE TABLE t1 (col1 FLOAT, col2 FLOAT UNSIGNED);
INSERT INTO t1 VALUES (-1.1E-37,0),(+3.4E+38,+3.4E+38);
INSERT INTO t1 VALUES ('-1.1E-37',0),('+3.4E+38','+3.4E+38');
# We don't give warnings for underflow
INSERT INTO t1 (col1) VALUES (3E-46);
--error 1264
INSERT INTO t1 (col1) VALUES (+3.4E+39);
--error 1264
INSERT INTO t1 (col2) VALUES (-1.1E-3);
--error 1264
INSERT INTO t1 (col1) VALUES ('+3.4E+39');
--error 1264
INSERT INTO t1 (col2) VALUES ('-1.1E-3');
--error 1264
UPDATE t1 SET col1 =col1 * 5000 WHERE col1 > 0;
--error 1365
UPDATE t1 SET col2 =col2 / 0 WHERE col2 > 0;
--error 1365
UPDATE t1 SET col2= MOD(col2,0) WHERE col2 > 0;
--error 1265
INSERT INTO t1 (col1) VALUES ('');
--error 1265
INSERT INTO t1 (col1) VALUES ('a59b');
--error 1265
INSERT INTO t1 (col1) VALUES ('1a');
INSERT IGNORE INTO t1 (col1) VALUES ('2a');
INSERT IGNORE INTO t1 (col1) VALUES (1/0);
INSERT IGNORE INTO t1 VALUES (+3.4E+39,-3.4E+39);
INSERT IGNORE INTO t1 VALUES ('+3.4E+39','-3.4E+39');
SELECT * FROM t1;
DROP TABLE t1;

# Test INSERT with DOUBLE

CREATE TABLE t1 (col1 DOUBLE PRECISION, col2 DOUBLE PRECISION UNSIGNED);
INSERT INTO t1 VALUES (-2.2E-307,0),(2E-307,0),(+1.7E+308,+1.7E+308);
INSERT INTO t1 VALUES ('-2.2E-307',0),('-2E-307',0),('+1.7E+308','+1.7E+308');
# We don't give warnings for underflow
INSERT INTO t1 (col1) VALUES (-2.2E-330);
--error 1367,1264
INSERT INTO t1 (col1) VALUES (+1.7E+309);
--error 1264
INSERT INTO t1 (col2) VALUES (-1.1E-3);
--error 1264
INSERT INTO t1 (col1) VALUES ('+1.8E+309');
--error 1264
INSERT INTO t1 (col2) VALUES ('-1.2E-3');
--error 1264
UPDATE t1 SET col1 =col1 * 5000 WHERE col1 > 0;
--error 1365
UPDATE t1 SET col2 =col2 / 0 WHERE col2 > 0;
--error 1365
UPDATE t1 SET col2= MOD(col2,0) WHERE col2 > 0;
--error 1265
INSERT INTO t1 (col1) VALUES ('');
--error 1265
INSERT INTO t1 (col1) VALUES ('a59b');
--error 1265
INSERT INTO t1 (col1) VALUES ('1a');
INSERT IGNORE INTO t1 (col1) VALUES ('2a');
INSERT IGNORE INTO t1 (col1) values (1/0);
--error 1367
INSERT IGNORE INTO t1 VALUES (+1.9E+309,-1.9E+309);
INSERT IGNORE INTO t1 VALUES ('+2.0E+309','-2.0E+309');
# stupid...
--replace_result -0 0 1.7976931348623e+308 1.79769313486232e+308
SELECT * FROM t1;
DROP TABLE t1;

# Testing INSERT with CHAR/VARCHAR

CREATE TABLE t1 (col1 CHAR(5), col2 VARCHAR(6));
INSERT INTO t1 VALUES ('hello', 'hello'),('he', 'he'),('hello   ', 'hello ');
--error 1406
INSERT INTO t1 (col1) VALUES ('hellobob');
--error 1406
INSERT INTO t1 (col2) VALUES ('hellobob');
INSERT INTO t1 (col2) VALUES ('hello  ');
--error 1406
UPDATE t1 SET col1 ='hellobob' WHERE col1 ='he';
--error 1406
UPDATE t1 SET col2 ='hellobob' WHERE col2 ='he';
INSERT IGNORE INTO t1 VALUES ('hellobob', 'hellobob');
UPDATE IGNORE t1 SET col2 ='hellotrudy' WHERE col2 ='he';
SELECT * FROM t1;
DROP TABLE t1;

# Testing INSERT with ENUM

CREATE TABLE t1 (col1 enum('red','blue','green'));
INSERT INTO t1 VALUES ('red'),('blue'),('green');
--error 1265
INSERT INTO t1 (col1) VALUES ('yellow');
--error 1265
INSERT INTO t1 (col1) VALUES ('redd');
--error 1265
INSERT INTO t1 VALUES ('');
--error 1265
UPDATE t1 SET col1 ='yellow' WHERE col1 ='green';
INSERT IGNORE INTO t1 VALUES ('yellow');
UPDATE IGNORE t1 SET col1 ='yellow' WHERE col1 ='blue';
SELECT * FROM t1;
DROP TABLE t1;

# Testing of insert of NULL in not NULL column

CREATE TABLE t1 (col1 INT NOT NULL, col2 CHAR(5) NOT NULL, col3 DATE NOT NULL);
INSERT INTO t1 VALUES (100, 'hello', '2004-08-20');
INSERT INTO t1 (col1,col2,col3) VALUES (101, 'hell2', '2004-08-21');
--error 1048
INSERT INTO t1 (col1,col2,col3) VALUES (NULL, '', '2004-01-01');
--error 1048
INSERT INTO t1 (col1,col2,col3) VALUES (102, NULL, '2004-01-01');
--error 1048
INSERT INTO t1 VALUES (103,'',NULL);
--error 1263
UPDATE t1 SET col1=NULL WHERE col1 =100;
--error 1263
UPDATE t1 SET col2 =NULL WHERE col2 ='hello';
--error 1263
UPDATE t1 SET col2 =NULL where col3 IS NOT NULL;
INSERT IGNORE INTO t1 values (NULL,NULL,NULL);
SELECT * FROM t1;
DROP TABLE t1;

# Testing of default values

CREATE TABLE t1 (col1 INT NOT NULL default 99, col2 CHAR(6) NOT NULL);
SHOW CREATE TABLE t1;
INSERT INTO t1 VALUES (1, 'hello');
INSERT INTO t1 (col2) VALUES ('hello2');
--error 1048
INSERT INTO t1 (col2) VALUES (NULL);
--error 1364
INSERT INTO t1 (col1) VALUES (2);
--error 1364
INSERT INTO t1 VALUES(default(col1),default(col2));
--error 1364
INSERT INTO t1 (col1) SELECT 1;
--error 1263
INSERT INTO t1 SELECT 1,NULL;
INSERT IGNORE INTO t1 values (NULL,NULL);
INSERT IGNORE INTO t1 (col1) values (3);
INSERT IGNORE INTO t1 () values ();
SELECT * FROM t1;
DROP TABLE t1;

#
# Bug #9029 Traditional: Wrong SQLSTATE returned for string truncation
#

set sql_mode='traditional';
create table t1 (charcol char(255), varcharcol varchar(255),
binarycol binary(255), varbinarycol varbinary(255), tinytextcol tinytext,
tinyblobcol tinyblob);
--error 1406
insert into t1 (charcol) values (repeat('x',256));
--error 1406
insert into t1 (varcharcol) values (repeat('x',256));
--error 1406
insert into t1 (binarycol) values (repeat('x',256));
--error 1406
insert into t1 (varbinarycol) values (repeat('x',256));
--error 1406
insert into t1 (tinytextcol) values (repeat('x',256));
--error 1406
insert into t1 (tinyblobcol) values (repeat('x',256));
select * from t1;
drop table t1;

#
# Bug #5902: STR_TO_DATE() didn't give errors in traditional mode
#

set sql_mode='traditional';
create table t1 (col1 datetime);
--error 1292
insert into t1 values(STR_TO_DATE('31.10.2004 15.30 abc','%d.%m.%Y %H.%i'));
--error 1411
insert into t1 values(STR_TO_DATE('32.10.2004 15.30','%d.%m.%Y %H.%i'));
--error 1411
insert into t1 values(STR_TO_DATE('2004.12.12 22:22:33 AM','%Y.%m.%d %r'));
--error 1411
insert into t1 values(STR_TO_DATE('2004.12.12 abc','%Y.%m.%d %T'));
set sql_mode='';
insert into t1 values(STR_TO_DATE('31.10.2004 15.30 abc','%d.%m.%Y %H.%i'));
insert into t1 values(STR_TO_DATE('32.10.2004 15.30','%d.%m.%Y %H.%i'));
insert into t1 values(STR_TO_DATE('2004.12.12 22:22:33 AM','%Y.%m.%d %r'));
insert into t1 values(STR_TO_DATE('2004.12.12 abc','%Y.%m.%d %T'));

# Some correct values, just to test the functions
insert into t1 values(STR_TO_DATE('31.10.2004 15.30','%d.%m.%Y %H.%i'));
insert into t1 values(STR_TO_DATE('2004.12.12 11:22:33 AM','%Y.%m.%d %r'));
insert into t1 values(STR_TO_DATE('2004.12.12 10:22:59','%Y.%m.%d %T'));

select * from t1;

# Check that select don't abort even in strict mode (for now)
set sql_mode='traditional';

--disable_ps_warnings
select count(*) from t1 where STR_TO_DATE('2004.12.12 10:22:61','%Y.%m.%d %T') IS NULL;
--enable_ps_warnings

drop table t1;

#
# Check insert with wrong CAST() (Bug #5912)
#

create table t1 (col1 char(3), col2 integer);
--error 1292
insert into t1 (col1) values (cast(1000 as char(3)));
--error 1292
insert into t1 (col1) values (cast(1000E+0 as char(3)));
--error 1292
insert into t1 (col1) values (cast(1000.0 as char(3)));
--error 1292
insert into t1 (col2) values (cast('abc' as signed integer));
--error 1292
insert into t1 (col2) values (10E+0 + 'a');
--error 1292
insert into t1 (col2) values (cast('10a' as unsigned integer));
insert into t1 (col2) values (cast('10' as unsigned integer));
insert into t1 (col2) values (cast('10' as signed integer));
insert into t1 (col2) values (10E+0 + '0 ');
select * from t1;
drop table t1;

#
# Zero dates using numbers was not checked properly (Bug #5933 & #6145)
#

create table t1 (col1 date, col2 datetime, col3 timestamp);
--error 1292
insert into t1 values (0,0,0);
--error 1292
insert into t1 values (0.0,0.0,0.0);
--error 1292
insert into t1 (col1) values (convert('0000-00-00',date));
--error 1292
insert into t1 (col1) values (cast('0000-00-00' as date));

set sql_mode='no_zero_date';
insert into t1 values (0,0,0);
insert into t1 values (0.0,0.0,0.0);
drop table t1;
set sql_mode='traditional';
create table t1 (col1 date);
insert ignore into t1 values ('0000-00-00');
--error 1292
insert into t1 select * from t1;
insert ignore into t1 values ('0000-00-00');
insert ignore into t1 (col1) values (cast('0000-00-00' as date));
--error 1292
insert into t1 select * from t1;
--error 1292
alter table t1 modify col1 datetime;
alter ignore table t1 modify col1 datetime;
--error 1292
insert into t1 select * from t1;
select * from t1;
drop table t1;

#
# Test of inserting an invalid value via a stored procedure (Bug #5907)
#
create table t1 (col1 tinyint);
drop procedure if exists t1;
delimiter |;
create procedure t1 () begin declare exit handler for sqlexception
select'a'; insert into t1 values (200); end;|
delimiter ;|
call t1();
select * from t1;
drop procedure t1;
drop table t1;

#
# Restore mode
#
set sql_mode=@org_mode;

# Test fields with no default value that are NOT NULL (Bug #5986)
SET @@sql_mode = 'traditional';
CREATE TABLE t1 (i int not null);
--error 1364
INSERT INTO t1 VALUES ();
--error 1364
INSERT INTO t1 VALUES (DEFAULT);
--error 1364
INSERT INTO t1 VALUES (DEFAULT(i));
ALTER TABLE t1 ADD j int;
--error 1364
INSERT INTO t1 SET j = 1;
--error 1364
INSERT INTO t1 SET j = 1, i = DEFAULT;
--error 1364
INSERT INTO t1 SET j = 1, i = DEFAULT(i);
--error 1364
INSERT INTO t1 VALUES (DEFAULT,1);
DROP TABLE t1;
SET @@sql_mode = '';
CREATE TABLE t1 (i int not null);
INSERT INTO t1 VALUES ();
INSERT INTO t1 VALUES (DEFAULT);
# DEFAULT(i) is an error even with the default sql_mode
--error 1364
INSERT INTO t1 VALUES (DEFAULT(i));
ALTER TABLE t1 ADD j int;
INSERT INTO t1 SET j = 1;
INSERT INTO t1 SET j = 1, i = DEFAULT;
--error 1364
INSERT INTO t1 SET j = 1, i = DEFAULT(i);
INSERT INTO t1 VALUES (DEFAULT,1);
DROP TABLE t1;

#
# Bugs #8295 and #8296: varchar and varbinary conversion
#

set @@sql_mode='traditional';
--error 1074
create table t1(a varchar(65537));
--error 1074
create table t1(a varbinary(65537));

#
# Bug #9881: problem with altering table
#

set @@sql_mode='traditional';
create table t1(a int, b date not null);                                       
alter table t1 modify a bigint unsigned not null;
show create table t1;
drop table t1;

#
# Bug #5906: handle invalid date due to conversion
#
set @@sql_mode='traditional';
create table t1 (d date);
--error 1292
insert into t1 values ('2000-10-00');
--error 1292
insert into t1 values (1000);
insert into t1 values ('2000-10-01');
--error 1292
update t1 set d = 1100;
select * from t1;
drop table t1;

#
<<<<<<< HEAD
# BIT fields
#

set @@sql_mode='traditional';
create table t1(a bit(2));
--error 1406
insert into t1 values(b'101');
select * from t1;
=======
# Bug #11964: alter table with timestamp field
#

set @@sql_mode='traditional';
create table t1(a int, b timestamp);
alter table t1 add primary key(a);
show create table t1;
drop table t1;
create table t1(a int, b timestamp default 20050102030405);
alter table t1 add primary key(a);
show create table t1;
>>>>>>> efc8404a
drop table t1;<|MERGE_RESOLUTION|>--- conflicted
+++ resolved
@@ -1120,7 +1120,20 @@
 drop table t1;
 
 #
-<<<<<<< HEAD
+# Bug #11964: alter table with timestamp field
+#
+
+set @@sql_mode='traditional';
+create table t1(a int, b timestamp);
+alter table t1 add primary key(a);
+show create table t1;
+drop table t1;
+create table t1(a int, b timestamp default 20050102030405);
+alter table t1 add primary key(a);
+show create table t1;
+drop table t1;
+
+#
 # BIT fields
 #
 
@@ -1129,17 +1142,4 @@
 --error 1406
 insert into t1 values(b'101');
 select * from t1;
-=======
-# Bug #11964: alter table with timestamp field
-#
-
-set @@sql_mode='traditional';
-create table t1(a int, b timestamp);
-alter table t1 add primary key(a);
-show create table t1;
-drop table t1;
-create table t1(a int, b timestamp default 20050102030405);
-alter table t1 add primary key(a);
-show create table t1;
->>>>>>> efc8404a
 drop table t1;