#
# Test bugs in the MyISAM code
#

# Initialise
--disable_warnings
drop table if exists t1,t2;
--enable_warnings
SET SQL_WARNINGS=1;

#
# Test problem with CHECK TABLE;
#

CREATE TABLE t1 (
  STRING_DATA char(255) default NULL,
  KEY string_data (STRING_DATA)
) ENGINE=MyISAM;

INSERT INTO t1 VALUES ('AAAAAAAAAAAAAAAAAAAAAAAAAAAAAAAAAAAAAAAAAAAAAAAAAAAAAAAAAAAAAAAAAAAAAAAAAAAAAAAAAAAAAAAAAAAAAAAAAAAAAAAAAAAAAAAAAAAAAAAAAAAAAAAAAAAAAAAAAAAAAAAAAAAAAAAAAAAAAAAAAAAAAAAAAAAAAAAAAAAAAAAAAAAAAAAAAAAAAAAAAAAAAAAAAAAAAAAAAAAAAAAAAAAAAAAAAAAAAAAAAAAAAAAAAAAAAAA');
INSERT INTO t1 VALUES ('DDDDDDDDDDDDDDDDDDDDDDDDDDDDDDDDDDDDDDDDDDDDDDDDDDDDDDDDDDDDDDDDDDDDDDDDDDDDDDDDDDDDDDDDDDDDDDDDDDDDDDDDDDDDDDDDDDDDDDDDDDDDDDDDDDDDDDDDDDDDDDDDDDDDDDDDDDDDDDDDDDDDDDDDDDDDDDDDDDDDDDDDDDDDDDDDDDDDDDDDDDDDDDDDDDDDDDDDDDDDDDDDDDDDDDDDDDDDDDDDDDDDDDDDDDDDDDD');
INSERT INTO t1 VALUES ('FFFFFFFFFFFFFFFFFFFFFFFFFFFFFFFFFFFFFFFFFFFFFFFFFFFFFFFFFFFFFFFFFFFFFFFFFFFFFFFFFFFFFFFFFFFFFFFFFFFFFFFFFFFFFFFFFFFFFFFFFFFFFFFFFFFFFFFFFFFFFFFFFFFFFFFFFFFFFFFFFFFFFFFFFFFFFFFFFFFFFFFFFFFFFFFFFFFFFFFFFFFFFFFFFFFFFFFFFFFFFFFFFFFFFFFFFFFFFFFFFFFFFFFFFFFFFFF');
INSERT INTO t1 VALUES ('FGGGGGGGGGGGGGGGGGGGGGGGGGGGGGGGGGGGGGGGGGGGGGGGGGGGGGGGGGGGGGGGGGGGGGGGGGGGGGGGGGGGGGGGGGGGGGGGGGGGGGGGGGGGGGGGGGGGGGGGGGGGGGGGGGGGGGGGGGGGGGGGGGGGGGGGGGGGGGGGGGGGGGGGGGGGGGGGGGGGGGGGGGGGGGGGGGGGGGGGGGGGGGGGGGGGGGGGGGGGGGGGGGGGGGGGGGGGGGGGGGGGGGGGGGGGGGG');
INSERT INTO t1 VALUES ('HHHHHHHHHHHHHHHHHHHHHHHHHHHHHHHHHHHHHHHHHHHHHHHHHHHHHHHHHHHHHHHHHHHHHHHHHHHHHHHHHHHHHHHHHHHHHHHHHHHHHHHHHHHHHHHHHHHHHHHHHHHHHHHHHHHHHHHHHHHHHHHHHHHHHHHHHHHHHHHHHHHHHHHHHHHHHHHHHHHHHHHHHHHHHHHHHHHHHHHHHHHHHHHHHHHHHHHHHHHHHHHHHHHHHHHHHHHHHHHHHHHHHHHHHHHHHHH');
INSERT INTO t1 VALUES ('WWWWWWWWWWWWWWWWWWWWWWWWWWWWWWWWWWWWWWWWWWWWWWWWWWWWWWWWWWWWWWWWWWWWWWWWWWWWWWWWWWWWWWWWWWWWWWWWWWWWWWWWWWWWWWWWWWWWWWWWWWWWWWWWWWWWWWWWWWWWWWWWWWWWWWWWWWWWWWWWWWWWWWWWWWWWWWWWWWWWWWWWWWWWWWWWWWWWWWWWWWWWWWWWWWWWWWWWWWWWWWWWWWWWWWWWWWWWWWWWWWWWWWWWWWWWWWW');
CHECK TABLE t1;
drop table t1;

#
# Test problem with rows that are 65517-65520 bytes long
#

create table t1 (a tinyint not null auto_increment, b blob not null, primary key (a));

let $1=100;
disable_query_log;
--disable_warnings
SET SQL_WARNINGS=0;
while ($1)
{
  eval insert into t1 (b) values(repeat(char(65+$1),65550-$1));
  dec $1;
}
SET SQL_WARNINGS=1;
--enable_warnings
enable_query_log;
check table t1;
repair table t1;
delete from t1 where (a & 1);
check table t1;
repair table t1;
check table t1;
drop table t1;

#
# Test bug: Two optimize in a row reset index cardinality
#

create table t1 (a int not null auto_increment, b int not null, primary key (a), index(b));
insert into t1 (b) values (1),(2),(2),(2),(2);
optimize table t1;
show index from t1;
optimize table t1;
show index from t1;
drop table t1;

#
# Test of how ORDER BY works when doing it on the whole table
#

create table t1 (a int not null, b int not null, c int not null, primary key (a),key(b)) engine=myisam;
insert into t1 values (3,3,3),(1,1,1),(2,2,2),(4,4,4);
explain select * from t1 order by a;
explain select * from t1 order by b;
explain select * from t1 order by c;
explain select a from t1 order by a;
explain select b from t1 order by b;
explain select a,b from t1 order by b;
explain select a,b from t1;
explain select a,b,c from t1;
drop table t1;

#
# Test of OPTIMIZE of locked and modified tables
#
CREATE TABLE t1 (a INT);
INSERT INTO  t1 VALUES (1), (2), (3);
LOCK TABLES t1 WRITE;
INSERT INTO  t1 VALUES (1), (2), (3);
OPTIMIZE TABLE t1;
DROP TABLE t1;

#
# Test of optimize, when only mi_sort_index (but not mi_repair*) is done
# in ha_myisam::repair, and index size is changed (decreased).
#

create table t1 ( t1 char(255), key(t1(250)));
insert t1 values ('137513751375137513751375137513751375137569516951695169516951695169516951695169');
insert t1 values ('178417841784178417841784178417841784178403420342034203420342034203420342034203');
insert t1 values ('213872387238723872387238723872387238723867376737673767376737673767376737673767');
insert t1 values ('242624262426242624262426242624262426242607890789078907890789078907890789078907');
insert t1 values ('256025602560256025602560256025602560256011701170117011701170117011701170117011');
insert t1 values ('276027602760276027602760276027602760276001610161016101610161016101610161016101');
insert t1 values ('281528152815281528152815281528152815281564956495649564956495649564956495649564');
insert t1 values ('292129212921292129212921292129212921292102100210021002100210021002100210021002');
insert t1 values ('380638063806380638063806380638063806380634483448344834483448344834483448344834');
insert t1 values ('411641164116411641164116411641164116411616301630163016301630163016301630163016');
insert t1 values ('420842084208420842084208420842084208420899889988998899889988998899889988998899');
insert t1 values ('438443844384438443844384438443844384438482448244824482448244824482448244824482');
insert t1 values ('443244324432443244324432443244324432443239613961396139613961396139613961396139');
insert t1 values ('485448544854485448544854485448544854485477847784778477847784778477847784778477');
insert t1 values ('494549454945494549454945494549454945494555275527552755275527552755275527552755');
insert t1 values ('538647864786478647864786478647864786478688918891889188918891889188918891889188');
insert t1 values ('565556555655565556555655565556555655565554845484548454845484548454845484548454');
insert t1 values ('607860786078607860786078607860786078607856665666566656665666566656665666566656');
insert t1 values ('640164016401640164016401640164016401640141274127412741274127412741274127412741');
insert t1 values ('719471947194719471947194719471947194719478717871787178717871787178717871787178');
insert t1 values ('742574257425742574257425742574257425742549604960496049604960496049604960496049');
insert t1 values ('887088708870887088708870887088708870887035963596359635963596359635963596359635');
insert t1 values ('917791779177917791779177917791779177917773857385738573857385738573857385738573');
insert t1 values ('933293329332933293329332933293329332933278987898789878987898789878987898789878');
insert t1 values ('963896389638963896389638963896389638963877807780778077807780778077807780778077');
delete from t1 where t1>'2';
insert t1 values ('70'), ('84'), ('60'), ('20'), ('76'), ('89'), ('49'), ('50'),
('88'), ('61'), ('42'), ('98'), ('39'), ('30'), ('25'), ('66'), ('61'), ('48'),
('80'), ('84'), ('98'), ('19'), ('91'), ('42'), ('47');
optimize table t1;
check table t1;
drop table t1;

#
# test of myisam with huge number of packed fields
#

create table t1 (i1 int, i2 int, i3 int, i4 int, i5 int, i6 int, i7 int, i8
int, i9 int, i10 int, i11 int, i12 int, i13 int, i14 int, i15 int, i16 int, i17
int, i18 int, i19 int, i20 int, i21 int, i22 int, i23 int, i24 int, i25 int,
i26 int, i27 int, i28 int, i29 int, i30 int, i31 int, i32 int, i33 int, i34
int, i35 int, i36 int, i37 int, i38 int, i39 int, i40 int, i41 int, i42 int,
i43 int, i44 int, i45 int, i46 int, i47 int, i48 int, i49 int, i50 int, i51
int, i52 int, i53 int, i54 int, i55 int, i56 int, i57 int, i58 int, i59 int,
i60 int, i61 int, i62 int, i63 int, i64 int, i65 int, i66 int, i67 int, i68
int, i69 int, i70 int, i71 int, i72 int, i73 int, i74 int, i75 int, i76 int,
i77 int, i78 int, i79 int, i80 int, i81 int, i82 int, i83 int, i84 int, i85
int, i86 int, i87 int, i88 int, i89 int, i90 int, i91 int, i92 int, i93 int,
i94 int, i95 int, i96 int, i97 int, i98 int, i99 int, i100 int, i101 int, i102
int, i103 int, i104 int, i105 int, i106 int, i107 int, i108 int, i109 int, i110
int, i111 int, i112 int, i113 int, i114 int, i115 int, i116 int, i117 int, i118
int, i119 int, i120 int, i121 int, i122 int, i123 int, i124 int, i125 int, i126
int, i127 int, i128 int, i129 int, i130 int, i131 int, i132 int, i133 int, i134
int, i135 int, i136 int, i137 int, i138 int, i139 int, i140 int, i141 int, i142
int, i143 int, i144 int, i145 int, i146 int, i147 int, i148 int, i149 int, i150
int, i151 int, i152 int, i153 int, i154 int, i155 int, i156 int, i157 int, i158
int, i159 int, i160 int, i161 int, i162 int, i163 int, i164 int, i165 int, i166
int, i167 int, i168 int, i169 int, i170 int, i171 int, i172 int, i173 int, i174
int, i175 int, i176 int, i177 int, i178 int, i179 int, i180 int, i181 int, i182
int, i183 int, i184 int, i185 int, i186 int, i187 int, i188 int, i189 int, i190
int, i191 int, i192 int, i193 int, i194 int, i195 int, i196 int, i197 int, i198
int, i199 int, i200 int, i201 int, i202 int, i203 int, i204 int, i205 int, i206
int, i207 int, i208 int, i209 int, i210 int, i211 int, i212 int, i213 int, i214
int, i215 int, i216 int, i217 int, i218 int, i219 int, i220 int, i221 int, i222
int, i223 int, i224 int, i225 int, i226 int, i227 int, i228 int, i229 int, i230
int, i231 int, i232 int, i233 int, i234 int, i235 int, i236 int, i237 int, i238
int, i239 int, i240 int, i241 int, i242 int, i243 int, i244 int, i245 int, i246
int, i247 int, i248 int, i249 int, i250 int, i251 int, i252 int, i253 int, i254
int, i255 int, i256 int, i257 int, i258 int, i259 int, i260 int, i261 int, i262
int, i263 int, i264 int, i265 int, i266 int, i267 int, i268 int, i269 int, i270
int, i271 int, i272 int, i273 int, i274 int, i275 int, i276 int, i277 int, i278
int, i279 int, i280 int, i281 int, i282 int, i283 int, i284 int, i285 int, i286
int, i287 int, i288 int, i289 int, i290 int, i291 int, i292 int, i293 int, i294
int, i295 int, i296 int, i297 int, i298 int, i299 int, i300 int, i301 int, i302
int, i303 int, i304 int, i305 int, i306 int, i307 int, i308 int, i309 int, i310
int, i311 int, i312 int, i313 int, i314 int, i315 int, i316 int, i317 int, i318
int, i319 int, i320 int, i321 int, i322 int, i323 int, i324 int, i325 int, i326
int, i327 int, i328 int, i329 int, i330 int, i331 int, i332 int, i333 int, i334
int, i335 int, i336 int, i337 int, i338 int, i339 int, i340 int, i341 int, i342
int, i343 int, i344 int, i345 int, i346 int, i347 int, i348 int, i349 int, i350
int, i351 int, i352 int, i353 int, i354 int, i355 int, i356 int, i357 int, i358
int, i359 int, i360 int, i361 int, i362 int, i363 int, i364 int, i365 int, i366
int, i367 int, i368 int, i369 int, i370 int, i371 int, i372 int, i373 int, i374
int, i375 int, i376 int, i377 int, i378 int, i379 int, i380 int, i381 int, i382
int, i383 int, i384 int, i385 int, i386 int, i387 int, i388 int, i389 int, i390
int, i391 int, i392 int, i393 int, i394 int, i395 int, i396 int, i397 int, i398
int, i399 int, i400 int, i401 int, i402 int, i403 int, i404 int, i405 int, i406
int, i407 int, i408 int, i409 int, i410 int, i411 int, i412 int, i413 int, i414
int, i415 int, i416 int, i417 int, i418 int, i419 int, i420 int, i421 int, i422
int, i423 int, i424 int, i425 int, i426 int, i427 int, i428 int, i429 int, i430
int, i431 int, i432 int, i433 int, i434 int, i435 int, i436 int, i437 int, i438
int, i439 int, i440 int, i441 int, i442 int, i443 int, i444 int, i445 int, i446
int, i447 int, i448 int, i449 int, i450 int, i451 int, i452 int, i453 int, i454
int, i455 int, i456 int, i457 int, i458 int, i459 int, i460 int, i461 int, i462
int, i463 int, i464 int, i465 int, i466 int, i467 int, i468 int, i469 int, i470
int, i471 int, i472 int, i473 int, i474 int, i475 int, i476 int, i477 int, i478
int, i479 int, i480 int, i481 int, i482 int, i483 int, i484 int, i485 int, i486
int, i487 int, i488 int, i489 int, i490 int, i491 int, i492 int, i493 int, i494
int, i495 int, i496 int, i497 int, i498 int, i499 int, i500 int, i501 int, i502
int, i503 int, i504 int, i505 int, i506 int, i507 int, i508 int, i509 int, i510
int, i511 int, i512 int, i513 int, i514 int, i515 int, i516 int, i517 int, i518
int, i519 int, i520 int, i521 int, i522 int, i523 int, i524 int, i525 int, i526
int, i527 int, i528 int, i529 int, i530 int, i531 int, i532 int, i533 int, i534
int, i535 int, i536 int, i537 int, i538 int, i539 int, i540 int, i541 int, i542
int, i543 int, i544 int, i545 int, i546 int, i547 int, i548 int, i549 int, i550
int, i551 int, i552 int, i553 int, i554 int, i555 int, i556 int, i557 int, i558
int, i559 int, i560 int, i561 int, i562 int, i563 int, i564 int, i565 int, i566
int, i567 int, i568 int, i569 int, i570 int, i571 int, i572 int, i573 int, i574
int, i575 int, i576 int, i577 int, i578 int, i579 int, i580 int, i581 int, i582
int, i583 int, i584 int, i585 int, i586 int, i587 int, i588 int, i589 int, i590
int, i591 int, i592 int, i593 int, i594 int, i595 int, i596 int, i597 int, i598
int, i599 int, i600 int, i601 int, i602 int, i603 int, i604 int, i605 int, i606
int, i607 int, i608 int, i609 int, i610 int, i611 int, i612 int, i613 int, i614
int, i615 int, i616 int, i617 int, i618 int, i619 int, i620 int, i621 int, i622
int, i623 int, i624 int, i625 int, i626 int, i627 int, i628 int, i629 int, i630
int, i631 int, i632 int, i633 int, i634 int, i635 int, i636 int, i637 int, i638
int, i639 int, i640 int, i641 int, i642 int, i643 int, i644 int, i645 int, i646
int, i647 int, i648 int, i649 int, i650 int, i651 int, i652 int, i653 int, i654
int, i655 int, i656 int, i657 int, i658 int, i659 int, i660 int, i661 int, i662
int, i663 int, i664 int, i665 int, i666 int, i667 int, i668 int, i669 int, i670
int, i671 int, i672 int, i673 int, i674 int, i675 int, i676 int, i677 int, i678
int, i679 int, i680 int, i681 int, i682 int, i683 int, i684 int, i685 int, i686
int, i687 int, i688 int, i689 int, i690 int, i691 int, i692 int, i693 int, i694
int, i695 int, i696 int, i697 int, i698 int, i699 int, i700 int, i701 int, i702
int, i703 int, i704 int, i705 int, i706 int, i707 int, i708 int, i709 int, i710
int, i711 int, i712 int, i713 int, i714 int, i715 int, i716 int, i717 int, i718
int, i719 int, i720 int, i721 int, i722 int, i723 int, i724 int, i725 int, i726
int, i727 int, i728 int, i729 int, i730 int, i731 int, i732 int, i733 int, i734
int, i735 int, i736 int, i737 int, i738 int, i739 int, i740 int, i741 int, i742
int, i743 int, i744 int, i745 int, i746 int, i747 int, i748 int, i749 int, i750
int, i751 int, i752 int, i753 int, i754 int, i755 int, i756 int, i757 int, i758
int, i759 int, i760 int, i761 int, i762 int, i763 int, i764 int, i765 int, i766
int, i767 int, i768 int, i769 int, i770 int, i771 int, i772 int, i773 int, i774
int, i775 int, i776 int, i777 int, i778 int, i779 int, i780 int, i781 int, i782
int, i783 int, i784 int, i785 int, i786 int, i787 int, i788 int, i789 int, i790
int, i791 int, i792 int, i793 int, i794 int, i795 int, i796 int, i797 int, i798
int, i799 int, i800 int, i801 int, i802 int, i803 int, i804 int, i805 int, i806
int, i807 int, i808 int, i809 int, i810 int, i811 int, i812 int, i813 int, i814
int, i815 int, i816 int, i817 int, i818 int, i819 int, i820 int, i821 int, i822
int, i823 int, i824 int, i825 int, i826 int, i827 int, i828 int, i829 int, i830
int, i831 int, i832 int, i833 int, i834 int, i835 int, i836 int, i837 int, i838
int, i839 int, i840 int, i841 int, i842 int, i843 int, i844 int, i845 int, i846
int, i847 int, i848 int, i849 int, i850 int, i851 int, i852 int, i853 int, i854
int, i855 int, i856 int, i857 int, i858 int, i859 int, i860 int, i861 int, i862
int, i863 int, i864 int, i865 int, i866 int, i867 int, i868 int, i869 int, i870
int, i871 int, i872 int, i873 int, i874 int, i875 int, i876 int, i877 int, i878
int, i879 int, i880 int, i881 int, i882 int, i883 int, i884 int, i885 int, i886
int, i887 int, i888 int, i889 int, i890 int, i891 int, i892 int, i893 int, i894
int, i895 int, i896 int, i897 int, i898 int, i899 int, i900 int, i901 int, i902
int, i903 int, i904 int, i905 int, i906 int, i907 int, i908 int, i909 int, i910
int, i911 int, i912 int, i913 int, i914 int, i915 int, i916 int, i917 int, i918
int, i919 int, i920 int, i921 int, i922 int, i923 int, i924 int, i925 int, i926
int, i927 int, i928 int, i929 int, i930 int, i931 int, i932 int, i933 int, i934
int, i935 int, i936 int, i937 int, i938 int, i939 int, i940 int, i941 int, i942
int, i943 int, i944 int, i945 int, i946 int, i947 int, i948 int, i949 int, i950
int, i951 int, i952 int, i953 int, i954 int, i955 int, i956 int, i957 int, i958
int, i959 int, i960 int, i961 int, i962 int, i963 int, i964 int, i965 int, i966
int, i967 int, i968 int, i969 int, i970 int, i971 int, i972 int, i973 int, i974
int, i975 int, i976 int, i977 int, i978 int, i979 int, i980 int, i981 int, i982
int, i983 int, i984 int, i985 int, i986 int, i987 int, i988 int, i989 int, i990
int, i991 int, i992 int, i993 int, i994 int, i995 int, i996 int, i997 int, i998
int, i999 int, i1000 int, b blob) row_format=dynamic;
insert into t1 values (1, 1, 1, 1, 1, 1, 1, 1, 1, 1, 1, 1, 1, 1, 1, 1, 1, 1, 1,
1, 1, 1, 1, 1, 1, 1, 1, 1, 1, 1, 1, 1, 1, 1, 1, 1, 1, 1, 1, 1, 1, 1, 1, 1, 1,
1, 1, 1, 1, 1, 1, 1, 1, 1, 1, 1, 1, 1, 1, 1, 1, 1, 1, 1, 1, 1, 1, 1, 1, 1, 1,
1, 1, 1, 1, 1, 1, 1, 1, 1, 1, 1, 1, 1, 1, 1, 1, 1, 1, 1, 1, 1, 1, 1, 1, 1, 1,
1, 1, 1, 1, 1, 1, 1, 1, 1, 1, 1, 1, 1, 1, 1, 1, 1, 1, 1, 1, 1, 1, 1, 1, 1, 1,
1, 1, 1, 1, 1, 1, 1, 1, 1, 1, 1, 1, 1, 1, 1, 1, 1, 1, 1, 1, 1, 1, 1, 1, 1, 1,
1, 1, 1, 1, 1, 1, 1, 1, 1, 1, 1, 1, 1, 1, 1, 1, 1, 1, 1, 1, 1, 1, 1, 1, 1, 1,
1, 1, 1, 1, 1, 1, 1, 1, 1, 1, 1, 1, 1, 1, 1, 1, 1, 1, 1, 1, 1, 1, 1, 1, 1, 1,
1, 1, 1, 1, 1, 1, 1, 1, 1, 1, 1, 1, 1, 1, 1, 1, 1, 1, 1, 1, 1, 1, 1, 1, 1, 1,
1, 1, 1, 1, 1, 1, 1, 1, 1, 1, 1, 1, 1, 1, 1, 1, 1, 1, 1, 1, 1, 1, 1, 1, 1, 1,
1, 1, 1, 1, 1, 1, 1, 1, 1, 1, 1, 1, 1, 1, 1, 1, 1, 1, 1, 1, 1, 1, 1, 1, 1, 1,
1, 1, 1, 1, 1, 1, 1, 1, 1, 1, 1, 1, 1, 1, 1, 1, 1, 1, 1, 1, 1, 1, 1, 1, 1, 1,
1, 1, 1, 1, 1, 1, 1, 1, 1, 1, 1, 1, 1, 1, 1, 1, 1, 1, 1, 1, 1, 1, 1, 1, 1, 1,
1, 1, 1, 1, 1, 1, 1, 1, 1, 1, 1, 1, 1, 1, 1, 1, 1, 1, 1, 1, 1, 1, 1, 1, 1, 1,
1, 1, 1, 1, 1, 1, 1, 1, 1, 1, 1, 1, 1, 1, 1, 1, 1, 1, 1, 1, 1, 1, 1, 1, 1, 1,
1, 1, 1, 1, 1, 1, 1, 1, 1, 1, 1, 1, 1, 1, 1, 1, 1, 1, 1, 1, 1, 1, 1, 1, 1, 1,
1, 1, 1, 1, 1, 1, 1, 1, 1, 1, 1, 1, 1, 1, 1, 1, 1, 1, 1, 1, 1, 1, 1, 1, 1, 1,
1, 1, 1, 1, 1, 1, 1, 1, 1, 1, 1, 1, 1, 1, 1, 1, 1, 1, 1, 1, 1, 1, 1, 1, 1, 1,
1, 1, 1, 1, 1, 1, 1, 1, 1, 1, 1, 1, 1, 1, 1, 1, 1, 1, 1, 1, 1, 1, 1, 1, 1, 1,
1, 1, 1, 1, 1, 1, 1, 1, 1, 1, 1, 1, 1, 1, 1, 1, 1, 1, 1, 1, 1, 1, 1, 1, 1, 1,
1, 1, 1, 1, 1, 1, 1, 1, 1, 1, 1, 1, 1, 1, 1, 1, 1, 1, 1, 1, 1, 1, 1, 1, 1, 1,
1, 1, 1, 1, 1, 1, 1, 1, 1, 1, 1, 1, 1, 1, 1, 1, 1, 1, 1, 1, 1, 1, 1, 1, 1, 1,
1, 1, 1, 1, 1, 1, 1, 1, 1, 1, 1, 1, 1, 1, 1, 1, 1, 1, 1, 1, 1, 1, 1, 1, 1, 1,
1, 1, 1, 1, 1, 1, 1, 1, 1, 1, 1, 1, 1, 1, 1, 1, 1, 1, 1, 1, 1, 1, 1, 1, 1, 1,
1, 1, 1, 1, 1, 1, 1, 1, 1, 1, 1, 1, 1, 1, 1, 1, 1, 1, 1, 1, 1, 1, 1, 1, 1, 1,
1, 1, 1, 1, 1, 1, 1, 1, 1, 1, 1, 1, 1, 1, 1, 1, 1, 1, 1, 1, 1, 1, 1, 1, 1, 1,
1, 1, 1, 1, 1, 1, 1, 1, 1, 1, 1, 1, 1, 1, 1, 1, 1, 1, 1, 1, 1, 1, 1, 1, 1, 1,
1, 1, 1, 1, 1, 1, 1, 1, 1, 1, 1, 1, 1, 1, 1, 1, 1, 1, 1, 1, 1, 1, 1, 1, 1, 1,
1, 1, 1, 1, 1, 1, 1, 1, 1, 1, 1, 1, 1, 1, 1, 1, 1, 1, 1, 1, 1, 1, 1, 1, 1, 1,
1, 1, 1, 1, 1, 1, 1, 1, 1, 1, 1, 1, 1, 1, 1, 1, 1, 1, 1, 1, 1, 1, 1, 1, 1, 1,
1, 1, 1, 1, 1, 1, 1, 1, 1, 1, 1, 1, 1, 1, 1, 1, 1, 1, 1, 1, 1, 1, 1, 1, 1, 1,
1, 1, 1, 1, 1, 1, 1, 1, 1, 1, 1, 1, 1, 1, 1, 1, 1, 1, 1, 1, 1, 1, 1, 1, 1, 1,
1, 1, 1, 1, 1, 1, 1, 1, 1, 1, 1, 1, 1, 1, 1, 1, 1, 1, 1, 1, 1, 1, 1, 1, 1, 1,
1, 1, 1, 1, 1, 1, 1, 1, 1, 1, 1, 1, 1, 1, 1, 1, 1, 1, 1, 1, 1, 1, 1, 1, 1, 1,
1, 1, 1, 1, 1, 1, 1, 1, 1, 1, 1, 1, 1, 1, 1, 1, 1, 1, 1, 1, 1, 1, 1, 1, 1, 1,
1, 1, 1, 1, 1, 1, 1, 1, 1, 1, 1, 1, 1, 1, 1, 1, 1, 1, 1, 1, 1, 1, 1, 1, 1, 1,
1, 1, 1, 1, 1, 1, 1, 1, 1, 1, 1, 1, 1, 1, 1, 1, 1, 1, 1, 1, 1, 1, 1, 1, 1, 1,
1, 1, 1, 1, 1, 1, 1, 1, 1, 1, 1, 1, 1, 1, 1, 1, 1, 1, 1, 1, 1, 1, 1, 1, 1, 1,
1, 1, 1, 1, 1, 1, 1, 1, 1, 1, 1, 1, 1, 1, 1, 1, 1, 1, 1, "Sergei");
update t1 set b=repeat('a',256);
update t1 set i1=0, i2=0, i3=0, i4=0, i5=0, i6=0, i7=0;
check table t1;
delete from t1 where i8=1;
select i1,i2 from t1;
check table t1;
drop table t1;

#
# Test of REPAIR that once failed
#
CREATE TABLE `t1` (
  `post_id` mediumint(8) unsigned NOT NULL auto_increment,
  `topic_id` mediumint(8) unsigned NOT NULL default '0',
  `post_time` datetime NOT NULL default '0000-00-00 00:00:00',
  `post_text` text NOT NULL,
  `icon_url` varchar(10) NOT NULL default '',
  `sign` tinyint(1) unsigned NOT NULL default '0',
  `post_edit` varchar(150) NOT NULL default '',
  `poster_login` varchar(35) NOT NULL default '',
  `ip` varchar(15) NOT NULL default '',
  PRIMARY KEY  (`post_id`),
  KEY `post_time` (`post_time`),
  KEY `ip` (`ip`),
  KEY `poster_login` (`poster_login`),
  KEY `topic_id` (`topic_id`),
  FULLTEXT KEY `post_text` (`post_text`)
) ENGINE=MyISAM;

INSERT INTO t1 (post_text) VALUES ('ceci est un test'),('ceci est un test'),('ceci est un test'),('ceci est un test'),('ceci est un test');

REPAIR TABLE t1;
CHECK TABLE t1;
drop table t1;

#
# Test of creating table with too long key
#

--error 1071
CREATE TABLE t1 (a varchar(255), b varchar(255), c varchar(255), d varchar(255), e varchar(255), KEY t1 (a, b, c, d, e));
CREATE TABLE t1 (a varchar(255), b varchar(255), c varchar(255), d varchar(255), e varchar(255));
--error 1071
ALTER TABLE t1 ADD INDEX t1 (a, b, c, d, e);
DROP TABLE t1;

#
# Test of cardinality of keys with NULL
#

CREATE TABLE t1 (a int not null, b int, c int, key(b), key(c), key(a,b), key(c,a));
INSERT into t1 values (0, null, 0), (0, null, 1), (0, null, 2), (0, null,3), (1,1,4);
create table t2 (a int not null, b int, c int, key(b), key(c), key(a));
INSERT into t2 values (1,1,1), (2,2,2);
optimize table t1;
show index from t1;
explain select * from t1,t2 where t1.a=t2.a;
explain select * from t1,t2 force index(a) where t1.a=t2.a;
explain select * from t1 force index(a),t2 force index(a) where t1.a=t2.a;
explain select * from t1,t2 where t1.b=t2.b;
explain select * from t1,t2 force index(c) where t1.a=t2.a;
explain select * from t1 where a=0 or a=2;
explain select * from t1 force index (a) where a=0 or a=2;
explain select * from t1 where c=1;
explain select * from t1 use index() where c=1;
drop table t1,t2;

#
# Test bug when updating a split dynamic row where keys are not changed
#

create table t1 (a int not null auto_increment primary key, b varchar(255));
insert into t1 (b) values (repeat('a',100)),(repeat('b',100)),(repeat('c',100));
update t1 set b=repeat(left(b,1),200) where a=1;
delete from t1 where (a & 1)= 0;
update t1 set b=repeat('e',200) where a=1;
flush tables;
check table t1;

#
# check updating with keys
#

disable_query_log;
let $1 = 100;
while ($1)
{
  eval insert into t1 (b) values (repeat(char(($1 & 32)+65), $1));
  dec $1;
}
enable_query_log;
update t1 set b=repeat(left(b,1),255) where a between 1 and 5;
update t1 set b=repeat(left(b,1),10) where a between 32 and 43;
update t1 set b=repeat(left(b,1),2) where a between 64 and 66;
update t1 set b=repeat(left(b,1),65) where a between 67 and 70;
check table t1;
insert into t1 (b) values (repeat('z',100));
update t1 set b="test" where left(b,1) > 'n';
check table t1;
drop table t1;

#
# two bugs in myisam-space-stripping feature
#
create table t1 ( a text not null, key a (a(20)));
insert into t1 values ('aaa   '),('aaa'),('aa');
check table t1;
repair table t1;
select concat(a,'.') from t1 where a='aaa';
select concat(a,'.') from t1 where binary a='aaa';
update t1 set a='bbb' where a='aaa';
select concat(a,'.') from t1;
drop table t1;

#
# Third bug in the same code (BUG#2295)
#

create table t1(a text not null, b text not null, c text not null, index (a(10),b(10),c(10)));
insert into t1 values('807780', '477', '165');
insert into t1 values('807780', '477', '162');
insert into t1 values('807780', '472', '162');
select * from t1 where a='807780' and b='477' and c='165';
drop table t1;

#
# space-stripping in _mi_prefix_search: BUG#5284
#
DROP TABLE IF EXISTS t1;
CREATE TABLE t1 (a varchar(150) NOT NULL, KEY (a)); 
INSERT t1 VALUES ("can \tcan"); 
INSERT t1 VALUES ("can   can"); 
INSERT t1 VALUES ("can"); 
SELECT * FROM t1;
CHECK TABLE t1;
DROP TABLE t1;

#
# Verify blob handling
#
create table t1 (a blob);
insert into t1 values('a '),('a');
select concat(a,'.') from t1 where a='a';
select concat(a,'.') from t1 where a='a ';
alter table t1 add key(a(2));
select concat(a,'.') from t1 where a='a';
select concat(a,'.') from t1 where a='a ';
drop table t1;

#
# Test text and unique
#
create table t1 (a int not null auto_increment primary key, b text not null, unique b (b(20)));
insert into t1 (b) values ('a'),('b'),('c');
select concat(b,'.') from t1;
update t1 set b='b ' where a=2;
--error 1062
update t1 set b='b  ' where a > 1;
--error 1062
insert into t1 (b) values ('b');
select * from t1;
delete from t1 where b='b';
select a,concat(b,'.') from t1;
drop table t1;

#
# Test keys with 0 segments. (Bug #3203)
#
create table t1 (a int not null);
create table t2 (a int not null, primary key (a));
insert into t1 values (1);
insert into t2 values (1),(2);
select sql_big_result distinct t1.a from t1,t2 order by t2.a;
select distinct t1.a from t1,t2 order by t2.a;
select sql_big_result distinct t1.a from t1,t2;
explain select sql_big_result distinct t1.a from t1,t2 order by t2.a;
explain select distinct t1.a from t1,t2 order by t2.a;
drop table t1,t2;

#
# Bug#14616 - Freshly imported table returns error 124 when using LIMIT
#
create table t1 (
  c1 varchar(32),
  key (c1)
) engine=myisam;
alter table t1 disable keys;
insert into t1 values ('a'), ('b');
select c1 from t1 order by c1 limit 1;
drop table t1;

#
# Test RTREE index
#
--error 1235, 1289
CREATE TABLE t1 (`a` int(11) NOT NULL default '0', `b` int(11) NOT NULL default '0', UNIQUE KEY `a` USING RTREE (`a`,`b`)) ENGINE=MyISAM;
# INSERT INTO t1 VALUES (1,1),(1,1);
# DELETE FROM rt WHERE a<1;
# DROP TABLE IF EXISTS t1;

create table t1 (a int, b varchar(200), c text not null) checksum=1;
create table t2 (a int, b varchar(200), c text not null) checksum=0;
insert t1 values (1, "aaa", "bbb"), (NULL, "", "ccccc"), (0, NULL, "");
insert t2 select * from t1;
checksum table t1, t2, t3 quick;
checksum table t1, t2, t3;
checksum table t1, t2, t3 extended;
#show table status;
drop table t1,t2;

create table t1 (a int, key (a));
show keys from t1;
alter table t1 disable keys;
show keys from t1;
create table t2 (a int);
let $i=1000;
set @@rand_seed1=31415926,@@rand_seed2=2718281828;
--disable_query_log
while ($i)
{
  dec $i;
  insert t2 values (rand()*100000);
}
--enable_query_log
insert t1 select * from t2;
show keys from t1;
alter table t1 enable keys;
show keys from t1;
alter table t1 engine=heap;
alter table t1 disable keys;
show keys from t1;
drop table t1,t2;

#
# index search for NULL in blob. Bug #4816
#
create table t1 ( a tinytext, b char(1), index idx (a(1),b) );
insert into t1 values (null,''), (null,'');
explain select count(*) from t1 where a is null;
select count(*) from t1 where a is null;
drop table t1;

#
# Bug #8306: TRUNCATE leads to index corruption 
#
create table t1 (c1 int, index(c1));
create table t2 (c1 int, index(c1)) engine=merge union=(t1);
insert into t1 values (1);
# Close all tables.
flush tables;
# Open t2 and (implicitly) t1.
select * from t2;
# Truncate after flush works (unless another threads reopens t2 in between).
flush tables;
truncate table t1;
insert into t1 values (1);
# Close all tables.
flush tables;
# Open t2 and (implicitly) t1.
select * from t2;
# Truncate t1, wich was not recognized as open without the bugfix.
# Now, it should fail with a table-in-use error message.
--error 1105
truncate table t1;
# The insert used to fail on the crashed table.
insert into t1 values (1);
drop table t1,t2;

#
# bug9188 - Corruption Can't open file: 'table.MYI' (errno: 145)
#
create table t1 (c1 int, c2 varchar(4) not null default '',
                 key(c2(3))) default charset=utf8;
insert into t1 values (1,'A'), (2, 'B'), (3, 'A');
update t1 set c2='A  B' where c1=2;
check table t1;
drop table t1;


#
# Bug#12296 - CHECKSUM TABLE reports 0 for the table
# This happened if the first record was marked as deleted.
#
create table t1 (c1 int);
insert into t1 values (1),(2),(3),(4);
checksum table t1;
delete from t1 where c1 = 1;
create table t2 as select * from t1;
# The following returns 0 with the bug in place.
checksum table t1;
# The above should give the same number as the following.
checksum table t2;
drop table t1, t2;

#
# BUG#12232: New myisam_stats_method variable.
#

show variables like 'myisam_stats_method';

create table t1 (a int, key(a));
insert into t1 values (0),(1),(2),(3),(4);
insert into t1 select NULL from t1;

# default: NULLs considered inequal
analyze table t1; 
show index from t1;
insert into t1 values (11);
delete from t1 where a=11;
check table t1;
show index from t1;

# Set nulls to be equal:
set myisam_stats_method=nulls_equal;
show variables like 'myisam_stats_method';
insert into t1 values (11);
delete from t1 where a=11;

analyze table t1; 
show index from t1;

insert into t1 values (11);
delete from t1 where a=11;

check table t1;
show index from t1;

# Set nulls back to be equal 
set myisam_stats_method=DEFAULT;
show variables like 'myisam_stats_method';
insert into t1 values (11);
delete from t1 where a=11;

analyze table t1; 
show index from t1;

insert into t1 values (11);
delete from t1 where a=11;

check table t1;
show index from t1;

drop table t1;

# WL#2609, CSC#XXXX: MyISAM 
set myisam_stats_method=nulls_ignored;
show variables like 'myisam_stats_method';

create table t1 (
  a char(3), b char(4), c char(5), d char(6),
  key(a,b,c,d)
);
insert into t1 values ('bcd','def1', NULL, 'zz');
insert into t1 values ('bcd','def2', NULL, 'zz');
insert into t1 values ('bce','def1', 'yuu', NULL);
insert into t1 values ('bce','def2', NULL, 'quux');
analyze table t1;
show index from t1;
delete from t1;
analyze table t1;
show index from t1;

set myisam_stats_method=DEFAULT;
drop table t1;

# BUG#13814 - key value packed incorrectly for TINYBLOBs

create table t1(
  cip INT NOT NULL,
  time TIME NOT NULL,
  score INT NOT NULL DEFAULT 0,
  bob TINYBLOB
);

insert into t1 (cip, time) VALUES (1, '00:01'), (2, '00:02'), (3,'00:03');
insert into t1 (cip, bob, time) VALUES (4, 'a', '00:04'), (5, 'b', '00:05'), 
                                       (6, 'c', '00:06');
select * from t1 where bob is null and cip=1;
create index bug on t1 (bob(22), cip, time);
select * from t1 where bob is null and cip=1;
drop table t1;
<<<<<<< HEAD
# End of 4.1 tests

#
# Test varchar
#

let $default=`select @@storage_engine`;
set storage_engine=MyISAM;
source include/varchar.inc;

#
# Some errors/warnings on create
#

create table t1 (v varchar(65530), key(v));
drop table if exists t1;
create table t1 (v varchar(65536));
show create table t1;
drop table t1;
create table t1 (v varchar(65530) character set utf8);
show create table t1;
drop table t1;

# MyISAM specific varchar tests
--error 1118
create table t1 (v varchar(65535));

eval set storage_engine=$default;

#
# Test how DROP TABLE works if the index or data file doesn't exists

create table t1 (a int) engine=myisam;
system rm $MYSQLTEST_VARDIR/master-data/test/t1.MYI ;
drop table if exists t1;
create table t1 (a int) engine=myisam;
system rm $MYSQLTEST_VARDIR/master-data/test/t1.MYI ;
--error 1051,6
drop table t1;
create table t1 (a int) engine=myisam;
system rm $MYSQLTEST_VARDIR/master-data/test/t1.MYD ;
--error 1105,6,29
drop table t1;
--error 1051
drop table t1;

#
# Test concurrent insert
# First with static record length
#
set @save_concurrent_insert=@@concurrent_insert;
set global concurrent_insert=1;
create table t1 (a int);
insert into t1 values (1),(2),(3),(4),(5);
lock table t1 read local;
connect (con1,localhost,root,,);
connection con1;
# Insert in table without hole
insert into t1 values(6),(7);
connection default;
unlock tables;
delete from t1 where a>=3 and a<=4;
lock table t1 read local;
connection con1;
set global concurrent_insert=2;
# Insert in table with hole -> Should insert at end
insert into t1 values (8),(9);
connection default;
unlock tables;
# Insert into hole
insert into t1 values (10),(11),(12);
select * from t1;
check table t1;
drop table t1;
disconnect con1;

# Same test with dynamic record length
create table t1 (a int, b varchar(30) default "hello");
insert into t1 (a) values (1),(2),(3),(4),(5);
lock table t1 read local;
connect (con1,localhost,root,,);
connection con1;
# Insert in table without hole
insert into t1 (a) values(6),(7);
connection default;
unlock tables;
delete from t1 where a>=3 and a<=4;
lock table t1 read local;
connection con1;
set global concurrent_insert=2;
# Insert in table with hole -> Should insert at end
insert into t1 (a) values (8),(9);
connection default;
unlock tables;
# Insert into hole
insert into t1 (a) values (10),(11),(12);
select a from t1;
check table t1;
drop table t1;
disconnect con1;
set global concurrent_insert=@save_concurrent_insert;


# BUG#9622 - ANALYZE TABLE and ALTER TABLE .. ENABLE INDEX produce
# different statistics on the same table with NULL values.
create table t1 (a int, key(a));

insert into t1 values (1),(2),(3),(4),(NULL),(NULL),(NULL),(NULL);
analyze table t1;
show keys from t1;

alter table t1 disable keys;
alter table t1 enable keys;
show keys from t1;

drop table t1;

#
# Bug#10056 - PACK_KEYS option take values greater than 1 while creating table
#
create table t1 (c1 int) engine=myisam pack_keys=0;
create table t2 (c1 int) engine=myisam pack_keys=1;
create table t3 (c1 int) engine=myisam pack_keys=default;
--error 1064
create table t4 (c1 int) engine=myisam pack_keys=2;
drop table t1, t2, t3;
=======

#
# Bug#14980 - COUNT(*) incorrect on MyISAM table with certain INDEX
#
create table t1 (
  id1 int not null auto_increment,
  id2 int not null default '0',
  t text not null,
  primary key  (id1),
  key x (id2, t(32))
) engine=myisam;
insert into t1 (id2, t) values
(10, 'abc'), (10, 'abc'), (10, 'abc'),
(20, 'abc'), (20, 'abc'), (20, 'def'),
(10, 'abc'), (10, 'abc');
select count(*)   from t1 where id2 = 10;
select count(id1) from t1 where id2 = 10;
drop table t1;

# End of 4.1 tests
>>>>>>> d0c6eb88
<|MERGE_RESOLUTION|>--- conflicted
+++ resolved
@@ -678,7 +678,25 @@
 create index bug on t1 (bob(22), cip, time);
 select * from t1 where bob is null and cip=1;
 drop table t1;
-<<<<<<< HEAD
+
+#
+# Bug#14980 - COUNT(*) incorrect on MyISAM table with certain INDEX
+#
+create table t1 (
+  id1 int not null auto_increment,
+  id2 int not null default '0',
+  t text not null,
+  primary key  (id1),
+  key x (id2, t(32))
+) engine=myisam;
+insert into t1 (id2, t) values
+(10, 'abc'), (10, 'abc'), (10, 'abc'),
+(20, 'abc'), (20, 'abc'), (20, 'def'),
+(10, 'abc'), (10, 'abc');
+select count(*)   from t1 where id2 = 10;
+select count(id1) from t1 where id2 = 10;
+drop table t1;
+
 # End of 4.1 tests
 
 #
@@ -805,25 +823,3 @@
 --error 1064
 create table t4 (c1 int) engine=myisam pack_keys=2;
 drop table t1, t2, t3;
-=======
-
-#
-# Bug#14980 - COUNT(*) incorrect on MyISAM table with certain INDEX
-#
-create table t1 (
-  id1 int not null auto_increment,
-  id2 int not null default '0',
-  t text not null,
-  primary key  (id1),
-  key x (id2, t(32))
-) engine=myisam;
-insert into t1 (id2, t) values
-(10, 'abc'), (10, 'abc'), (10, 'abc'),
-(20, 'abc'), (20, 'abc'), (20, 'def'),
-(10, 'abc'), (10, 'abc');
-select count(*)   from t1 where id2 = 10;
-select count(id1) from t1 where id2 = 10;
-drop table t1;
-
-# End of 4.1 tests
->>>>>>> d0c6eb88
