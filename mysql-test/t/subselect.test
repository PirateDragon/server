--- conflicted
+++ resolved
@@ -4490,7 +4490,22 @@
 
 drop table t1;
 
-<<<<<<< HEAD
+--echo #
+--echo # Fix of LP BUG#780386 (NULL left part with empty ALL subquery).
+--echo #
+CREATE TABLE t1 ( f11 int) ;
+INSERT IGNORE INTO t1 VALUES (0),(0);
+
+CREATE TABLE t2 ( f3 int, f10 int, KEY (f10,f3)) ;
+INSERT IGNORE INTO t2 VALUES (NULL,NULL),(5,0);
+
+DROP TABLE IF EXISTS t3;
+CREATE TABLE t3 ( f3 int) ;
+INSERT INTO t3 VALUES (0),(0);
+
+SELECT a1.f3 AS r FROM t2 AS a1 , t1 WHERE a1.f3 < ALL ( SELECT f3 FROM t3 WHERE f3 = 1 ) ;
+DROP TABLE t1, t2, t3;
+
 --echo End of 5.2 tests
 
 --echo #
@@ -4518,25 +4533,6 @@
 );
 DROP TABLE t1,t2,t3;
 
-=======
->>>>>>> 8b062c1f
---echo #
---echo # Fix of LP BUG#780386 (NULL left part with empty ALL subquery).
---echo #
-CREATE TABLE t1 ( f11 int) ;
-INSERT IGNORE INTO t1 VALUES (0),(0);
-
-CREATE TABLE t2 ( f3 int, f10 int, KEY (f10,f3)) ;
-INSERT IGNORE INTO t2 VALUES (NULL,NULL),(5,0);
-
-DROP TABLE IF EXISTS t3;
-CREATE TABLE t3 ( f3 int) ;
-INSERT INTO t3 VALUES (0),(0);
-
-SELECT a1.f3 AS r FROM t2 AS a1 , t1 WHERE a1.f3 < ALL ( SELECT f3 FROM t3 WHERE f3 = 1 ) ;
-DROP TABLE t1, t2, t3;
-
-<<<<<<< HEAD
 --echo #
 --echo # BUG LP:813473: Wrong result with outer join + NOT IN subquery
 --echo # This bug is a duplicate of Bug#11764086 whose test case is added below
@@ -4734,7 +4730,4 @@
 
 DROP TABLE t1,t2,t3;
 
-set optimizer_switch=@subselect_tmp;
-=======
---echo End of 5.2 tests
->>>>>>> 8b062c1f
+set optimizer_switch=@subselect_tmp;