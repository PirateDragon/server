--- conflicted
+++ resolved
@@ -514,16 +514,10 @@
 #--------------------------------------------------------------------
 # works in Oracle - bug
 -- error 1052
-<<<<<<< HEAD
-select * from t1 natural join (t3 cross join t4); # works in Oracle - bug
--- error 1052
-select * from (t3 cross join t4) natural join t1; # works in Oracle - bug
-=======
 select * from t1 natural join (t3 cross join t4);
 # works in Oracle - bug
 -- error 1052
 select * from (t3 cross join t4) natural join t1;
->>>>>>> 325b8835
 -- error 1052
 select * from t1 join (t2, t3) using (b);
 -- error 1052
