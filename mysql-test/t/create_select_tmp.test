--- conflicted
+++ resolved
@@ -25,12 +25,7 @@
 select * from t2;
 --error 1062
 CREATE TEMPORARY TABLE t2 ( PRIMARY KEY (a) ) ENGINE=MYISAM SELECT a FROM t1;
-<<<<<<< HEAD
---error 1146;
+--error 1146
 select * from t2;
 
-# End of 4.1 tests
-=======
---error 1146
-select * from t2;
->>>>>>> 4b47ebcf
+# End of 4.1 tests