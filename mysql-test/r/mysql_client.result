1
1
ERROR 1064 (42000) at line 3: You have an error in your SQL syntax; check the manual that corresponds to your MySQL server version for the right syntax to use near '' at line 1
<<<<<<< HEAD
ERROR at line 1: USE must be followed by a database name
?         (\?) Synonym for `help'.
clear     (\c) Clear command.
connect   (\r) Reconnect to the server. Optional arguments are db and host.
delimiter (\d) Set statement delimiter. NOTE: Takes the rest of the line as new delimiter.
edit      (\e) Edit command with $EDITOR.
ego       (\G) Send command to mysql server, display result vertically.
exit      (\q) Exit mysql. Same as quit.
go        (\g) Send command to mysql server.
help      (\h) Display this help.
nopager   (\n) Disable pager, print to stdout.
notee     (\t) Don't write into outfile.
pager     (\P) Set PAGER [to_pager]. Print the query results via PAGER.
print     (\p) Print current command.
prompt    (\R) Change your mysql prompt.
quit      (\q) Quit mysql.
rehash    (\#) Rebuild completion hash.
source    (\.) Execute an SQL script file. Takes a file name as an argument.
status    (\s) Get status information from the server.
system    (\!) Execute a system shell command.
tee       (\T) Set outfile [to_outfile]. Append everything into given outfile.
use       (\u) Use another database. Takes database name as argument.
charset   (\C) Switch to another charset. Might be needed for processing binlog with multi-byte charsets.
warnings  (\W) Show warnings after every statement.
nowarning (\w) Don't show warnings after every statement.
?         (\?) Synonym for `help'.
clear     (\c) Clear command.
connect   (\r) Reconnect to the server. Optional arguments are db and host.
delimiter (\d) Set statement delimiter. NOTE: Takes the rest of the line as new delimiter.
edit      (\e) Edit command with $EDITOR.
ego       (\G) Send command to mysql server, display result vertically.
exit      (\q) Exit mysql. Same as quit.
go        (\g) Send command to mysql server.
help      (\h) Display this help.
nopager   (\n) Disable pager, print to stdout.
notee     (\t) Don't write into outfile.
pager     (\P) Set PAGER [to_pager]. Print the query results via PAGER.
print     (\p) Print current command.
prompt    (\R) Change your mysql prompt.
quit      (\q) Quit mysql.
rehash    (\#) Rebuild completion hash.
source    (\.) Execute an SQL script file. Takes a file name as an argument.
status    (\s) Get status information from the server.
system    (\!) Execute a system shell command.
tee       (\T) Set outfile [to_outfile]. Append everything into given outfile.
use       (\u) Use another database. Takes database name as argument.
charset   (\C) Switch to another charset. Might be needed for processing binlog with multi-byte charsets.
warnings  (\W) Show warnings after every statement.
nowarning (\w) Don't show warnings after every statement.
\
\\
';
';
=======
ERROR at line 1: USE must be followed by a database name
>>>>>>> a86f035a
<|MERGE_RESOLUTION|>--- conflicted
+++ resolved
@@ -1,60 +1,8 @@
 1
 1
 ERROR 1064 (42000) at line 3: You have an error in your SQL syntax; check the manual that corresponds to your MySQL server version for the right syntax to use near '' at line 1
-<<<<<<< HEAD
 ERROR at line 1: USE must be followed by a database name
-?         (\?) Synonym for `help'.
-clear     (\c) Clear command.
-connect   (\r) Reconnect to the server. Optional arguments are db and host.
-delimiter (\d) Set statement delimiter. NOTE: Takes the rest of the line as new delimiter.
-edit      (\e) Edit command with $EDITOR.
-ego       (\G) Send command to mysql server, display result vertically.
-exit      (\q) Exit mysql. Same as quit.
-go        (\g) Send command to mysql server.
-help      (\h) Display this help.
-nopager   (\n) Disable pager, print to stdout.
-notee     (\t) Don't write into outfile.
-pager     (\P) Set PAGER [to_pager]. Print the query results via PAGER.
-print     (\p) Print current command.
-prompt    (\R) Change your mysql prompt.
-quit      (\q) Quit mysql.
-rehash    (\#) Rebuild completion hash.
-source    (\.) Execute an SQL script file. Takes a file name as an argument.
-status    (\s) Get status information from the server.
-system    (\!) Execute a system shell command.
-tee       (\T) Set outfile [to_outfile]. Append everything into given outfile.
-use       (\u) Use another database. Takes database name as argument.
-charset   (\C) Switch to another charset. Might be needed for processing binlog with multi-byte charsets.
-warnings  (\W) Show warnings after every statement.
-nowarning (\w) Don't show warnings after every statement.
-?         (\?) Synonym for `help'.
-clear     (\c) Clear command.
-connect   (\r) Reconnect to the server. Optional arguments are db and host.
-delimiter (\d) Set statement delimiter. NOTE: Takes the rest of the line as new delimiter.
-edit      (\e) Edit command with $EDITOR.
-ego       (\G) Send command to mysql server, display result vertically.
-exit      (\q) Exit mysql. Same as quit.
-go        (\g) Send command to mysql server.
-help      (\h) Display this help.
-nopager   (\n) Disable pager, print to stdout.
-notee     (\t) Don't write into outfile.
-pager     (\P) Set PAGER [to_pager]. Print the query results via PAGER.
-print     (\p) Print current command.
-prompt    (\R) Change your mysql prompt.
-quit      (\q) Quit mysql.
-rehash    (\#) Rebuild completion hash.
-source    (\.) Execute an SQL script file. Takes a file name as an argument.
-status    (\s) Get status information from the server.
-system    (\!) Execute a system shell command.
-tee       (\T) Set outfile [to_outfile]. Append everything into given outfile.
-use       (\u) Use another database. Takes database name as argument.
-charset   (\C) Switch to another charset. Might be needed for processing binlog with multi-byte charsets.
-warnings  (\W) Show warnings after every statement.
-nowarning (\w) Don't show warnings after every statement.
 \
 \\
 ';
-';
-=======
-ERROR at line 1: USE must be followed by a database name
->>>>>>> a86f035a
+';