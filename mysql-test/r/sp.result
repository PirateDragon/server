--- conflicted
+++ resolved
@@ -4768,7 +4768,6 @@
 Inner
 drop procedure bug15011|
 drop table t3|
-<<<<<<< HEAD
 drop function if exists bug17615|
 create table t3 (a varchar(256) unicode)|
 create function bug17615() returns varchar(256) unicode
@@ -4802,7 +4801,6 @@
 2005-02	2
 drop table t3|
 drop procedure bug17476|
-=======
 drop table if exists t3|
 drop procedure if exists bug16887|
 create table t3 ( c varchar(1) )|
@@ -4859,5 +4857,4 @@
 0
 drop table t3|
 drop procedure bug16887|
->>>>>>> cfba31dd
 drop table t1,t2;