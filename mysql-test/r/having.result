drop table if exists t1,t2,t3;
create table t1 (a int);
select count(a) as b from t1 where a=0 having b > 0;
b
insert into t1 values (null);
select count(a) as b from t1 where a=0 having b > 0;
b
select count(a) as b from t1 where a=0 having b >=0;
b
0
explain extended select count(a) as b from t1 where a=0 having b >=0;
id	select_type	table	type	possible_keys	key	key_len	ref	rows	filtered	Extra
1	SIMPLE	NULL	NULL	NULL	NULL	NULL	NULL	NULL	NULL	Impossible WHERE noticed after reading const tables
Warnings:
Note	1003	select count(NULL) AS `b` from dual where 0 having (`b` >= 0)
drop table t1;
CREATE TABLE t1 (
raw_id int(10) NOT NULL default '0',
chr_start int(10) NOT NULL default '0',
chr_end int(10) NOT NULL default '0',
raw_start int(10) NOT NULL default '0',
raw_end int(10) NOT NULL default '0',
raw_ori int(2) NOT NULL default '0'
);
INSERT INTO t1 VALUES (469713,1,164123,1,164123,1),(317330,164124,317193,101,153170,1),(469434,317194,375620,101,58527,1),(591816,375621,484273,1,108653,1),(591807,484274,534671,91,50488,1),(318885,534672,649362,101,114791,1),(318728,649363,775520,102,126259,1),(336829,775521,813997,101,38577,1),(317740,813998,953227,101,139330,1),(1,813998,953227,101,139330,1);
CREATE TABLE t2 (
id int(10) unsigned NOT NULL default '0',
contig_id int(10) unsigned NOT NULL default '0',
seq_start int(10) NOT NULL default '0',
seq_end int(10) NOT NULL default '0',
strand tinyint(2) NOT NULL default '0',
KEY id (id)
);
INSERT INTO t2 VALUES (133195,469713,61327,61384,1),(133196,469713,64113,64387,1),(133197,1,1,1,0),(133197,1,1,1,-2);
SELECT e.id,
MIN( IF(sgp.raw_ori=1,
(e.seq_start+sgp.chr_start-sgp.raw_start),  
(sgp.chr_start+sgp.raw_end-e.seq_end))) as start, 
MAX( IF(sgp.raw_ori=1,
(e.seq_end+sgp.chr_start-sgp.raw_start),  
(sgp.chr_start+sgp.raw_end-e.seq_start))) as end, 
AVG(IF (sgp.raw_ori=1,e.strand,(-e.strand))) as chr_strand 
FROM  t1 sgp,
t2 e  
WHERE sgp.raw_id=e.contig_id 
GROUP BY e.id 
HAVING chr_strand= -1 and end >= 0 
AND start <= 999660;
id	start	end	chr_strand
133197	813898	813898	-1.0000
drop table t1,t2;
CREATE TABLE t1 (Fld1 int(11) default NULL,Fld2 int(11) default NULL);
INSERT INTO t1 VALUES (1,10),(1,20),(2,NULL),(2,NULL),(3,50);
select Fld1, max(Fld2) as q from t1 group by Fld1 having q is not null;
Fld1	q
1	20
3	50
select Fld1, max(Fld2) from t1 group by Fld1 having max(Fld2) is not null;
Fld1	max(Fld2)
1	20
3	50
select Fld1, max(Fld2) from t1 group by Fld1 having avg(Fld2) is not null;
Fld1	max(Fld2)
1	20
3	50
select Fld1, max(Fld2) from t1 group by Fld1 having std(Fld2) is not null;
Fld1	max(Fld2)
1	20
3	50
select Fld1, max(Fld2) from t1 group by Fld1 having variance(Fld2) is not null;
Fld1	max(Fld2)
1	20
3	50
drop table t1;
create table t1 (id int not null, qty int not null);
insert into t1 values (1,2),(1,3),(2,4),(2,5);
select id, sum(qty) as sqty from t1 group by id having sqty>2;
id	sqty
1	5
2	9
select sum(qty) as sqty from t1 group by id having count(id) > 0;
sqty
5
9
select sum(qty) as sqty from t1 group by id having count(distinct id) > 0;
sqty
5
9
drop table t1;
CREATE TABLE t1 (
`id` bigint(20) NOT NULL default '0',
`description` text
) ENGINE=MyISAM;
CREATE TABLE t2 (
`id` bigint(20) NOT NULL default '0',
`description` varchar(20)
) ENGINE=MyISAM;
INSERT INTO t1  VALUES (1, 'test');
INSERT INTO t2 VALUES (1, 'test');
CREATE TABLE t3 (
`id`       bigint(20) NOT NULL default '0',
`order_id` bigint(20) NOT NULL default '0'
) ENGINE=MyISAM;
select
a.id, a.description,
count(b.id) as c 
from t1 a left join t3 b on a.id=b.order_id 
group by a.id, a.description 
having (a.description is not null) and (c=0);
id	description	c
1	test	0
select
a.*, 
count(b.id) as c 
from t2 a left join t3 b on a.id=b.order_id 
group by a.id, a.description
having (a.description is not null) and (c=0);
id	description	c
1	test	0
INSERT INTO t1  VALUES (2, 'test2');
select
a.id, a.description,
count(b.id) as c 
from t1 a left join t3 b on a.id=b.order_id 
group by a.id, a.description 
having (a.description is not null) and (c=0);
id	description	c
1	test	0
2	test2	0
drop table t1,t2,t3;
CREATE TABLE t1 (a int);
INSERT INTO t1 VALUES (3), (4), (1), (3), (1);
SELECT SUM(a) FROM t1 GROUP BY a HAVING SUM(a)>0;
SUM(a)
2
6
4
SELECT SUM(a) FROM t1 GROUP BY a HAVING SUM(a);
SUM(a)
2
6
4
DROP TABLE t1;
CREATE TABLE t1 (a int);
INSERT INTO t1 VALUES (1), (2), (1), (3), (2), (1);
SELECT a FROM t1 GROUP BY a HAVING a > 1;
a
2
3
SELECT a FROM t1 GROUP BY a HAVING 1 != 1 AND a > 1;
a
SELECT 0 AS x, a FROM t1 GROUP BY x,a HAVING x=1 AND a > 1;
x	a
EXPLAIN SELECT a FROM t1 GROUP BY a HAVING 1 != 1 AND a > 1;
id	select_type	table	type	possible_keys	key	key_len	ref	rows	Extra
1	SIMPLE	NULL	NULL	NULL	NULL	NULL	NULL	NULL	Impossible HAVING
EXPLAIN SELECT 0 AS x, a FROM t1 GROUP BY x,a HAVING x=1 AND a > 1;
id	select_type	table	type	possible_keys	key	key_len	ref	rows	Extra
1	SIMPLE	NULL	NULL	NULL	NULL	NULL	NULL	NULL	Impossible HAVING
DROP table t1;
CREATE TABLE t1 (a int PRIMARY KEY);
CREATE TABLE t2 (b int PRIMARY KEY, a int);
CREATE TABLE t3 (b int, flag int);
INSERT INTO t1 VALUES (1);
INSERT INTO t2 VALUES (1,1), (2,1), (3,1);
INSERT INTO t3(b,flag) VALUES (2, 1);
SELECT t1.a
FROM t1 INNER JOIN t2 ON t1.a=t2.a LEFT JOIN t3 ON t2.b=t3.b
GROUP BY t1.a, t2.b HAVING MAX(t3.flag)=0;
a
SELECT DISTINCT t1.a, MAX(t3.flag)
FROM t1 INNER JOIN t2 ON t1.a=t2.a LEFT JOIN t3 ON t2.b=t3.b
GROUP BY t1.a, t2.b HAVING MAX(t3.flag)=0;
a	MAX(t3.flag)
SELECT DISTINCT t1.a
FROM t1 INNER JOIN t2 ON t1.a=t2.a LEFT JOIN t3 ON t2.b=t3.b
GROUP BY t1.a, t2.b HAVING MAX(t3.flag)=0;
a
DROP TABLE t1,t2,t3;
create table t1 (col1 int, col2 varchar(5), col_t1 int);
create table t2 (col1 int, col2 varchar(5), col_t2 int);
create table t3 (col1 int, col2 varchar(5), col_t3 int);
insert into t1 values(10,'hello',10);
insert into t1 values(20,'hello',20);
insert into t1 values(30,'hello',30);
insert into t1 values(10,'bye',10);
insert into t1 values(10,'sam',10);
insert into t1 values(10,'bob',10);
insert into t2 select * from t1;
insert into t3 select * from t1;
select count(*) from t1 group by col1 having col1 = 10;
count(*)
4
select count(*) as count_col1 from t1 group by col1 having col1 = 10;
count_col1
4
select count(*) as count_col1 from t1 as tmp1 group by col1 having col1 = 10;
count_col1
4
select count(*) from t1 group by col2 having col2 = 'hello';
count(*)
3
select count(*) from t1 group by col2 having col1 = 10;
ERROR 42S22: Unknown column 'col1' in 'having clause'
select col1 as count_col1 from t1 as tmp1 group by col1 having col1 = 10;
count_col1
10
select col1 as count_col1 from t1 as tmp1 group by col1 having count_col1 = 10;
count_col1
10
select col1 as count_col1 from t1 as tmp1 group by count_col1 having col1 = 10;
count_col1
10
select col1 as count_col1 from t1 as tmp1 group by count_col1 having count_col1 = 10;
count_col1
10
select col1 as count_col1,col2 from t1 as tmp1 group by col1,col2 having col1 = 10;
count_col1	col2
10	bob
10	bye
10	hello
10	sam
select col1 as count_col1,col2 from t1 as tmp1 group by col1,col2 having count_col1 = 10;
count_col1	col2
10	bob
10	bye
10	hello
10	sam
select col1 as count_col1,col2 from t1 as tmp1 group by col1,col2 having col2 = 'hello';
count_col1	col2
10	hello
20	hello
30	hello
select col1 as count_col1,col2 as group_col2 from t1 as tmp1 group by col1,col2 having group_col2 = 'hello';
count_col1	group_col2
10	hello
20	hello
30	hello
select sum(col1) as co12 from t1 group by col2 having col2 10;
ERROR 42000: You have an error in your SQL syntax; check the manual that corresponds to your MariaDB server version for the right syntax to use near '10' at line 1
select sum(col1) as co2, count(col2) as cc from t1 group by col1 having col1 =10;
co2	cc
40	4
select t2.col2 from t2 group by t2.col1, t2.col2 having t1.col1 <= 10;
ERROR 42S22: Unknown column 't1.col1' in 'having clause'
select t1.col1 from t1
where t1.col2 in 
(select t2.col2 from t2 
group by t2.col1, t2.col2 having t2.col1 <= 10);
col1
10
20
30
10
10
10
select t1.col1 from t1
where t1.col2 in 
(select t2.col2 from t2
group by t2.col1, t2.col2
having t2.col1 <=
(select min(t3.col1) from t3));
col1
10
20
30
10
10
10
select t1.col1 from t1
where t1.col2 in
(select t2.col2 from t2 
group by t2.col1, t2.col2 having t1.col1 <= 10);
col1
10
10
10
10
select t1.col1 as tmp_col from t1
where t1.col2 in 
(select t2.col2 from t2 
group by t2.col1, t2.col2 having tmp_col <= 10);
tmp_col
10
10
10
10
select t1.col1 from t1
where t1.col2 in 
(select t2.col2 from t2 
group by t2.col1, t2.col2 having col_t1 <= 10);
col1
10
10
10
10
select sum(col1) from t1
group by col_t1
having (select col_t1 from t2 where col_t1 = col_t2 order by col_t2 limit 1);
sum(col1)
40
20
30
select t1.col1 from t1
where t1.col2 in 
(select t2.col2 from t2 
group by t2.col1, t2.col2 having col_t1 <= 10)
having col_t1 <= 20;
ERROR 42S22: Unknown column 'col_t1' in 'having clause'
select t1.col1 from t1
where t1.col2 in 
(select t2.col2 from t2 
group by t2.col1, t2.col2 having col_t1 <= 10)
group by col_t1
having col_t1 <= 20;
col1
10
select col_t1, sum(col1) from t1
group by col_t1
having col_t1 > 10 and
exists (select sum(t2.col1) from t2
group by t2.col2 having t2.col2 > 'b');
col_t1	sum(col1)
20	20
30	30
select sum(col1) from t1
group by col_t1
having col_t1 in (select sum(t2.col1) from t2
group by t2.col2, t2.col1 having t2.col1 = t1.col1);
ERROR 42S22: Unknown column 't1.col1' in 'having clause'
select sum(col1) from t1
group by col_t1
having col_t1 in (select sum(t2.col1) from t2
group by t2.col2, t2.col1 having t2.col1 = col_t1);
sum(col1)
40
20
30
select t1.col1, t2.col1 from t1, t2 where t1.col1 = t2.col1
group by t1.col1, t2.col1 having col1 = 2;
ERROR 23000: Column 'col1' in having clause is ambiguous
select t1.col1*10+t2.col1 from t1,t2 where t1.col1=t2.col1
group by t1.col1, t2.col1 having col1 = 2;
ERROR 23000: Column 'col1' in having clause is ambiguous
drop table t1, t2, t3;
create table t1 (s1 int);
insert into t1 values (1),(2),(3);
select count(*) from t1 group by s1 having s1 is null;
count(*)
select s1*0 as s1 from t1 group by s1 having s1 <> 0;
s1
0
0
0
Warnings:
Warning	1052	Column 's1' in group statement is ambiguous
Warning	1052	Column 's1' in having clause is ambiguous
select s1*0 from t1 group by s1 having s1 = 0;
s1*0
select s1 from t1 group by 1 having 1 = 0;
s1
select count(s1) from t1 group by s1 having count(1+1)=2;
count(s1)
select count(s1) from t1 group by s1 having s1*0=0;
count(s1)
1
1
1
select * from t1 a, t1 b group by a.s1 having s1 is null;
ERROR 23000: Column 's1' in having clause is ambiguous
drop table t1;
create table t1 (s1 char character set latin1 collate latin1_german1_ci);
insert into t1 values ('ü'),('y');
Warnings:
Warning	1265	Data truncated for column 's1' at row 1
select s1,count(s1) from t1
group by s1 collate latin1_swedish_ci having s1 = 'y';
s1	count(s1)
y	1
drop table t1;
DROP SCHEMA IF EXISTS HU;
CREATE SCHEMA HU ;
USE HU ;
CREATE TABLE STAFF
(EMPNUM   CHAR(3) NOT NULL UNIQUE,
EMPNAME  CHAR(20),
GRADE    DECIMAL(4),
CITY     CHAR(15));
CREATE TABLE PROJ
(PNUM     CHAR(3) NOT NULL UNIQUE,
PNAME    CHAR(20),
PTYPE    CHAR(6),
BUDGET   DECIMAL(9),
CITY     CHAR(15));
INSERT INTO STAFF VALUES ('E1','Alice',12,'Deale');
INSERT INTO STAFF VALUES ('E2','Betty',10,'Vienna');
INSERT INTO STAFF VALUES ('E3','Carmen',13,'Vienna');
INSERT INTO STAFF VALUES ('E4','Don',12,'Deale');
INSERT INTO STAFF VALUES ('E5','Ed',13,'Akron');
INSERT INTO PROJ VALUES  ('P1','MXSS','Design',10000,'Deale');
INSERT INTO PROJ VALUES  ('P2','CALM','Code',30000,'Vienna');
INSERT INTO PROJ VALUES  ('P3','SDP','Test',30000,'Tampa');
INSERT INTO PROJ VALUES  ('P4','SDP','Design',20000,'Deale');
INSERT INTO PROJ VALUES  ('P5','IRM','Test',10000,'Vienna');
INSERT INTO PROJ VALUES  ('P6','PAYR','Design',50000,'Deale');
SELECT EMPNUM, GRADE*1000
FROM HU.STAFF WHERE GRADE * 1000 > 
ANY (SELECT SUM(BUDGET) FROM HU.PROJ
GROUP BY CITY, PTYPE
HAVING HU.PROJ.CITY = HU.STAFF.CITY);
EMPNUM	GRADE*1000
E3	13000
DROP SCHEMA HU;
USE test;
create table t1(f1 int);
select f1 from t1 having max(f1)=f1;
f1
select f1 from t1 group by f1 having max(f1)=f1;
f1
set session sql_mode='ONLY_FULL_GROUP_BY';
select f1 from t1 having max(f1)=f1;
ERROR 42000: Non-grouping field 'f1' is used in HAVING clause
select f1 from t1 group by f1 having max(f1)=f1;
f1
set session sql_mode='';
drop table t1;
CREATE TABLE t1 ( a INT, b INT);
INSERT INTO t1 VALUES (1, 1), (2,2), (3, NULL);
SELECT b, COUNT(DISTINCT a) FROM t1 GROUP BY b HAVING b is NULL;
b	COUNT(DISTINCT a)
NULL	1
DROP TABLE t1;
#
# Bug#50995 Having clause on subquery result produces incorrect results.
#
CREATE TABLE t1
(
id1 INT,
id2 INT NOT NULL,
INDEX id1(id2)
);
INSERT INTO t1 SET id1=1, id2=1;
INSERT INTO t1 SET id1=2, id2=1;
INSERT INTO t1 SET id1=3, id2=1;
SELECT t1.id1,
(SELECT 0 FROM DUAL
WHERE t1.id1=t1.id1) AS amount FROM t1
WHERE t1.id2 = 1
HAVING amount > 0
ORDER BY t1.id1;
id1	amount
DROP TABLE t1;
#
# Bug#48916 Server incorrectly processing HAVING clauses with an ORDER BY clause
#
CREATE TABLE t1 (f1 INT PRIMARY KEY, f2 INT, f3 INT);
INSERT INTO t1 VALUES (2,7,9), (4,7,9), (6,2,9), (17,0,9);
SELECT table1.f1, table2.f2
FROM t1 AS table1
JOIN t1 AS table2 ON table1.f3 = table2.f3
WHERE table2.f1 = 2
GROUP BY table1.f1, table2.f2
HAVING (table2.f2 = 8 AND table1.f1 >= 6);
f1	f2
EXPLAIN EXTENDED
SELECT table1.f1, table2.f2
FROM t1 AS table1
JOIN t1 AS table2 ON table1.f3 = table2.f3
WHERE table2.f1 = 2
GROUP BY table1.f1, table2.f2
HAVING (table2.f2 = 8 AND table1.f1 >= 6);
id	select_type	table	type	possible_keys	key	key_len	ref	rows	filtered	Extra
1	SIMPLE	table2	const	PRIMARY	PRIMARY	4	const	1	100.00	Using filesort
1	SIMPLE	table1	ALL	NULL	NULL	NULL	NULL	4	100.00	Using where
Warnings:
Note	1003	select `test`.`table1`.`f1` AS `f1`,7 AS `f2` from `test`.`t1` `table1` join `test`.`t1` `table2` where (`test`.`table1`.`f3` = 9) group by `test`.`table1`.`f1`,7 having ((7 = 8) and (`test`.`table1`.`f1` >= 6))
EXPLAIN EXTENDED
SELECT table1.f1, table2.f2
FROM t1 AS table1
JOIN t1 AS table2 ON table1.f3 = table2.f3
WHERE table2.f1 = 2
GROUP BY table1.f1, table2.f2
HAVING (table2.f2 = 8);
id	select_type	table	type	possible_keys	key	key_len	ref	rows	filtered	Extra
1	SIMPLE	table2	const	PRIMARY	PRIMARY	4	const	1	100.00	Using filesort
1	SIMPLE	table1	ALL	NULL	NULL	NULL	NULL	4	100.00	Using where
Warnings:
Note	1003	select `test`.`table1`.`f1` AS `f1`,7 AS `f2` from `test`.`t1` `table1` join `test`.`t1` `table2` where (`test`.`table1`.`f3` = 9) group by `test`.`table1`.`f1`,7 having (7 = 8)
DROP TABLE t1;
#
# Bug#52336 Segfault / crash in 5.1 copy_fields (param=0x9872980) at sql_select.cc:15355
#
CREATE TABLE t1(f1 INT, f2 INT);
INSERT INTO t1 VALUES (10,8);
CREATE TABLE t2 (f1 INT);
INSERT INTO t2 VALUES (5);
SELECT  COUNT(f1) FROM t2
HAVING (7, 9)  IN (SELECT f1, MIN(f2) FROM t1);
COUNT(f1)
DROP TABLE t1, t2;
CREATE TABLE t1 (f1 INT, f2 VARCHAR(1));
INSERT INTO t1 VALUES (16,'f');
INSERT INTO t1 VALUES (16,'f');
CREATE TABLE t2 (f1 INT, f2 VARCHAR(1));
INSERT INTO t2 VALUES (13,'f');
INSERT INTO t2 VALUES (20,'f');
CREATE TABLE t3 (f1 INT, f2 VARCHAR(1));
INSERT INTO t3 VALUES (7,'f');
SELECT t1.f2 FROM t1
STRAIGHT_JOIN (t2 JOIN t3 ON t3.f2  = t2.f2  ) ON t3 .f2  = t2 .f2
HAVING ('v', 'i') NOT IN (SELECT f2, MIN(f2) FROM t1)
ORDER BY f2;
f2
f
f
f
f
DROP TABLES t1,t2,t3;
#
# Bug#52340 Segfault: read_cached_record (tab=0x94a2634) at sql_select.cc:14411
#
CREATE TABLE t1 (f1 INT, f2 VARCHAR(1));
INSERT INTO t1 VALUES (16,'d');
CREATE TABLE t2 (f1 INT, f2 VARCHAR(1));
INSERT INTO t2 VALUES (13,'e');
INSERT INTO t2 VALUES (20,'d');
SELECT MAX(t2.f2) FROM t2 JOIN t1 ON t1.f2
HAVING ('e' , 'd') IN
(SELECT ts1.f2, ts2.f2 FROM t2 ts1 JOIN t2 ts2 ON ts1.f1)
ORDER BY t1.f2;
MAX(t2.f2)
NULL
Warnings:
Warning	1292	Truncated incorrect DOUBLE value: 'd'
DROP TABLE t1,t2;
End of 5.0 tests
#
# Bug#54416 MAX from JOIN with HAVING returning NULL with 5.1 and Empty set
#
CREATE TABLE t1 (f1 INT(11), f2 VARCHAR(1), PRIMARY KEY (f1));
INSERT INTO t1 VALUES (1,'f');
CREATE TABLE t2 (f1 INT(11), f2 VARCHAR(1));
INSERT INTO t2 VALUES (2,'m');
INSERT INTO t2 VALUES (3,'m');
INSERT INTO t2 VALUES (11,NULL);
INSERT INTO t2 VALUES (12,'k');
SELECT MAX(t1.f1) field1
FROM t1 JOIN t2 ON t2.f2 LIKE 'x'
HAVING field1 < 7;
field1
DROP TABLE t1,t2;
#
# Bug#48916 Server incorrectly processing HAVING clauses with an ORDER BY clause
#
CREATE TABLE t1 (f1 INT, f2 INT);
INSERT INTO t1 VALUES (1, 0), (2, 1), (3, 2);
CREATE TABLE t2 (f1 INT, f2 INT);
SELECT t1.f1
FROM t1
HAVING (3, 2) IN (SELECT f1, f2 FROM t2) AND t1.f1  >= 0
ORDER BY t1.f1;
f1
SELECT t1.f1
FROM t1
HAVING (3, 2) IN (SELECT 4, 2) AND t1.f1  >= 0
ORDER BY t1.f1;
f1
SELECT t1.f1
FROM t1
HAVING 2 IN (SELECT f2 FROM t2) AND t1.f1  >= 0
ORDER BY t1.f1;
f1
DROP TABLE t1,t2;
End of 5.1 tests
#
# LP bug:938518 HAVING does not reject the result of aggregation
#
CREATE TABLE t1 (pk INT PRIMARY KEY, a INT);
INSERT INTO t1 VALUES (2,7), (4,7), (6,2), (17,0);
SELECT MIN(t.pk) FROM t1, t1 as t WHERE t1.pk = 1;
MIN(t.pk)
NULL
SELECT MIN(t.pk) FROM t1, t1 as t WHERE t1.pk = 1 HAVING MIN(t.pk) < 10;
MIN(t.pk)
drop table t1;
#
# LP bug #791761: MAX over an empty join + HAVING
#
CREATE TABLE t1 (a int, b int , KEY (b)) ;
INSERT INTO t1 VALUES (3,1);
CREATE TABLE t2 (a int NOT NULL ) ;
INSERT INTO t2 VALUES (29);
SELECT MAX(t1.b)  FROM t1,t2 WHERE t2.a > 0 HAVING MAX(t1.b) <> 6;
MAX(t1.b)
1
SELECT MAX(t1.b)  FROM t1,t2 WHERE t2.a > 0 HAVING MAX(t1.b) IS NULL;
MAX(t1.b)
EXPLAIN
SELECT MAX(t1.b)  FROM t1,t2 WHERE t2.a < 0 HAVING MAX(t1.b) <> 6;
id	select_type	table	type	possible_keys	key	key_len	ref	rows	Extra
1	SIMPLE	NULL	NULL	NULL	NULL	NULL	NULL	NULL	Impossible WHERE noticed after reading const tables
SELECT MAX(t1.b)  FROM t1,t2 WHERE t2.a < 0 HAVING MAX(t1.b) <> 6;
MAX(t1.b)
CREATE TABLE t3 ( f3 int) ;
INSERT INTO t3 VALUES (NULL);
SELECT MAX(t1.b) AS f FROM t1 JOIN t2 ON t2.a != 0
WHERE (SELECT f3 FROM t3) <> 0 HAVING f <> 6 ;
f
DROP TABLE t1,t2,t3;
#
# LP bug:806955 HAVING not observed with aggregate +subquery
#
CREATE TABLE t1 (f3 int, f10 varchar(1), f11 int, KEY (f10) );
INSERT INTO t1 VALUES (NULL,'a',0),(8,'b',0);
CREATE TABLE t2 (f2 int);
INSERT INTO t2 VALUES (7);
CREATE TABLE t3 (f3 int);
INSERT INTO t3 VALUES (0),(8);
set @save_optimizer_switch=@@optimizer_switch;
set optimizer_switch='semijoin=off,materialization=off';
SELECT MIN( t1.f10 ) AS field1
FROM t1 , t2
WHERE t2.f2 IN ( SELECT f3 FROM t3 )
HAVING field1 < 's';
field1
explain extended 
SELECT MIN( t1.f10 ) AS field1
FROM t1 , t2
WHERE t2.f2 IN ( SELECT f3 FROM t3 )
HAVING field1 < 's';
id	select_type	table	type	possible_keys	key	key_len	ref	rows	filtered	Extra
1	PRIMARY	t2	system	NULL	NULL	NULL	NULL	1	100.00	
1	PRIMARY	t1	index	NULL	f10	4	NULL	2	100.00	Using index
2	DEPENDENT SUBQUERY	t3	ALL	NULL	NULL	NULL	NULL	2	100.00	Using where
Warnings:
Note	1003	select min(`test`.`t1`.`f10`) AS `field1` from `test`.`t1` where <expr_cache><7>(<in_optimizer>(7,<exists>(select `test`.`t3`.`f3` from `test`.`t3` where (<cache>(7) = `test`.`t3`.`f3`)))) having (<cache>(`field1`) < 's')
set optimizer_switch=@save_optimizer_switch;
drop table t1,t2,t3;
End of 5.2 tests
#
# Bug mdev-6116: an equality in the conjunction of HAVING
#                and IN subquery in WHERE
# (The bug is caused by the same problem as bug mdev-5927)
#
CREATE TABLE t1 (f_key varchar(1), f_nokey varchar(1), INDEX(f_key));
INSERT INTO t1 VALUES ('v','v'),('s','s');
CREATE TABLE t2 (f_int int, f_key varchar(1), INDEX(f_key));
INSERT INTO t2 VALUES 
(4,'j'),(6,'v'),(3,'c'),(5,'m'),(3,'d'),(2,'d'),(2,'y'),
(9,'t'),(3,'d'),(8,'s'),(1,'r'),(8,'m'),(8,'b'),(5,'x');
SELECT t2.f_int FROM t1 INNER JOIN t2 ON (t2.f_key = t1.f_nokey) 
WHERE t1.f_nokey IN ( 
SELECT t1.f_key FROM t1, t2 WHERE t1.f_key = t2.f_key 
) HAVING t2.f_int >= 0 AND t2.f_int != 0;
f_int
6
8
DROP TABLE t1,t2;
#
# Bug mdev-5927: an equality in the conjunction of HAVING
#                and an equality in WHERE
#
CREATE TABLE t1 (pk int PRIMARY KEY, f int NOT NULL, INDEX(f));
INSERT INTO t1 VALUES (1,0), (2,8);
SELECT * FROM t1 WHERE f = 2 HAVING ( pk IN ( SELECT 9 ) AND f != 0 );
pk	f
DROP TABLE t1;
End of 5.3 tests
#
# Bug MDEV-7301: Unknown column quoted with backticks in HAVING clause when using function.
# Bug#16221433 MYSQL REJECTS QUERY DUE TO BAD RESOLUTION OF NAMES IN HAVING; VIEW UNREADABLE
#
CREATE TABLE `t1` (
`id` int(11) NOT NULL,
`title` varchar(45) DEFAULT NULL,
PRIMARY KEY (`id`)
) DEFAULT CHARSET=utf8;
INSERT INTO `t1` VALUES ('1', 'Just for fun');
INSERT INTO `t1` VALUES ('2', 'Wait until a sunhine');
INSERT INTO `t1` VALUES ('3', 'Take a new turn');
SELECT `id`, SHA1(`title`) AS `column_1`
FROM `t1`
HAVING `column_1` LIKE '8%';
id	column_1
1	80a12660d24a72460e5e292fe33f870276d7f40a
expected 1 row(s) returned
SELECT `id`, SHA1(`title`) AS `column_1`
FROM `t1`
HAVING UPPER(column_1) LIKE '8%';
id	column_1
1	80a12660d24a72460e5e292fe33f870276d7f40a
expected -- 1 row(s) returned
SELECT `id`, SHA1(`title`) AS `column_1`
FROM `t1`
HAVING UPPER(`column_1`) LIKE '8%';
id	column_1
1	80a12660d24a72460e5e292fe33f870276d7f40a
expected -- 1 row(s) returned not ER_BAD_FIELD_ERROR
drop table t1;
#
# mdev-14368: grouping query with alias for aggregate function in HAVING
#             when sql_mode = 'ONLY_FULL_GROUP_BY'
set @save_sql_mode= @@sql_mode;
set sql_mode = 'ONLY_FULL_GROUP_BY';
create table t1(a int);
insert  t1 values (4),(1),(2),(1), (3),(4);
SELECT a, COUNT(a) as ct FROM t1 GROUP BY a HAVING ct>0;
a	ct
1	2
2	1
3	1
4	2
set sql_mode=@save_sql_mode;
drop table t1;
#
# Bug mdev-5160: two-way join with HAVING over the second table
#
CREATE TABLE t1 (c1 varchar(6)) ENGINE=MyISAM;
INSERT INTO t1 VALUES ('s'), ('t'), ('a'),  ('x');
CREATE TABLE t2 (c2 varchar(6)) ENGINE=MyISAM;
INSERT INTO t2 VALUES ('a'), ('x');
SELECT * FROM t1 JOIN t2 ON c1 = c2 HAVING c2 > 'a' ORDER BY c2 LIMIT 1;
c1	c2
x	x
DROP TABLE t1,t2;
<<<<<<< HEAD
End of 10.0 tests
#
# MDEV-10716: Assertion `real_type() != FIELD_ITEM' failed in
# Item_ref::build_equal_items(THD*, COND_EQUAL*, bool, COND_EQUAL**)
#
CREATE TABLE t1 (i INT);
INSERT INTO t1 VALUES (1),(2);
SELECT i, COUNT(*) FROM t1 GROUP BY i HAVING i<>0 AND 1;
i	COUNT(*)
1	1
2	1
SELECT i-1 A, COUNT(*) FROM t1 GROUP BY i HAVING A AND 1;
A	COUNT(*)
1	1
CREATE VIEW v1 as select i, i-1 as A from t1;
SELECT A, COUNT(*) FROM v1 GROUP BY i HAVING A AND 1;
A	COUNT(*)
1	1
DROP VIEW v1;
DROP TABLE t1;
End of 10.1 tests
=======
#
# MDEV-6736: Valgrind warnings 'Invalid read' in subselect_engine::calc_const_tables with SQ 
# in WHERE and HAVING, ORDER BY, materialization+semijoin
#
CREATE TABLE t1 (a INT) ENGINE=MyISAM;
INSERT INTO t1 VALUES (3),(8);
CREATE TABLE t2 (b INT) ENGINE=MyISAM;
INSERT INTO t2 VALUES (2),(1);
SELECT a FROM t1
WHERE 9 IN ( SELECT MIN( a ) FROM t1 )
HAVING a <> ( SELECT COUNT(*) FROM t2 ) 
ORDER BY a;
a
DROP TABLE t1,t2;
End of 10.0 tests
>>>>>>> 04921000
<|MERGE_RESOLUTION|>--- conflicted
+++ resolved
@@ -723,7 +723,20 @@
 c1	c2
 x	x
 DROP TABLE t1,t2;
-<<<<<<< HEAD
+#
+# MDEV-6736: Valgrind warnings 'Invalid read' in subselect_engine::calc_const_tables with SQ 
+# in WHERE and HAVING, ORDER BY, materialization+semijoin
+#
+CREATE TABLE t1 (a INT) ENGINE=MyISAM;
+INSERT INTO t1 VALUES (3),(8);
+CREATE TABLE t2 (b INT) ENGINE=MyISAM;
+INSERT INTO t2 VALUES (2),(1);
+SELECT a FROM t1
+WHERE 9 IN ( SELECT MIN( a ) FROM t1 )
+HAVING a <> ( SELECT COUNT(*) FROM t2 ) 
+ORDER BY a;
+a
+DROP TABLE t1,t2;
 End of 10.0 tests
 #
 # MDEV-10716: Assertion `real_type() != FIELD_ITEM' failed in
@@ -744,21 +757,4 @@
 1	1
 DROP VIEW v1;
 DROP TABLE t1;
-End of 10.1 tests
-=======
-#
-# MDEV-6736: Valgrind warnings 'Invalid read' in subselect_engine::calc_const_tables with SQ 
-# in WHERE and HAVING, ORDER BY, materialization+semijoin
-#
-CREATE TABLE t1 (a INT) ENGINE=MyISAM;
-INSERT INTO t1 VALUES (3),(8);
-CREATE TABLE t2 (b INT) ENGINE=MyISAM;
-INSERT INTO t2 VALUES (2),(1);
-SELECT a FROM t1
-WHERE 9 IN ( SELECT MIN( a ) FROM t1 )
-HAVING a <> ( SELECT COUNT(*) FROM t2 ) 
-ORDER BY a;
-a
-DROP TABLE t1,t2;
-End of 10.0 tests
->>>>>>> 04921000
+End of 10.1 tests