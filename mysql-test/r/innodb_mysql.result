--- conflicted
+++ resolved
@@ -104,7 +104,6 @@
 id1
 2
 DROP TABLE t1, t2;
-<<<<<<< HEAD
 create table t1m (a int) engine=myisam;
 create table t1i (a int) engine=innodb;
 create table t2m (a int) engine=myisam;
@@ -296,6 +295,23 @@
 c
 d
 drop table t1,t4;
+
+DROP TABLE IF EXISTS t2, t1;
+CREATE TABLE t1 (i INT NOT NULL PRIMARY KEY) ENGINE= InnoDB;
+CREATE TABLE t2 (
+i INT NOT NULL,
+FOREIGN KEY (i) REFERENCES t1 (i) ON DELETE NO ACTION
+) ENGINE= InnoDB;
+INSERT INTO t1 VALUES (1);
+INSERT INTO t2 VALUES (1);
+DELETE IGNORE FROM t1 WHERE i = 1;
+Warnings:
+Error	1217	Cannot delete or update a parent row: a foreign key constraint fails
+SELECT * FROM t1, t2;
+i	i
+1	1
+DROP TABLE t2, t1;
+End of 4.1 tests.
 create table t1 (
 a varchar(30), b varchar(30), primary key(a), key(b)
 ) engine=innodb;
@@ -337,22 +353,4 @@
 id	select_type	table	type	possible_keys	key	key_len	ref	rows	Extra
 1	SIMPLE	t2	index	NULL	fkey	5	NULL	5	Using index
 1	SIMPLE	t1	eq_ref	PRIMARY	PRIMARY	4	test.t2.fkey	1	Using where
-DROP TABLE t1,t2;
-=======
-DROP TABLE IF EXISTS t2, t1;
-CREATE TABLE t1 (i INT NOT NULL PRIMARY KEY) ENGINE= InnoDB;
-CREATE TABLE t2 (
-i INT NOT NULL,
-FOREIGN KEY (i) REFERENCES t1 (i) ON DELETE NO ACTION
-) ENGINE= InnoDB;
-INSERT INTO t1 VALUES (1);
-INSERT INTO t2 VALUES (1);
-DELETE IGNORE FROM t1 WHERE i = 1;
-Warnings:
-Error	1217	Cannot delete or update a parent row: a foreign key constraint fails
-SELECT * FROM t1, t2;
-i	i
-1	1
-DROP TABLE t2, t1;
-End of 4.1 tests.
->>>>>>> e3d49f0c
+DROP TABLE t1,t2;