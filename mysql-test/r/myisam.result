drop table if exists t1,t2;
SET SQL_WARNINGS=1;
CREATE TABLE t1 (
STRING_DATA char(255) default NULL,
KEY string_data (STRING_DATA)
) ENGINE=MyISAM;
INSERT INTO t1 VALUES ('AAAAAAAAAAAAAAAAAAAAAAAAAAAAAAAAAAAAAAAAAAAAAAAAAAAAAAAAAAAAAAAAAAAAAAAAAAAAAAAAAAAAAAAAAAAAAAAAAAAAAAAAAAAAAAAAAAAAAAAAAAAAAAAAAAAAAAAAAAAAAAAAAAAAAAAAAAAAAAAAAAAAAAAAAAAAAAAAAAAAAAAAAAAAAAAAAAAAAAAAAAAAAAAAAAAAAAAAAAAAAAAAAAAAAAAAAAAAAAAAAAAAAAAAAAAAAAA');
INSERT INTO t1 VALUES ('DDDDDDDDDDDDDDDDDDDDDDDDDDDDDDDDDDDDDDDDDDDDDDDDDDDDDDDDDDDDDDDDDDDDDDDDDDDDDDDDDDDDDDDDDDDDDDDDDDDDDDDDDDDDDDDDDDDDDDDDDDDDDDDDDDDDDDDDDDDDDDDDDDDDDDDDDDDDDDDDDDDDDDDDDDDDDDDDDDDDDDDDDDDDDDDDDDDDDDDDDDDDDDDDDDDDDDDDDDDDDDDDDDDDDDDDDDDDDDDDDDDDDDDDDDDDDDD');
INSERT INTO t1 VALUES ('FFFFFFFFFFFFFFFFFFFFFFFFFFFFFFFFFFFFFFFFFFFFFFFFFFFFFFFFFFFFFFFFFFFFFFFFFFFFFFFFFFFFFFFFFFFFFFFFFFFFFFFFFFFFFFFFFFFFFFFFFFFFFFFFFFFFFFFFFFFFFFFFFFFFFFFFFFFFFFFFFFFFFFFFFFFFFFFFFFFFFFFFFFFFFFFFFFFFFFFFFFFFFFFFFFFFFFFFFFFFFFFFFFFFFFFFFFFFFFFFFFFFFFFFFFFFFFF');
INSERT INTO t1 VALUES ('FGGGGGGGGGGGGGGGGGGGGGGGGGGGGGGGGGGGGGGGGGGGGGGGGGGGGGGGGGGGGGGGGGGGGGGGGGGGGGGGGGGGGGGGGGGGGGGGGGGGGGGGGGGGGGGGGGGGGGGGGGGGGGGGGGGGGGGGGGGGGGGGGGGGGGGGGGGGGGGGGGGGGGGGGGGGGGGGGGGGGGGGGGGGGGGGGGGGGGGGGGGGGGGGGGGGGGGGGGGGGGGGGGGGGGGGGGGGGGGGGGGGGGGGGGGGGGG');
INSERT INTO t1 VALUES ('HHHHHHHHHHHHHHHHHHHHHHHHHHHHHHHHHHHHHHHHHHHHHHHHHHHHHHHHHHHHHHHHHHHHHHHHHHHHHHHHHHHHHHHHHHHHHHHHHHHHHHHHHHHHHHHHHHHHHHHHHHHHHHHHHHHHHHHHHHHHHHHHHHHHHHHHHHHHHHHHHHHHHHHHHHHHHHHHHHHHHHHHHHHHHHHHHHHHHHHHHHHHHHHHHHHHHHHHHHHHHHHHHHHHHHHHHHHHHHHHHHHHHHHHHHHHHHH');
INSERT INTO t1 VALUES ('WWWWWWWWWWWWWWWWWWWWWWWWWWWWWWWWWWWWWWWWWWWWWWWWWWWWWWWWWWWWWWWWWWWWWWWWWWWWWWWWWWWWWWWWWWWWWWWWWWWWWWWWWWWWWWWWWWWWWWWWWWWWWWWWWWWWWWWWWWWWWWWWWWWWWWWWWWWWWWWWWWWWWWWWWWWWWWWWWWWWWWWWWWWWWWWWWWWWWWWWWWWWWWWWWWWWWWWWWWWWWWWWWWWWWWWWWWWWWWWWWWWWWWWWWWWWWWW');
CHECK TABLE t1;
Table	Op	Msg_type	Msg_text
test.t1	check	status	OK
drop table t1;
create table t1 (a tinyint not null auto_increment, b blob not null, primary key (a));
check table t1;
Table	Op	Msg_type	Msg_text
test.t1	check	status	OK
repair table t1;
Table	Op	Msg_type	Msg_text
test.t1	repair	status	OK
delete from t1 where (a & 1);
check table t1;
Table	Op	Msg_type	Msg_text
test.t1	check	status	OK
repair table t1;
Table	Op	Msg_type	Msg_text
test.t1	repair	status	OK
check table t1;
Table	Op	Msg_type	Msg_text
test.t1	check	status	OK
drop table t1;
create table t1 (a int not null auto_increment, b int not null, primary key (a), index(b));
insert into t1 (b) values (1),(2),(2),(2),(2);
optimize table t1;
Table	Op	Msg_type	Msg_text
test.t1	optimize	status	OK
show index from t1;
Table	Non_unique	Key_name	Seq_in_index	Column_name	Collation	Cardinality	Sub_part	Packed	Null	Index_type	Comment
t1	0	PRIMARY	1	a	A	5	NULL	NULL		BTREE	
t1	1	b	1	b	A	1	NULL	NULL		BTREE	
optimize table t1;
Table	Op	Msg_type	Msg_text
test.t1	optimize	status	Table is already up to date
show index from t1;
Table	Non_unique	Key_name	Seq_in_index	Column_name	Collation	Cardinality	Sub_part	Packed	Null	Index_type	Comment
t1	0	PRIMARY	1	a	A	5	NULL	NULL		BTREE	
t1	1	b	1	b	A	1	NULL	NULL		BTREE	
drop table t1;
create table t1 (a int not null, b int not null, c int not null, primary key (a),key(b)) engine=myisam;
insert into t1 values (3,3,3),(1,1,1),(2,2,2),(4,4,4);
explain select * from t1 order by a;
id	select_type	table	type	possible_keys	key	key_len	ref	rows	Extra
1	SIMPLE	t1	ALL	NULL	NULL	NULL	NULL	4	Using filesort
explain select * from t1 order by b;
id	select_type	table	type	possible_keys	key	key_len	ref	rows	Extra
1	SIMPLE	t1	ALL	NULL	NULL	NULL	NULL	4	Using filesort
explain select * from t1 order by c;
id	select_type	table	type	possible_keys	key	key_len	ref	rows	Extra
1	SIMPLE	t1	ALL	NULL	NULL	NULL	NULL	4	Using filesort
explain select a from t1 order by a;
id	select_type	table	type	possible_keys	key	key_len	ref	rows	Extra
1	SIMPLE	t1	index	NULL	PRIMARY	4	NULL	4	Using index
explain select b from t1 order by b;
id	select_type	table	type	possible_keys	key	key_len	ref	rows	Extra
1	SIMPLE	t1	index	NULL	b	4	NULL	4	Using index
explain select a,b from t1 order by b;
id	select_type	table	type	possible_keys	key	key_len	ref	rows	Extra
1	SIMPLE	t1	ALL	NULL	NULL	NULL	NULL	4	Using filesort
explain select a,b from t1;
id	select_type	table	type	possible_keys	key	key_len	ref	rows	Extra
1	SIMPLE	t1	ALL	NULL	NULL	NULL	NULL	4	
explain select a,b,c from t1;
id	select_type	table	type	possible_keys	key	key_len	ref	rows	Extra
1	SIMPLE	t1	ALL	NULL	NULL	NULL	NULL	4	
drop table t1;
CREATE TABLE t1 (a INT);
INSERT INTO  t1 VALUES (1), (2), (3);
LOCK TABLES t1 WRITE;
INSERT INTO  t1 VALUES (1), (2), (3);
OPTIMIZE TABLE t1;
Table	Op	Msg_type	Msg_text
test.t1	optimize	status	OK
DROP TABLE t1;
create table t1 ( t1 char(255), key(t1(250)));
insert t1 values ('137513751375137513751375137513751375137569516951695169516951695169516951695169');
insert t1 values ('178417841784178417841784178417841784178403420342034203420342034203420342034203');
insert t1 values ('213872387238723872387238723872387238723867376737673767376737673767376737673767');
insert t1 values ('242624262426242624262426242624262426242607890789078907890789078907890789078907');
insert t1 values ('256025602560256025602560256025602560256011701170117011701170117011701170117011');
insert t1 values ('276027602760276027602760276027602760276001610161016101610161016101610161016101');
insert t1 values ('281528152815281528152815281528152815281564956495649564956495649564956495649564');
insert t1 values ('292129212921292129212921292129212921292102100210021002100210021002100210021002');
insert t1 values ('380638063806380638063806380638063806380634483448344834483448344834483448344834');
insert t1 values ('411641164116411641164116411641164116411616301630163016301630163016301630163016');
insert t1 values ('420842084208420842084208420842084208420899889988998899889988998899889988998899');
insert t1 values ('438443844384438443844384438443844384438482448244824482448244824482448244824482');
insert t1 values ('443244324432443244324432443244324432443239613961396139613961396139613961396139');
insert t1 values ('485448544854485448544854485448544854485477847784778477847784778477847784778477');
insert t1 values ('494549454945494549454945494549454945494555275527552755275527552755275527552755');
insert t1 values ('538647864786478647864786478647864786478688918891889188918891889188918891889188');
insert t1 values ('565556555655565556555655565556555655565554845484548454845484548454845484548454');
insert t1 values ('607860786078607860786078607860786078607856665666566656665666566656665666566656');
insert t1 values ('640164016401640164016401640164016401640141274127412741274127412741274127412741');
insert t1 values ('719471947194719471947194719471947194719478717871787178717871787178717871787178');
insert t1 values ('742574257425742574257425742574257425742549604960496049604960496049604960496049');
insert t1 values ('887088708870887088708870887088708870887035963596359635963596359635963596359635');
insert t1 values ('917791779177917791779177917791779177917773857385738573857385738573857385738573');
insert t1 values ('933293329332933293329332933293329332933278987898789878987898789878987898789878');
insert t1 values ('963896389638963896389638963896389638963877807780778077807780778077807780778077');
delete from t1 where t1>'2';
insert t1 values ('70'), ('84'), ('60'), ('20'), ('76'), ('89'), ('49'), ('50'),
('88'), ('61'), ('42'), ('98'), ('39'), ('30'), ('25'), ('66'), ('61'), ('48'),
('80'), ('84'), ('98'), ('19'), ('91'), ('42'), ('47');
optimize table t1;
Table	Op	Msg_type	Msg_text
test.t1	optimize	status	OK
check table t1;
Table	Op	Msg_type	Msg_text
test.t1	check	status	OK
drop table t1;
create table t1 (i1 int, i2 int, i3 int, i4 int, i5 int, i6 int, i7 int, i8
int, i9 int, i10 int, i11 int, i12 int, i13 int, i14 int, i15 int, i16 int, i17
int, i18 int, i19 int, i20 int, i21 int, i22 int, i23 int, i24 int, i25 int,
i26 int, i27 int, i28 int, i29 int, i30 int, i31 int, i32 int, i33 int, i34
int, i35 int, i36 int, i37 int, i38 int, i39 int, i40 int, i41 int, i42 int,
i43 int, i44 int, i45 int, i46 int, i47 int, i48 int, i49 int, i50 int, i51
int, i52 int, i53 int, i54 int, i55 int, i56 int, i57 int, i58 int, i59 int,
i60 int, i61 int, i62 int, i63 int, i64 int, i65 int, i66 int, i67 int, i68
int, i69 int, i70 int, i71 int, i72 int, i73 int, i74 int, i75 int, i76 int,
i77 int, i78 int, i79 int, i80 int, i81 int, i82 int, i83 int, i84 int, i85
int, i86 int, i87 int, i88 int, i89 int, i90 int, i91 int, i92 int, i93 int,
i94 int, i95 int, i96 int, i97 int, i98 int, i99 int, i100 int, i101 int, i102
int, i103 int, i104 int, i105 int, i106 int, i107 int, i108 int, i109 int, i110
int, i111 int, i112 int, i113 int, i114 int, i115 int, i116 int, i117 int, i118
int, i119 int, i120 int, i121 int, i122 int, i123 int, i124 int, i125 int, i126
int, i127 int, i128 int, i129 int, i130 int, i131 int, i132 int, i133 int, i134
int, i135 int, i136 int, i137 int, i138 int, i139 int, i140 int, i141 int, i142
int, i143 int, i144 int, i145 int, i146 int, i147 int, i148 int, i149 int, i150
int, i151 int, i152 int, i153 int, i154 int, i155 int, i156 int, i157 int, i158
int, i159 int, i160 int, i161 int, i162 int, i163 int, i164 int, i165 int, i166
int, i167 int, i168 int, i169 int, i170 int, i171 int, i172 int, i173 int, i174
int, i175 int, i176 int, i177 int, i178 int, i179 int, i180 int, i181 int, i182
int, i183 int, i184 int, i185 int, i186 int, i187 int, i188 int, i189 int, i190
int, i191 int, i192 int, i193 int, i194 int, i195 int, i196 int, i197 int, i198
int, i199 int, i200 int, i201 int, i202 int, i203 int, i204 int, i205 int, i206
int, i207 int, i208 int, i209 int, i210 int, i211 int, i212 int, i213 int, i214
int, i215 int, i216 int, i217 int, i218 int, i219 int, i220 int, i221 int, i222
int, i223 int, i224 int, i225 int, i226 int, i227 int, i228 int, i229 int, i230
int, i231 int, i232 int, i233 int, i234 int, i235 int, i236 int, i237 int, i238
int, i239 int, i240 int, i241 int, i242 int, i243 int, i244 int, i245 int, i246
int, i247 int, i248 int, i249 int, i250 int, i251 int, i252 int, i253 int, i254
int, i255 int, i256 int, i257 int, i258 int, i259 int, i260 int, i261 int, i262
int, i263 int, i264 int, i265 int, i266 int, i267 int, i268 int, i269 int, i270
int, i271 int, i272 int, i273 int, i274 int, i275 int, i276 int, i277 int, i278
int, i279 int, i280 int, i281 int, i282 int, i283 int, i284 int, i285 int, i286
int, i287 int, i288 int, i289 int, i290 int, i291 int, i292 int, i293 int, i294
int, i295 int, i296 int, i297 int, i298 int, i299 int, i300 int, i301 int, i302
int, i303 int, i304 int, i305 int, i306 int, i307 int, i308 int, i309 int, i310
int, i311 int, i312 int, i313 int, i314 int, i315 int, i316 int, i317 int, i318
int, i319 int, i320 int, i321 int, i322 int, i323 int, i324 int, i325 int, i326
int, i327 int, i328 int, i329 int, i330 int, i331 int, i332 int, i333 int, i334
int, i335 int, i336 int, i337 int, i338 int, i339 int, i340 int, i341 int, i342
int, i343 int, i344 int, i345 int, i346 int, i347 int, i348 int, i349 int, i350
int, i351 int, i352 int, i353 int, i354 int, i355 int, i356 int, i357 int, i358
int, i359 int, i360 int, i361 int, i362 int, i363 int, i364 int, i365 int, i366
int, i367 int, i368 int, i369 int, i370 int, i371 int, i372 int, i373 int, i374
int, i375 int, i376 int, i377 int, i378 int, i379 int, i380 int, i381 int, i382
int, i383 int, i384 int, i385 int, i386 int, i387 int, i388 int, i389 int, i390
int, i391 int, i392 int, i393 int, i394 int, i395 int, i396 int, i397 int, i398
int, i399 int, i400 int, i401 int, i402 int, i403 int, i404 int, i405 int, i406
int, i407 int, i408 int, i409 int, i410 int, i411 int, i412 int, i413 int, i414
int, i415 int, i416 int, i417 int, i418 int, i419 int, i420 int, i421 int, i422
int, i423 int, i424 int, i425 int, i426 int, i427 int, i428 int, i429 int, i430
int, i431 int, i432 int, i433 int, i434 int, i435 int, i436 int, i437 int, i438
int, i439 int, i440 int, i441 int, i442 int, i443 int, i444 int, i445 int, i446
int, i447 int, i448 int, i449 int, i450 int, i451 int, i452 int, i453 int, i454
int, i455 int, i456 int, i457 int, i458 int, i459 int, i460 int, i461 int, i462
int, i463 int, i464 int, i465 int, i466 int, i467 int, i468 int, i469 int, i470
int, i471 int, i472 int, i473 int, i474 int, i475 int, i476 int, i477 int, i478
int, i479 int, i480 int, i481 int, i482 int, i483 int, i484 int, i485 int, i486
int, i487 int, i488 int, i489 int, i490 int, i491 int, i492 int, i493 int, i494
int, i495 int, i496 int, i497 int, i498 int, i499 int, i500 int, i501 int, i502
int, i503 int, i504 int, i505 int, i506 int, i507 int, i508 int, i509 int, i510
int, i511 int, i512 int, i513 int, i514 int, i515 int, i516 int, i517 int, i518
int, i519 int, i520 int, i521 int, i522 int, i523 int, i524 int, i525 int, i526
int, i527 int, i528 int, i529 int, i530 int, i531 int, i532 int, i533 int, i534
int, i535 int, i536 int, i537 int, i538 int, i539 int, i540 int, i541 int, i542
int, i543 int, i544 int, i545 int, i546 int, i547 int, i548 int, i549 int, i550
int, i551 int, i552 int, i553 int, i554 int, i555 int, i556 int, i557 int, i558
int, i559 int, i560 int, i561 int, i562 int, i563 int, i564 int, i565 int, i566
int, i567 int, i568 int, i569 int, i570 int, i571 int, i572 int, i573 int, i574
int, i575 int, i576 int, i577 int, i578 int, i579 int, i580 int, i581 int, i582
int, i583 int, i584 int, i585 int, i586 int, i587 int, i588 int, i589 int, i590
int, i591 int, i592 int, i593 int, i594 int, i595 int, i596 int, i597 int, i598
int, i599 int, i600 int, i601 int, i602 int, i603 int, i604 int, i605 int, i606
int, i607 int, i608 int, i609 int, i610 int, i611 int, i612 int, i613 int, i614
int, i615 int, i616 int, i617 int, i618 int, i619 int, i620 int, i621 int, i622
int, i623 int, i624 int, i625 int, i626 int, i627 int, i628 int, i629 int, i630
int, i631 int, i632 int, i633 int, i634 int, i635 int, i636 int, i637 int, i638
int, i639 int, i640 int, i641 int, i642 int, i643 int, i644 int, i645 int, i646
int, i647 int, i648 int, i649 int, i650 int, i651 int, i652 int, i653 int, i654
int, i655 int, i656 int, i657 int, i658 int, i659 int, i660 int, i661 int, i662
int, i663 int, i664 int, i665 int, i666 int, i667 int, i668 int, i669 int, i670
int, i671 int, i672 int, i673 int, i674 int, i675 int, i676 int, i677 int, i678
int, i679 int, i680 int, i681 int, i682 int, i683 int, i684 int, i685 int, i686
int, i687 int, i688 int, i689 int, i690 int, i691 int, i692 int, i693 int, i694
int, i695 int, i696 int, i697 int, i698 int, i699 int, i700 int, i701 int, i702
int, i703 int, i704 int, i705 int, i706 int, i707 int, i708 int, i709 int, i710
int, i711 int, i712 int, i713 int, i714 int, i715 int, i716 int, i717 int, i718
int, i719 int, i720 int, i721 int, i722 int, i723 int, i724 int, i725 int, i726
int, i727 int, i728 int, i729 int, i730 int, i731 int, i732 int, i733 int, i734
int, i735 int, i736 int, i737 int, i738 int, i739 int, i740 int, i741 int, i742
int, i743 int, i744 int, i745 int, i746 int, i747 int, i748 int, i749 int, i750
int, i751 int, i752 int, i753 int, i754 int, i755 int, i756 int, i757 int, i758
int, i759 int, i760 int, i761 int, i762 int, i763 int, i764 int, i765 int, i766
int, i767 int, i768 int, i769 int, i770 int, i771 int, i772 int, i773 int, i774
int, i775 int, i776 int, i777 int, i778 int, i779 int, i780 int, i781 int, i782
int, i783 int, i784 int, i785 int, i786 int, i787 int, i788 int, i789 int, i790
int, i791 int, i792 int, i793 int, i794 int, i795 int, i796 int, i797 int, i798
int, i799 int, i800 int, i801 int, i802 int, i803 int, i804 int, i805 int, i806
int, i807 int, i808 int, i809 int, i810 int, i811 int, i812 int, i813 int, i814
int, i815 int, i816 int, i817 int, i818 int, i819 int, i820 int, i821 int, i822
int, i823 int, i824 int, i825 int, i826 int, i827 int, i828 int, i829 int, i830
int, i831 int, i832 int, i833 int, i834 int, i835 int, i836 int, i837 int, i838
int, i839 int, i840 int, i841 int, i842 int, i843 int, i844 int, i845 int, i846
int, i847 int, i848 int, i849 int, i850 int, i851 int, i852 int, i853 int, i854
int, i855 int, i856 int, i857 int, i858 int, i859 int, i860 int, i861 int, i862
int, i863 int, i864 int, i865 int, i866 int, i867 int, i868 int, i869 int, i870
int, i871 int, i872 int, i873 int, i874 int, i875 int, i876 int, i877 int, i878
int, i879 int, i880 int, i881 int, i882 int, i883 int, i884 int, i885 int, i886
int, i887 int, i888 int, i889 int, i890 int, i891 int, i892 int, i893 int, i894
int, i895 int, i896 int, i897 int, i898 int, i899 int, i900 int, i901 int, i902
int, i903 int, i904 int, i905 int, i906 int, i907 int, i908 int, i909 int, i910
int, i911 int, i912 int, i913 int, i914 int, i915 int, i916 int, i917 int, i918
int, i919 int, i920 int, i921 int, i922 int, i923 int, i924 int, i925 int, i926
int, i927 int, i928 int, i929 int, i930 int, i931 int, i932 int, i933 int, i934
int, i935 int, i936 int, i937 int, i938 int, i939 int, i940 int, i941 int, i942
int, i943 int, i944 int, i945 int, i946 int, i947 int, i948 int, i949 int, i950
int, i951 int, i952 int, i953 int, i954 int, i955 int, i956 int, i957 int, i958
int, i959 int, i960 int, i961 int, i962 int, i963 int, i964 int, i965 int, i966
int, i967 int, i968 int, i969 int, i970 int, i971 int, i972 int, i973 int, i974
int, i975 int, i976 int, i977 int, i978 int, i979 int, i980 int, i981 int, i982
int, i983 int, i984 int, i985 int, i986 int, i987 int, i988 int, i989 int, i990
int, i991 int, i992 int, i993 int, i994 int, i995 int, i996 int, i997 int, i998
int, i999 int, i1000 int, b blob) row_format=dynamic;
insert into t1 values (1, 1, 1, 1, 1, 1, 1, 1, 1, 1, 1, 1, 1, 1, 1, 1, 1, 1, 1,
1, 1, 1, 1, 1, 1, 1, 1, 1, 1, 1, 1, 1, 1, 1, 1, 1, 1, 1, 1, 1, 1, 1, 1, 1, 1,
1, 1, 1, 1, 1, 1, 1, 1, 1, 1, 1, 1, 1, 1, 1, 1, 1, 1, 1, 1, 1, 1, 1, 1, 1, 1,
1, 1, 1, 1, 1, 1, 1, 1, 1, 1, 1, 1, 1, 1, 1, 1, 1, 1, 1, 1, 1, 1, 1, 1, 1, 1,
1, 1, 1, 1, 1, 1, 1, 1, 1, 1, 1, 1, 1, 1, 1, 1, 1, 1, 1, 1, 1, 1, 1, 1, 1, 1,
1, 1, 1, 1, 1, 1, 1, 1, 1, 1, 1, 1, 1, 1, 1, 1, 1, 1, 1, 1, 1, 1, 1, 1, 1, 1,
1, 1, 1, 1, 1, 1, 1, 1, 1, 1, 1, 1, 1, 1, 1, 1, 1, 1, 1, 1, 1, 1, 1, 1, 1, 1,
1, 1, 1, 1, 1, 1, 1, 1, 1, 1, 1, 1, 1, 1, 1, 1, 1, 1, 1, 1, 1, 1, 1, 1, 1, 1,
1, 1, 1, 1, 1, 1, 1, 1, 1, 1, 1, 1, 1, 1, 1, 1, 1, 1, 1, 1, 1, 1, 1, 1, 1, 1,
1, 1, 1, 1, 1, 1, 1, 1, 1, 1, 1, 1, 1, 1, 1, 1, 1, 1, 1, 1, 1, 1, 1, 1, 1, 1,
1, 1, 1, 1, 1, 1, 1, 1, 1, 1, 1, 1, 1, 1, 1, 1, 1, 1, 1, 1, 1, 1, 1, 1, 1, 1,
1, 1, 1, 1, 1, 1, 1, 1, 1, 1, 1, 1, 1, 1, 1, 1, 1, 1, 1, 1, 1, 1, 1, 1, 1, 1,
1, 1, 1, 1, 1, 1, 1, 1, 1, 1, 1, 1, 1, 1, 1, 1, 1, 1, 1, 1, 1, 1, 1, 1, 1, 1,
1, 1, 1, 1, 1, 1, 1, 1, 1, 1, 1, 1, 1, 1, 1, 1, 1, 1, 1, 1, 1, 1, 1, 1, 1, 1,
1, 1, 1, 1, 1, 1, 1, 1, 1, 1, 1, 1, 1, 1, 1, 1, 1, 1, 1, 1, 1, 1, 1, 1, 1, 1,
1, 1, 1, 1, 1, 1, 1, 1, 1, 1, 1, 1, 1, 1, 1, 1, 1, 1, 1, 1, 1, 1, 1, 1, 1, 1,
1, 1, 1, 1, 1, 1, 1, 1, 1, 1, 1, 1, 1, 1, 1, 1, 1, 1, 1, 1, 1, 1, 1, 1, 1, 1,
1, 1, 1, 1, 1, 1, 1, 1, 1, 1, 1, 1, 1, 1, 1, 1, 1, 1, 1, 1, 1, 1, 1, 1, 1, 1,
1, 1, 1, 1, 1, 1, 1, 1, 1, 1, 1, 1, 1, 1, 1, 1, 1, 1, 1, 1, 1, 1, 1, 1, 1, 1,
1, 1, 1, 1, 1, 1, 1, 1, 1, 1, 1, 1, 1, 1, 1, 1, 1, 1, 1, 1, 1, 1, 1, 1, 1, 1,
1, 1, 1, 1, 1, 1, 1, 1, 1, 1, 1, 1, 1, 1, 1, 1, 1, 1, 1, 1, 1, 1, 1, 1, 1, 1,
1, 1, 1, 1, 1, 1, 1, 1, 1, 1, 1, 1, 1, 1, 1, 1, 1, 1, 1, 1, 1, 1, 1, 1, 1, 1,
1, 1, 1, 1, 1, 1, 1, 1, 1, 1, 1, 1, 1, 1, 1, 1, 1, 1, 1, 1, 1, 1, 1, 1, 1, 1,
1, 1, 1, 1, 1, 1, 1, 1, 1, 1, 1, 1, 1, 1, 1, 1, 1, 1, 1, 1, 1, 1, 1, 1, 1, 1,
1, 1, 1, 1, 1, 1, 1, 1, 1, 1, 1, 1, 1, 1, 1, 1, 1, 1, 1, 1, 1, 1, 1, 1, 1, 1,
1, 1, 1, 1, 1, 1, 1, 1, 1, 1, 1, 1, 1, 1, 1, 1, 1, 1, 1, 1, 1, 1, 1, 1, 1, 1,
1, 1, 1, 1, 1, 1, 1, 1, 1, 1, 1, 1, 1, 1, 1, 1, 1, 1, 1, 1, 1, 1, 1, 1, 1, 1,
1, 1, 1, 1, 1, 1, 1, 1, 1, 1, 1, 1, 1, 1, 1, 1, 1, 1, 1, 1, 1, 1, 1, 1, 1, 1,
1, 1, 1, 1, 1, 1, 1, 1, 1, 1, 1, 1, 1, 1, 1, 1, 1, 1, 1, 1, 1, 1, 1, 1, 1, 1,
1, 1, 1, 1, 1, 1, 1, 1, 1, 1, 1, 1, 1, 1, 1, 1, 1, 1, 1, 1, 1, 1, 1, 1, 1, 1,
1, 1, 1, 1, 1, 1, 1, 1, 1, 1, 1, 1, 1, 1, 1, 1, 1, 1, 1, 1, 1, 1, 1, 1, 1, 1,
1, 1, 1, 1, 1, 1, 1, 1, 1, 1, 1, 1, 1, 1, 1, 1, 1, 1, 1, 1, 1, 1, 1, 1, 1, 1,
1, 1, 1, 1, 1, 1, 1, 1, 1, 1, 1, 1, 1, 1, 1, 1, 1, 1, 1, 1, 1, 1, 1, 1, 1, 1,
1, 1, 1, 1, 1, 1, 1, 1, 1, 1, 1, 1, 1, 1, 1, 1, 1, 1, 1, 1, 1, 1, 1, 1, 1, 1,
1, 1, 1, 1, 1, 1, 1, 1, 1, 1, 1, 1, 1, 1, 1, 1, 1, 1, 1, 1, 1, 1, 1, 1, 1, 1,
1, 1, 1, 1, 1, 1, 1, 1, 1, 1, 1, 1, 1, 1, 1, 1, 1, 1, 1, 1, 1, 1, 1, 1, 1, 1,
1, 1, 1, 1, 1, 1, 1, 1, 1, 1, 1, 1, 1, 1, 1, 1, 1, 1, 1, 1, 1, 1, 1, 1, 1, 1,
1, 1, 1, 1, 1, 1, 1, 1, 1, 1, 1, 1, 1, 1, 1, 1, 1, 1, 1, 1, 1, 1, 1, 1, 1, 1,
1, 1, 1, 1, 1, 1, 1, 1, 1, 1, 1, 1, 1, 1, 1, 1, 1, 1, 1, "Sergei");
update t1 set b=repeat('a',256);
update t1 set i1=0, i2=0, i3=0, i4=0, i5=0, i6=0, i7=0;
check table t1;
Table	Op	Msg_type	Msg_text
test.t1	check	status	OK
delete from t1 where i8=1;
select i1,i2 from t1;
i1	i2
check table t1;
Table	Op	Msg_type	Msg_text
test.t1	check	status	OK
drop table t1;
CREATE TABLE `t1` (
`post_id` mediumint(8) unsigned NOT NULL auto_increment,
`topic_id` mediumint(8) unsigned NOT NULL default '0',
`post_time` datetime NOT NULL default '0000-00-00 00:00:00',
`post_text` text NOT NULL,
`icon_url` varchar(10) NOT NULL default '',
`sign` tinyint(1) unsigned NOT NULL default '0',
`post_edit` varchar(150) NOT NULL default '',
`poster_login` varchar(35) NOT NULL default '',
`ip` varchar(15) NOT NULL default '',
PRIMARY KEY  (`post_id`),
KEY `post_time` (`post_time`),
KEY `ip` (`ip`),
KEY `poster_login` (`poster_login`),
KEY `topic_id` (`topic_id`),
FULLTEXT KEY `post_text` (`post_text`)
) ENGINE=MyISAM;
INSERT INTO t1 (post_text) VALUES ('ceci est un test'),('ceci est un test'),('ceci est un test'),('ceci est un test'),('ceci est un test');
REPAIR TABLE t1;
Table	Op	Msg_type	Msg_text
test.t1	repair	status	OK
CHECK TABLE t1;
Table	Op	Msg_type	Msg_text
test.t1	check	status	OK
drop table t1;
CREATE TABLE t1 (a varchar(255), b varchar(255), c varchar(255), d varchar(255), e varchar(255), KEY t1 (a, b, c, d, e));
ERROR 42000: Specified key was too long; max key length is 1000 bytes
CREATE TABLE t1 (a varchar(255), b varchar(255), c varchar(255), d varchar(255), e varchar(255));
ALTER TABLE t1 ADD INDEX t1 (a, b, c, d, e);
ERROR 42000: Specified key was too long; max key length is 1000 bytes
DROP TABLE t1;
CREATE TABLE t1 (a int not null, b int, c int, key(b), key(c), key(a,b), key(c,a));
INSERT into t1 values (0, null, 0), (0, null, 1), (0, null, 2), (0, null,3), (1,1,4);
create table t2 (a int not null, b int, c int, key(b), key(c), key(a));
INSERT into t2 values (1,1,1), (2,2,2);
optimize table t1;
Table	Op	Msg_type	Msg_text
test.t1	optimize	status	OK
show index from t1;
Table	Non_unique	Key_name	Seq_in_index	Column_name	Collation	Cardinality	Sub_part	Packed	Null	Index_type	Comment
t1	1	b	1	b	A	5	NULL	NULL	YES	BTREE	
t1	1	c	1	c	A	5	NULL	NULL	YES	BTREE	
t1	1	a	1	a	A	1	NULL	NULL		BTREE	
t1	1	a	2	b	A	5	NULL	NULL	YES	BTREE	
t1	1	c_2	1	c	A	5	NULL	NULL	YES	BTREE	
t1	1	c_2	2	a	A	5	NULL	NULL		BTREE	
explain select * from t1,t2 where t1.a=t2.a;
id	select_type	table	type	possible_keys	key	key_len	ref	rows	Extra
1	SIMPLE	t2	ALL	a	NULL	NULL	NULL	2	
1	SIMPLE	t1	ALL	a	NULL	NULL	NULL	5	Using where
explain select * from t1,t2 force index(a) where t1.a=t2.a;
id	select_type	table	type	possible_keys	key	key_len	ref	rows	Extra
1	SIMPLE	t2	ALL	a	NULL	NULL	NULL	2	
1	SIMPLE	t1	ALL	a	NULL	NULL	NULL	5	Using where
explain select * from t1 force index(a),t2 force index(a) where t1.a=t2.a;
id	select_type	table	type	possible_keys	key	key_len	ref	rows	Extra
1	SIMPLE	t2	ALL	a	NULL	NULL	NULL	2	
1	SIMPLE	t1	ref	a	a	4	test.t2.a	3	
explain select * from t1,t2 where t1.b=t2.b;
id	select_type	table	type	possible_keys	key	key_len	ref	rows	Extra
1	SIMPLE	t2	ALL	b	NULL	NULL	NULL	2	
1	SIMPLE	t1	ref	b	b	5	test.t2.b	1	Using where
explain select * from t1,t2 force index(c) where t1.a=t2.a;
id	select_type	table	type	possible_keys	key	key_len	ref	rows	Extra
1	SIMPLE	t2	ALL	NULL	NULL	NULL	NULL	2	
1	SIMPLE	t1	ALL	a	NULL	NULL	NULL	5	Using where
explain select * from t1 where a=0 or a=2;
id	select_type	table	type	possible_keys	key	key_len	ref	rows	Extra
1	SIMPLE	t1	ALL	a	NULL	NULL	NULL	5	Using where
explain select * from t1 force index (a) where a=0 or a=2;
id	select_type	table	type	possible_keys	key	key_len	ref	rows	Extra
1	SIMPLE	t1	range	a	a	4	NULL	4	Using where
explain select * from t1 where c=1;
id	select_type	table	type	possible_keys	key	key_len	ref	rows	Extra
1	SIMPLE	t1	ref	c,c_2	c	5	const	1	Using where
explain select * from t1 use index() where c=1;
id	select_type	table	type	possible_keys	key	key_len	ref	rows	Extra
1	SIMPLE	t1	ALL	NULL	NULL	NULL	NULL	5	Using where
drop table t1,t2;
create table t1 (a int not null auto_increment primary key, b varchar(255));
insert into t1 (b) values (repeat('a',100)),(repeat('b',100)),(repeat('c',100));
update t1 set b=repeat(left(b,1),200) where a=1;
delete from t1 where (a & 1)= 0;
update t1 set b=repeat('e',200) where a=1;
flush tables;
check table t1;
Table	Op	Msg_type	Msg_text
test.t1	check	status	OK
update t1 set b=repeat(left(b,1),255) where a between 1 and 5;
update t1 set b=repeat(left(b,1),10) where a between 32 and 43;
update t1 set b=repeat(left(b,1),2) where a between 64 and 66;
update t1 set b=repeat(left(b,1),65) where a between 67 and 70;
check table t1;
Table	Op	Msg_type	Msg_text
test.t1	check	status	OK
insert into t1 (b) values (repeat('z',100));
update t1 set b="test" where left(b,1) > 'n';
check table t1;
Table	Op	Msg_type	Msg_text
test.t1	check	status	OK
drop table t1;
create table t1 ( a text not null, key a (a(20)));
insert into t1 values ('aaa   '),('aaa'),('aa');
check table t1;
Table	Op	Msg_type	Msg_text
test.t1	check	status	OK
repair table t1;
Table	Op	Msg_type	Msg_text
test.t1	repair	status	OK
select concat(a,'.') from t1 where a='aaa';
concat(a,'.')
aaa   .
aaa.
select concat(a,'.') from t1 where binary a='aaa';
concat(a,'.')
aaa.
update t1 set a='bbb' where a='aaa';
select concat(a,'.') from t1;
concat(a,'.')
bbb.
bbb.
aa.
drop table t1;
create table t1(a text not null, b text not null, c text not null, index (a(10),b(10),c(10)));
insert into t1 values('807780', '477', '165');
insert into t1 values('807780', '477', '162');
insert into t1 values('807780', '472', '162');
select * from t1 where a='807780' and b='477' and c='165';
a	b	c
807780	477	165
drop table t1;
DROP TABLE IF EXISTS t1;
Warnings:
Note	1051	Unknown table 't1'
CREATE TABLE t1 (a varchar(150) NOT NULL, KEY (a));
INSERT t1 VALUES ("can \tcan");
INSERT t1 VALUES ("can   can");
INSERT t1 VALUES ("can");
SELECT * FROM t1;
a
can 	can
can
can   can
CHECK TABLE t1;
Table	Op	Msg_type	Msg_text
test.t1	check	status	OK
DROP TABLE t1;
create table t1 (a blob);
insert into t1 values('a '),('a');
select concat(a,'.') from t1 where a='a';
concat(a,'.')
a.
select concat(a,'.') from t1 where a='a ';
concat(a,'.')
a .
alter table t1 add key(a(2));
select concat(a,'.') from t1 where a='a';
concat(a,'.')
a.
select concat(a,'.') from t1 where a='a ';
concat(a,'.')
a .
drop table t1;
create table t1 (a int not null auto_increment primary key, b text not null, unique b (b(20)));
insert into t1 (b) values ('a'),('b'),('c');
select concat(b,'.') from t1;
concat(b,'.')
a.
b.
c.
update t1 set b='b ' where a=2;
update t1 set b='b  ' where a > 1;
ERROR 23000: Duplicate entry 'b  ' for key 'b'
insert into t1 (b) values ('b');
ERROR 23000: Duplicate entry 'b' for key 'b'
select * from t1;
a	b
1	a
2	b  
3	c
delete from t1 where b='b';
select a,concat(b,'.') from t1;
a	concat(b,'.')
1	a.
3	c.
drop table t1;
create table t1 (a int not null);
create table t2 (a int not null, primary key (a));
insert into t1 values (1);
insert into t2 values (1),(2);
select sql_big_result distinct t1.a from t1,t2 order by t2.a;
a
1
select distinct t1.a from t1,t2 order by t2.a;
a
1
select sql_big_result distinct t1.a from t1,t2;
a
1
explain select sql_big_result distinct t1.a from t1,t2 order by t2.a;
id	select_type	table	type	possible_keys	key	key_len	ref	rows	Extra
1	SIMPLE	t1	system	NULL	NULL	NULL	NULL	1	Using temporary
1	SIMPLE	t2	index	NULL	PRIMARY	4	NULL	2	Using index; Distinct
explain select distinct t1.a from t1,t2 order by t2.a;
id	select_type	table	type	possible_keys	key	key_len	ref	rows	Extra
1	SIMPLE	t1	system	NULL	NULL	NULL	NULL	1	Using temporary
1	SIMPLE	t2	index	NULL	PRIMARY	4	NULL	2	Using index; Distinct
drop table t1,t2;
create table t1 (
c1 varchar(32),
key (c1)
) engine=myisam;
alter table t1 disable keys;
insert into t1 values ('a'), ('b');
select c1 from t1 order by c1 limit 1;
c1
a
drop table t1;
create table t1 (a int not null, primary key(a));
create table t2 (a int not null, b int not null, primary key(a,b));
insert into t1 values (1),(2),(3),(4),(5),(6);
insert into t2 values (1,1),(2,1);
lock tables t1 read local, t2 read local;
select straight_join * from t1,t2 force index (primary) where t1.a=t2.a;
a	a	b
1	1	1
2	2	1
insert into t2 values(2,0);
select straight_join * from t1,t2 force index (primary) where t1.a=t2.a;
a	a	b
1	1	1
2	2	1
drop table t1,t2;
CREATE TABLE t1 (c1 varchar(250) NOT NULL);
CREATE TABLE t2 (c1 varchar(250) NOT NULL, PRIMARY KEY (c1));
INSERT INTO t1 VALUES ('test000001'), ('test000002'), ('test000003');
INSERT INTO t2 VALUES ('test000002'), ('test000003'), ('test000004');
LOCK TABLES t1 READ LOCAL, t2 READ LOCAL;
SELECT t1.c1 AS t1c1, t2.c1 AS t2c1 FROM t1, t2
WHERE t1.c1 = t2.c1 HAVING t1c1 != t2c1;
t1c1	t2c1
INSERT INTO t2 VALUES ('test000001'), ('test000005');
SELECT t1.c1 AS t1c1, t2.c1 AS t2c1 FROM t1, t2
WHERE t1.c1 = t2.c1 HAVING t1c1 != t2c1;
t1c1	t2c1
DROP TABLE t1,t2;
CREATE TABLE t1 (`a` int(11) NOT NULL default '0', `b` int(11) NOT NULL default '0', UNIQUE KEY `a` USING RTREE (`a`,`b`)) ENGINE=MyISAM;
Got one of the listed errors
create table t1 (a int, b varchar(200), c text not null) checksum=1;
create table t2 (a int, b varchar(200), c text not null) checksum=0;
insert t1 values (1, "aaa", "bbb"), (NULL, "", "ccccc"), (0, NULL, "");
insert t2 select * from t1;
checksum table t1, t2, t3 quick;
Table	Checksum
test.t1	2948697075
test.t2	NULL
test.t3	NULL
Warnings:
Error	1146	Table 'test.t3' doesn't exist
checksum table t1, t2, t3;
Table	Checksum
test.t1	2948697075
test.t2	2948697075
test.t3	NULL
Warnings:
Error	1146	Table 'test.t3' doesn't exist
checksum table t1, t2, t3 extended;
Table	Checksum
test.t1	2948697075
test.t2	2948697075
test.t3	NULL
Warnings:
Error	1146	Table 'test.t3' doesn't exist
drop table t1,t2;
create table t1 (a int, key (a));
show keys from t1;
Table	Non_unique	Key_name	Seq_in_index	Column_name	Collation	Cardinality	Sub_part	Packed	Null	Index_type	Comment
t1	1	a	1	a	A	NULL	NULL	NULL	YES	BTREE	
alter table t1 disable keys;
show keys from t1;
Table	Non_unique	Key_name	Seq_in_index	Column_name	Collation	Cardinality	Sub_part	Packed	Null	Index_type	Comment
t1	1	a	1	a	A	NULL	NULL	NULL	YES	BTREE	disabled
create table t2 (a int);
set @@rand_seed1=31415926,@@rand_seed2=2718281828;
insert t1 select * from t2;
show keys from t1;
Table	Non_unique	Key_name	Seq_in_index	Column_name	Collation	Cardinality	Sub_part	Packed	Null	Index_type	Comment
t1	1	a	1	a	A	NULL	NULL	NULL	YES	BTREE	disabled
alter table t1 enable keys;
show keys from t1;
Table	Non_unique	Key_name	Seq_in_index	Column_name	Collation	Cardinality	Sub_part	Packed	Null	Index_type	Comment
t1	1	a	1	a	A	1000	NULL	NULL	YES	BTREE	
alter table t1 engine=heap;
alter table t1 disable keys;
Warnings:
Note	1031	Table storage engine for 't1' doesn't have this option
show keys from t1;
Table	Non_unique	Key_name	Seq_in_index	Column_name	Collation	Cardinality	Sub_part	Packed	Null	Index_type	Comment
t1	1	a	1	a	NULL	500	NULL	NULL	YES	HASH	
drop table t1,t2;
create table t1 ( a tinytext, b char(1), index idx (a(1),b) );
insert into t1 values (null,''), (null,'');
explain select count(*) from t1 where a is null;
id	select_type	table	type	possible_keys	key	key_len	ref	rows	Extra
1	SIMPLE	t1	ref	idx	idx	4	const	1	Using where
select count(*) from t1 where a is null;
count(*)
2
drop table t1;
create table t1 (c1 int, index(c1));
create table t2 (c1 int, index(c1)) engine=merge union=(t1);
insert into t1 values (1);
flush tables;
select * from t2;
c1
1
flush tables;
truncate table t1;
insert into t1 values (1);
flush tables;
select * from t2;
c1
1
truncate table t1;
ERROR HY000: MyISAM table 't1' is in use (most likely by a MERGE table). Try FLUSH TABLES.
insert into t1 values (1);
drop table t1,t2;
create table t1 (c1 int, c2 varchar(4) not null default '',
key(c2(3))) default charset=utf8;
insert into t1 values (1,'A'), (2, 'B'), (3, 'A');
update t1 set c2='A  B' where c1=2;
check table t1;
Table	Op	Msg_type	Msg_text
test.t1	check	status	OK
drop table t1;
create table t1 (c1 int);
insert into t1 values (1),(2),(3),(4);
checksum table t1;
Table	Checksum
test.t1	149057747
delete from t1 where c1 = 1;
create table t2 as select * from t1;
checksum table t1;
Table	Checksum
test.t1	984116287
checksum table t2;
Table	Checksum
test.t2	984116287
drop table t1, t2;
show variables like 'myisam_stats_method';
Variable_name	Value
myisam_stats_method	nulls_unequal
create table t1 (a int, key(a));
insert into t1 values (0),(1),(2),(3),(4);
insert into t1 select NULL from t1;
analyze table t1;
Table	Op	Msg_type	Msg_text
test.t1	analyze	status	OK
show index from t1;
Table	Non_unique	Key_name	Seq_in_index	Column_name	Collation	Cardinality	Sub_part	Packed	Null	Index_type	Comment
t1	1	a	1	a	A	10	NULL	NULL	YES	BTREE	
insert into t1 values (11);
delete from t1 where a=11;
check table t1;
Table	Op	Msg_type	Msg_text
test.t1	check	status	OK
show index from t1;
Table	Non_unique	Key_name	Seq_in_index	Column_name	Collation	Cardinality	Sub_part	Packed	Null	Index_type	Comment
t1	1	a	1	a	A	10	NULL	NULL	YES	BTREE	
set myisam_stats_method=nulls_equal;
show variables like 'myisam_stats_method';
Variable_name	Value
myisam_stats_method	nulls_equal
insert into t1 values (11);
delete from t1 where a=11;
analyze table t1;
Table	Op	Msg_type	Msg_text
test.t1	analyze	status	OK
show index from t1;
Table	Non_unique	Key_name	Seq_in_index	Column_name	Collation	Cardinality	Sub_part	Packed	Null	Index_type	Comment
t1	1	a	1	a	A	5	NULL	NULL	YES	BTREE	
insert into t1 values (11);
delete from t1 where a=11;
check table t1;
Table	Op	Msg_type	Msg_text
test.t1	check	status	OK
show index from t1;
Table	Non_unique	Key_name	Seq_in_index	Column_name	Collation	Cardinality	Sub_part	Packed	Null	Index_type	Comment
t1	1	a	1	a	A	5	NULL	NULL	YES	BTREE	
set myisam_stats_method=DEFAULT;
show variables like 'myisam_stats_method';
Variable_name	Value
myisam_stats_method	nulls_unequal
insert into t1 values (11);
delete from t1 where a=11;
analyze table t1;
Table	Op	Msg_type	Msg_text
test.t1	analyze	status	OK
show index from t1;
Table	Non_unique	Key_name	Seq_in_index	Column_name	Collation	Cardinality	Sub_part	Packed	Null	Index_type	Comment
t1	1	a	1	a	A	10	NULL	NULL	YES	BTREE	
insert into t1 values (11);
delete from t1 where a=11;
check table t1;
Table	Op	Msg_type	Msg_text
test.t1	check	status	OK
show index from t1;
Table	Non_unique	Key_name	Seq_in_index	Column_name	Collation	Cardinality	Sub_part	Packed	Null	Index_type	Comment
t1	1	a	1	a	A	10	NULL	NULL	YES	BTREE	
drop table t1;
set myisam_stats_method=nulls_ignored;
show variables like 'myisam_stats_method';
Variable_name	Value
myisam_stats_method	nulls_ignored
create table t1 (
a char(3), b char(4), c char(5), d char(6),
key(a,b,c,d)
);
insert into t1 values ('bcd','def1', NULL, 'zz');
insert into t1 values ('bcd','def2', NULL, 'zz');
insert into t1 values ('bce','def1', 'yuu', NULL);
insert into t1 values ('bce','def2', NULL, 'quux');
analyze table t1;
Table	Op	Msg_type	Msg_text
test.t1	analyze	status	OK
show index from t1;
Table	Non_unique	Key_name	Seq_in_index	Column_name	Collation	Cardinality	Sub_part	Packed	Null	Index_type	Comment
t1	1	a	1	a	A	2	NULL	NULL	YES	BTREE	
t1	1	a	2	b	A	4	NULL	NULL	YES	BTREE	
t1	1	a	3	c	A	4	NULL	NULL	YES	BTREE	
t1	1	a	4	d	A	4	NULL	NULL	YES	BTREE	
delete from t1;
analyze table t1;
Table	Op	Msg_type	Msg_text
test.t1	analyze	status	OK
show index from t1;
Table	Non_unique	Key_name	Seq_in_index	Column_name	Collation	Cardinality	Sub_part	Packed	Null	Index_type	Comment
t1	1	a	1	a	A	0	NULL	NULL	YES	BTREE	
t1	1	a	2	b	A	0	NULL	NULL	YES	BTREE	
t1	1	a	3	c	A	0	NULL	NULL	YES	BTREE	
t1	1	a	4	d	A	0	NULL	NULL	YES	BTREE	
set myisam_stats_method=DEFAULT;
drop table t1;
create table t1(
cip INT NOT NULL,
time TIME NOT NULL,
score INT NOT NULL DEFAULT 0,
bob TINYBLOB
);
insert into t1 (cip, time) VALUES (1, '00:01'), (2, '00:02'), (3,'00:03');
insert into t1 (cip, bob, time) VALUES (4, 'a', '00:04'), (5, 'b', '00:05'), 
(6, 'c', '00:06');
select * from t1 where bob is null and cip=1;
cip	time	score	bob
1	00:01:00	0	NULL
create index bug on t1 (bob(22), cip, time);
select * from t1 where bob is null and cip=1;
cip	time	score	bob
1	00:01:00	0	NULL
drop table t1;
create table t1 (
id1 int not null auto_increment,
id2 int not null default '0',
t text not null,
primary key  (id1),
key x (id2, t(32))
) engine=myisam;
insert into t1 (id2, t) values
(10, 'abc'), (10, 'abc'), (10, 'abc'),
(20, 'abc'), (20, 'abc'), (20, 'def'),
(10, 'abc'), (10, 'abc');
select count(*)   from t1 where id2 = 10;
count(*)
5
select count(id1) from t1 where id2 = 10;
count(id1)
5
drop table t1;
CREATE TABLE t1(a TINYINT, KEY(a)) ENGINE=MyISAM;
INSERT INTO t1 VALUES(1);
SELECT MAX(a) FROM t1 IGNORE INDEX(a);
MAX(a)
1
ALTER TABLE t1 DISABLE KEYS;
SELECT MAX(a) FROM t1;
MAX(a)
1
SELECT MAX(a) FROM t1 IGNORE INDEX(a);
MAX(a)
1
DROP TABLE t1;
CREATE TABLE t1(a CHAR(9), b VARCHAR(7)) ENGINE=MyISAM;
INSERT INTO t1(a) VALUES('xxxxxxxxx'),('xxxxxxxxx');
UPDATE t1 AS ta1,t1 AS ta2 SET ta1.b='aaaaaa',ta2.b='bbbbbb';
SELECT * FROM t1;
a	b
xxxxxxxxx	bbbbbb
xxxxxxxxx	bbbbbb
DROP TABLE t1;
SET @@myisam_repair_threads=2;
SHOW VARIABLES LIKE 'myisam_repair%';
Variable_name	Value
myisam_repair_threads	2
CREATE TABLE t1 (
`_id` int(11) NOT NULL default '0',
`url` text,
`email` text,
`description` text,
`loverlap` int(11) default NULL,
`roverlap` int(11) default NULL,
`lneighbor_id` int(11) default NULL,
`rneighbor_id` int(11) default NULL,
`length_` int(11) default NULL,
`sequence` mediumtext,
`name` text,
`_obj_class` text NOT NULL,
PRIMARY KEY  (`_id`),
UNIQUE KEY `sequence_name_index` (`name`(50)),
KEY (`length_`)
) ENGINE=MyISAM DEFAULT CHARSET=latin1;
INSERT INTO t1 VALUES
(1,NULL,NULL,NULL,NULL,NULL,NULL,NULL,NULL,NULL,'sample1',''),
(2,NULL,NULL,NULL,NULL,NULL,NULL,NULL,NULL,NULL,'sample2',''),
(3,NULL,NULL,NULL,NULL,NULL,NULL,NULL,NULL,NULL,'sample3',''),
(4,NULL,NULL,NULL,NULL,NULL,NULL,NULL,NULL,NULL,'sample4',''),
(5,NULL,NULL,NULL,NULL,NULL,NULL,NULL,NULL,NULL,'sample5',''),
(6,NULL,NULL,NULL,NULL,NULL,NULL,NULL,NULL,NULL,'sample6',''),
(7,NULL,NULL,NULL,NULL,NULL,NULL,NULL,NULL,NULL,'sample7',''),
(8,NULL,NULL,NULL,NULL,NULL,NULL,NULL,NULL,NULL,'sample8',''),
(9,NULL,NULL,NULL,NULL,NULL,NULL,NULL,NULL,NULL,'sample9','');
SELECT _id FROM t1;
_id
1
2
3
4
5
6
7
8
9
DELETE FROM t1 WHERE _id < 8;
SHOW TABLE STATUS LIKE 't1';
Name	Engine	Version	Row_format	Rows	Avg_row_length	Data_length	Max_data_length	Index_length	Data_free	Auto_increment	Create_time	Update_time	Check_time	Collation	Checksum	Create_options	Comment
t1	MyISAM	10	Dynamic	2	#	#	#	#	140	#	#	#	#	#	#		
CHECK TABLE t1 EXTENDED;
Table	Op	Msg_type	Msg_text
test.t1	check	status	OK
OPTIMIZE TABLE t1;
Table	Op	Msg_type	Msg_text
test.t1	optimize	status	OK
CHECK TABLE t1 EXTENDED;
Table	Op	Msg_type	Msg_text
test.t1	check	status	OK
SHOW TABLE STATUS LIKE 't1';
Name	Engine	Version	Row_format	Rows	Avg_row_length	Data_length	Max_data_length	Index_length	Data_free	Auto_increment	Create_time	Update_time	Check_time	Collation	Checksum	Create_options	Comment
t1	MyISAM	10	Dynamic	2	#	#	#	#	0	#	#	#	#	#	#		
SELECT _id FROM t1;
_id
8
9
DROP TABLE t1;
CREATE TABLE t1 (
`_id` int(11) NOT NULL default '0',
`url` text,
`email` text,
`description` text,
`loverlap` int(11) default NULL,
`roverlap` int(11) default NULL,
`lneighbor_id` int(11) default NULL,
`rneighbor_id` int(11) default NULL,
`length_` int(11) default NULL,
`sequence` mediumtext,
`name` text,
`_obj_class` text NOT NULL,
PRIMARY KEY  (`_id`),
UNIQUE KEY `sequence_name_index` (`name`(50)),
KEY (`length_`)
) ENGINE=MyISAM DEFAULT CHARSET=latin1;
INSERT INTO t1 VALUES
(1,NULL,NULL,NULL,NULL,NULL,NULL,NULL,NULL,NULL,'sample1',''),
(2,NULL,NULL,NULL,NULL,NULL,NULL,NULL,NULL,NULL,'sample2',''),
(3,NULL,NULL,NULL,NULL,NULL,NULL,NULL,NULL,NULL,'sample3',''),
(4,NULL,NULL,NULL,NULL,NULL,NULL,NULL,NULL,NULL,'sample4',''),
(5,NULL,NULL,NULL,NULL,NULL,NULL,NULL,NULL,NULL,'sample5',''),
(6,NULL,NULL,NULL,NULL,NULL,NULL,NULL,NULL,NULL,'sample6',''),
(7,NULL,NULL,NULL,NULL,NULL,NULL,NULL,NULL,NULL,'sample7',''),
(8,NULL,NULL,NULL,NULL,NULL,NULL,NULL,NULL,NULL,'sample8',''),
(9,NULL,NULL,NULL,NULL,NULL,NULL,NULL,NULL,NULL,'sample9','');
SELECT _id FROM t1;
_id
1
2
3
4
5
6
7
8
9
DELETE FROM t1 WHERE _id < 8;
SHOW TABLE STATUS LIKE 't1';
Name	Engine	Version	Row_format	Rows	Avg_row_length	Data_length	Max_data_length	Index_length	Data_free	Auto_increment	Create_time	Update_time	Check_time	Collation	Checksum	Create_options	Comment
t1	MyISAM	10	Dynamic	2	#	#	#	#	140	#	#	#	#	#	#		
CHECK TABLE t1 EXTENDED;
Table	Op	Msg_type	Msg_text
test.t1	check	status	OK
REPAIR TABLE t1 QUICK;
Table	Op	Msg_type	Msg_text
test.t1	repair	status	OK
CHECK TABLE t1 EXTENDED;
Table	Op	Msg_type	Msg_text
test.t1	check	status	OK
SHOW TABLE STATUS LIKE 't1';
Name	Engine	Version	Row_format	Rows	Avg_row_length	Data_length	Max_data_length	Index_length	Data_free	Auto_increment	Create_time	Update_time	Check_time	Collation	Checksum	Create_options	Comment
t1	MyISAM	10	Dynamic	2	#	#	#	#	140	#	#	#	#	#	#		
SELECT _id FROM t1;
_id
8
9
DROP TABLE t1;
SET @@myisam_repair_threads=1;
SHOW VARIABLES LIKE 'myisam_repair%';
Variable_name	Value
myisam_repair_threads	1
set storage_engine=MyISAM;
drop table if exists t1,t2,t3;
--- Testing varchar ---
--- Testing varchar ---
create table t1 (v varchar(10), c char(10), t text);
insert into t1 values('+ ', '+ ', '+ ');
set @a=repeat(' ',20);
insert into t1 values (concat('+',@a),concat('+',@a),concat('+',@a));
Warnings:
Note	1265	Data truncated for column 'v' at row 1
select concat('*',v,'*',c,'*',t,'*') from t1;
concat('*',v,'*',c,'*',t,'*')
*+ *+*+ *
*+         *+*+                    *
show create table t1;
Table	Create Table
t1	CREATE TABLE `t1` (
  `v` varchar(10) DEFAULT NULL,
  `c` char(10) DEFAULT NULL,
  `t` text
) ENGINE=MyISAM DEFAULT CHARSET=latin1
create table t2 like t1;
show create table t2;
Table	Create Table
t2	CREATE TABLE `t2` (
  `v` varchar(10) DEFAULT NULL,
  `c` char(10) DEFAULT NULL,
  `t` text
) ENGINE=MyISAM DEFAULT CHARSET=latin1
create table t3 select * from t1;
show create table t3;
Table	Create Table
t3	CREATE TABLE `t3` (
  `v` varchar(10) DEFAULT NULL,
  `c` char(10) DEFAULT NULL,
  `t` text
) ENGINE=MyISAM DEFAULT CHARSET=latin1
alter table t1 modify c varchar(10);
show create table t1;
Table	Create Table
t1	CREATE TABLE `t1` (
  `v` varchar(10) DEFAULT NULL,
  `c` varchar(10) DEFAULT NULL,
  `t` text
) ENGINE=MyISAM DEFAULT CHARSET=latin1
alter table t1 modify v char(10);
show create table t1;
Table	Create Table
t1	CREATE TABLE `t1` (
  `v` char(10) DEFAULT NULL,
  `c` varchar(10) DEFAULT NULL,
  `t` text
) ENGINE=MyISAM DEFAULT CHARSET=latin1
alter table t1 modify t varchar(10);
Warnings:
Note	1265	Data truncated for column 't' at row 2
show create table t1;
Table	Create Table
t1	CREATE TABLE `t1` (
  `v` char(10) DEFAULT NULL,
  `c` varchar(10) DEFAULT NULL,
  `t` varchar(10) DEFAULT NULL
) ENGINE=MyISAM DEFAULT CHARSET=latin1
select concat('*',v,'*',c,'*',t,'*') from t1;
concat('*',v,'*',c,'*',t,'*')
*+*+*+ *
*+*+*+         *
drop table t1,t2,t3;
create table t1 (v varchar(10), c char(10), t text, key(v), key(c), key(t(10)));
show create table t1;
Table	Create Table
t1	CREATE TABLE `t1` (
  `v` varchar(10) DEFAULT NULL,
  `c` char(10) DEFAULT NULL,
  `t` text,
  KEY `v` (`v`),
  KEY `c` (`c`),
  KEY `t` (`t`(10))
) ENGINE=MyISAM DEFAULT CHARSET=latin1
select count(*) from t1;
count(*)
270
insert into t1 values(concat('a',char(1)),concat('a',char(1)),concat('a',char(1)));
select count(*) from t1 where v='a';
count(*)
10
select count(*) from t1 where c='a';
count(*)
10
select count(*) from t1 where t='a';
count(*)
10
select count(*) from t1 where v='a  ';
count(*)
10
select count(*) from t1 where c='a  ';
count(*)
10
select count(*) from t1 where t='a  ';
count(*)
10
select count(*) from t1 where v between 'a' and 'a ';
count(*)
10
select count(*) from t1 where v between 'a' and 'a ' and v between 'a  ' and 'b\n';
count(*)
10
select count(*) from t1 where v like 'a%';
count(*)
11
select count(*) from t1 where c like 'a%';
count(*)
11
select count(*) from t1 where t like 'a%';
count(*)
11
select count(*) from t1 where v like 'a %';
count(*)
9
explain select count(*) from t1 where v='a  ';
id	select_type	table	type	possible_keys	key	key_len	ref	rows	Extra
1	SIMPLE	t1	ref	v	v	13	const	#	Using where; Using index
explain select count(*) from t1 where c='a  ';
id	select_type	table	type	possible_keys	key	key_len	ref	rows	Extra
1	SIMPLE	t1	ref	c	c	11	const	#	Using where; Using index
explain select count(*) from t1 where t='a  ';
id	select_type	table	type	possible_keys	key	key_len	ref	rows	Extra
1	SIMPLE	t1	range	t	t	13	NULL	#	Using where
explain select count(*) from t1 where v like 'a%';
id	select_type	table	type	possible_keys	key	key_len	ref	rows	Extra
1	SIMPLE	t1	range	v	v	13	NULL	#	Using where; Using index
explain select count(*) from t1 where v between 'a' and 'a ';
id	select_type	table	type	possible_keys	key	key_len	ref	rows	Extra
1	SIMPLE	t1	ref	v	v	13	const	#	Using where; Using index
explain select count(*) from t1 where v between 'a' and 'a ' and v between 'a  ' and 'b\n';
id	select_type	table	type	possible_keys	key	key_len	ref	rows	Extra
1	SIMPLE	t1	ref	v	v	13	const	#	Using where; Using index
alter table t1 add unique(v);
ERROR 23000: Duplicate entry '{ ' for key 'v_2'
alter table t1 add key(v);
select concat('*',v,'*',c,'*',t,'*') as qq from t1 where v='a';
qq
*a*a*a*
*a *a*a *
*a  *a*a  *
*a   *a*a   *
*a    *a*a    *
*a     *a*a     *
*a      *a*a      *
*a       *a*a       *
*a        *a*a        *
*a         *a*a         *
explain select * from t1 where v='a';
id	select_type	table	type	possible_keys	key	key_len	ref	rows	Extra
1	SIMPLE	t1	ref	v,v_2	#	13	const	#	Using where
select v,count(*) from t1 group by v limit 10;
v	count(*)
a	1
a	10
b	10
c	10
d	10
e	10
f	10
g	10
h	10
i	10
select v,count(t) from t1 group by v limit 10;
v	count(t)
a	1
a	10
b	10
c	10
d	10
e	10
f	10
g	10
h	10
i	10
select v,count(c) from t1 group by v limit 10;
v	count(c)
a	1
a	10
b	10
c	10
d	10
e	10
f	10
g	10
h	10
i	10
select sql_big_result v,count(t) from t1 group by v limit 10;
v	count(t)
a	1
a	10
b	10
c	10
d	10
e	10
f	10
g	10
h	10
i	10
select sql_big_result v,count(c) from t1 group by v limit 10;
v	count(c)
a	1
a 	10
b     	10
c    	10
d   	10
e  	10
f     	10
g    	10
h	10
i     	10
select c,count(*) from t1 group by c limit 10;
c	count(*)
a	1
a	10
b	10
c	10
d	10
e	10
f	10
g	10
h	10
i	10
select c,count(t) from t1 group by c limit 10;
c	count(t)
a	1
a	10
b	10
c	10
d	10
e	10
f	10
g	10
h	10
i	10
select sql_big_result c,count(t) from t1 group by c limit 10;
c	count(t)
a	1
a	10
b	10
c	10
d	10
e	10
f	10
g	10
h	10
i	10
select t,count(*) from t1 group by t limit 10;
t	count(*)
a	1
a	10
b	10
c	10
d	10
e	10
f	10
g	10
h	10
i	10
select t,count(t) from t1 group by t limit 10;
t	count(t)
a	1
a	10
b	10
c	10
d	10
e	10
f	10
g	10
h	10
i	10
select sql_big_result t,count(t) from t1 group by t limit 10;
t	count(t)
a	1
a	10
b	10
c	10
d	10
e	10
f	10
g	10
h	10
i	10
alter table t1 modify v varchar(300), drop key v, drop key v_2, add key v (v);
show create table t1;
Table	Create Table
t1	CREATE TABLE `t1` (
  `v` varchar(300) DEFAULT NULL,
  `c` char(10) DEFAULT NULL,
  `t` text,
  KEY `c` (`c`),
  KEY `t` (`t`(10)),
  KEY `v` (`v`)
) ENGINE=MyISAM DEFAULT CHARSET=latin1
select count(*) from t1 where v='a';
count(*)
10
select count(*) from t1 where v='a  ';
count(*)
10
select count(*) from t1 where v between 'a' and 'a ';
count(*)
10
select count(*) from t1 where v between 'a' and 'a ' and v between 'a  ' and 'b\n';
count(*)
10
select count(*) from t1 where v like 'a%';
count(*)
11
select count(*) from t1 where v like 'a %';
count(*)
9
explain select count(*) from t1 where v='a  ';
id	select_type	table	type	possible_keys	key	key_len	ref	rows	Extra
1	SIMPLE	t1	ref	v	v	303	const	#	Using where; Using index
explain select count(*) from t1 where v like 'a%';
id	select_type	table	type	possible_keys	key	key_len	ref	rows	Extra
1	SIMPLE	t1	range	v	v	303	NULL	#	Using where; Using index
explain select count(*) from t1 where v between 'a' and 'a ';
id	select_type	table	type	possible_keys	key	key_len	ref	rows	Extra
1	SIMPLE	t1	ref	v	v	303	const	#	Using where; Using index
explain select count(*) from t1 where v between 'a' and 'a ' and v between 'a  ' and 'b\n';
id	select_type	table	type	possible_keys	key	key_len	ref	rows	Extra
1	SIMPLE	t1	ref	v	v	303	const	#	Using where; Using index
explain select * from t1 where v='a';
id	select_type	table	type	possible_keys	key	key_len	ref	rows	Extra
1	SIMPLE	t1	ref	v	v	303	const	#	Using where
select v,count(*) from t1 group by v limit 10;
v	count(*)
a	1
a	10
b	10
c	10
d	10
e	10
f	10
g	10
h	10
i	10
select v,count(t) from t1 group by v limit 10;
v	count(t)
a	1
a	10
b	10
c	10
d	10
e	10
f	10
g	10
h	10
i	10
select sql_big_result v,count(t) from t1 group by v limit 10;
v	count(t)
a	1
a	10
b	10
c	10
d	10
e	10
f	10
g	10
h	10
i	10
alter table t1 drop key v, add key v (v(30));
show create table t1;
Table	Create Table
t1	CREATE TABLE `t1` (
  `v` varchar(300) DEFAULT NULL,
  `c` char(10) DEFAULT NULL,
  `t` text,
  KEY `c` (`c`),
  KEY `t` (`t`(10)),
  KEY `v` (`v`(30))
) ENGINE=MyISAM DEFAULT CHARSET=latin1
select count(*) from t1 where v='a';
count(*)
10
select count(*) from t1 where v='a  ';
count(*)
10
select count(*) from t1 where v between 'a' and 'a ';
count(*)
10
select count(*) from t1 where v between 'a' and 'a ' and v between 'a  ' and 'b\n';
count(*)
10
select count(*) from t1 where v like 'a%';
count(*)
11
select count(*) from t1 where v like 'a %';
count(*)
9
explain select count(*) from t1 where v='a  ';
id	select_type	table	type	possible_keys	key	key_len	ref	rows	Extra
1	SIMPLE	t1	ref	v	v	33	const	#	Using where
explain select count(*) from t1 where v like 'a%';
id	select_type	table	type	possible_keys	key	key_len	ref	rows	Extra
1	SIMPLE	t1	range	v	v	33	NULL	#	Using where
explain select count(*) from t1 where v between 'a' and 'a ';
id	select_type	table	type	possible_keys	key	key_len	ref	rows	Extra
1	SIMPLE	t1	ref	v	v	33	const	#	Using where
explain select count(*) from t1 where v between 'a' and 'a ' and v between 'a  ' and 'b\n';
id	select_type	table	type	possible_keys	key	key_len	ref	rows	Extra
1	SIMPLE	t1	ref	v	v	33	const	#	Using where
explain select * from t1 where v='a';
id	select_type	table	type	possible_keys	key	key_len	ref	rows	Extra
1	SIMPLE	t1	ref	v	v	33	const	#	Using where
select v,count(*) from t1 group by v limit 10;
v	count(*)
a	1
a	10
b	10
c	10
d	10
e	10
f	10
g	10
h	10
i	10
select v,count(t) from t1 group by v limit 10;
v	count(t)
a	1
a	10
b	10
c	10
d	10
e	10
f	10
g	10
h	10
i	10
select sql_big_result v,count(t) from t1 group by v limit 10;
v	count(t)
a	1
a	10
b	10
c	10
d	10
e	10
f	10
g	10
h	10
i	10
alter table t1 modify v varchar(600), drop key v, add key v (v);
show create table t1;
Table	Create Table
t1	CREATE TABLE `t1` (
  `v` varchar(600) DEFAULT NULL,
  `c` char(10) DEFAULT NULL,
  `t` text,
  KEY `c` (`c`),
  KEY `t` (`t`(10)),
  KEY `v` (`v`)
) ENGINE=MyISAM DEFAULT CHARSET=latin1
select v,count(*) from t1 group by v limit 10;
v	count(*)
a	1
a	10
b	10
c	10
d	10
e	10
f	10
g	10
h	10
i	10
select v,count(t) from t1 group by v limit 10;
v	count(t)
a	1
a	10
b	10
c	10
d	10
e	10
f	10
g	10
h	10
i	10
select sql_big_result v,count(t) from t1 group by v limit 10;
v	count(t)
a	1
a	10
b	10
c	10
d	10
e	10
f	10
g	10
h	10
i	10
drop table t1;
create table t1 (a char(10), unique (a));
insert into t1 values ('a   ');
insert into t1 values ('a ');
ERROR 23000: Duplicate entry 'a' for key 'a'
alter table t1 modify a varchar(10);
insert into t1 values ('a '),('a  '),('a   '),('a         ');
ERROR 23000: Duplicate entry 'a ' for key 'a'
insert into t1 values ('a     ');
ERROR 23000: Duplicate entry 'a     ' for key 'a'
insert into t1 values ('a          ');
ERROR 23000: Duplicate entry 'a         ' for key 'a'
insert into t1 values ('a ');
ERROR 23000: Duplicate entry 'a ' for key 'a'
update t1 set a='a  ' where a like 'a%';
select concat(a,'.') from t1;
concat(a,'.')
a  .
update t1 set a='abc    ' where a like 'a ';
select concat(a,'.') from t1;
concat(a,'.')
a  .
update t1 set a='a      ' where a like 'a %';
select concat(a,'.') from t1;
concat(a,'.')
a      .
update t1 set a='a  ' where a like 'a      ';
select concat(a,'.') from t1;
concat(a,'.')
a  .
drop table t1;
create table t1 (v varchar(10), c char(10), t text, key(v(5)), key(c(5)), key(t(5)));
show create table t1;
Table	Create Table
t1	CREATE TABLE `t1` (
  `v` varchar(10) DEFAULT NULL,
  `c` char(10) DEFAULT NULL,
  `t` text,
  KEY `v` (`v`(5)),
  KEY `c` (`c`(5)),
  KEY `t` (`t`(5))
) ENGINE=MyISAM DEFAULT CHARSET=latin1
drop table t1;
create table t1 (v char(10) character set utf8);
show create table t1;
Table	Create Table
t1	CREATE TABLE `t1` (
  `v` char(10) CHARACTER SET utf8 DEFAULT NULL
) ENGINE=MyISAM DEFAULT CHARSET=latin1
drop table t1;
create table t1 (v varchar(10), c char(10)) row_format=fixed;
show create table t1;
Table	Create Table
t1	CREATE TABLE `t1` (
  `v` varchar(10) DEFAULT NULL,
  `c` char(10) DEFAULT NULL
) ENGINE=MyISAM DEFAULT CHARSET=latin1 ROW_FORMAT=FIXED
insert into t1 values('a','a'),('a ','a ');
select concat('*',v,'*',c,'*') from t1;
concat('*',v,'*',c,'*')
*a*a*
*a *a*
drop table t1;
create table t1 (v varchar(65530), key(v(10)));
insert into t1 values(repeat('a',65530));
select length(v) from t1 where v=repeat('a',65530);
length(v)
65530
drop table t1;
create table t1(a int, b varchar(12), key ba(b, a));
insert into t1 values (1, 'A'), (20, NULL);
explain select * from t1 where a=20 and b is null;
id	select_type	table	type	possible_keys	key	key_len	ref	rows	Extra
1	SIMPLE	t1	ref	ba	ba	20	const,const	1	Using where; Using index
select * from t1 where a=20 and b is null;
a	b
20	NULL
drop table t1;
create table t1 (v varchar(65530), key(v));
Warnings:
Warning	1071	Specified key was too long; max key length is 1000 bytes
drop table if exists t1;
create table t1 (v varchar(65536));
Warnings:
Note	1246	Converting column 'v' from VARCHAR to TEXT
show create table t1;
Table	Create Table
t1	CREATE TABLE `t1` (
  `v` mediumtext
) ENGINE=MyISAM DEFAULT CHARSET=latin1
drop table t1;
create table t1 (v varchar(65530) character set utf8);
Warnings:
Note	1246	Converting column 'v' from VARCHAR to TEXT
show create table t1;
Table	Create Table
t1	CREATE TABLE `t1` (
  `v` mediumtext CHARACTER SET utf8
) ENGINE=MyISAM DEFAULT CHARSET=latin1
drop table t1;
create table t1 (v varchar(65535));
ERROR 42000: Row size too large. The maximum row size for the used table type, not counting BLOBs, is 65535. You have to change some columns to TEXT or BLOBs
set storage_engine=MyISAM;
set @save_concurrent_insert=@@concurrent_insert;
set global concurrent_insert=1;
create table t1 (a int);
insert into t1 values (1),(2),(3),(4),(5);
lock table t1 read local;
insert into t1 values(6),(7);
unlock tables;
delete from t1 where a>=3 and a<=4;
lock table t1 read local;
set global concurrent_insert=2;
insert into t1 values (8),(9);
unlock tables;
insert into t1 values (10),(11),(12);
select * from t1;
a
1
2
11
10
5
6
7
8
9
12
check table t1;
Table	Op	Msg_type	Msg_text
test.t1	check	status	OK
drop table t1;
create table t1 (a int, b varchar(30) default "hello");
insert into t1 (a) values (1),(2),(3),(4),(5);
lock table t1 read local;
insert into t1 (a) values(6),(7);
unlock tables;
delete from t1 where a>=3 and a<=4;
lock table t1 read local;
set global concurrent_insert=2;
insert into t1 (a) values (8),(9);
unlock tables;
insert into t1 (a) values (10),(11),(12);
select a from t1;
a
1
2
11
10
5
6
7
8
9
12
check table t1;
Table	Op	Msg_type	Msg_text
test.t1	check	status	OK
drop table t1;
set global concurrent_insert=@save_concurrent_insert;
create table t1 (a int, key(a));
insert into t1 values (1),(2),(3),(4),(NULL),(NULL),(NULL),(NULL);
analyze table t1;
Table	Op	Msg_type	Msg_text
test.t1	analyze	status	OK
show keys from t1;
Table	Non_unique	Key_name	Seq_in_index	Column_name	Collation	Cardinality	Sub_part	Packed	Null	Index_type	Comment
t1	1	a	1	a	A	8	NULL	NULL	YES	BTREE	
alter table t1 disable keys;
alter table t1 enable keys;
show keys from t1;
Table	Non_unique	Key_name	Seq_in_index	Column_name	Collation	Cardinality	Sub_part	Packed	Null	Index_type	Comment
t1	1	a	1	a	A	8	NULL	NULL	YES	BTREE	
drop table t1;
show create table t1;
show create table t1;
create table t1 (a int) engine=myisam select 42 a;
select * from t1;
a
9
select * from t1;
a
99
select * from t1;
a
42
drop table t1;
End of 4.1 tests
create table t1 (c1 int) engine=myisam pack_keys=0;
create table t2 (c1 int) engine=myisam pack_keys=1;
create table t3 (c1 int) engine=myisam pack_keys=default;
create table t4 (c1 int) engine=myisam pack_keys=2;
ERROR 42000: You have an error in your SQL syntax; check the manual that corresponds to your MySQL server version for the right syntax to use near '2' at line 1
drop table t1, t2, t3;
End of 5.0 tests
create table t1 (a int not null, key `a` (a) key_block_size=1024);
show create table t1;
Table	Create Table
t1	CREATE TABLE `t1` (
  `a` int(11) NOT NULL,
  KEY `a` (`a`) KEY_BLOCK_SIZE=1024
) ENGINE=MyISAM DEFAULT CHARSET=latin1
drop table t1;
create table t1 (a int not null, key `a` (a) key_block_size=2048);
show create table t1;
Table	Create Table
t1	CREATE TABLE `t1` (
  `a` int(11) NOT NULL,
  KEY `a` (`a`) KEY_BLOCK_SIZE=2048
) ENGINE=MyISAM DEFAULT CHARSET=latin1
drop table t1;
create table t1 (a varchar(2048), key `a` (a));
Warnings:
Warning	1071	Specified key was too long; max key length is 1000 bytes
show create table t1;
Table	Create Table
t1	CREATE TABLE `t1` (
  `a` varchar(2048) DEFAULT NULL,
  KEY `a` (`a`(1000))
) ENGINE=MyISAM DEFAULT CHARSET=latin1
drop table t1;
create table t1 (a varchar(2048), key `a` (a) key_block_size=1024);
Warnings:
Warning	1071	Specified key was too long; max key length is 1000 bytes
show create table t1;
Table	Create Table
t1	CREATE TABLE `t1` (
  `a` varchar(2048) DEFAULT NULL,
  KEY `a` (`a`(1000)) KEY_BLOCK_SIZE=4096
) ENGINE=MyISAM DEFAULT CHARSET=latin1
drop table t1;
create table t1 (a int not null, b varchar(2048), key (a), key(b)) key_block_size=1024;
Warnings:
Warning	1071	Specified key was too long; max key length is 1000 bytes
show create table t1;
Table	Create Table
t1	CREATE TABLE `t1` (
  `a` int(11) NOT NULL,
  `b` varchar(2048) DEFAULT NULL,
  KEY `a` (`a`),
  KEY `b` (`b`(1000)) KEY_BLOCK_SIZE=4096
) ENGINE=MyISAM DEFAULT CHARSET=latin1 KEY_BLOCK_SIZE=1024
alter table t1 key_block_size=2048;
show create table t1;
Table	Create Table
t1	CREATE TABLE `t1` (
  `a` int(11) NOT NULL,
  `b` varchar(2048) DEFAULT NULL,
  KEY `a` (`a`) KEY_BLOCK_SIZE=1024,
  KEY `b` (`b`(1000)) KEY_BLOCK_SIZE=4096
) ENGINE=MyISAM DEFAULT CHARSET=latin1 KEY_BLOCK_SIZE=2048
alter table t1 add c int, add key (c);
show create table t1;
Table	Create Table
t1	CREATE TABLE `t1` (
  `a` int(11) NOT NULL,
  `b` varchar(2048) DEFAULT NULL,
  `c` int(11) DEFAULT NULL,
  KEY `a` (`a`) KEY_BLOCK_SIZE=1024,
  KEY `b` (`b`(1000)) KEY_BLOCK_SIZE=4096,
  KEY `c` (`c`)
) ENGINE=MyISAM DEFAULT CHARSET=latin1 KEY_BLOCK_SIZE=2048
alter table t1 key_block_size=0;
alter table t1 add d int, add key (d);
show create table t1;
Table	Create Table
t1	CREATE TABLE `t1` (
  `a` int(11) NOT NULL,
  `b` varchar(2048) DEFAULT NULL,
  `c` int(11) DEFAULT NULL,
  `d` int(11) DEFAULT NULL,
  KEY `a` (`a`) KEY_BLOCK_SIZE=1024,
  KEY `b` (`b`(1000)) KEY_BLOCK_SIZE=4096,
  KEY `c` (`c`) KEY_BLOCK_SIZE=2048,
  KEY `d` (`d`)
) ENGINE=MyISAM DEFAULT CHARSET=latin1
drop table t1;
create table t1 (a int not null, b varchar(2048), key (a), key(b)) key_block_size=8192;
Warnings:
Warning	1071	Specified key was too long; max key length is 1000 bytes
show create table t1;
Table	Create Table
t1	CREATE TABLE `t1` (
  `a` int(11) NOT NULL,
  `b` varchar(2048) DEFAULT NULL,
  KEY `a` (`a`),
  KEY `b` (`b`(1000))
) ENGINE=MyISAM DEFAULT CHARSET=latin1 KEY_BLOCK_SIZE=8192
drop table t1;
create table t1 (a int not null, b varchar(2048), key (a) key_block_size=1024, key(b)) key_block_size=8192;
Warnings:
Warning	1071	Specified key was too long; max key length is 1000 bytes
show create table t1;
Table	Create Table
t1	CREATE TABLE `t1` (
  `a` int(11) NOT NULL,
  `b` varchar(2048) DEFAULT NULL,
  KEY `a` (`a`) KEY_BLOCK_SIZE=1024,
  KEY `b` (`b`(1000))
) ENGINE=MyISAM DEFAULT CHARSET=latin1 KEY_BLOCK_SIZE=8192
drop table t1;
create table t1 (a int not null, b int, key (a) key_block_size=1024, key(b) key_block_size=8192) key_block_size=16384;
show create table t1;
Table	Create Table
t1	CREATE TABLE `t1` (
  `a` int(11) NOT NULL,
  `b` int(11) DEFAULT NULL,
  KEY `a` (`a`) KEY_BLOCK_SIZE=1024,
  KEY `b` (`b`) KEY_BLOCK_SIZE=8192
) ENGINE=MyISAM DEFAULT CHARSET=latin1 KEY_BLOCK_SIZE=16384
drop table t1;
create table t1 (a int not null, key `a` (a) key_block_size=512);
show create table t1;
Table	Create Table
t1	CREATE TABLE `t1` (
  `a` int(11) NOT NULL,
  KEY `a` (`a`) KEY_BLOCK_SIZE=1024
) ENGINE=MyISAM DEFAULT CHARSET=latin1
drop table t1;
create table t1 (a varchar(2048), key `a` (a) key_block_size=1000000000000000000);
Warnings:
Warning	1071	Specified key was too long; max key length is 1000 bytes
show create table t1;
Table	Create Table
t1	CREATE TABLE `t1` (
  `a` varchar(2048) DEFAULT NULL,
  KEY `a` (`a`(1000)) KEY_BLOCK_SIZE=4096
) ENGINE=MyISAM DEFAULT CHARSET=latin1
drop table t1;
create table t1 (a int not null, key `a` (a) key_block_size=1025);
show create table t1;
Table	Create Table
t1	CREATE TABLE `t1` (
  `a` int(11) NOT NULL,
  KEY `a` (`a`) KEY_BLOCK_SIZE=2048
) ENGINE=MyISAM DEFAULT CHARSET=latin1
drop table t1;
create table t1 (a int not null, key key_block_size=1024 (a));
ERROR 42000: You have an error in your SQL syntax; check the manual that corresponds to your MySQL server version for the right syntax to use near '=1024 (a))' at line 1
create table t1 (a int not null, key `a` key_block_size=1024 (a));
ERROR 42000: You have an error in your SQL syntax; check the manual that corresponds to your MySQL server version for the right syntax to use near 'key_block_size=1024 (a))' at line 1
<<<<<<< HEAD
=======
CREATE TABLE t1 (
c1 INT,
c2 VARCHAR(300),
KEY (c1) KEY_BLOCK_SIZE 1024,
KEY (c2) KEY_BLOCK_SIZE 8192
);
INSERT INTO t1 VALUES (10, REPEAT('a', CEIL(RAND(10) * 300))),
(11, REPEAT('b', CEIL(RAND() * 300))),
(12, REPEAT('c', CEIL(RAND() * 300))),
(13, REPEAT('d', CEIL(RAND() * 300))),
(14, REPEAT('e', CEIL(RAND() * 300))),
(15, REPEAT('f', CEIL(RAND() * 300))),
(16, REPEAT('g', CEIL(RAND() * 300))),
(17, REPEAT('h', CEIL(RAND() * 300))),
(18, REPEAT('i', CEIL(RAND() * 300))),
(19, REPEAT('j', CEIL(RAND() * 300))),
(20, REPEAT('k', CEIL(RAND() * 300))),
(21, REPEAT('l', CEIL(RAND() * 300))),
(22, REPEAT('m', CEIL(RAND() * 300))),
(23, REPEAT('n', CEIL(RAND() * 300))),
(24, REPEAT('o', CEIL(RAND() * 300))),
(25, REPEAT('p', CEIL(RAND() * 300))),
(26, REPEAT('q', CEIL(RAND() * 300))),
(27, REPEAT('r', CEIL(RAND() * 300))),
(28, REPEAT('s', CEIL(RAND() * 300))),
(29, REPEAT('t', CEIL(RAND() * 300))),
(30, REPEAT('u', CEIL(RAND() * 300))),
(31, REPEAT('v', CEIL(RAND() * 300))),
(32, REPEAT('w', CEIL(RAND() * 300))),
(33, REPEAT('x', CEIL(RAND() * 300))),
(34, REPEAT('y', CEIL(RAND() * 300))),
(35, REPEAT('z', CEIL(RAND() * 300)));
INSERT INTO t1 SELECT * FROM t1;
INSERT INTO t1 SELECT * FROM t1;
CHECK TABLE t1;
Table	Op	Msg_type	Msg_text
test.t1	check	status	OK
REPAIR TABLE t1;
Table	Op	Msg_type	Msg_text
test.t1	repair	status	OK
DELETE FROM t1 WHERE c1 >= 10;
CHECK TABLE t1;
Table	Op	Msg_type	Msg_text
test.t1	check	status	OK
DROP TABLE t1;
>>>>>>> 10a61ed5
End of 5.1 tests<|MERGE_RESOLUTION|>--- conflicted
+++ resolved
@@ -1757,8 +1757,6 @@
 ERROR 42000: You have an error in your SQL syntax; check the manual that corresponds to your MySQL server version for the right syntax to use near '=1024 (a))' at line 1
 create table t1 (a int not null, key `a` key_block_size=1024 (a));
 ERROR 42000: You have an error in your SQL syntax; check the manual that corresponds to your MySQL server version for the right syntax to use near 'key_block_size=1024 (a))' at line 1
-<<<<<<< HEAD
-=======
 CREATE TABLE t1 (
 c1 INT,
 c2 VARCHAR(300),
@@ -1804,5 +1802,4 @@
 Table	Op	Msg_type	Msg_text
 test.t1	check	status	OK
 DROP TABLE t1;
->>>>>>> 10a61ed5
 End of 5.1 tests