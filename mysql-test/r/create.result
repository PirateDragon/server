drop table if exists t1,t2,t3,t4,t5;
drop database if exists mysqltest;
create table t1 (b char(0));
insert into t1 values (""),(null);
select * from t1;
b

NULL
drop table if exists t1;
create table t1 (b char(0) not null);
create table if not exists t1 (b char(0) not null);
Warnings:
Note	1050	Table 't1' already exists
insert into t1 values (""),(null);
Warnings:
Warning	1048	Column 'b' cannot be null
select * from t1;
b


drop table t1;
create table t1 (a int not null auto_increment,primary key (a)) engine=heap;
drop table t1;
create table t2 engine=heap select * from t1;
ERROR 42S02: Table 'test.t1' doesn't exist
create table t2 select auto+1 from t1;
ERROR 42S02: Table 'test.t1' doesn't exist
drop table if exists t1,t2;
Warnings:
Note	1051	Unknown table 't1'
Note	1051	Unknown table 't2'
create table t1 (b char(0) not null, index(b));
ERROR 42000: The used storage engine can't index column 'b'
create table t1 (a int not null,b text) engine=heap;
ERROR 42000: The used table type doesn't support BLOB/TEXT columns
drop table if exists t1;
Warnings:
Note	1051	Unknown table 't1'
create table t1 (ordid int(8) not null auto_increment, ord  varchar(50) not null, primary key (ord,ordid)) engine=heap;
ERROR 42000: Incorrect table definition; there can be only one auto column and it must be defined as a key
create table not_existing_database.test (a int);
ERROR 42000: Unknown database 'not_existing_database'
create table `a/a` (a int);
show create table `a/a`;
Table	Create Table
a/a	CREATE TABLE `a/a` (
  `a` int(11) DEFAULT NULL
) ENGINE=MyISAM DEFAULT CHARSET=latin1
create table t1 like `a/a`;
drop table `a/a`;
drop table `t1`;
create table `aaaaaaaaaaaaaaaaaaaaaaaaaaaaaaaaaaaaaaaaaaaaaaaaaaaaaaaaaaaaaaaaaaa` (aaaaaaaaaaaaaaaaaaaaaaaaaaaaaaaaaaaaaaaaaaaaaaaaaaaaaaaaaaaaaaaaaa int);
ERROR 42000: Incorrect table name 'aaaaaaaaaaaaaaaaaaaaaaaaaaaaaaaaaaaaaaaaaaaaaaaaaaaaaaaaaaaaaaaaaaa'
create table a (`aaaaaaaaaaaaaaaaaaaaaaaaaaaaaaaaaaaaaaaaaaaaaaaaaaaaaaaaaaaaaaaaaa` int);
ERROR 42000: Identifier name 'aaaaaaaaaaaaaaaaaaaaaaaaaaaaaaaaaaaaaaaaaaaaaaaaaaaaaaaaaaaaaaaaaa' is too long
create table t1 (a datetime default now());
ERROR 42000: Invalid default value for 'a'
create table t1 (a datetime on update now());
ERROR HY000: Invalid ON UPDATE clause for 'a' column
create table t1 (a int default 100 auto_increment);
ERROR 42000: Invalid default value for 'a'
create table t1 (a tinyint default 1000);
ERROR 42000: Invalid default value for 'a'
create table t1 (a varchar(5) default 'abcdef');
ERROR 42000: Invalid default value for 'a'
create table t1 (a varchar(5) default 'abcde');
insert into t1 values();
select * from t1;
a
abcde
alter table t1 alter column a set default 'abcdef';
ERROR 42000: Invalid default value for 'a'
drop table t1;
create table 1ea10 (1a20 int,1e int);
insert into 1ea10 values(1,1);
select 1ea10.1a20,1e+ 1e+10 from 1ea10;
1a20	1e+ 1e+10
1	10000000001
drop table 1ea10;
create table t1 (t1.index int);
drop table t1;
drop database if exists mysqltest;
Warnings:
Note	1008	Can't drop database 'mysqltest'; database doesn't exist
create database mysqltest;
create table mysqltest.$test1 (a$1 int, $b int, c$ int);
insert into mysqltest.$test1 values (1,2,3);
select a$1, $b, c$ from mysqltest.$test1;
a$1	$b	c$
1	2	3
create table mysqltest.test2$ (a int);
drop table mysqltest.test2$;
drop database mysqltest;
create table `` (a int);
ERROR 42000: Incorrect table name ''
drop table if exists ``;
ERROR 42000: Incorrect table name ''
create table t1 (`` int);
ERROR 42000: Incorrect column name ''
create table t1 (i int, index `` (i));
ERROR 42000: Incorrect index name ''
create table t1 (a int auto_increment not null primary key, B CHAR(20));
insert into t1 (b) values ("hello"),("my"),("world");
create table t2 (key (b)) select * from t1;
explain select * from t2 where b="world";
id	select_type	table	type	possible_keys	key	key_len	ref	rows	Extra
1	SIMPLE	t2	ref	B	B	21	const	1	Using where
select * from t2 where b="world";
a	B
3	world
drop table t1,t2;
create table t1(x varchar(50) );
create table t2 select x from t1 where 1=2;
describe t1;
Field	Type	Null	Key	Default	Extra
x	varchar(50)	YES		NULL	
describe t2;
Field	Type	Null	Key	Default	Extra
x	varchar(50)	YES		NULL	
drop table t2;
create table t2 select now() as a , curtime() as b, curdate() as c , 1+1 as d , 1.0 + 1 as e , 33333333333333333 + 3 as f;
describe t2;
Field	Type	Null	Key	Default	Extra
a	datetime	NO		0000-00-00 00:00:00	
b	time	NO		00:00:00	
c	date	NO		0000-00-00	
d	int(3)	NO		0	
e	decimal(3,1)	NO		0.0	
f	bigint(19)	NO		0	
drop table t2;
create table t2 select CAST("2001-12-29" AS DATE) as d, CAST("20:45:11" AS TIME) as t, CAST("2001-12-29  20:45:11" AS DATETIME) as dt;
describe t2;
Field	Type	Null	Key	Default	Extra
d	date	YES		NULL	
t	time	YES		NULL	
dt	datetime	YES		NULL	
drop table t1,t2;
create table t1 (a tinyint);
create table t2 (a int) select * from t1;
describe t1;
Field	Type	Null	Key	Default	Extra
a	tinyint(4)	YES		NULL	
describe t2;
Field	Type	Null	Key	Default	Extra
a	int(11)	YES		NULL	
drop table if exists t2;
create table t2 (a int, a float) select * from t1;
ERROR 42S21: Duplicate column name 'a'
drop table if exists t2;
Warnings:
Note	1051	Unknown table 't2'
create table t2 (a int) select a as b, a+1 as b from t1;
ERROR 42S21: Duplicate column name 'b'
drop table if exists t2;
Warnings:
Note	1051	Unknown table 't2'
create table t2 (b int) select a as b, a+1 as b from t1;
ERROR 42S21: Duplicate column name 'b'
drop table if exists t1,t2;
Warnings:
Note	1051	Unknown table 't2'
CREATE TABLE t1 (a int not null);
INSERT INTO t1 values (1),(2),(1);
CREATE TABLE t2 (primary key(a)) SELECT * FROM t1;
ERROR 23000: Duplicate entry '1' for key 'PRIMARY'
SELECT * from t2;
ERROR 42S02: Table 'test.t2' doesn't exist
DROP TABLE t1;
DROP TABLE IF EXISTS t2;
Warnings:
Note	1051	Unknown table 't2'
create table t1 (a int not null, b int, primary key(a), key (b), key (b), key (b), key (b), key (b), key (b), key (b), key (b), key (b), key (b), key (b), key (b), key (b), key (b), key (b), key (b), key (b), key (b), key (b), key (b), key (b), key (b), key (b), key (b), key (b), key (b), key (b), key (b), key (b), key (b), key (b));
show create table t1;
Table	Create Table
t1	CREATE TABLE `t1` (
  `a` int(11) NOT NULL,
  `b` int(11) DEFAULT NULL,
  PRIMARY KEY (`a`),
  KEY `b` (`b`),
  KEY `b_2` (`b`),
  KEY `b_3` (`b`),
  KEY `b_4` (`b`),
  KEY `b_5` (`b`),
  KEY `b_6` (`b`),
  KEY `b_7` (`b`),
  KEY `b_8` (`b`),
  KEY `b_9` (`b`),
  KEY `b_10` (`b`),
  KEY `b_11` (`b`),
  KEY `b_12` (`b`),
  KEY `b_13` (`b`),
  KEY `b_14` (`b`),
  KEY `b_15` (`b`),
  KEY `b_16` (`b`),
  KEY `b_17` (`b`),
  KEY `b_18` (`b`),
  KEY `b_19` (`b`),
  KEY `b_20` (`b`),
  KEY `b_21` (`b`),
  KEY `b_22` (`b`),
  KEY `b_23` (`b`),
  KEY `b_24` (`b`),
  KEY `b_25` (`b`),
  KEY `b_26` (`b`),
  KEY `b_27` (`b`),
  KEY `b_28` (`b`),
  KEY `b_29` (`b`),
  KEY `b_30` (`b`),
  KEY `b_31` (`b`)
) ENGINE=MyISAM DEFAULT CHARSET=latin1
drop table t1;
create table t1 select if(1,'1','0'), month("2002-08-02");
drop table t1;
create table t1 select if('2002'='2002','Y','N');
select * from t1;
if('2002'='2002','Y','N')
Y
drop table if exists t1;
SET SESSION storage_engine="heap";
SELECT @@storage_engine;
@@storage_engine
MEMORY
CREATE TABLE t1 (a int not null);
show create table t1;
Table	Create Table
t1	CREATE TABLE `t1` (
  `a` int(11) NOT NULL
) ENGINE=MEMORY DEFAULT CHARSET=latin1
drop table t1;
SET SESSION storage_engine="gemini";
ERROR 42000: Unknown table engine 'gemini'
SELECT @@storage_engine;
@@storage_engine
MEMORY
CREATE TABLE t1 (a int not null);
show create table t1;
Table	Create Table
t1	CREATE TABLE `t1` (
  `a` int(11) NOT NULL
) ENGINE=MEMORY DEFAULT CHARSET=latin1
SET SESSION storage_engine=default;
drop table t1;
create table t1 ( k1 varchar(2), k2 int, primary key(k1,k2));
insert into t1 values ("a", 1), ("b", 2);
insert into t1 values ("c", NULL);
ERROR 23000: Column 'k2' cannot be null
insert into t1 values (NULL, 3);
ERROR 23000: Column 'k1' cannot be null
insert into t1 values (NULL, NULL);
ERROR 23000: Column 'k1' cannot be null
drop table t1;
create table t1 select x'4132';
drop table t1;
create table t1 select 1,2,3;
create table if not exists t1 select 1,2;
Warnings:
Note	1050	Table 't1' already exists
create table if not exists t1 select 1,2,3,4;
ERROR 21S01: Column count doesn't match value count at row 1
create table if not exists t1 select 1;
Warnings:
Note	1050	Table 't1' already exists
select * from t1;
1	2	3
1	2	3
0	1	2
0	0	1
drop table t1;
flush status;
create table t1 (a int not null, b int, primary key (a));
insert into t1 values (1,1);
create table if not exists t1 select 2;
Warnings:
Note	1050	Table 't1' already exists
Warning	1364	Field 'a' doesn't have a default value
select * from t1;
a	b
1	1
0	2
create table if not exists t1 select 3 as 'a',4 as 'b';
Warnings:
Note	1050	Table 't1' already exists
create table if not exists t1 select 3 as 'a',3 as 'b';
ERROR 23000: Duplicate entry '3' for key 'PRIMARY'
<<<<<<< HEAD
show warnings;
Level	Code	Message
Note	1050	Table 't1' already exists
Error	1062	Duplicate entry '3' for key 'PRIMARY'
show status like "Opened_tables";
Variable_name	Value
Opened_tables	2
=======
>>>>>>> 0e9798d3
select * from t1;
a	b
1	1
0	2
3	4
drop table t1;
create table `t1 `(a int);
ERROR 42000: Incorrect table name 't1 '
create database `db1 `;
ERROR 42000: Incorrect database name 'db1 '
create table t1(`a ` int);
ERROR 42000: Incorrect column name 'a '
create table t1 (a int,);
ERROR 42000: You have an error in your SQL syntax; check the manual that corresponds to your MySQL server version for the right syntax to use near ')' at line 1
create table t1 (a int,,b int);
ERROR 42000: You have an error in your SQL syntax; check the manual that corresponds to your MySQL server version for the right syntax to use near 'b int)' at line 1
create table t1 (,b int);
ERROR 42000: You have an error in your SQL syntax; check the manual that corresponds to your MySQL server version for the right syntax to use near 'b int)' at line 1
create table t1 (a int, key(a));
create table t2 (b int, foreign key(b) references t1(a), key(b));
drop table if exists t1,t2;
create table t1(id int not null, name char(20));
insert into t1 values(10,'mysql'),(20,'monty- the creator');
create table t2(id int not null);
insert into t2 values(10),(20);
create table t3 like t1;
show create table t3;
Table	Create Table
t3	CREATE TABLE `t3` (
  `id` int(11) NOT NULL,
  `name` char(20) DEFAULT NULL
) ENGINE=MyISAM DEFAULT CHARSET=latin1
select * from t3;
id	name
create table if not exists t3 like t1;
Warnings:
Note	1050	Table 't3' already exists
select @@warning_count;
@@warning_count
1
create temporary table t3 like t2;
show create table t3;
Table	Create Table
t3	CREATE TEMPORARY TABLE `t3` (
  `id` int(11) NOT NULL
) ENGINE=MyISAM DEFAULT CHARSET=latin1
select * from t3;
id
drop table t3;
show create table t3;
Table	Create Table
t3	CREATE TABLE `t3` (
  `id` int(11) NOT NULL,
  `name` char(20) DEFAULT NULL
) ENGINE=MyISAM DEFAULT CHARSET=latin1
select * from t3;
id	name
drop table t2, t3;
create database mysqltest;
create table mysqltest.t3 like t1;
create temporary table t3 like mysqltest.t3;
show create table t3;
Table	Create Table
t3	CREATE TEMPORARY TABLE `t3` (
  `id` int(11) NOT NULL,
  `name` char(20) DEFAULT NULL
) ENGINE=MyISAM DEFAULT CHARSET=latin1
create table t2 like t3;
show create table t2;
Table	Create Table
t2	CREATE TABLE `t2` (
  `id` int(11) NOT NULL,
  `name` char(20) DEFAULT NULL
) ENGINE=MyISAM DEFAULT CHARSET=latin1
select * from t2;
id	name
create table t3 like t1;
create table t3 like mysqltest.t3;
ERROR 42S01: Table 't3' already exists
create table non_existing_database.t1 like t1;
ERROR 42000: Unknown database 'non_existing_database'
create table t3 like non_existing_table;
ERROR 42S02: Unknown table 'non_existing_table'
create temporary table t3 like t1;
ERROR 42S01: Table 't3' already exists
drop table t1, t2, t3;
drop table t3;
drop database mysqltest;
SET SESSION storage_engine="heap";
SELECT @@storage_engine;
@@storage_engine
MEMORY
CREATE TABLE t1 (a int not null);
show create table t1;
Table	Create Table
t1	CREATE TABLE `t1` (
  `a` int(11) NOT NULL
) ENGINE=MEMORY DEFAULT CHARSET=latin1
drop table t1;
SET SESSION storage_engine="gemini";
ERROR 42000: Unknown table engine 'gemini'
SELECT @@storage_engine;
@@storage_engine
MEMORY
CREATE TABLE t1 (a int not null);
show create table t1;
Table	Create Table
t1	CREATE TABLE `t1` (
  `a` int(11) NOT NULL
) ENGINE=MEMORY DEFAULT CHARSET=latin1
SET SESSION storage_engine=default;
drop table t1;
create table t1(a int,b int,c int unsigned,d date,e char,f datetime,g time,h blob);
insert into t1(a)values(1);
insert into t1(a,b,c,d,e,f,g,h)
values(2,-2,2,'1825-12-14','a','2003-1-1 3:2:1','4:3:2','binary data');
select * from t1;
a	b	c	d	e	f	g	h
1	NULL	NULL	NULL	NULL	NULL	NULL	NULL
2	-2	2	1825-12-14	a	2003-01-01 03:02:01	04:03:02	binary data
select a, 
ifnull(b,cast(-7 as signed)) as b, 
ifnull(c,cast(7 as unsigned)) as c, 
ifnull(d,cast('2000-01-01' as date)) as d, 
ifnull(e,cast('b' as char)) as e,
ifnull(f,cast('2000-01-01' as datetime)) as f, 
ifnull(g,cast('5:4:3' as time)) as g,
ifnull(h,cast('yet another binary data' as binary)) as h,
addtime(cast('1:0:0' as time),cast('1:0:0' as time)) as dd 
from t1;
a	b	c	d	e	f	g	h	dd
1	-7	7	2000-01-01	b	2000-01-01 00:00:00	05:04:03	yet another binary data	02:00:00
2	-2	2	1825-12-14	a	2003-01-01 03:02:01	04:03:02	binary data	02:00:00
create table t2
select
a, 
ifnull(b,cast(-7                        as signed))   as b,
ifnull(c,cast(7                         as unsigned)) as c,
ifnull(d,cast('2000-01-01'              as date))     as d,
ifnull(e,cast('b'                       as char))     as e,
ifnull(f,cast('2000-01-01'              as datetime)) as f,
ifnull(g,cast('5:4:3'                   as time))     as g,
ifnull(h,cast('yet another binary data' as binary))   as h,
addtime(cast('1:0:0' as time),cast('1:0:0' as time))  as dd
from t1;
explain t2;
Field	Type	Null	Key	Default	Extra
a	int(11)	YES		NULL	
b	bigint(11)	NO		0	
c	bigint(11)	NO		0	
d	date	YES		NULL	
e	varchar(1)	NO			
f	datetime	YES		NULL	
g	time	YES		NULL	
h	longblob	NO			
dd	time	YES		NULL	
select * from t2;
a	b	c	d	e	f	g	h	dd
1	-7	7	2000-01-01	b	2000-01-01 00:00:00	05:04:03	yet another binary data	02:00:00
2	-2	2	1825-12-14	a	2003-01-01 03:02:01	04:03:02	binary data	02:00:00
drop table t1, t2;
create table t1 (a tinyint, b smallint, c mediumint, d int, e bigint, f float(3,2), g double(4,3), h decimal(5,4), i year, j date, k timestamp, l datetime, m enum('a','b'), n set('a','b'), o char(10));
create table t2 select ifnull(a,a), ifnull(b,b), ifnull(c,c), ifnull(d,d), ifnull(e,e), ifnull(f,f), ifnull(g,g), ifnull(h,h), ifnull(i,i), ifnull(j,j), ifnull(k,k), ifnull(l,l), ifnull(m,m), ifnull(n,n), ifnull(o,o) from t1;
show create table t2;
Table	Create Table
t2	CREATE TABLE `t2` (
  `ifnull(a,a)` tinyint(4) DEFAULT NULL,
  `ifnull(b,b)` smallint(6) DEFAULT NULL,
  `ifnull(c,c)` mediumint(8) DEFAULT NULL,
  `ifnull(d,d)` int(11) DEFAULT NULL,
  `ifnull(e,e)` bigint(20) DEFAULT NULL,
  `ifnull(f,f)` float(24,2) DEFAULT NULL,
  `ifnull(g,g)` double(53,3) DEFAULT NULL,
  `ifnull(h,h)` decimal(5,4) DEFAULT NULL,
  `ifnull(i,i)` year(4) DEFAULT NULL,
  `ifnull(j,j)` date DEFAULT NULL,
  `ifnull(k,k)` datetime NOT NULL DEFAULT '0000-00-00 00:00:00',
  `ifnull(l,l)` datetime DEFAULT NULL,
  `ifnull(m,m)` varchar(1) DEFAULT NULL,
  `ifnull(n,n)` varchar(3) DEFAULT NULL,
  `ifnull(o,o)` varchar(10) DEFAULT NULL
) ENGINE=MyISAM DEFAULT CHARSET=latin1
drop table t1,t2;
create table t1(str varchar(10) default 'def',strnull varchar(10),intg int default '10',rel double default '3.14');
insert into t1 values ('','',0,0.0);
describe t1;
Field	Type	Null	Key	Default	Extra
str	varchar(10)	YES		def	
strnull	varchar(10)	YES		NULL	
intg	int(11)	YES		10	
rel	double	YES		3.14	
create table t2 select default(str) as str, default(strnull) as strnull, default(intg) as intg, default(rel) as rel from t1;
describe t2;
Field	Type	Null	Key	Default	Extra
str	varchar(10)	YES		NULL	
strnull	varchar(10)	YES		NULL	
intg	int(11)	YES		NULL	
rel	double	YES		NULL	
drop table t1, t2;
create table t1(name varchar(10), age smallint default -1);
describe t1;
Field	Type	Null	Key	Default	Extra
name	varchar(10)	YES		NULL	
age	smallint(6)	YES		-1	
create table t2(name varchar(10), age smallint default - 1);
describe t2;
Field	Type	Null	Key	Default	Extra
name	varchar(10)	YES		NULL	
age	smallint(6)	YES		-1	
drop table t1, t2;
create table t1(cenum enum('a'), cset set('b'));
create table t2(cenum enum('a','a'), cset set('b','b'));
Warnings:
Note	1291	Column 'cenum' has duplicated value 'a' in ENUM
Note	1291	Column 'cset' has duplicated value 'b' in SET
create table t3(cenum enum('a','A','a','c','c'), cset set('b','B','b','d','d'));
Warnings:
Note	1291	Column 'cenum' has duplicated value 'a' in ENUM
Note	1291	Column 'cenum' has duplicated value 'A' in ENUM
Note	1291	Column 'cenum' has duplicated value 'c' in ENUM
Note	1291	Column 'cset' has duplicated value 'b' in SET
Note	1291	Column 'cset' has duplicated value 'B' in SET
Note	1291	Column 'cset' has duplicated value 'd' in SET
drop table t1, t2, t3;
create database mysqltest;
use mysqltest;
select database();
database()
mysqltest
drop database mysqltest;
select database();
database()
NULL
select database(), user();
database()	user()
NULL	mysqltest_1@localhost
use test;
create table t1 (a int, index `primary` (a));
ERROR 42000: Incorrect index name 'primary'
create table t1 (a int, index `PRIMARY` (a));
ERROR 42000: Incorrect index name 'PRIMARY'
create table t1 (`primary` int, index(`primary`));
show create table t1;
Table	Create Table
t1	CREATE TABLE `t1` (
  `primary` int(11) DEFAULT NULL,
  KEY `primary_2` (`primary`)
) ENGINE=MyISAM DEFAULT CHARSET=latin1
create table t2 (`PRIMARY` int, index(`PRIMARY`));
show create table t2;
Table	Create Table
t2	CREATE TABLE `t2` (
  `PRIMARY` int(11) DEFAULT NULL,
  KEY `PRIMARY_2` (`PRIMARY`)
) ENGINE=MyISAM DEFAULT CHARSET=latin1
create table t3 (a int);
alter table t3 add index `primary` (a);
ERROR 42000: Incorrect index name 'primary'
alter table t3 add index `PRIMARY` (a);
ERROR 42000: Incorrect index name 'PRIMARY'
create table t4 (`primary` int);
alter table t4 add index(`primary`);
show create table t4;
Table	Create Table
t4	CREATE TABLE `t4` (
  `primary` int(11) DEFAULT NULL,
  KEY `primary_2` (`primary`)
) ENGINE=MyISAM DEFAULT CHARSET=latin1
create table t5 (`PRIMARY` int);
alter table t5 add index(`PRIMARY`);
show create table t5;
Table	Create Table
t5	CREATE TABLE `t5` (
  `PRIMARY` int(11) DEFAULT NULL,
  KEY `PRIMARY_2` (`PRIMARY`)
) ENGINE=MyISAM DEFAULT CHARSET=latin1
drop table t1, t2, t3, t4, t5;
CREATE TABLE t1(id varchar(10) NOT NULL PRIMARY KEY, dsc longtext);
INSERT INTO t1 VALUES ('5000000001', NULL),('5000000003', 'Test'),('5000000004', NULL);
CREATE TABLE t2(id varchar(15) NOT NULL, proc varchar(100) NOT NULL, runID varchar(16) NOT NULL, start datetime NOT NULL, PRIMARY KEY  (id,proc,runID,start));
INSERT INTO t2 VALUES ('5000000001', 'proc01', '20031029090650', '2003-10-29 13:38:40'),('5000000001', 'proc02', '20031029090650', '2003-10-29 13:38:51'),('5000000001', 'proc03', '20031029090650', '2003-10-29 13:38:11'),('5000000002', 'proc09', '20031024013310', '2003-10-24 01:33:11'),('5000000002', 'proc09', '20031024153537', '2003-10-24 15:36:04'),('5000000004', 'proc01', '20031024013641', '2003-10-24 01:37:29'),('5000000004', 'proc02', '20031024013641', '2003-10-24 01:37:39');
CREATE TABLE t3  SELECT t1.dsc,COUNT(DISTINCT t2.id) AS countOfRuns  FROM t1 LEFT JOIN t2 ON (t1.id=t2.id) GROUP BY t1.id;
SELECT * FROM t3;
dsc	countOfRuns
NULL	1
Test	0
NULL	1
drop table t1, t2, t3;
create table t1 (b bool not null default false);
create table t2 (b bool not null default true);
insert into t1 values ();
insert into t2 values ();
select * from t1;
b
0
select * from t2;
b
1
drop table t1,t2;
create table t1 (a int);
create table t1 select * from t1;
ERROR HY000: You can't specify target table 't1' for update in FROM clause
create table t2 union = (t1) select * from t1;
ERROR HY000: You can't specify target table 't1' for update in FROM clause
flush tables with read lock;
unlock tables;
drop table t1;
create table t1(column.name int);
ERROR 42000: Incorrect table name 'column'
create table t1(test.column.name int);
ERROR 42000: Incorrect table name 'column'
create table t1(xyz.t1.name int);
ERROR 42000: Incorrect database name 'xyz'
create table t1(t1.name int);
create table t2(test.t2.name int);
drop table t1,t2;
CREATE TABLE t1 (f1 VARCHAR(255) CHARACTER SET utf8);
CREATE TABLE t2 AS SELECT LEFT(f1,171) AS f2 FROM t1 UNION SELECT LEFT(f1,171) AS f2 FROM t1;
DESC t2;
Field	Type	Null	Key	Default	Extra
f2	varchar(171)	YES		NULL	
DROP TABLE t1,t2;
CREATE TABLE t12913 (f1 ENUM ('a','b')) AS SELECT 'a' AS f1;
SELECT * FROM t12913;
f1
a
DROP TABLE t12913;
create database mysqltest;
use mysqltest;
drop database mysqltest;
create table test.t1 like x;
ERROR 42000: Incorrect database name 'NULL'
drop table if exists test.t1;
create database mysqltest;
use mysqltest;
create view v1 as select 'foo' from dual;
create table t1 like v1;
ERROR HY000: 'mysqltest.v1' is not BASE TABLE
drop view v1;
drop database mysqltest;
create database mysqltest;
create database if not exists mysqltest character set latin2;
Warnings:
Note	1007	Can't create database 'mysqltest'; database exists
show create database mysqltest;
Database	Create Database
mysqltest	CREATE DATABASE `mysqltest` /*!40100 DEFAULT CHARACTER SET latin1 */
drop database mysqltest;
use test;
create table t1 (a int);
create table if not exists t1 (a int);
Warnings:
Note	1050	Table 't1' already exists
drop table t1;
create table t1 (
a varchar(112) charset utf8 collate utf8_bin not null,
primary key (a)
) select 'test' as a ;
show create table t1;
Table	Create Table
t1	CREATE TABLE `t1` (
  `a` varchar(112) CHARACTER SET utf8 COLLATE utf8_bin NOT NULL,
  PRIMARY KEY (`a`)
) ENGINE=MyISAM DEFAULT CHARSET=latin1
drop table t1;
CREATE TABLE t2 (
a int(11) default NULL
);
insert into t2 values(111);
create table t1 ( 
a varchar(12) charset utf8 collate utf8_bin not null, 
b int not null, primary key (a)
) select a, 1 as b from t2 ;
show create table t1;
Table	Create Table
t1	CREATE TABLE `t1` (
  `a` varchar(12) CHARACTER SET utf8 COLLATE utf8_bin NOT NULL,
  `b` int(11) NOT NULL,
  PRIMARY KEY (`a`)
) ENGINE=MyISAM DEFAULT CHARSET=latin1
drop table t1;
create table t1 ( 
a varchar(12) charset utf8 collate utf8_bin not null, 
b int not null, primary key (a)
) select a, 1 as c from t2 ;
Warnings:
Warning	1364	Field 'b' doesn't have a default value
show create table t1;
Table	Create Table
t1	CREATE TABLE `t1` (
  `b` int(11) NOT NULL,
  `a` varchar(12) CHARACTER SET utf8 COLLATE utf8_bin NOT NULL,
  `c` bigint(1) NOT NULL DEFAULT '0',
  PRIMARY KEY (`a`)
) ENGINE=MyISAM DEFAULT CHARSET=latin1
drop table t1;
create table t1 ( 
a varchar(12) charset utf8 collate utf8_bin not null, 
b int null, primary key (a)
) select a, 1 as c from t2 ;
show create table t1;
Table	Create Table
t1	CREATE TABLE `t1` (
  `b` int(11) DEFAULT NULL,
  `a` varchar(12) CHARACTER SET utf8 COLLATE utf8_bin NOT NULL,
  `c` bigint(1) NOT NULL DEFAULT '0',
  PRIMARY KEY (`a`)
) ENGINE=MyISAM DEFAULT CHARSET=latin1
drop table t1;
create table t1 ( 
a varchar(12) charset utf8 collate utf8_bin not null,
b int not null, primary key (a)
) select 'a' as a , 1 as b from t2 ;
show create table t1;
Table	Create Table
t1	CREATE TABLE `t1` (
  `a` varchar(12) CHARACTER SET utf8 COLLATE utf8_bin NOT NULL,
  `b` int(11) NOT NULL,
  PRIMARY KEY (`a`)
) ENGINE=MyISAM DEFAULT CHARSET=latin1
drop table t1;
create table t1 ( 
a varchar(12) charset utf8 collate utf8_bin,
b int not null, primary key (a)
) select 'a' as a , 1 as b from t2 ;
show create table t1;
Table	Create Table
t1	CREATE TABLE `t1` (
  `a` varchar(12) CHARACTER SET utf8 COLLATE utf8_bin NOT NULL DEFAULT '',
  `b` int(11) NOT NULL,
  PRIMARY KEY (`a`)
) ENGINE=MyISAM DEFAULT CHARSET=latin1
drop table t1, t2;
create table t1 ( 
a1 int not null,
a2 int, a3 int, a4 int, a5 int, a6 int, a7 int, a8 int, a9 int
);
insert into t1 values (1,1,1, 1,1,1, 1,1,1);
create table t2 ( 
a1 varchar(12) charset utf8 collate utf8_bin not null,
a2 int, a3 int, a4 int, a5 int, a6 int, a7 int, a8 int, a9 int,
primary key (a1)
) select a1,a2,a3,a4,a5,a6,a7,a8,a9 from t1 ;
drop table t2;
create table t2 ( 
a1 varchar(12) charset utf8 collate utf8_bin,
a2 int, a3 int, a4 int, a5 int, a6 int, a7 int, a8 int, a9 int
) select a1,a2,a3,a4,a5,a6,a7,a8,a9 from t1;
drop table t1, t2;
create table t1 ( 
a1 int, a2 int, a3 int, a4 int, a5 int, a6 int, a7 int, a8 int, a9 int
);
insert into t1 values (1,1,1, 1,1,1, 1,1,1);
create table t2 ( 
a1 varchar(12) charset utf8 collate utf8_bin not null,
a2 int, a3 int, a4 int, a5 int, a6 int, a7 int, a8 int, a9 int,
primary key (a1)
) select a1,a2,a3,a4,a5,a6,a7,a8,a9 from t1 ;
drop table t2;
create table t2 ( a int default 3, b int default 3)
select a1,a2 from t1;
show create table t2;
Table	Create Table
t2	CREATE TABLE `t2` (
  `a` int(11) DEFAULT '3',
  `b` int(11) DEFAULT '3',
  `a1` int(11) DEFAULT NULL,
  `a2` int(11) DEFAULT NULL
) ENGINE=MyISAM DEFAULT CHARSET=latin1
drop table t1, t2;
create table t1(a set("a,b","c,d") not null);
ERROR 22007: Illegal set 'a,b' value found during parsing
create table t1 (i int) engine=myisam max_rows=100000000000;
show create table t1;
Table	Create Table
t1	CREATE TABLE `t1` (
  `i` int(11) DEFAULT NULL
) ENGINE=MyISAM DEFAULT CHARSET=latin1 MAX_ROWS=4294967295
alter table t1 max_rows=100;
show create table t1;
Table	Create Table
t1	CREATE TABLE `t1` (
  `i` int(11) DEFAULT NULL
) ENGINE=MyISAM DEFAULT CHARSET=latin1 MAX_ROWS=100
alter table t1 max_rows=100000000000;
show create table t1;
Table	Create Table
t1	CREATE TABLE `t1` (
  `i` int(11) DEFAULT NULL
) ENGINE=MyISAM DEFAULT CHARSET=latin1 MAX_ROWS=4294967295
<<<<<<< HEAD
drop table t1;
create table t1(f1 varchar(800) binary not null, key(f1)) engine = innodb 
character set utf8 collate utf8_general_ci;
Warnings:
Warning	1071	Specified key was too long; max key length is 765 bytes
insert into t1 values('aaa');
drop table t1;
CREATE TABLE t1 (a int, b int);
insert into t1 values (1,1),(1,2);
CREATE TABLE t2 (primary key (a)) select * from t1;
ERROR 23000: Duplicate entry '1' for key 'PRIMARY'
drop table if exists t2;
Warnings:
Note	1051	Unknown table 't2'
CREATE TEMPORARY TABLE t2 (primary key (a)) select * from t1;
ERROR 23000: Duplicate entry '1' for key 'PRIMARY'
drop table if exists t2;
Warnings:
Note	1051	Unknown table 't2'
CREATE TABLE t2 (a int, b int, primary key (a));
CREATE TABLE IF NOT EXISTS t2 (primary key (a)) select * from t1;
ERROR 23000: Duplicate entry '1' for key 'PRIMARY'
SELECT * from t2;
a	b
1	1
TRUNCATE table t2;
INSERT INTO t2 select * from t1;
ERROR 23000: Duplicate entry '1' for key 'PRIMARY'
SELECT * from t2;
a	b
1	1
drop table t2;
CREATE TEMPORARY TABLE t2 (a int, b int, primary key (a));
CREATE TEMPORARY TABLE IF NOT EXISTS t2 (primary key (a)) select * from t1;
ERROR 23000: Duplicate entry '1' for key 'PRIMARY'
SELECT * from t2;
a	b
1	1
TRUNCATE table t2;
INSERT INTO t2 select * from t1;
ERROR 23000: Duplicate entry '1' for key 'PRIMARY'
SELECT * from t2;
a	b
1	1
drop table t1,t2;
=======
drop table t1;
>>>>>>> 0e9798d3
<|MERGE_RESOLUTION|>--- conflicted
+++ resolved
@@ -282,7 +282,6 @@
 Note	1050	Table 't1' already exists
 create table if not exists t1 select 3 as 'a',3 as 'b';
 ERROR 23000: Duplicate entry '3' for key 'PRIMARY'
-<<<<<<< HEAD
 show warnings;
 Level	Code	Message
 Note	1050	Table 't1' already exists
@@ -290,8 +289,6 @@
 show status like "Opened_tables";
 Variable_name	Value
 Opened_tables	2
-=======
->>>>>>> 0e9798d3
 select * from t1;
 a	b
 1	1
@@ -782,13 +779,6 @@
 t1	CREATE TABLE `t1` (
   `i` int(11) DEFAULT NULL
 ) ENGINE=MyISAM DEFAULT CHARSET=latin1 MAX_ROWS=4294967295
-<<<<<<< HEAD
-drop table t1;
-create table t1(f1 varchar(800) binary not null, key(f1)) engine = innodb 
-character set utf8 collate utf8_general_ci;
-Warnings:
-Warning	1071	Specified key was too long; max key length is 765 bytes
-insert into t1 values('aaa');
 drop table t1;
 CREATE TABLE t1 (a int, b int);
 insert into t1 values (1,1),(1,2);
@@ -827,7 +817,4 @@
 SELECT * from t2;
 a	b
 1	1
-drop table t1,t2;
-=======
-drop table t1;
->>>>>>> 0e9798d3
+drop table t1,t2;