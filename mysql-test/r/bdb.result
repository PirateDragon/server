drop table if exists t1,t2,t3,t4,t5,t6,t7,t8;
create table t1 (id int unsigned not null auto_increment, code tinyint unsigned not null, name char(20) not null, primary key (id), key (code), unique (name)) engine=bdb;
insert into t1 (code, name) values (1, 'Tim'), (1, 'Monty'), (2, 'David'), (2, 'Erik'), (3, 'Sasha'), (3, 'Jeremy'), (4, 'Matt');
select id, code, name from t1 order by id;
id	code	name
1	1	Tim
2	1	Monty
3	2	David
4	2	Erik
5	3	Sasha
6	3	Jeremy
7	4	Matt
update ignore t1 set id = 8, name = 'Sinisa' where id < 3;
select id, code, name from t1 order by id;
id	code	name
2	1	Monty
3	2	David
4	2	Erik
5	3	Sasha
6	3	Jeremy
7	4	Matt
8	1	Sinisa
update ignore t1 set id = id + 10, name = 'Ralph' where id < 4;
select id, code, name from t1 order by id;
id	code	name
3	2	David
4	2	Erik
5	3	Sasha
6	3	Jeremy
7	4	Matt
8	1	Sinisa
12	1	Ralph
drop table t1;
CREATE TABLE t1 (
id int(11) NOT NULL auto_increment,
parent_id int(11) DEFAULT '0' NOT NULL,
level tinyint(4) DEFAULT '0' NOT NULL,
PRIMARY KEY (id),
KEY parent_id (parent_id),
KEY level (level)
) engine=bdb;
INSERT INTO t1 VALUES (1,0,0),(3,1,1),(4,1,1),(8,2,2),(9,2,2),(17,3,2),(22,4,2),(24,4,2),(28,5,2),(29,5,2),(30,5,2),(31,6,2),(32,6,2),(33,6,2),(203,7,2),(202,7,2),(20,3,2),(157,0,0),(193,5,2),(40,7,2),(2,1,1),(15,2,2),(6,1,1),(34,6,2),(35,6,2),(16,3,2),(7,1,1),(36,7,2),(18,3,2),(26,5,2),(27,5,2),(183,4,2),(38,7,2),(25,5,2),(37,7,2),(21,4,2),(19,3,2),(5,1,1),(179,5,2);
update t1 set parent_id=parent_id+100;
select * from t1 where parent_id=102;
id	parent_id	level
8	102	2
9	102	2
15	102	2
update t1 set id=id+1000;
update t1 set id=1024 where id=1009;
ERROR 23000: Duplicate entry '1024' for key 1
select * from t1;
id	parent_id	level
1001	100	0
1002	101	1
1003	101	1
1004	101	1
1005	101	1
1006	101	1
1007	101	1
1008	102	2
1009	102	2
1015	102	2
1016	103	2
1017	103	2
1018	103	2
1019	103	2
1020	103	2
1021	104	2
1022	104	2
1024	104	2
1025	105	2
1026	105	2
1027	105	2
1028	105	2
1029	105	2
1030	105	2
1031	106	2
1032	106	2
1033	106	2
1034	106	2
1035	106	2
1036	107	2
1037	107	2
1038	107	2
1040	107	2
1157	100	0
1179	105	2
1183	104	2
1193	105	2
1202	107	2
1203	107	2
update ignore t1 set id=id+1;
select * from t1;
id	parent_id	level
1001	100	0
1002	101	1
1003	101	1
1004	101	1
1005	101	1
1006	101	1
1007	101	1
1008	102	2
1010	102	2
1015	102	2
1016	103	2
1017	103	2
1018	103	2
1019	103	2
1020	103	2
1021	104	2
1023	104	2
1024	104	2
1025	105	2
1026	105	2
1027	105	2
1028	105	2
1029	105	2
1030	105	2
1031	106	2
1032	106	2
1033	106	2
1034	106	2
1035	106	2
1036	107	2
1037	107	2
1039	107	2
1041	107	2
1158	100	0
1180	105	2
1184	104	2
1194	105	2
1202	107	2
1204	107	2
update ignore t1 set id=1023 where id=1010;
select * from t1 where parent_id=102 order by parent_id,id;
id	parent_id	level
1008	102	2
1010	102	2
1015	102	2
explain select level from t1 where level=1;
id	select_type	table	type	possible_keys	key	key_len	ref	rows	Extra
1	SIMPLE	t1	ref	level	level	1	const	1	Using where; Using index
explain select level,id from t1 where level=1;
id	select_type	table	type	possible_keys	key	key_len	ref	rows	Extra
1	SIMPLE	t1	ref	level	level	1	const	1	Using where; Using index
explain select level,id,parent_id from t1 where level=1;
id	select_type	table	type	possible_keys	key	key_len	ref	rows	Extra
1	SIMPLE	t1	ref	level	level	1	const	1	Using where
select level,id from t1 where level=1;
level	id
1	1002
1	1003
1	1004
1	1005
1	1006
1	1007
select level,id,parent_id from t1 where level=1;
level	id	parent_id
1	1002	101
1	1003	101
1	1004	101
1	1005	101
1	1006	101
1	1007	101
optimize table t1;
Table	Op	Msg_type	Msg_text
test.t1	optimize	status	OK
show keys from t1;
Table	Non_unique	Key_name	Seq_in_index	Column_name	Collation	Cardinality	Sub_part	Packed	Null	Index_type	Comment
t1	0	PRIMARY	1	id	A	39	NULL	NULL		BTREE	
t1	1	parent_id	1	parent_id	A	9	NULL	NULL		BTREE	
t1	1	level	1	level	A	3	NULL	NULL		BTREE	
drop table t1;
CREATE TABLE t1 (
gesuchnr int(11) DEFAULT '0' NOT NULL,
benutzer_id int(11) DEFAULT '0' NOT NULL,
PRIMARY KEY (gesuchnr,benutzer_id)
) engine=BDB;
replace into t1 (gesuchnr,benutzer_id) values (2,1);
replace into t1 (gesuchnr,benutzer_id) values (1,1);
replace into t1 (gesuchnr,benutzer_id) values (1,1);
select * from t1;
gesuchnr	benutzer_id
1	1
2	1
drop table t1;
create table t1 (id int not null primary key, x int not null, key (x)) engine=bdb;
insert into t1 (id, x) values (1, 1);
replace into t1 (id, x) values (1, 2);
select * from t1;
id	x
1	2
drop table t1;
create table t1 (a int) engine=bdb;
insert into t1 values (1), (2);
optimize table t1;
Table	Op	Msg_type	Msg_text
test.t1	optimize	status	OK
delete from t1 where a = 1;
select * from t1;
a
2
check table t1;
Table	Op	Msg_type	Msg_text
test.t1	check	note	The storage engine for the table doesn't support check
drop table t1;
create table t1 (a int,b varchar(20)) engine=bdb;
insert into t1 values (1,""), (2,"testing");
delete from t1 where a = 1;
select * from t1;
a	b
2	testing
create index skr on t1 (a);
insert into t1 values (3,""), (4,"testing");
analyze table t1;
Table	Op	Msg_type	Msg_text
test.t1	analyze	status	OK
show keys from t1;
Table	Non_unique	Key_name	Seq_in_index	Column_name	Collation	Cardinality	Sub_part	Packed	Null	Index_type	Comment
t1	1	skr	1	a	A	3	NULL	NULL	YES	BTREE	
drop table t1;
create table t1 (a int,b varchar(20),key(a)) engine=bdb;
insert into t1 values (1,""), (2,"testing");
select * from t1 where a = 1;
a	b
1	
drop table t1;
create table t1 (a char(10) not null, b int not null auto_increment, primary key(a,b)) engine=BDB;
insert into t1 values ("a",1),("b",2),("a",2),("c",1);
insert into t1 values ("a",NULL),("b",NULL),("c",NULL),("e",NULL);
insert into t1 (a) values ("a"),("b"),("c"),("d");
insert into t1 (a) values ('k'),('d');
insert into t1 (a) values ("a");
insert into t1 values ("d",last_insert_id());
select * from t1;
a	b
a	1
a	2
a	3
a	4
a	5
b	2
b	3
b	4
c	1
c	2
c	3
d	1
d	2
d	5
e	1
k	1
flush tables;
select count(*) from t1;
count(*)
16
drop table t1;
create table t1 (n int not null primary key) engine=bdb;
set autocommit=0;
insert into t1 values (4);
rollback;
select n, "after rollback" from t1;
n	after rollback
insert into t1 values (4);
commit;
select n, "after commit" from t1;
n	after commit
4	after commit
commit;
insert into t1 values (5);
insert into t1 values (4);
ERROR 23000: Duplicate entry '4' for key 1
commit;
select n, "after commit" from t1;
n	after commit
4	after commit
5	after commit
set autocommit=1;
insert into t1 values (6);
insert into t1 values (4);
ERROR 23000: Duplicate entry '4' for key 1
select n from t1;
n
4
5
6
rollback;
drop table t1;
create table t1 ( id int NOT NULL PRIMARY KEY, nom varchar(64)) engine=BDB;
begin;
insert into t1 values(1,'hamdouni');
select id as afterbegin_id,nom as afterbegin_nom from t1;
afterbegin_id	afterbegin_nom
1	hamdouni
rollback;
select id as afterrollback_id,nom as afterrollback_nom from t1;
afterrollback_id	afterrollback_nom
set autocommit=0;
insert into t1 values(2,'mysql');
select id as afterautocommit0_id,nom as afterautocommit0_nom from t1;
afterautocommit0_id	afterautocommit0_nom
2	mysql
rollback;
select id as afterrollback_id,nom as afterrollback_nom from t1;
afterrollback_id	afterrollback_nom
set autocommit=1;
drop table t1;
CREATE TABLE t1 (id char(8) not null primary key, val int not null) engine=bdb;
insert into t1 values ('pippo', 12);
insert into t1 values ('pippo', 12);
ERROR 23000: Duplicate entry 'pippo' for key 1
delete from t1;
delete from t1 where id = 'pippo';
select * from t1;
id	val
insert into t1 values ('pippo', 12);
set autocommit=0;
delete from t1;
rollback;
select * from t1;
id	val
pippo	12
delete from t1;
commit;
select * from t1;
id	val
drop table t1;
set autocommit=1;
CREATE TABLE t1 (ID INTEGER NOT NULL PRIMARY KEY, NAME VARCHAR(64)) ENGINE=BDB;
INSERT INTO t1 VALUES (1, 'Jochen');
select * from t1;
ID	NAME
1	Jochen
drop table t1;
CREATE TABLE t1 ( _userid VARCHAR(60) NOT NULL PRIMARY KEY) ENGINE=BDB;
set autocommit=0;
INSERT INTO t1  SET _userid='marc@anyware.co.uk';
COMMIT;
SELECT * FROM t1;
_userid
marc@anyware.co.uk
SELECT _userid FROM t1 WHERE _userid='marc@anyware.co.uk';
_userid
marc@anyware.co.uk
drop table t1;
set autocommit=1;
CREATE TABLE t1 (
user_id int(10) DEFAULT '0' NOT NULL,
name varchar(100),
phone varchar(100),
ref_email varchar(100) DEFAULT '' NOT NULL,
detail varchar(200),
PRIMARY KEY (user_id,ref_email)
)engine=bdb;
INSERT INTO t1 VALUES (10292,'sanjeev','29153373','sansh777@hotmail.com','xxx'),(10292,'shirish','2333604','shirish@yahoo.com','ddsds'),(10292,'sonali','323232','sonali@bolly.com','filmstar');
select * from t1 where user_id=10292;
user_id	name	phone	ref_email	detail
10292	sanjeev	29153373	sansh777@hotmail.com	xxx
10292	shirish	2333604	shirish@yahoo.com	ddsds
10292	sonali	323232	sonali@bolly.com	filmstar
INSERT INTO t1 VALUES (10291,'sanjeev','29153373','sansh777@hotmail.com','xxx'),(10293,'shirish','2333604','shirish@yahoo.com','ddsds');
select * from t1 where user_id=10292;
user_id	name	phone	ref_email	detail
10292	sanjeev	29153373	sansh777@hotmail.com	xxx
10292	shirish	2333604	shirish@yahoo.com	ddsds
10292	sonali	323232	sonali@bolly.com	filmstar
select * from t1 where user_id>=10292;
user_id	name	phone	ref_email	detail
10292	sanjeev	29153373	sansh777@hotmail.com	xxx
10292	shirish	2333604	shirish@yahoo.com	ddsds
10292	sonali	323232	sonali@bolly.com	filmstar
10293	shirish	2333604	shirish@yahoo.com	ddsds
select * from t1 where user_id>10292;
user_id	name	phone	ref_email	detail
10293	shirish	2333604	shirish@yahoo.com	ddsds
select * from t1 where user_id<10292;
user_id	name	phone	ref_email	detail
10291	sanjeev	29153373	sansh777@hotmail.com	xxx
drop table t1;
CREATE TABLE t1 (a int not null, b int not null,c int not null,
key(a),primary key(a,b), unique(c),key(a),unique(b));
show index from t1;
Table	Non_unique	Key_name	Seq_in_index	Column_name	Collation	Cardinality	Sub_part	Packed	Null	Index_type	Comment
t1	0	PRIMARY	1	a	A	NULL	NULL	NULL		BTREE	
t1	0	PRIMARY	2	b	A	0	NULL	NULL		BTREE	
t1	0	c	1	c	A	0	NULL	NULL		BTREE	
t1	0	b	1	b	A	0	NULL	NULL		BTREE	
t1	1	a	1	a	A	NULL	NULL	NULL		BTREE	
t1	1	a_2	1	a	A	NULL	NULL	NULL		BTREE	
drop table t1;
create table t1 (col1 int not null, col2 char(4) not null, primary key(col1));
alter table t1 engine=BDB;
insert into t1 values ('1','1'),('5','2'),('2','3'),('3','4'),('4','4');
select * from t1;
col1	col2
1	1
2	3
3	4
4	4
5	2
update t1 set col2='7' where col1='4';
select * from t1;
col1	col2
1	1
2	3
3	4
4	7
5	2
alter table t1 add co3 int not null;
select * from t1;
col1	col2	co3
1	1	0
2	3	0
3	4	0
4	7	0
5	2	0
update t1 set col2='9' where col1='2';
select * from t1;
col1	col2	co3
1	1	0
2	9	0
3	4	0
4	7	0
5	2	0
drop table t1;
create table t1 (a int not null , b int, primary key (a)) engine = BDB;
create table t2 (a int not null , b int, primary key (a)) engine = myisam;
insert into t1 VALUES (1,3) , (2,3), (3,3);
select * from t1;
a	b
1	3
2	3
3	3
insert into t2 select * from t1;
select * from t2;
a	b
1	3
2	3
3	3
delete from t1 where b = 3;
select * from t1;
a	b
insert into t1 select * from t2;
select * from t1;
a	b
1	3
2	3
3	3
select * from t2;
a	b
1	3
2	3
3	3
drop table t1,t2;
CREATE TABLE t1 (
id int(11) NOT NULL auto_increment,
ggid varchar(32) binary DEFAULT '' NOT NULL,
email varchar(64) DEFAULT '' NOT NULL,
passwd varchar(32) binary DEFAULT '' NOT NULL,
PRIMARY KEY (id),
UNIQUE ggid (ggid)
) ENGINE=BDB;
insert into t1 (ggid,passwd) values ('test1','xxx');
insert into t1 (ggid,passwd) values ('test2','yyy');
insert into t1 (ggid,passwd) values ('test2','this will fail');
ERROR 23000: Duplicate entry 'test2' for key 2
insert into t1 (ggid,id) values ('this will fail',1);
ERROR 23000: Duplicate entry '1' for key 1
select * from t1 where ggid='test1';
id	ggid	email	passwd
1	test1		xxx
select * from t1 where passwd='xxx';
id	ggid	email	passwd
1	test1		xxx
select * from t1 where id=2;
id	ggid	email	passwd
2	test2		yyy
replace into t1 (ggid,id) values ('this will work',1);
replace into t1 (ggid,passwd) values ('test2','this will work');
update t1 set id=100,ggid='test2' where id=1;
ERROR 23000: Duplicate entry 'test2' for key 2
select * from t1;
id	ggid	email	passwd
1	this will work		
3	test2		this will work
select * from t1 where id=1;
id	ggid	email	passwd
1	this will work		
select * from t1 where id=999;
id	ggid	email	passwd
drop table t1;
CREATE TABLE t1 (
user_name varchar(12),
password text,
subscribed char(1),
user_id int(11) DEFAULT '0' NOT NULL,
quota bigint(20),
weight double,
access_date date,
access_time time,
approved datetime,
dummy_primary_key int(11) NOT NULL auto_increment,
PRIMARY KEY (dummy_primary_key)
) ENGINE=BDB;
INSERT INTO t1 VALUES ('user_0','somepassword','N',0,0,0,'2000-09-07','23:06:59','2000-09-07 23:06:59',1);
INSERT INTO t1 VALUES ('user_1','somepassword','Y',1,1,1,'2000-09-07','23:06:59','2000-09-07 23:06:59',2);
INSERT INTO t1 VALUES ('user_2','somepassword','N',2,2,1.4142135623731,'2000-09-07','23:06:59','2000-09-07 23:06:59',3);
INSERT INTO t1 VALUES ('user_3','somepassword','Y',3,3,1.7320508075689,'2000-09-07','23:06:59','2000-09-07 23:06:59',4);
INSERT INTO t1 VALUES ('user_4','somepassword','N',4,4,2,'2000-09-07','23:06:59','2000-09-07 23:06:59',5);
select  user_name, password , subscribed, user_id, quota, weight, access_date, access_time, approved, dummy_primary_key from t1 order by user_name;
user_name	password	subscribed	user_id	quota	weight	access_date	access_time	approved	dummy_primary_key
user_0	somepassword	N	0	0	0	2000-09-07	23:06:59	2000-09-07 23:06:59	1
user_1	somepassword	Y	1	1	1	2000-09-07	23:06:59	2000-09-07 23:06:59	2
user_2	somepassword	N	2	2	1.4142135623731	2000-09-07	23:06:59	2000-09-07 23:06:59	3
user_3	somepassword	Y	3	3	1.7320508075689	2000-09-07	23:06:59	2000-09-07 23:06:59	4
user_4	somepassword	N	4	4	2	2000-09-07	23:06:59	2000-09-07 23:06:59	5
drop table t1;
CREATE TABLE t1 (
id int(11) NOT NULL auto_increment,
parent_id int(11) DEFAULT '0' NOT NULL,
level tinyint(4) DEFAULT '0' NOT NULL,
KEY (id),
KEY parent_id (parent_id),
KEY level (level)
) engine=bdb;
INSERT INTO t1 VALUES (1,0,0),(3,1,1),(4,1,1),(8,2,2),(9,2,2),(17,3,2),(22,4,2),(24,4,2),(28,5,2),(29,5,2),(30,5,2),(31,6,2),(32,6,2),(33,6,2),(203,7,2),(202,7,2),(20,3,2),(157,0,0),(193,5,2),(40,7,2),(2,1,1),(15,2,2),(6,1,1),(34,6,2),(35,6,2),(16,3,2),(7,1,1),(36,7,2),(18,3,2),(26,5,2),(27,5,2),(183,4,2),(38,7,2),(25,5,2),(37,7,2),(21,4,2),(19,3,2),(5,1,1);
INSERT INTO t1 values (179,5,2);
update t1 set parent_id=parent_id+100;
select * from t1 where parent_id=102;
id	parent_id	level
8	102	2
9	102	2
15	102	2
update t1 set id=id+1000;
update t1 set id=1024 where id=1009;
select * from t1;
id	parent_id	level
1001	100	0
1003	101	1
1004	101	1
1008	102	2
1024	102	2
1017	103	2
1022	104	2
1024	104	2
1028	105	2
1029	105	2
1030	105	2
1031	106	2
1032	106	2
1033	106	2
1203	107	2
1202	107	2
1020	103	2
1157	100	0
1193	105	2
1040	107	2
1002	101	1
1015	102	2
1006	101	1
1034	106	2
1035	106	2
1016	103	2
1007	101	1
1036	107	2
1018	103	2
1026	105	2
1027	105	2
1183	104	2
1038	107	2
1025	105	2
1037	107	2
1021	104	2
1019	103	2
1005	101	1
1179	105	2
update ignore t1 set id=id+1;
select * from t1;
id	parent_id	level
1002	100	0
1004	101	1
1005	101	1
1009	102	2
1025	102	2
1018	103	2
1023	104	2
1025	104	2
1029	105	2
1030	105	2
1031	105	2
1032	106	2
1033	106	2
1034	106	2
1204	107	2
1203	107	2
1021	103	2
1158	100	0
1194	105	2
1041	107	2
1003	101	1
1016	102	2
1007	101	1
1035	106	2
1036	106	2
1017	103	2
1008	101	1
1037	107	2
1019	103	2
1027	105	2
1028	105	2
1184	104	2
1039	107	2
1026	105	2
1038	107	2
1022	104	2
1020	103	2
1006	101	1
1180	105	2
update ignore t1 set id=1023 where id=1010;
select * from t1 where parent_id=102;
id	parent_id	level
1009	102	2
1025	102	2
1016	102	2
explain select level from t1 where level=1;
id	select_type	table	type	possible_keys	key	key_len	ref	rows	Extra
1	SIMPLE	t1	ref	level	level	1	const	1	Using where; Using index
select level,id from t1 where level=1;
level	id
1	1004
1	1005
1	1003
1	1007
1	1008
1	1006
select level,id,parent_id from t1 where level=1;
level	id	parent_id
1	1004	101
1	1005	101
1	1003	101
1	1007	101
1	1008	101
1	1006	101
select level,id from t1 where level=1 order by id;
level	id
1	1003
1	1004
1	1005
1	1006
1	1007
1	1008
delete from t1 where level=1;
select * from t1;
id	parent_id	level
1002	100	0
1009	102	2
1025	102	2
1018	103	2
1023	104	2
1025	104	2
1029	105	2
1030	105	2
1031	105	2
1032	106	2
1033	106	2
1034	106	2
1204	107	2
1203	107	2
1021	103	2
1158	100	0
1194	105	2
1041	107	2
1016	102	2
1035	106	2
1036	106	2
1017	103	2
1037	107	2
1019	103	2
1027	105	2
1028	105	2
1184	104	2
1039	107	2
1026	105	2
1038	107	2
1022	104	2
1020	103	2
1180	105	2
drop table t1;
CREATE TABLE t1 (
sca_code char(6) NOT NULL,
cat_code char(6) NOT NULL,
sca_desc varchar(50),
lan_code char(2) NOT NULL,
sca_pic varchar(100),
sca_sdesc varchar(50),
sca_sch_desc varchar(16),
PRIMARY KEY (sca_code, cat_code, lan_code),
INDEX sca_pic (sca_pic)
) engine = bdb ;
INSERT INTO t1 ( sca_code, cat_code, sca_desc, lan_code, sca_pic, sca_sdesc, sca_sch_desc) VALUES ( 'PD', 'J', 'PENDANT', 'EN', NULL, NULL, 'PENDANT'),( 'RI', 'J', 'RING', 'EN', NULL, NULL, 'RING'),( 'QQ', 'N', 'RING', 'EN', 'not null', NULL, 'RING');
select count(*) from t1 where sca_code = 'PD';
count(*)
1
select count(*) from t1 where sca_code <= 'PD';
count(*)
1
select count(*) from t1 where sca_pic is null;
count(*)
2
alter table t1 drop index sca_pic, add index sca_pic (cat_code, sca_pic);
select count(*) from t1 where sca_code='PD' and sca_pic is null;
count(*)
1
select count(*) from t1 where cat_code='E';
count(*)
0
alter table t1 drop index sca_pic, add index (sca_pic, cat_code);
select count(*) from t1 where sca_code='PD' and sca_pic is null;
count(*)
1
select count(*) from t1 where sca_pic >= 'n';
count(*)
1
select sca_pic from t1 where sca_pic is null;
sca_pic
NULL
NULL
update t1 set sca_pic="test" where sca_pic is null;
delete from t1 where sca_code='pd';
drop table t1;
set @a:=now();
CREATE TABLE t1 (a int not null, b timestamp not null, primary key (a)) engine=bdb;
insert into t1 (a) values(1),(2),(3);
select t1.a from t1 natural join t1 as t2 where t1.b >= @a order by t1.a;
a
1
2
3
update t1 set a=5 where a=1;
select a from t1;
a
2
3
5
drop table t1;
flush logs;
create table t1 (b blob, i int, key (b(100)), key (i), key (i, b(20))) engine=bdb;
insert into t1 values ('this is a blob', 1), (null, -1), (null, null),("",1),("",2),("",3);
select b from t1 where b = 'this is a blob';
b
this is a blob
select * from t1 where b like 't%';
b	i
this is a blob	1
select b, i from t1 where b is not null;
b	i
this is a blob	1
	1
	2
	3
select * from t1 where b is null and i > 0;
b	i
select * from t1 where i is NULL;
b	i
NULL	NULL
update t1 set b='updated' where i=1;
select * from t1;
b	i
updated	1
NULL	-1
NULL	NULL
updated	1
	2
	3
drop table t1;
create table t1 (a varchar(100) not null, primary key(a), b int not null) engine=bdb;
insert into t1 values("hello",1),("world",2);
select * from t1 order by b desc;
a	b
world	2
hello	1
optimize table t1;
Table	Op	Msg_type	Msg_text
test.t1	optimize	status	OK
show keys from t1;
Table	Non_unique	Key_name	Seq_in_index	Column_name	Collation	Cardinality	Sub_part	Packed	Null	Index_type	Comment
t1	0	PRIMARY	1	a	A	2	NULL	NULL		BTREE	
drop table t1;
create table t1 (i int, j int )ENGINE=BDB;
insert into t1 values (1,2);
select * from t1 where i=1 and j=2;
i	j
1	2
create index ax1 on t1 (i,j);
select * from t1 where i=1 and j=2;
i	j
1	2
drop table t1;
create table t1
(
branch_id	int		auto_increment	primary key,
branch_name	varchar(255)	not null,
branch_active	int		not null 	default 1,
unique  branch_name(branch_name),
index	branch_active(branch_active)
) engine=bdb;
create table t2
(
target_id	int		auto_increment	primary key,
target_name	varchar(255)	not null,
target_active	int		not null 	default 1,
unique	target_name(target_name),
index	target_active(target_active)
) engine=bdb;
create table t3
(
platform_id	int		auto_increment	primary key,
platform_name	varchar(255)	not null,
platform_active	int		not null 	default 1,
unique	platform_name(platform_name),
index	platform_active(platform_active)
) engine=bdb;
create table t4
(
product_id	int		auto_increment	primary key,
product_name	varchar(255)	not null,
version_file	varchar(255)	not null,
product_active	int		not null 	default 1,
unique	product_name(product_name),
index	product_active(product_active)
) engine=bdb;
create table t5
(
product_file_id		int		auto_increment	primary key,
product_id		int		not null,
file_name		varchar(255)	not null,
/* cvs module used to find the file version */
module_name		varchar(255)	not null,
/* flag whether the file is still included in the product */
file_included		int		not null	default 1,
unique	product_file(product_id,file_name),
index	file_included(file_included)
) engine=bdb;
create table t6
(
file_platform_id	int		auto_increment	primary key,
product_file_id		int		not null,
platform_id		int		not null,
branch_id		int		not null,
/* filename in the build system */
build_filename		varchar(255)	not null,
/* default filename in the build archive */
archive_filename	varchar(255)	not null,
unique  file_platform(product_file_id,platform_id,branch_id)
) engine=bdb;
create table t8
(
archive_id	int		auto_increment	primary key,
branch_id	int		not null,
target_id	int		not null,
platform_id	int		not null,
product_id	int		not null,
status_id	int		not null	default 1,
unique  archive(branch_id,target_id,platform_id,product_id),
index	status_id(status_id)
) engine=bdb;
create table t7
(
build_id	int		auto_increment	primary key,
branch_id	int		not null,
target_id	int		not null,
build_number	int		not null,
build_date	date		not null,
/* build system tag, e.g. 'rmanight-022301-1779' */
build_tag	varchar(255)	not null,	
/* path relative to the build archive root, e.g. 'current' */
build_path	text		not null,	
unique  build(branch_id,target_id,build_number)
) engine=bdb;
insert into t1 (branch_name)
values ('RealMedia');
insert into t1 (branch_name)
values ('RP8REV');
insert into t1 (branch_name)
values ('SERVER_8_0_GOLD');
insert into t2 (target_name)
values ('rmanight');
insert into t2 (target_name)
values ('playerall');
insert into t2 (target_name)
values ('servproxyall');
insert into t3 (platform_name)
values ('linux-2.0-libc6-i386');
insert into t3 (platform_name)
values ('win32-i386');
insert into t4 (product_name, version_file)
values ('realserver', 'servinst');
insert into t4 (product_name, version_file)
values ('realproxy', 'prxyinst');
insert into t4 (product_name, version_file)
values ('realplayer', 'playinst');
insert into t4 (product_name, version_file)
values ('plusplayer', 'plusinst');
create temporary table tmp1
select branch_id, target_id, platform_id, product_id
from t1, t2, t3, t4 ;
create temporary table tmp2 
select tmp1.branch_id, tmp1.target_id, tmp1.platform_id, tmp1.product_id 
from tmp1 left join t8 
using (branch_id,target_id,platform_id,product_id) 
where t8.archive_id is null ;
insert into t8 
(branch_id, target_id, platform_id, product_id, status_id)
select branch_id, target_id, platform_id, product_id, 1
from tmp2 ;
drop table tmp1 ;
drop table tmp2 ;
insert into t5 (product_id, file_name, module_name)
values (1, 'servinst', 'server');
insert into t5 (product_id, file_name, module_name)
values (2, 'prxyinst', 'server');
insert into t5 (product_id, file_name, module_name)
values (3, 'playinst', 'rpapp');
insert into t5 (product_id, file_name, module_name)
values (4, 'plusinst', 'rpapp');
insert into t6 
(product_file_id,platform_id,branch_id,build_filename,archive_filename)
values (1, 2, 3, 'servinst.exe', 'win32-servinst.exe');
insert into t6 
(product_file_id,platform_id,branch_id,build_filename,archive_filename)
values (1, 1, 3, 'v80_linux-2.0-libc6-i386_servinst.bin', 'linux2-servinst.exe');
insert into t6 
(product_file_id,platform_id,branch_id,build_filename,archive_filename)
values (3, 2, 2, 'playinst.exe', 'win32-playinst.exe');
insert into t6 
(product_file_id,platform_id,branch_id,build_filename,archive_filename)
values (4, 2, 2, 'playinst.exe', 'win32-playinst.exe');
insert into t7 
(branch_id,target_id,build_number,build_tag,build_date,build_path)
values (2, 2, 1071, 'playerall-022101-1071', '2001-02-21', 'current');
insert into t7 
(branch_id,target_id,build_number,build_tag,build_date,build_path)
values (2, 2, 1072, 'playerall-022201-1072', '2001-02-22', 'current');
insert into t7 
(branch_id,target_id,build_number,build_tag,build_date,build_path)
values (3, 3, 388, 'servproxyall-022201-388', '2001-02-22', 'current');
insert into t7 
(branch_id,target_id,build_number,build_tag,build_date,build_path)
values (3, 3, 389, 'servproxyall-022301-389', '2001-02-23', 'current');
insert into t7 
(branch_id,target_id,build_number,build_tag,build_date,build_path)
values (4, 4, 100, 'foo target-010101-100', '2001-01-01', 'current');
update t8
set status_id=2
where branch_id=2 and target_id=2 and platform_id=2 and product_id=1;
select t7.build_path
from 
t1, 
t7, 
t2, 
t3, 
t4,
t5, 
t6
where 
t7.branch_id = t1.branch_id and 
t7.target_id = t2.target_id and 
t5.product_id = t4.product_id and
t6.product_file_id = t5.product_file_id and
t6.platform_id = t3.platform_id and
t6.branch_id = t6.branch_id and
t7.build_id = 1 and
t4.product_id = 3 and
t5.file_name = 'playinst' and
t3.platform_id = 2;
build_path
current
drop table t1, t2, t3, t4, t5, t6, t7, t8;
CREATE TABLE t1 (
a tinytext NOT NULL,
b tinyint(3) unsigned NOT NULL default '0',
PRIMARY KEY (a(32),b)
) ENGINE=BDB;
INSERT INTO t1 VALUES ('a',1),('a',2);
SELECT * FROM t1 WHERE a='a' AND b=2;
a	b
a	2
SELECT * FROM t1 WHERE a='a' AND b in (2);
a	b
a	2
SELECT * FROM t1 WHERE a='a' AND b in (1,2);
a	b
a	1
a	2
drop table t1;
CREATE TABLE t1 (
a int3 unsigned NOT NULL,
b int1 unsigned NOT NULL,
UNIQUE (a, b)
) ENGINE = BDB;
INSERT INTO t1 VALUES (1, 1);
SELECT MIN(B),MAX(b) FROM t1 WHERE t1.a = 1;
MIN(B)	MAX(b)
1	1
drop table t1;
create table t1 (id int NOT NULL,id2 int NOT NULL,id3 int NOT NULL,dummy1 char(30),primary key (id,id2),index index_id3 (id3)) engine=bdb;
insert into t1 values (0,0,0,'ABCDEFGHIJ'),(2,2,2,'BCDEFGHIJK'),(1,1,1,'CDEFGHIJKL');
LOCK TABLES t1 WRITE;
insert into t1 values (99,1,2,'D'),(1,1,2,'D');
ERROR 23000: Duplicate entry '1-1' for key 1
select id from t1;
id
0
1
2
select id from t1;
id
0
1
2
UNLOCK TABLES;
DROP TABLE t1;
create table t1 (id int NOT NULL,id2 int NOT NULL,id3 int NOT NULL,dummy1 char(30),primary key (id,id2),index index_id3 (id3)) engine=bdb;
insert into t1 values (0,0,0,'ABCDEFGHIJ'),(2,2,2,'BCDEFGHIJK'),(1,1,1,'CDEFGHIJKL');
LOCK TABLES t1 WRITE;
begin;
insert into t1 values (99,1,2,'D'),(1,1,2,'D');
ERROR 23000: Duplicate entry '1-1' for key 1
select id from t1;
id
0
1
2
insert ignore into t1 values (100,1,2,'D'),(1,1,99,'D');
commit;
select id,id3 from t1;
id	id3
0	0
1	1
2	2
100	2
UNLOCK TABLES;
DROP TABLE t1;
CREATE TABLE t1 (SYAIN_NO char(5) NOT NULL default '', KINMU_DATE char(6) NOT NULL default '', PRIMARY KEY  (SYAIN_NO,KINMU_DATE)) ENGINE=BerkeleyDB;
CREATE TABLE t2 ( SYAIN_NO char(5) NOT NULL default '',STR_DATE char(8) NOT NULL default '',PRIMARY KEY  (SYAIN_NO,STR_DATE) ) ENGINE=BerkeleyDB;
select T1.KINMU_DATE from t1 T1 ,t2 T2 where  T1.SYAIN_NO = '12345' and T1.KINMU_DATE = '200106' and T2.SYAIN_NO = T1.SYAIN_NO;
KINMU_DATE
select T1.KINMU_DATE from t1 T1 ,t2 T2 where  T1.SYAIN_NO = '12345' and T1.KINMU_DATE = '200106' and T2.SYAIN_NO = T1.SYAIN_NO;
KINMU_DATE
DROP TABLE t1,t2;
create table t1 (a int(11) not null, b int(11) not null, unique (a,b)) engine=bdb;
insert into t1 values (1,1), (1,2);
select * from t1 where a = 1;
a	b
1	1
1	2
select t1.*, t2.* from t1, t1 t2 where t1.a = t2.a and t2.a = 1;
a	b	a	b
1	1	1	1
1	1	1	2
1	2	1	1
1	2	1	2
select * from t1 where a = 1;
a	b
1	1
1	2
drop table t1;
create table t1 (id int NOT NULL,id2 int NOT NULL,id3 int NOT NULL,dummy1 char(30),primary key (id,id2),index index_id3 (id3)) engine=bdb;
insert into t1 values (0,0,0,'ABCDEFGHIJ');
create table t2 (id int NOT NULL,primary key (id)) engine=bdb;
LOCK TABLES t1 WRITE, t2 WRITE;
insert into t2 values(1);
SELECT t1.* FROM t1 WHERE id IN (1);
id	id2	id3	dummy1
SELECT t1.* FROM t2 left outer join t1 on (t1.id=t2.id);
id	id2	id3	dummy1
NULL	NULL	NULL	NULL
delete from t1 where id3 >= 0 and id3 <= 0;
drop table t1,t2;
CREATE TABLE t1 (i varchar(48) NOT NULL default '', p varchar(255) default NULL,s varchar(48) NOT NULL default '', PRIMARY KEY  (i), UNIQUE(p,s)) ENGINE=BDB;
INSERT INTO t1 VALUES ('00000000-e6c4ddeaa6-003b8-83458387','programs/xxxxxxxx.wmv','00000000-e6c4ddeb32-003bc-83458387');
SELECT * FROM t1 WHERE p='programs/xxxxxxxx.wmv';
i	p	s
00000000-e6c4ddeaa6-003b8-83458387	programs/xxxxxxxx.wmv	00000000-e6c4ddeb32-003bc-83458387
drop table t1;
CREATE TABLE t1 ( STR_DATE varchar(8) NOT NULL default '',INFO_NOTE varchar(200) default NULL,PRIMARY KEY  (STR_DATE) ) ENGINE=BerkeleyDB;
select INFO_NOTE from t1 where STR_DATE = '20010610';
INFO_NOTE
select INFO_NOTE from t1 where STR_DATE < '20010610';
INFO_NOTE
select INFO_NOTE from t1 where STR_DATE > '20010610';
INFO_NOTE
drop table t1;
create table t1 (a int not null, b int, primary key (a)) engine =bdb;
create table t2 (a int not null, b int, primary key (a)) engine =bdb;
insert into t1 values (2, 3),(1, 7),(10, 7);
insert into t2 values (2, 3),(1, 7),(10, 7);
select * from t1;
a	b
1	7
2	3
10	7
select * from t2;
a	b
1	7
2	3
10	7
delete t1, t2 from t1, t2 where t1.a = t2.a;
select * from t1;
a	b
select * from t2;
a	b
select * from t2;
a	b
drop table t1,t2;
create table t1  (x int not null, index(x)) engine=bdb;
insert into t1 values (1), (2), (3), (4), (5), (6), (7), (8), (9), (10);
select * from t1 where x <= 10 and x >= 7;
x
7
8
9
10
select * from t1 where x <= 10 and x >= 7 order by x;
x
7
8
9
10
select * from t1 where x <= 10 and x >= 7 order by x desc;
x
10
9
8
7
select * from t1 where x <= 8 and x >= 5 order by x desc;
x
8
7
6
5
select * from t1 where x < 8 and x > 5 order by x desc;
x
7
6
drop table t1;
create table t1 ( c char(8) not null ) engine=bdb;
insert into t1 values ('0'),('1'),('2'),('3'),('4'),('5'),('6'),('7'),('8'),('9');
insert into t1 values ('A'),('B'),('C'),('D'),('E'),('F');
alter table t1 add b char(8) not null;
alter table t1 add a char(8) not null;
alter table t1 add primary key (a,b,c);
update t1 set a=c, b=c;
create table t2 (c char(8) not null, b char(8) not null, a char(8) not null, primary key(a,b,c)) engine=bdb;
insert into t2 select * from t1;
delete t1,t2 from t2,t1 where t1.a<'B' and t2.b=t1.b;
drop table t1,t2;
create table t1 (a char(10), key(a), b int not null, key(b)) engine=bdb;
insert into t1 values ('a',1),('A',2);
explain select a from t1;
id	select_type	table	type	possible_keys	key	key_len	ref	rows	Extra
1	SIMPLE	t1	ALL	NULL	NULL	NULL	NULL	2	
select a from t1;
a
a
A
explain select b from t1;
id	select_type	table	type	possible_keys	key	key_len	ref	rows	Extra
1	SIMPLE	t1	index	NULL	b	4	NULL	2	Using index
select b from t1;
b
1
2
alter table t1 modify a char(10) binary;
explain select a from t1;
id	select_type	table	type	possible_keys	key	key_len	ref	rows	Extra
1	SIMPLE	t1	index	NULL	a	11	NULL	2	Using index
select a from t1;
a
A
a
drop table t1;
<<<<<<< HEAD
set autocommit=0;
create table t1(b varchar(30)) engine=bdb;
insert into t1 values ('one');
commit;
select b FROM t1 outer_table where
exists (select 'two' from t1 where 'two' = outer_table.b);
b
drop table t1;
set autocommit=1;
create table t1(a int primary key, b varchar(30)) engine=bdb;
insert into t1 values (1,'one'), (2,'two'), (3,'three'), (4,'four');
create table t2 like t1;
insert t2 select * from t1;
select a from t1 where a in (select a from t2);
a
1
2
3
4
delete from t2;
insert into t2 (a, b)
select a, b from t1 where (a, b) in (select a, b from t1);
select * from t2;
a	b
1	one
2	two
3	three
4	four
drop table t1, t2;
=======
create table t1(
pk1 text not null, pk2 text not null, pk3 char(4),
key1 int, key2 int,
primary key(pk1(4), pk2(4), pk3), key(key1), key(key2)
) engine=bdb;
insert into t1 values (concat('aaa-', repeat('A', 4000)),
concat('eee-', repeat('e', 4000)), 'a++a', 1, 1);
insert into t1 values (concat('bbb-', repeat('B', 4000)),
concat('ggg-', repeat('G', 4000)), 'b++b', 1, 1);
select substring(pk1, 1, 4), substring(pk1, 4001),
substring(pk2, 1, 4), substring(pk2, 4001), pk3, key1, key2
from t1 force index(key1, key2) where key1 < 3 or key2 < 3;
substring(pk1, 1, 4)	substring(pk1, 4001)	substring(pk2, 1, 4)	substring(pk2, 4001)	pk3	key1	key2
aaa-	AAAA	eee-	eeee	a++a	1	1
bbb-	BBBB	ggg-	GGGG	b++b	1	1
drop table t1;
create table t1 (
pk1 varchar(8) not null default '',
pk2 varchar(4) not null default '',
key1 int(11) default null,
key2 int(11) default null,
primary key  (pk1,pk2),
key key1 (key1),
key key2 (key2)) engine=bdb;
insert into t1 values ('','empt',2,2),  ('a','a--a',2,2),
('bb','b--b',2,2),  ('ccc','c--c',2,2),  ('dddd','d--d',2,2);
select * from t1 force index(key1, key2) where key1 < 3 or key2 < 3;
pk1	pk2	key1	key2
	empt	2	2
a	a--a	2	2
bb	b--b	2	2
ccc	c--c	2	2
dddd	d--d	2	2
drop table t1;
>>>>>>> c3eb9360
<|MERGE_RESOLUTION|>--- conflicted
+++ resolved
@@ -1181,37 +1181,6 @@
 A
 a
 drop table t1;
-<<<<<<< HEAD
-set autocommit=0;
-create table t1(b varchar(30)) engine=bdb;
-insert into t1 values ('one');
-commit;
-select b FROM t1 outer_table where
-exists (select 'two' from t1 where 'two' = outer_table.b);
-b
-drop table t1;
-set autocommit=1;
-create table t1(a int primary key, b varchar(30)) engine=bdb;
-insert into t1 values (1,'one'), (2,'two'), (3,'three'), (4,'four');
-create table t2 like t1;
-insert t2 select * from t1;
-select a from t1 where a in (select a from t2);
-a
-1
-2
-3
-4
-delete from t2;
-insert into t2 (a, b)
-select a, b from t1 where (a, b) in (select a, b from t1);
-select * from t2;
-a	b
-1	one
-2	two
-3	three
-4	four
-drop table t1, t2;
-=======
 create table t1(
 pk1 text not null, pk2 text not null, pk3 char(4),
 key1 int, key2 int,
@@ -1246,4 +1215,32 @@
 ccc	c--c	2	2
 dddd	d--d	2	2
 drop table t1;
->>>>>>> c3eb9360
+set autocommit=0;
+create table t1(b varchar(30)) engine=bdb;
+insert into t1 values ('one');
+commit;
+select b FROM t1 outer_table where
+exists (select 'two' from t1 where 'two' = outer_table.b);
+b
+drop table t1;
+set autocommit=1;
+create table t1(a int primary key, b varchar(30)) engine=bdb;
+insert into t1 values (1,'one'), (2,'two'), (3,'three'), (4,'four');
+create table t2 like t1;
+insert t2 select * from t1;
+select a from t1 where a in (select a from t2);
+a
+1
+2
+3
+4
+delete from t2;
+insert into t2 (a, b)
+select a, b from t1 where (a, b) in (select a, b from t1);
+select * from t2;
+a	b
+1	one
+2	two
+3	three
+4	four
+drop table t1, t2;