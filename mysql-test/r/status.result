set @old_concurrent_insert= @@global.concurrent_insert;
set @@global.concurrent_insert= 0;
flush status;
show status like 'Table_lock%';
Variable_name	Value
Table_locks_immediate	1
Table_locks_waited	0
select * from information_schema.session_status where variable_name like 'Table_lock%';
VARIABLE_NAME	VARIABLE_VALUE
TABLE_LOCKS_IMMEDIATE	2
TABLE_LOCKS_WAITED	0
# Switched to connection: con1
set sql_log_bin=0;
set @old_general_log = @@global.general_log;
set global general_log = 'OFF';
drop table if exists t1;
create table t1(n int) engine=myisam;
insert into t1 values(1);
select 1;
1
1
# Switched to connection: con2
lock tables t1 read;
unlock tables;
lock tables t1 read;
# Switched to connection: con1
update t1 set n = 3;
# Switched to connection: con2
unlock tables;
# Switched to connection: con1
show status like 'Table_locks_waited';
Variable_name	Value
Table_locks_waited	1
drop table t1;
set global general_log = @old_general_log;
# Switched to connection: default
select 1;
1
1
show status like 'last_query_cost';
Variable_name	Value
Last_query_cost	0.000000
create table t1 (a int);
insert into t1 values (1),(2),(3),(4),(5),(6),(7),(8),(9),(10);
insert into t1 values (1),(2),(3),(4),(5),(6),(7),(8),(9),(10);
insert into t1 values (1),(2),(3),(4),(5),(6),(7),(8),(9),(10);
insert into t1 values (1),(2),(3),(4),(5),(6),(7),(8),(9),(10);
insert into t1 values (1),(2),(3),(4),(5),(6),(7),(8),(9),(10);
select * from t1 where a=6;
a
6
6
6
6
6
show status like 'last_query_cost';
Variable_name	Value
Last_query_cost	12.084449
show status like 'last_query_cost';
Variable_name	Value
Last_query_cost	12.084449
select 1;
1
1
show status like 'last_query_cost';
Variable_name	Value
Last_query_cost	0.000000
drop table t1;
FLUSH STATUS;
SHOW STATUS LIKE 'max_used_connections';
Variable_name	Value
Max_used_connections	1
SELECT * FROM INFORMATION_SCHEMA.SESSION_STATUS WHERE VARIABLE_NAME LIKE 'max_used_connections';
VARIABLE_NAME	VARIABLE_VALUE
MAX_USED_CONNECTIONS	1
SET @save_thread_cache_size=@@thread_cache_size;
SET GLOBAL thread_cache_size=3;
SHOW STATUS LIKE 'max_used_connections';
Variable_name	Value
Max_used_connections	3
SELECT * FROM INFORMATION_SCHEMA.SESSION_STATUS WHERE VARIABLE_NAME LIKE 'max_used_connections';
VARIABLE_NAME	VARIABLE_VALUE
MAX_USED_CONNECTIONS	3
FLUSH STATUS;
SHOW STATUS LIKE 'max_used_connections';
Variable_name	Value
Max_used_connections	2
SELECT * FROM INFORMATION_SCHEMA.SESSION_STATUS WHERE VARIABLE_NAME LIKE 'max_used_connections';
VARIABLE_NAME	VARIABLE_VALUE
MAX_USED_CONNECTIONS	2
SHOW STATUS LIKE 'max_used_connections';
Variable_name	Value
Max_used_connections	3
SELECT * FROM INFORMATION_SCHEMA.SESSION_STATUS WHERE VARIABLE_NAME LIKE 'max_used_connections';
VARIABLE_NAME	VARIABLE_VALUE
MAX_USED_CONNECTIONS	3
SHOW STATUS LIKE 'max_used_connections';
Variable_name	Value
Max_used_connections	4
SELECT * FROM INFORMATION_SCHEMA.SESSION_STATUS WHERE VARIABLE_NAME LIKE 'max_used_connections';
VARIABLE_NAME	VARIABLE_VALUE
MAX_USED_CONNECTIONS	4
SET GLOBAL thread_cache_size=@save_thread_cache_size;
CREATE TABLE t1 ( a INT );
INSERT INTO t1 VALUES (1), (2);
SELECT a FROM t1 LIMIT 1;
a
1
SHOW SESSION STATUS LIKE 'Last_query_cost';
Variable_name	Value
Last_query_cost	2.402418
EXPLAIN SELECT a FROM t1;
id	select_type	table	type	possible_keys	key	key_len	ref	rows	Extra
1	SIMPLE	t1	ALL	NULL	NULL	NULL	NULL	2	
SHOW SESSION STATUS LIKE 'Last_query_cost';
Variable_name	Value
Last_query_cost	2.402418
SELECT a FROM t1 UNION SELECT a FROM t1 ORDER BY a;
a
1
2
SHOW SESSION STATUS LIKE 'Last_query_cost';
Variable_name	Value
Last_query_cost	0.000000
EXPLAIN SELECT a FROM t1 UNION SELECT a FROM t1 ORDER BY a;
id	select_type	table	type	possible_keys	key	key_len	ref	rows	Extra
1	PRIMARY	t1	ALL	NULL	NULL	NULL	NULL	2	
2	UNION	t1	ALL	NULL	NULL	NULL	NULL	2	
NULL	UNION RESULT	<union1,2>	ALL	NULL	NULL	NULL	NULL	NULL	Using filesort
SHOW SESSION STATUS LIKE 'Last_query_cost';
Variable_name	Value
Last_query_cost	0.000000
SELECT a IN (SELECT a FROM t1) FROM t1 LIMIT 1;
a IN (SELECT a FROM t1)
1
SHOW SESSION STATUS LIKE 'Last_query_cost';
Variable_name	Value
Last_query_cost	0.000000
SELECT (SELECT a FROM t1 LIMIT 1) x FROM t1 LIMIT 1;
x
1
SHOW SESSION STATUS LIKE 'Last_query_cost';
Variable_name	Value
Last_query_cost	0.000000
SELECT * FROM t1 a, t1 b LIMIT 1;
a	a
1	1
SHOW SESSION STATUS LIKE 'Last_query_cost';
Variable_name	Value
Last_query_cost	4.805836
DROP TABLE t1;
<<<<<<< HEAD
show status like 'com_show_status';
Variable_name	Value
Com_show_status	3
show status like 'hand%write%';
Variable_name	Value
Handler_write	5
show status like '%tmp%';
Variable_name	Value
Created_tmp_disk_tables	0
Created_tmp_files	0
Created_tmp_tables	0
show status like 'hand%write%';
Variable_name	Value
Handler_write	7
show status like '%tmp%';
Variable_name	Value
Created_tmp_disk_tables	0
Created_tmp_files	0
Created_tmp_tables	0
show status like 'com_show_status';
Variable_name	Value
Com_show_status	8
rnd_diff	tmp_table_diff
20	8
flush status;
show status like 'Com%function';
Variable_name	Value
Com_alter_function	0
Com_create_function	0
Com_drop_function	0
create function f1 (x INTEGER) returns integer
begin
declare ret integer;
set ret = x * 10;
return ret;
end //
drop function f1;
show status like 'Com%function';
Variable_name	Value
Com_alter_function	0
Com_create_function	1
Com_drop_function	1
create database db37908;
create table db37908.t1(f1 int);
insert into db37908.t1 values(1);
grant usage,execute on test.* to mysqltest_1@localhost;
create procedure proc37908() begin select 1; end |
create function func37908() returns int sql security invoker 
return (select * from db37908.t1 limit 1)|
select * from db37908.t1;
ERROR 42000: SELECT command denied to user 'mysqltest_1'@'localhost' for table 't1'
show status where variable_name ='uptime' and 2 in (select * from db37908.t1);
ERROR 42000: SELECT command denied to user 'mysqltest_1'@'localhost' for table 't1'
show procedure status where name ='proc37908' and 1 in (select f1 from db37908.t1);
ERROR 42000: SELECT command denied to user 'mysqltest_1'@'localhost' for table 't1'
show function status where name ='func37908' and 1 in (select func37908());
ERROR 42000: SELECT command denied to user 'mysqltest_1'@'localhost' for table 't1'
drop database db37908;
drop procedure proc37908;
drop function func37908;
set @@global.concurrent_insert= @old_concurrent_insert;
=======
DROP PROCEDURE IF EXISTS p1;
DROP FUNCTION IF EXISTS f1;
CREATE FUNCTION f1() RETURNS INTEGER
BEGIN
DECLARE foo INTEGER;
DECLARE bar INTEGER;
SET foo=1;
SET bar=2;
RETURN foo;
END $$
CREATE PROCEDURE p1()
BEGIN
SELECT 1;
END $$
SELECT f1();
f1()
1
CALL p1();
1
1
SELECT 9;
9
9
DROP PROCEDURE p1;
DROP FUNCTION f1;
>>>>>>> 3b617acb
<|MERGE_RESOLUTION|>--- conflicted
+++ resolved
@@ -149,7 +149,6 @@
 Variable_name	Value
 Last_query_cost	4.805836
 DROP TABLE t1;
-<<<<<<< HEAD
 show status like 'com_show_status';
 Variable_name	Value
 Com_show_status	3
@@ -210,8 +209,6 @@
 drop database db37908;
 drop procedure proc37908;
 drop function func37908;
-set @@global.concurrent_insert= @old_concurrent_insert;
-=======
 DROP PROCEDURE IF EXISTS p1;
 DROP FUNCTION IF EXISTS f1;
 CREATE FUNCTION f1() RETURNS INTEGER
@@ -237,4 +234,4 @@
 9
 DROP PROCEDURE p1;
 DROP FUNCTION f1;
->>>>>>> 3b617acb
+set @@global.concurrent_insert= @old_concurrent_insert;