CREATE TABLE t1(a int) ENGINE=EXAMPLE;
ERROR 42000: Unknown storage engine 'EXAMPLE'
INSTALL PLUGIN example SONAME 'ha_example';
INSTALL PLUGIN EXAMPLE SONAME 'ha_example';
ERROR HY000: Plugin 'EXAMPLE' already installed
UNINSTALL PLUGIN example;
INSTALL SONAME 'ha_example';
select * from information_schema.plugins where plugin_library like 'ha_example%';
PLUGIN_NAME	EXAMPLE
PLUGIN_VERSION	0.1
PLUGIN_STATUS	ACTIVE
PLUGIN_TYPE	STORAGE ENGINE
PLUGIN_TYPE_VERSION	#
PLUGIN_LIBRARY	ha_example.so
PLUGIN_LIBRARY_VERSION	1.13
PLUGIN_AUTHOR	Brian Aker, MySQL AB
PLUGIN_DESCRIPTION	Example storage engine
PLUGIN_LICENSE	GPL
LOAD_OPTION	ON
PLUGIN_MATURITY	Experimental
PLUGIN_AUTH_VERSION	0.1
PLUGIN_NAME	UNUSABLE
PLUGIN_VERSION	3.14
PLUGIN_STATUS	ACTIVE
PLUGIN_TYPE	DAEMON
PLUGIN_TYPE_VERSION	#
PLUGIN_LIBRARY	ha_example.so
PLUGIN_LIBRARY_VERSION	1.13
PLUGIN_AUTHOR	Sergei Golubchik
PLUGIN_DESCRIPTION	Unusable Daemon
PLUGIN_LICENSE	GPL
LOAD_OPTION	ON
PLUGIN_MATURITY	Experimental
PLUGIN_AUTH_VERSION	3.14.15.926
CREATE TABLE t1 (a int) ENGINE=EXAMPLE;
CREATE TABLE t2 (a int) ENGINE=EXAMPLE;
FLUSH TABLES;
SELECT * FROM t1;
a
set global example_ulong_var=500;
set global example_enum_var= e1;
set session example_int_var= -1;
show status like 'example%';
Variable_name	Value
Example_func_example	enum_var is 0, ulong_var is 500, int_var is -1, double_var is 8.500000, really
show variables like 'example%';
Variable_name	Value
example_double_thdvar	8.500000
example_double_var	8.500000
example_enum_var	e1
example_int_var	-1
example_ulong_var	500
example_varopt_default	5
select @@session.example_int_var;
@@session.example_int_var
-1
UNINSTALL SONAME 'ha_example';
Warnings:
Warning	1620	Plugin is busy and will be uninstalled on shutdown
select * from information_schema.plugins where plugin_library like 'ha_example%';
PLUGIN_NAME	EXAMPLE
PLUGIN_VERSION	0.1
PLUGIN_STATUS	DELETED
PLUGIN_TYPE	STORAGE ENGINE
PLUGIN_TYPE_VERSION	#
PLUGIN_LIBRARY	ha_example.so
PLUGIN_LIBRARY_VERSION	1.13
PLUGIN_AUTHOR	Brian Aker, MySQL AB
PLUGIN_DESCRIPTION	Example storage engine
PLUGIN_LICENSE	GPL
LOAD_OPTION	ON
PLUGIN_MATURITY	Experimental
PLUGIN_AUTH_VERSION	0.1
DROP TABLE t1;
select * from information_schema.plugins where plugin_library like 'ha_example%';
SELECT * FROM t2;
ERROR 42000: Unknown storage engine 'EXAMPLE'
DROP TABLE t2;
UNINSTALL PLUGIN EXAMPLE;
ERROR 42000: PLUGIN EXAMPLE does not exist
UNINSTALL PLUGIN non_exist;
ERROR 42000: PLUGIN non_exist does not exist
UNINSTALL SONAME 'non_exist';
ERROR 42000: SONAME non_exist.so does not exist
#
# Bug#32034: check_func_enum() does not check correct values but set it
#            to impossible int val
#
INSTALL PLUGIN example SONAME 'ha_example';
SET GLOBAL example_enum_var= e1;
SET GLOBAL example_enum_var= e2;
SET GLOBAL example_enum_var= impossible;
ERROR 42000: Variable 'example_enum_var' can't be set to the value of 'impossible'
UNINSTALL PLUGIN example;
INSTALL PLUGIN example SONAME 'ha_example';
select @@session.sql_mode into @old_sql_mode;
set session sql_mode='';
set global example_ulong_var=500;
select @@global.example_ulong_var;
@@global.example_ulong_var
500
set global example_ulong_var=1111;
Warnings:
Warning	1292	Truncated incorrect example_ulong_var value: '1111'
select @@global.example_ulong_var;
@@global.example_ulong_var
1000
set session sql_mode='STRICT_ALL_TABLES';
set global example_ulong_var=500;
select @@global.example_ulong_var;
@@global.example_ulong_var
500
set global example_ulong_var=1111;
ERROR 42000: Variable 'example_ulong_var' can't be set to the value of '1111'
select @@global.example_ulong_var;
@@global.example_ulong_var
500
set session sql_mode=@old_sql_mode;
set session old=bla;
ERROR 42000: Variable 'old' can't be set to the value of 'bla'
#legal values
CREATE TABLE t1 ( a int complex='c,f,f,f' ) ENGINE=example ULL=10000 STR='dskj' one_or_two='one' YESNO=0;
show create table t1;
Table	Create Table
t1	CREATE TABLE `t1` (
  `a` int(11) DEFAULT NULL `complex`='c,f,f,f'
) ENGINE=EXAMPLE DEFAULT CHARSET=latin1 `ULL`=10000 `STR`='dskj' `one_or_two`='one' `YESNO`=0
drop table t1;
SET @OLD_SQL_MODE=@@SQL_MODE;
SET SQL_MODE='IGNORE_BAD_TABLE_OPTIONS';
#illegal value fixed
CREATE TABLE t1 (a int, b int) ENGINE=example ULL=10000000000000000000 one_or_two='ttt' YESNO=SSS;
Warnings:
Warning	1912	Incorrect value '10000000000000000000' for option 'ULL'
Warning	1912	Incorrect value 'ttt' for option 'one_or_two'
Warning	1912	Incorrect value 'SSS' for option 'YESNO'
show create table t1;
Table	Create Table
t1	CREATE TABLE `t1` (
  `a` int(11) DEFAULT NULL,
  `b` int(11) DEFAULT NULL
) ENGINE=EXAMPLE DEFAULT CHARSET=latin1 `ULL`=10000000000000000000 `one_or_two`='ttt' `YESNO`=SSS
#alter table
alter table t1 ULL=10000000;
Warnings:
Note	1105	EXAMPLE DEBUG: ULL 4294967290 -> 10000000
show create table t1;
Table	Create Table
t1	CREATE TABLE `t1` (
  `a` int(11) DEFAULT NULL,
  `b` int(11) DEFAULT NULL
) ENGINE=EXAMPLE DEFAULT CHARSET=latin1 `one_or_two`='ttt' `YESNO`=SSS `ULL`=10000000
alter table t1 change a a int complex='c,c,c';
Warnings:
Note	1105	EXAMPLE DEBUG: Field `a` COMPLEX '(null)' -> 'c,c,c'
show create table t1;
Table	Create Table
t1	CREATE TABLE `t1` (
  `a` int(11) DEFAULT NULL `complex`='c,c,c',
  `b` int(11) DEFAULT NULL
) ENGINE=EXAMPLE DEFAULT CHARSET=latin1 `one_or_two`='ttt' `YESNO`=SSS `ULL`=10000000
alter table t1 one_or_two=two;
show create table t1;
Table	Create Table
t1	CREATE TABLE `t1` (
  `a` int(11) DEFAULT NULL `complex`='c,c,c',
  `b` int(11) DEFAULT NULL
) ENGINE=EXAMPLE DEFAULT CHARSET=latin1 `YESNO`=SSS `ULL`=10000000 `one_or_two`=two
drop table t1;
#illegal value error
SET SQL_MODE='';
CREATE TABLE t1 (a int) ENGINE=example ULL=10000000000000000000 one_or_two='ttt' YESNO=SSS;
ERROR HY000: Incorrect value '10000000000000000000' for option 'ULL'
CREATE TABLE t1 (a int) ENGINE=example ULL=10.00;
ERROR 42000: Only integers allowed as number here near '10.00' at line 1
CREATE TABLE t1 (a int) ENGINE=example ULL=1e2;
ERROR 42000: Only integers allowed as number here near '1e2' at line 1
CREATE TABLE t1 (a int) ENGINE=example ULL=0x1234;
SHOW CREATE TABLE t1;
Table	Create Table
t1	CREATE TABLE `t1` (
  `a` int(11) DEFAULT NULL
) ENGINE=EXAMPLE DEFAULT CHARSET=latin1 `ULL`=4660
SET example_varopt_default=33;
select create_options from information_schema.tables where table_schema='test' and table_name='t1';
create_options
`ULL`=4660
ALTER TABLE t1 ULL=DEFAULT;
Warnings:
Note	1105	EXAMPLE DEBUG: ULL 4660 -> 4294967295
SHOW CREATE TABLE t1;
Table	Create Table
t1	CREATE TABLE `t1` (
  `a` int(11) DEFAULT NULL
) ENGINE=EXAMPLE DEFAULT CHARSET=latin1
DROP TABLE t1;
create table t1 (a int) engine=example;
show create table t1;
Table	Create Table
t1	CREATE TABLE `t1` (
  `a` int(11) DEFAULT NULL
) ENGINE=EXAMPLE DEFAULT CHARSET=latin1 `VAROPT`=33
drop table t1;
create table t1 (a int) engine=example varopt=15;
show create table t1;
Table	Create Table
t1	CREATE TABLE `t1` (
  `a` int(11) DEFAULT NULL
) ENGINE=EXAMPLE DEFAULT CHARSET=latin1 `varopt`=15
alter table t1 varopt=default;
show create table t1;
Table	Create Table
t1	CREATE TABLE `t1` (
  `a` int(11) DEFAULT NULL
) ENGINE=EXAMPLE DEFAULT CHARSET=latin1 `VAROPT`=33
drop table t1;
SET @@SQL_MODE=@OLD_SQL_MODE;
select 1;
1
1
UNINSTALL PLUGIN example;
#
# Bug #16194302  SUPPORT FOR FLOATING-POINT SYSTEM
#                VARIABLES USING THE PLUGIN INTERFACE.
#
INSTALL PLUGIN example SONAME 'ha_example';
SET GLOBAL example_double_var = -0.1;
Warnings:
Warning	1292	Truncated incorrect example_double_var value: '-0.1'
SELECT @@GLOBAL.example_double_var;
@@GLOBAL.example_double_var
0.500000
SET GLOBAL example_double_var = 0.000001;
Warnings:
Warning	1292	Truncated incorrect example_double_var value: '0.000001'
SELECT @@GLOBAL.example_double_var;
@@GLOBAL.example_double_var
0.500000
SET GLOBAL example_double_var = 0.4;
Warnings:
Warning	1292	Truncated incorrect example_double_var value: '0.4'
SELECT @@GLOBAL.example_double_var;
@@GLOBAL.example_double_var
0.500000
SET GLOBAL example_double_var = 123.456789;
SELECT @@GLOBAL.example_double_var;
@@GLOBAL.example_double_var
123.456789
SET GLOBAL example_double_var = 500;
SELECT @@GLOBAL.example_double_var;
@@GLOBAL.example_double_var
500.000000
SET GLOBAL example_double_var = 999.999999;
SELECT @@GLOBAL.example_double_var;
@@GLOBAL.example_double_var
999.999999
SET GLOBAL example_double_var = 1000.51;
Warnings:
Warning	1292	Truncated incorrect example_double_var value: '1000.51'
SELECT @@GLOBAL.example_double_var;
@@GLOBAL.example_double_var
1000.500000
SET SESSION example_double_thdvar = -0.1;
Warnings:
Warning	1292	Truncated incorrect example_double_thdvar value: '-0.1'
SELECT @@SESSION.example_double_thdvar;
@@SESSION.example_double_thdvar
0.500000
SET SESSION example_double_thdvar = 0.000001;
Warnings:
Warning	1292	Truncated incorrect example_double_thdvar value: '0.000001'
SELECT @@SESSION.example_double_thdvar;
@@SESSION.example_double_thdvar
0.500000
SET SESSION example_double_thdvar = 0.4;
Warnings:
Warning	1292	Truncated incorrect example_double_thdvar value: '0.4'
SELECT @@SESSION.example_double_thdvar;
@@SESSION.example_double_thdvar
0.500000
SET SESSION example_double_thdvar = 123.456789;
SELECT @@SESSION.example_double_thdvar;
@@SESSION.example_double_thdvar
123.456789
SET SESSION example_double_thdvar = 500;
SELECT @@SESSION.example_double_thdvar;
@@SESSION.example_double_thdvar
500.000000
SET SESSION example_double_thdvar = 999.999999;
SELECT @@SESSION.example_double_thdvar;
@@SESSION.example_double_thdvar
999.999999
SET SESSION example_double_thdvar = 1000.51;
Warnings:
Warning	1292	Truncated incorrect example_double_thdvar value: '1000.51'
SELECT @@SESSION.example_double_thdvar;
@@SESSION.example_double_thdvar
1000.500000
UNINSTALL PLUGIN example;
UNINSTALL PLUGIN MyISAM;
ERROR HY000: Built-in plugins cannot be deleted
select plugin_name from information_schema.plugins where plugin_library like 'ha_example%';
plugin_name
install soname 'ha_example';
select plugin_name from information_schema.plugins where plugin_library like 'ha_example%';
plugin_name
EXAMPLE
UNUSABLE
uninstall plugin example;
select plugin_name from information_schema.plugins where plugin_library like 'ha_example%';
plugin_name
UNUSABLE
install soname 'ha_example';
select plugin_name from information_schema.plugins where plugin_library like 'ha_example%';
plugin_name
EXAMPLE
UNUSABLE
uninstall soname 'ha_example';
select plugin_name from information_schema.plugins where plugin_library like 'ha_example%';
plugin_name
set names utf8;
select convert('admin𝌆' using utf8);
convert('admin𝌆' using utf8)
admin????
Warnings:
Warning	1300	Invalid utf8 character string: '\xF0\x9D\x8C\x86'
install plugin foo soname 'admin𝌆';
ERROR HY000: No paths allowed for shared library
<<<<<<< HEAD
insert mysql.plugin values ();
delete from mysql.plugin where name = '';
#
# MDEV-5309 - RENAME TABLE does not check for existence of the table's
#             engine
#
INSTALL PLUGIN example SONAME 'ha_example';
CREATE TABLE t1(a INT) ENGINE=EXAMPLE;
SELECT * FROM t1;
a
FLUSH TABLES;
UNINSTALL PLUGIN example;
RENAME TABLE t1 TO t2;
ERROR 42S02: Table 'test.t1' doesn't exist
DROP TABLE t1;
=======
# End of 5.5 test
>>>>>>> f8a1a262
<|MERGE_RESOLUTION|>--- conflicted
+++ resolved
@@ -326,9 +326,7 @@
 Warning	1300	Invalid utf8 character string: '\xF0\x9D\x8C\x86'
 install plugin foo soname 'admin𝌆';
 ERROR HY000: No paths allowed for shared library
-<<<<<<< HEAD
-insert mysql.plugin values ();
-delete from mysql.plugin where name = '';
+# End of 5.5 test
 #
 # MDEV-5309 - RENAME TABLE does not check for existence of the table's
 #             engine
@@ -342,6 +340,4 @@
 RENAME TABLE t1 TO t2;
 ERROR 42S02: Table 'test.t1' doesn't exist
 DROP TABLE t1;
-=======
-# End of 5.5 test
->>>>>>> f8a1a262
+# End of 10.1 test