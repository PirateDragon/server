stop slave;
drop table if exists t1,t2,t3,t4,t5,t6,t7,t8,t9;
reset master;
reset slave;
drop table if exists t1,t2,t3,t4,t5,t6,t7,t8,t9;
start slave;
STOP SLAVE;
SET @my_sql_mode= @@global.sql_mode;
SET GLOBAL SQL_MODE='STRICT_ALL_TABLES';
START SLAVE;
CREATE TABLE t1_int (a INT PRIMARY KEY, b INT) ENGINE='MyISAM';
CREATE TABLE t1_bit (a INT PRIMARY KEY, b INT) ENGINE='MyISAM';
CREATE TABLE t1_char (a INT PRIMARY KEY, b INT) ENGINE='MyISAM';
CREATE TABLE t1_nodef (a INT PRIMARY KEY, b INT) ENGINE='MyISAM';
CREATE TABLE t2 (a INT PRIMARY KEY, b INT) ENGINE='MyISAM';
CREATE TABLE t3 (a INT PRIMARY KEY, b INT) ENGINE='MyISAM';
CREATE TABLE t4 (a INT) ENGINE='MyISAM';
CREATE TABLE t5 (a INT, b INT, c INT) ENGINE='MyISAM';
CREATE TABLE t6 (a INT, b INT, c INT) ENGINE='MyISAM';
CREATE TABLE t7 (a INT NOT NULL) ENGINE='MyISAM';
CREATE TABLE t8 (a INT NOT NULL) ENGINE='MyISAM';
CREATE TABLE t9 (a INT) ENGINE='MyISAM';
ALTER TABLE t1_int ADD x INT DEFAULT 42;
ALTER TABLE t1_bit
ADD x BIT(3) DEFAULT b'011',
ADD y BIT(5) DEFAULT b'10101',
ADD z BIT(2) DEFAULT b'10';
ALTER TABLE t1_char ADD x CHAR(20) DEFAULT 'Just a test';
ALTER TABLE t1_nodef ADD x INT NOT NULL, ADD y INT NOT NULL, ADD z INT NOT NULL;
ALTER TABLE t2 DROP b;
ALTER TABLE t4 MODIFY a FLOAT;
ALTER TABLE t5 MODIFY b FLOAT;
ALTER TABLE t6 MODIFY c FLOAT;
ALTER TABLE t7 ADD e1 INT, ADD e2 INT, ADD e3 INT, ADD e4 INT,
ADD e5 INT, ADD e6 INT, ADD e7 INT, ADD e8 INT;
ALTER TABLE t8 ADD e1 INT NOT NULL DEFAULT 0, ADD e2 INT NOT NULL DEFAULT 0,
ADD e3 INT NOT NULL DEFAULT 0, ADD e4 INT NOT NULL DEFAULT 0,
ADD e5 INT NOT NULL DEFAULT 0, ADD e6 INT NOT NULL DEFAULT 0,
ADD e7 INT NOT NULL DEFAULT 0, ADD e8 INT NOT NULL DEFAULT 0;
set @@global.slave_exec_mode= 'IDEMPOTENT';
INSERT INTO t1_int  VALUES (2, 4, 4711);
INSERT INTO t1_char VALUES (2, 4, 'Foo is a bar');
INSERT INTO t1_bit  VALUES (2, 4, b'101', b'11100', b'01');
**** On Master ****
INSERT INTO t1_int VALUES (1,2);
INSERT INTO t1_int VALUES (2,5);
INSERT INTO t1_bit VALUES (1,2);
INSERT INTO t1_bit VALUES (2,5);
INSERT INTO t1_char VALUES (1,2);
INSERT INTO t1_char VALUES (2,5);
SELECT * FROM t1_int ORDER BY a;
a	b
1	2
2	5
SELECT * FROM t1_bit ORDER BY a;
a	b
1	2
2	5
SELECT * FROM t1_char ORDER BY a;
a	b
1	2
2	5
**** On Slave ****
set @@global.slave_exec_mode= default;
SELECT a,b,x FROM t1_int ORDER BY a;
a	b	x
1	2	42
2	5	4711
SELECT a,b,HEX(x),HEX(y),HEX(z) FROM t1_bit ORDER BY a;
a	b	HEX(x)	HEX(y)	HEX(z)
1	2	3	15	2
2	5	5	1C	1
SELECT a,b,x FROM t1_char ORDER BY a;
a	b	x
1	2	Just a test
2	5	Foo is a bar
**** On Master ****
UPDATE t1_int  SET b=2*b WHERE a=2;
UPDATE t1_char SET b=2*b WHERE a=2;
UPDATE t1_bit  SET b=2*b WHERE a=2;
SELECT * FROM t1_int ORDER BY a;
a	b
1	2
2	10
SELECT * FROM t1_bit ORDER BY a;
a	b
1	2
2	10
SELECT * FROM t1_char ORDER BY a;
a	b
1	2
2	10
**** On Slave ****
SELECT a,b,x FROM t1_int ORDER BY a;
a	b	x
1	2	42
2	10	4711
SELECT a,b,HEX(x),HEX(y),HEX(z) FROM t1_bit ORDER BY a;
a	b	HEX(x)	HEX(y)	HEX(z)
1	2	3	15	2
2	10	5	1C	1
SELECT a,b,x FROM t1_char ORDER BY a;
a	b	x
1	2	Just a test
2	10	Foo is a bar
INSERT INTO t9 VALUES (2);
INSERT INTO t1_nodef VALUES (1,2);
<<<<<<< HEAD
SHOW SLAVE STATUS;
Slave_IO_State	#
Master_Host	127.0.0.1
Master_User	root
Master_Port	#
Connect_Retry	1
Master_Log_File	master-bin.000001
Read_Master_Log_Pos	#
Relay_Log_File	#
Relay_Log_Pos	#
Relay_Master_Log_File	master-bin.000001
Slave_IO_Running	Yes
Slave_SQL_Running	No
Replicate_Do_DB	
Replicate_Ignore_DB	
Replicate_Do_Table	
Replicate_Ignore_Table	
Replicate_Wild_Do_Table	
Replicate_Wild_Ignore_Table	
Last_Errno	1364
Last_Error	<Last_Error>
Skip_Counter	0
Exec_Master_Log_Pos	#
Relay_Log_Space	#
Until_Condition	None
Until_Log_File	
Until_Log_Pos	0
Master_SSL_Allowed	No
Master_SSL_CA_File	
Master_SSL_CA_Path	
Master_SSL_Cert	
Master_SSL_Cipher	
Master_SSL_Key	
Seconds_Behind_Master	#
Master_SSL_Verify_Server_Cert	No
Last_IO_Errno	<Last_IO_Errno>
Last_IO_Error	<Last_IO_Error>
Last_SQL_Errno	1364
Last_SQL_Error	<Last_SQL_Error>
Replicate_Ignore_Server_Ids	
Master_Server_Id	1
SET GLOBAL SQL_SLAVE_SKIP_COUNTER=2;
START SLAVE;
=======
select count(*) from t1_nodef;
count(*)
1
>>>>>>> 6cd105ad
INSERT INTO t9 VALUES (2);
**** On Master ****
INSERT INTO t2 VALUES (2,4);
SELECT * FROM t2;
a	b
2	4
**** On Slave ****
SELECT * FROM t2;
a
2
SHOW SLAVE STATUS;
Slave_IO_State	#
Master_Host	127.0.0.1
Master_User	root
Master_Port	#
Connect_Retry	1
Master_Log_File	master-bin.000001
Read_Master_Log_Pos	#
Relay_Log_File	#
Relay_Log_Pos	#
Relay_Master_Log_File	master-bin.000001
Slave_IO_Running	Yes
Slave_SQL_Running	Yes
Replicate_Do_DB	
Replicate_Ignore_DB	
Replicate_Do_Table	
Replicate_Ignore_Table	
Replicate_Wild_Do_Table	
Replicate_Wild_Ignore_Table	
Last_Errno	0
Last_Error	<Last_Error>
Skip_Counter	0
Exec_Master_Log_Pos	#
Relay_Log_Space	#
Until_Condition	None
Until_Log_File	
Until_Log_Pos	0
Master_SSL_Allowed	No
Master_SSL_CA_File	
Master_SSL_CA_Path	
Master_SSL_Cert	
Master_SSL_Cipher	
Master_SSL_Key	
Seconds_Behind_Master	#
Master_SSL_Verify_Server_Cert	No
Last_IO_Errno	<Last_IO_Errno>
Last_IO_Error	<Last_IO_Error>
Last_SQL_Errno	0
Last_SQL_Error	<Last_SQL_Error>
Replicate_Ignore_Server_Ids	
Master_Server_Id	1
INSERT INTO t9 VALUES (4);
INSERT INTO t4 VALUES (4);
SHOW SLAVE STATUS;
Slave_IO_State	#
Master_Host	127.0.0.1
Master_User	root
Master_Port	#
Connect_Retry	1
Master_Log_File	master-bin.000001
Read_Master_Log_Pos	#
Relay_Log_File	#
Relay_Log_Pos	#
Relay_Master_Log_File	master-bin.000001
Slave_IO_Running	Yes
Slave_SQL_Running	No
Replicate_Do_DB	
Replicate_Ignore_DB	
Replicate_Do_Table	
Replicate_Ignore_Table	
Replicate_Wild_Do_Table	
Replicate_Wild_Ignore_Table	
Last_Errno	1535
Last_Error	<Last_Error>
Skip_Counter	0
Exec_Master_Log_Pos	#
Relay_Log_Space	#
Until_Condition	None
Until_Log_File	
Until_Log_Pos	0
Master_SSL_Allowed	No
Master_SSL_CA_File	
Master_SSL_CA_Path	
Master_SSL_Cert	
Master_SSL_Cipher	
Master_SSL_Key	
Seconds_Behind_Master	#
Master_SSL_Verify_Server_Cert	No
Last_IO_Errno	<Last_IO_Errno>
Last_IO_Error	<Last_IO_Error>
Last_SQL_Errno	1535
Last_SQL_Error	<Last_SQL_Error>
Replicate_Ignore_Server_Ids	
Master_Server_Id	1
SET GLOBAL SQL_SLAVE_SKIP_COUNTER=2;
START SLAVE;
INSERT INTO t9 VALUES (5);
INSERT INTO t5 VALUES (5,10,25);
SHOW SLAVE STATUS;
Slave_IO_State	#
Master_Host	127.0.0.1
Master_User	root
Master_Port	#
Connect_Retry	1
Master_Log_File	master-bin.000001
Read_Master_Log_Pos	#
Relay_Log_File	#
Relay_Log_Pos	#
Relay_Master_Log_File	master-bin.000001
Slave_IO_Running	Yes
Slave_SQL_Running	No
Replicate_Do_DB	
Replicate_Ignore_DB	
Replicate_Do_Table	
Replicate_Ignore_Table	
Replicate_Wild_Do_Table	
Replicate_Wild_Ignore_Table	
Last_Errno	1535
Last_Error	<Last_Error>
Skip_Counter	0
Exec_Master_Log_Pos	#
Relay_Log_Space	#
Until_Condition	None
Until_Log_File	
Until_Log_Pos	0
Master_SSL_Allowed	No
Master_SSL_CA_File	
Master_SSL_CA_Path	
Master_SSL_Cert	
Master_SSL_Cipher	
Master_SSL_Key	
Seconds_Behind_Master	#
Master_SSL_Verify_Server_Cert	No
Last_IO_Errno	<Last_IO_Errno>
Last_IO_Error	<Last_IO_Error>
Last_SQL_Errno	1535
Last_SQL_Error	<Last_SQL_Error>
Replicate_Ignore_Server_Ids	
Master_Server_Id	1
SET GLOBAL SQL_SLAVE_SKIP_COUNTER=2;
START SLAVE;
INSERT INTO t9 VALUES (6);
INSERT INTO t6 VALUES (6,12,36);
SHOW SLAVE STATUS;
Slave_IO_State	#
Master_Host	127.0.0.1
Master_User	root
Master_Port	#
Connect_Retry	1
Master_Log_File	master-bin.000001
Read_Master_Log_Pos	#
Relay_Log_File	#
Relay_Log_Pos	#
Relay_Master_Log_File	master-bin.000001
Slave_IO_Running	Yes
Slave_SQL_Running	No
Replicate_Do_DB	
Replicate_Ignore_DB	
Replicate_Do_Table	
Replicate_Ignore_Table	
Replicate_Wild_Do_Table	
Replicate_Wild_Ignore_Table	
Last_Errno	1535
Last_Error	<Last_Error>
Skip_Counter	0
Exec_Master_Log_Pos	#
Relay_Log_Space	#
Until_Condition	None
Until_Log_File	
Until_Log_Pos	0
Master_SSL_Allowed	No
Master_SSL_CA_File	
Master_SSL_CA_Path	
Master_SSL_Cert	
Master_SSL_Cipher	
Master_SSL_Key	
Seconds_Behind_Master	#
Master_SSL_Verify_Server_Cert	No
Last_IO_Errno	<Last_IO_Errno>
Last_IO_Error	<Last_IO_Error>
Last_SQL_Errno	1535
Last_SQL_Error	<Last_SQL_Error>
Replicate_Ignore_Server_Ids	
Master_Server_Id	1
SET GLOBAL SQL_SLAVE_SKIP_COUNTER=2;
START SLAVE;
INSERT INTO t9 VALUES (6);
SHOW SLAVE STATUS;
Slave_IO_State	#
Master_Host	127.0.0.1
Master_User	root
Master_Port	#
Connect_Retry	1
Master_Log_File	master-bin.000001
Read_Master_Log_Pos	#
Relay_Log_File	#
Relay_Log_Pos	#
Relay_Master_Log_File	master-bin.000001
Slave_IO_Running	Yes
Slave_SQL_Running	Yes
Replicate_Do_DB	
Replicate_Ignore_DB	
Replicate_Do_Table	
Replicate_Ignore_Table	
Replicate_Wild_Do_Table	
Replicate_Wild_Ignore_Table	
Last_Errno	0
Last_Error	<Last_Error>
Skip_Counter	0
Exec_Master_Log_Pos	#
Relay_Log_Space	#
Until_Condition	None
Until_Log_File	
Until_Log_Pos	0
Master_SSL_Allowed	No
Master_SSL_CA_File	
Master_SSL_CA_Path	
Master_SSL_Cert	
Master_SSL_Cipher	
Master_SSL_Key	
Seconds_Behind_Master	#
Master_SSL_Verify_Server_Cert	No
Last_IO_Errno	<Last_IO_Errno>
Last_IO_Error	<Last_IO_Error>
Last_SQL_Errno	0
Last_SQL_Error	<Last_SQL_Error>
Replicate_Ignore_Server_Ids	
Master_Server_Id	1
INSERT INTO t7 VALUES (1),(2),(3);
INSERT INTO t8 VALUES (1),(2),(3);
SELECT * FROM t7 ORDER BY a;
a
1
2
3
SELECT * FROM t8 ORDER BY a;
a
1
2
3
SELECT * FROM t7 ORDER BY a;
a	e1	e2	e3	e4	e5	e6	e7	e8
1	NULL	NULL	NULL	NULL	NULL	NULL	NULL	NULL
2	NULL	NULL	NULL	NULL	NULL	NULL	NULL	NULL
3	NULL	NULL	NULL	NULL	NULL	NULL	NULL	NULL
SELECT * FROM t8 ORDER BY a;
a	e1	e2	e3	e4	e5	e6	e7	e8
1	0	0	0	0	0	0	0	0
2	0	0	0	0	0	0	0	0
3	0	0	0	0	0	0	0	0
**** On Master ****
TRUNCATE t1_nodef;
SET SQL_LOG_BIN=0;
INSERT INTO t1_nodef VALUES (1,2);
INSERT INTO t1_nodef VALUES (2,4);
SET SQL_LOG_BIN=1;
**** On Slave ****
INSERT INTO t1_nodef VALUES (1,2,3,4,5);
INSERT INTO t1_nodef VALUES (2,4,6,8,10);
**** On Master ****
UPDATE t1_nodef SET b=2*b WHERE a=1;
SELECT * FROM t1_nodef ORDER BY a;
a	b
1	4
2	4
**** On Slave ****
SELECT * FROM t1_nodef ORDER BY a;
a	b	x	y	z
1	4	3	4	5
2	4	6	8	10
**** On Master ****
DELETE FROM t1_nodef WHERE a=2;
SELECT * FROM t1_nodef ORDER BY a;
a	b
1	4
**** On Slave ****
SELECT * FROM t1_nodef ORDER BY a;
a	b	x	y	z
1	4	3	4	5
**** Cleanup ****
DROP TABLE IF EXISTS t1_int,t1_bit,t1_char,t1_nodef;
DROP TABLE IF EXISTS t2,t3,t4,t5,t6,t7,t8,t9;
SET @@global.sql_mode= @my_sql_mode;<|MERGE_RESOLUTION|>--- conflicted
+++ resolved
@@ -105,55 +105,9 @@
 2	10	Foo is a bar
 INSERT INTO t9 VALUES (2);
 INSERT INTO t1_nodef VALUES (1,2);
-<<<<<<< HEAD
-SHOW SLAVE STATUS;
-Slave_IO_State	#
-Master_Host	127.0.0.1
-Master_User	root
-Master_Port	#
-Connect_Retry	1
-Master_Log_File	master-bin.000001
-Read_Master_Log_Pos	#
-Relay_Log_File	#
-Relay_Log_Pos	#
-Relay_Master_Log_File	master-bin.000001
-Slave_IO_Running	Yes
-Slave_SQL_Running	No
-Replicate_Do_DB	
-Replicate_Ignore_DB	
-Replicate_Do_Table	
-Replicate_Ignore_Table	
-Replicate_Wild_Do_Table	
-Replicate_Wild_Ignore_Table	
-Last_Errno	1364
-Last_Error	<Last_Error>
-Skip_Counter	0
-Exec_Master_Log_Pos	#
-Relay_Log_Space	#
-Until_Condition	None
-Until_Log_File	
-Until_Log_Pos	0
-Master_SSL_Allowed	No
-Master_SSL_CA_File	
-Master_SSL_CA_Path	
-Master_SSL_Cert	
-Master_SSL_Cipher	
-Master_SSL_Key	
-Seconds_Behind_Master	#
-Master_SSL_Verify_Server_Cert	No
-Last_IO_Errno	<Last_IO_Errno>
-Last_IO_Error	<Last_IO_Error>
-Last_SQL_Errno	1364
-Last_SQL_Error	<Last_SQL_Error>
-Replicate_Ignore_Server_Ids	
-Master_Server_Id	1
-SET GLOBAL SQL_SLAVE_SKIP_COUNTER=2;
-START SLAVE;
-=======
 select count(*) from t1_nodef;
 count(*)
 1
->>>>>>> 6cd105ad
 INSERT INTO t9 VALUES (2);
 **** On Master ****
 INSERT INTO t2 VALUES (2,4);
