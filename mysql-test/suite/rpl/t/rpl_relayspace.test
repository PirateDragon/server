# The slave is started with relay_log_space_limit=10 bytes,
# to force the deadlock after one event.

source include/master-slave.inc;
--let $master_log_file= query_get_value(SHOW MASTER STATUS, File, 1)
connection slave;
<<<<<<< HEAD
stop slave;
--source include/wait_for_slave_to_stop.inc
=======
--source include/stop_slave.inc
>>>>>>> 4f03d600
connection master;
# This will generate a master's binlog > 10 bytes
create table t1 (a int);
drop table t1;
create table t1 (a int);
drop table t1;
connection slave;
reset slave;
start slave io_thread;
# Give the I/O thread time to block.
let $slave_param= Slave_IO_State;
let $slave_param_value= Waiting for the slave SQL thread to free enough relay log space;
source include/wait_for_slave_param.inc;

# A bug caused the I/O thread to refuse stopping.
--source include/stop_slave_io.inc
reset slave;
--source include/start_slave.inc

# The I/O thread stops filling the relay log when it's >10b. And the
# SQL thread cannot purge this relay log as purge is done only when
# the SQL thread switches to another relay log, which does not exist
# here.  So we should have a deadlock.  If it is not resolved
# automatically we'll detect it with master_pos_wait that waits for
# farther than 1Ob; it will timeout after 300 seconds (which is inline
# with the default used for sync_slave_with_master and will protect us
# against slow test envs); also the slave will probably not cooperate
# to shutdown (as 2 threads are locked)
--let $outcome= `SELECT MASTER_POS_WAIT('$master_log_file',200,300) AS mpw;`

# master_pos_wait returns:
#
# * >= 0, the number of events the slave had to wait to advance to the
#         position
#
# * -1,   if there was a timeout
#
# * NULL, if an error occurred, or the SQL thread was not started,
#         slave master info is not initialized, the arguments are incorrect
--let $assert_text= Assert that master_pos_wait does not timeout nor it returns NULL
--let $assert_cond= $outcome IS NOT NULL AND $outcome <> -1
--source include/assert.inc

# End of 4.1 tests
--source include/rpl_end.inc<|MERGE_RESOLUTION|>--- conflicted
+++ resolved
@@ -4,12 +4,7 @@
 source include/master-slave.inc;
 --let $master_log_file= query_get_value(SHOW MASTER STATUS, File, 1)
 connection slave;
-<<<<<<< HEAD
-stop slave;
---source include/wait_for_slave_to_stop.inc
-=======
 --source include/stop_slave.inc
->>>>>>> 4f03d600
 connection master;
 # This will generate a master's binlog > 10 bytes
 create table t1 (a int);
