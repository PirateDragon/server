--- conflicted
+++ resolved
@@ -1313,7 +1313,7 @@
 INSERT INTO t1 VALUES ('old', 'somevalu'), ('other', 'anyvalue');
 INSERT INTO t2 VALUES (10, 'old'), (20, 'other');
 UPDATE t1 SET c1 = 'other' WHERE c1 = 'old';
-ERROR 23000: Upholding foreign key constraints for table 't1', entry '', key 2 would lead to a duplicate entry
+ERROR 23000: Upholding foreign key constraints for table 't1', entry 'other-somevalu', key 2 would lead to a duplicate entry
 DROP TABLE t2,t1;
 create table t1(
 id int primary key,
@@ -1687,11 +1687,7 @@
 71
 SELECT variable_value - @innodb_rows_inserted_orig FROM information_schema.global_status WHERE LOWER(variable_name) = 'innodb_rows_inserted';
 variable_value - @innodb_rows_inserted_orig
-<<<<<<< HEAD
-1066
-=======
-1067
->>>>>>> 396dd10a
+1070
 SELECT variable_value - @innodb_rows_updated_orig FROM information_schema.global_status WHERE LOWER(variable_name) = 'innodb_rows_updated';
 variable_value - @innodb_rows_updated_orig
 866
