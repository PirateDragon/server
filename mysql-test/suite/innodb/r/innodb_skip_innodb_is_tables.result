--- conflicted
+++ resolved
@@ -204,15 +204,9 @@
 log_lsn_buf_pool_oldest	recovery	0	NULL	NULL	NULL	0	NULL	NULL	NULL	NULL	NULL	NULL	NULL	disabled	value	The oldest modified block LSN in the buffer pool
 log_max_modified_age_async	recovery	0	NULL	NULL	NULL	0	NULL	NULL	NULL	NULL	NULL	NULL	NULL	disabled	value	Maximum LSN difference; when exceeded, start asynchronous preflush
 log_max_modified_age_sync	recovery	0	NULL	NULL	NULL	0	NULL	NULL	NULL	NULL	NULL	NULL	NULL	disabled	value	Maximum LSN difference; when exceeded, start synchronous preflush
-<<<<<<< HEAD
-log_pending_log_flushes	recovery	0	NULL	NULL	NULL	0	NULL	NULL	NULL	NULL	NULL	NULL	NULL	disabled	counter	Pending log flushes
-log_pending_checkpoint_writes	recovery	0	NULL	NULL	NULL	0	NULL	NULL	NULL	NULL	NULL	NULL	NULL	disabled	counter	Pending checkpoints
-log_num_log_io	recovery	0	NULL	NULL	NULL	0	NULL	NULL	NULL	NULL	NULL	NULL	NULL	disabled	counter	Number of log I/Os
-=======
-log_pending_log_writes	recovery	0	NULL	NULL	NULL	0	NULL	NULL	NULL	NULL	NULL	NULL	NULL	disabled	value	Pending log writes
+log_pending_log_flushes	recovery	0	NULL	NULL	NULL	0	NULL	NULL	NULL	NULL	NULL	NULL	NULL	disabled	value	Pending log flushes
 log_pending_checkpoint_writes	recovery	0	NULL	NULL	NULL	0	NULL	NULL	NULL	NULL	NULL	NULL	NULL	disabled	value	Pending checkpoints
 log_num_log_io	recovery	0	NULL	NULL	NULL	0	NULL	NULL	NULL	NULL	NULL	NULL	NULL	disabled	value	Number of log I/Os
->>>>>>> 0573744a
 log_waits	recovery	0	NULL	NULL	NULL	0	NULL	NULL	NULL	NULL	NULL	NULL	NULL	disabled	status_counter	Number of log waits due to small log buffer (innodb_log_waits)
 log_write_requests	recovery	0	NULL	NULL	NULL	0	NULL	NULL	NULL	NULL	NULL	NULL	NULL	disabled	status_counter	Number of log write requests (innodb_log_write_requests)
 log_writes	recovery	0	NULL	NULL	NULL	0	NULL	NULL	NULL	NULL	NULL	NULL	NULL	disabled	status_counter	Number of log writes (innodb_log_writes)
