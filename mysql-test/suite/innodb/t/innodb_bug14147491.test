#
# Test opening a corrupted table.
#
<<<<<<< HEAD
# Valgrind can hang or return spurious messages on DBUG_SUICIDE
source include/not_valgrind.inc;
# Avoid CrashReporter popup on Mac
source include/not_crashrep.inc;
# Restarting is not supported under embedded
source include/not_embedded.inc;
# Require InnoDB
source include/have_innodb.inc;
# Require Debug for SET DEBUG
source include/have_debug.inc;
# Not encrypted tables
source include/not_encrypted.inc;
# Test could open crash reporter on Windows 
# if compiler set up
source include/not_windows.inc;

--disable_query_log
CALL mtr.add_suppression("\\[ERROR\\] \\[FATAL\\] InnoDB: Unable to read page \\[page id: space=.*, page number=.*\\] into the buffer pool after 100 attempts");
CALL mtr.add_suppression("\\[ERROR\\] InnoDB: Database page corruption on disk or a failed");
--enable_query_log

CREATE TABLE t1 (a INT AUTO_INCREMENT PRIMARY KEY, b TEXT) ROW_FORMAT=COMPACT ENGINE=InnoDB;
=======

-- source include/not_encrypted.inc

call mtr.add_suppression("InnoDB: Table \"test\".\"t1\" is corrupted. Please drop the table and recreate.");
call mtr.add_suppression("InnoDB: Cannot open table test/t1 from the internal data dictionary of InnoDB though the .frm file for the table exists. See http://dev.mysql.com/doc/refman/5.6/en/innodb-troubleshooting.html for how you can resolve the problem.");
call mtr.add_suppression("InnoDB: Database page corruption on disk or a failed file read of tablespace test/t1 page  \[page id: space=[0-9]+, page number=[0-9]+\]. You may have to recover from a backup.");

# Don't test under embedded
source include/not_embedded.inc;
# Require InnoDB
source include/have_innodb.inc;

--echo # Create and populate the table to be corrupted

--disable_warnings
set global innodb_file_per_table=ON;
--enable_warnings

CREATE TABLE t1 (a INT AUTO_INCREMENT PRIMARY KEY, b TEXT) ENGINE=InnoDB;
>>>>>>> 765a4360
INSERT INTO t1 (b) VALUES ('corrupt me');
--disable_query_log
--let $i = 10
while ($i)
{
  INSERT INTO t1 (b) VALUES (REPEAT('abcdefghijklmnopqrstuvwxyz', 100));
  dec $i;
}
--enable_query_log
INSERT INTO t1 (b) VALUES ('corrupt me');

let $MYSQLD_DATADIR=`select @@datadir`;
let t1_IBD = $MYSQLD_DATADIR/test/t1.ibd;
<<<<<<< HEAD
=======
let INNODB_PAGE_SIZE=`select @@innodb_page_size`;
let MYSQLD_DATADIR=`select @@datadir`;
>>>>>>> 765a4360

--source include/shutdown_mysqld.inc

--echo # Backup the t1.ibd before corrupting
--copy_file $t1_IBD $MYSQLD_DATADIR/test/t1.ibd.backup

--echo # Corrupt the table

perl;
use strict;
use warnings;
use Fcntl qw(:DEFAULT :seek);

my $ibd_file = $ENV{'t1_IBD'};

my $chunk;
my $len;

sysopen IBD_FILE, $ibd_file, O_RDWR || die "Unable to open $ibd_file";

while ($len = sysread IBD_FILE, $chunk, 1024)
{
  if ($chunk =~ s/corrupt me/korrupt me/)
  {
    print "Munged a string.\n";
    sysseek IBD_FILE, -$len, SEEK_CUR;
    syswrite IBD_FILE, $chunk, $len;
  }
}

close IBD_FILE;
EOF

--source include/start_mysqld.inc

--echo # The below SELECT query will return that table is not
--echo # in engine because table is corrupted
--error 1932
SELECT * FROM t1;

--error 1932
INSERT INTO t1(b) VALUES('abcdef');

--error 1932
UPDATE t1 set b = 'deadbeef' where a = 1;

<<<<<<< HEAD
=======
CHECK TABLE t1;

>>>>>>> 765a4360
--echo # Cleanup
DROP TABLE t1;<|MERGE_RESOLUTION|>--- conflicted
+++ resolved
@@ -1,50 +1,23 @@
 #
 # Test opening a corrupted table.
 #
-<<<<<<< HEAD
-# Valgrind can hang or return spurious messages on DBUG_SUICIDE
-source include/not_valgrind.inc;
-# Avoid CrashReporter popup on Mac
-source include/not_crashrep.inc;
 # Restarting is not supported under embedded
-source include/not_embedded.inc;
+-- source include/not_embedded.inc
 # Require InnoDB
-source include/have_innodb.inc;
-# Require Debug for SET DEBUG
-source include/have_debug.inc;
-# Not encrypted tables
-source include/not_encrypted.inc;
-# Test could open crash reporter on Windows 
-# if compiler set up
-source include/not_windows.inc;
+-- source include/have_innodb.inc
+-- source include/not_encrypted.inc
 
 --disable_query_log
-CALL mtr.add_suppression("\\[ERROR\\] \\[FATAL\\] InnoDB: Unable to read page \\[page id: space=.*, page number=.*\\] into the buffer pool after 100 attempts");
-CALL mtr.add_suppression("\\[ERROR\\] InnoDB: Database page corruption on disk or a failed");
+call mtr.add_suppression("InnoDB: Table `test`.`t1` is corrupted. Please drop the table and recreate.");
+call mtr.add_suppression("InnoDB: Cannot open table test/t1 from the internal data dictionary of InnoDB though the .frm file for the table exists. Please refer to http://dev.mysql.com/doc/refman/5.7/en/innodb-troubleshooting.html for how to resolve the issue.");
+call mtr.add_suppression("InnoDB: Database page corruption on disk or a failed file read of tablespace test/t1 page \[page id: space=[0-9]+, page number=[0-9]+\]. You may have to recover from a backup.");
 --enable_query_log
-
-CREATE TABLE t1 (a INT AUTO_INCREMENT PRIMARY KEY, b TEXT) ROW_FORMAT=COMPACT ENGINE=InnoDB;
-=======
-
--- source include/not_encrypted.inc
-
-call mtr.add_suppression("InnoDB: Table \"test\".\"t1\" is corrupted. Please drop the table and recreate.");
-call mtr.add_suppression("InnoDB: Cannot open table test/t1 from the internal data dictionary of InnoDB though the .frm file for the table exists. See http://dev.mysql.com/doc/refman/5.6/en/innodb-troubleshooting.html for how you can resolve the problem.");
-call mtr.add_suppression("InnoDB: Database page corruption on disk or a failed file read of tablespace test/t1 page  \[page id: space=[0-9]+, page number=[0-9]+\]. You may have to recover from a backup.");
-
-# Don't test under embedded
-source include/not_embedded.inc;
-# Require InnoDB
-source include/have_innodb.inc;
 
 --echo # Create and populate the table to be corrupted
 
---disable_warnings
 set global innodb_file_per_table=ON;
---enable_warnings
 
 CREATE TABLE t1 (a INT AUTO_INCREMENT PRIMARY KEY, b TEXT) ENGINE=InnoDB;
->>>>>>> 765a4360
 INSERT INTO t1 (b) VALUES ('corrupt me');
 --disable_query_log
 --let $i = 10
@@ -58,11 +31,6 @@
 
 let $MYSQLD_DATADIR=`select @@datadir`;
 let t1_IBD = $MYSQLD_DATADIR/test/t1.ibd;
-<<<<<<< HEAD
-=======
-let INNODB_PAGE_SIZE=`select @@innodb_page_size`;
-let MYSQLD_DATADIR=`select @@datadir`;
->>>>>>> 765a4360
 
 --source include/shutdown_mysqld.inc
 
@@ -100,19 +68,16 @@
 
 --echo # The below SELECT query will return that table is not
 --echo # in engine because table is corrupted
---error 1932
+--error ER_NO_SUCH_TABLE_IN_ENGINE
 SELECT * FROM t1;
 
---error 1932
+--error ER_NO_SUCH_TABLE_IN_ENGINE
 INSERT INTO t1(b) VALUES('abcdef');
 
---error 1932
+--error ER_NO_SUCH_TABLE_IN_ENGINE
 UPDATE t1 set b = 'deadbeef' where a = 1;
 
-<<<<<<< HEAD
-=======
 CHECK TABLE t1;
 
->>>>>>> 765a4360
 --echo # Cleanup
 DROP TABLE t1;