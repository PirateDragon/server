--- conflicted
+++ resolved
@@ -2,10 +2,7 @@
 connection node_2;
 connection node_3;
 Killing node #3 to free ports for garbd ...
-<<<<<<< HEAD
-=======
 connection node_3;
->>>>>>> 8a9cdc5f
 connection node_1;
 Starting garbd ...
 CREATE TABLE t1 (f1 INTEGER);
