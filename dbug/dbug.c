/******************************************************************************
 *                                                                            *
 *                                 N O T I C E                                *
 *                                                                            *
 *                    Copyright Abandoned, 1987, Fred Fish                    *
 *                                                                            *
 *                                                                            *
 *      This previously copyrighted work has been placed into the  public     *
 *      domain  by  the  author  and  may be freely used for any purpose,     *
 *      private or commercial.                                                *
 *                                                                            *
 *      Because of the number of inquiries I was receiving about the  use     *
 *      of this product in commercially developed works I have decided to     *
 *      simply make it public domain to further its unrestricted use.   I     *
 *      specifically  would  be  most happy to see this material become a     *
 *      part of the standard Unix distributions by AT&T and the  Berkeley     *
 *      Computer  Science  Research Group, and a standard part of the GNU     *
 *      system from the Free Software Foundation.                             *
 *                                                                            *
 *      I would appreciate it, as a courtesy, if this notice is  left  in     *
 *      all copies and derivative works.  Thank you.                          *
 *                                                                            *
 *      The author makes no warranty of any kind  with  respect  to  this     *
 *      product  and  explicitly disclaims any implied warranties of mer-     *
 *      chantability or fitness for any particular purpose.                   *
 *                                                                            *
 ******************************************************************************
 */

/*
 *  FILE
 *
 *      dbug.c   runtime support routines for dbug package
 *
 *  SCCS
 *
 *      @(#)dbug.c      1.25    7/25/89
 *
 *  DESCRIPTION
 *
 *      These are the runtime support routines for the dbug package.
 *      The dbug package has two main components; the user include
 *      file containing various macro definitions, and the runtime
 *      support routines which are called from the macro expansions.
 *
 *      Externally visible functions in the runtime support module
 *      use the naming convention pattern "_db_xx...xx_", thus
 *      they are unlikely to collide with user defined function names.
 *
 *  AUTHOR(S)
 *
 *      Fred Fish               (base code)
 *      Enhanced Software Technologies, Tempe, AZ
 *      asuvax!mcdphx!estinc!fnf
 *
 *      Michael Widenius:
 *        DBUG_DUMP       - To dump a block of memory.
 *        PUSH_FLAG "O"   - To be used insted of "o" if we
 *                          want flushing after each write
 *        PUSH_FLAG "A"   - as 'O', but we will append to the out file instead
 *                          of creating a new one.
 *        Check of malloc on entry/exit (option "S")
 *
 *      Sergei Golubchik:
 *        DBUG_EXECUTE_IF
 *        incremental mode (-#+t:-d,info ...)
 *        DBUG_SET, _db_explain_
 *        thread-local settings
 *        negative lists (-#-d,info => everything but "info")
 *
 *        function/ syntax
 *        (the logic is - think of a call stack as of a path.
 *        "function" means only this function, "function/" means the hierarchy.
 *        in the future, filters like function1/function2 could be supported.
 *        following this logic glob(7) wildcards are supported.)
 *
 */

/*
  We can't have SAFE_MUTEX defined here as this will cause recursion
  in pthread_mutex_lock
*/

#include <my_global.h>
#undef SAFE_MUTEX
#include <m_string.h>
#include <errno.h>

#ifndef DBUG_OFF

#ifdef HAVE_FNMATCH_H
#include <fnmatch.h>
#else
#define fnmatch(A,B,C) strcmp(A,B)
#endif

#if defined(__WIN__)
#include <process.h>
#endif

/*
 *            Manifest constants which may be "tuned" if desired.
 */

#define PRINTBUF              1024    /* Print buffer size */
#define INDENT                2       /* Indentation per trace level */
#define MAXDEPTH              200     /* Maximum trace depth default */

/*
 *      The following flags are used to determine which
 *      capabilities the user has enabled with the settings
 *      push macro.
 *
 *      TRACE_ON is also used in _db_stack_frame_->level
 *      (until we add flags to _db_stack_frame_, increasing it by 4 bytes)
 */

#define DEBUG_ON        (1U <<  1) /* Debug enabled */
#define FILE_ON         (1U <<  2) /* File name print enabled */
#define LINE_ON         (1U <<  3) /* Line number print enabled */
#define DEPTH_ON        (1U <<  4) /* Function nest level print enabled */
#define PROCESS_ON      (1U <<  5) /* Process name print enabled */
#define NUMBER_ON       (1U <<  6) /* Number each line of output */
#define PID_ON          (1U <<  8) /* Identify each line with process id */
#define TIMESTAMP_ON    (1U <<  9) /* timestamp every line of output */
#define FLUSH_ON_WRITE  (1U << 10) /* Flush on every write */
#define OPEN_APPEND     (1U << 11) /* Open for append      */
#define SANITY_CHECK_ON (1U << 12) /* Check memory on every DBUG_ENTER/RETURN */
#define TRACE_ON        (1U << 31) /* Trace enabled. MUST be the highest bit!*/

#define sf_sanity() (0)
#define TRACING (cs->stack->flags & TRACE_ON)
#define DEBUGGING (cs->stack->flags & DEBUG_ON)

/*
 *      Typedefs to make things more obvious.
 */

#define BOOLEAN my_bool

/*
 *      Externally supplied functions.
 */

#ifndef HAVE_PERROR
static void perror(char *s)
{
  if (s && *s != '\0')
    (void) fprintf(stderr, "%s: ", s);
  (void) fprintf(stderr, "<unknown system error>\n");
}
#endif

/*
 *      The user may specify a list of functions to trace or
 *      debug.  These lists are kept in a linear linked list,
 *      a very simple implementation.
 */

struct link {
    struct link *next_link;   /* Pointer to the next link */
    char   flags;
    char   str[1];            /* Pointer to link's contents */
};

/* flags for struct link and return flags of InList */
#define SUBDIR          1 /* this MUST be 1 */
#define INCLUDE         2
#define EXCLUDE         4
/* this is not a struct link flag, but only a return flags of InList */
#define MATCHED     65536
#define NOT_MATCHED     0

/*
 * Debugging settings can be shared between threads.
 * But FILE* streams cannot normally be shared - what if
 * one thread closes a stream, while another thread still uses it?
 * As a workaround, we have shared FILE pointers with reference counters
 */
typedef struct {
  FILE *file;
  uint used;
} sFILE;

sFILE shared_stdout = { 0, 1 << 30 }, *sstdout = &shared_stdout;
sFILE shared_stderr = { 0, 1 << 30 }, *sstderr = &shared_stderr;

/*
 *      Debugging settings can be pushed or popped off of a
 *      stack which is implemented as a linked list.  Note
 *      that the head of the list is the current settings and the
 *      stack is pushed by adding a new settings to the head of the
 *      list or popped by removing the first link.
 *
 *      Note: if out_file is NULL, the other fields are not initialized at all!
 */

struct settings {
  uint flags;                   /* Current settings flags               */
  uint maxdepth;                /* Current maximum trace depth          */
  uint delay;                   /* Delay after each output line         */
  uint sub_level;               /* Sub this from code_state->level      */
  sFILE *out_file;              /* Current output stream                */
  char name[FN_REFLEN];         /* Name of output file                  */
  struct link *functions;       /* List of functions                    */
  struct link *keywords;        /* List of debug keywords               */
  struct link *processes;       /* List of process names                */
  struct settings *next;        /* Next settings in the list            */
};

#define is_shared(S, V) ((S)->next && (S)->next->V == (S)->V)

/*
 *      Local variables not seen by user.
 */


static BOOLEAN init_done= FALSE; /* Set to TRUE when initialization done */
static struct settings init_settings;
static const char *db_process= 0;/* Pointer to process name; argv[0] */
my_bool _dbug_on_= TRUE;	 /* FALSE if no debugging at all */

typedef struct _db_code_state_ {
  const char *process;          /* Pointer to process name; usually argv[0] */
  const char *func;             /* Name of current user function            */
  const char *file;             /* Name of current user file                */
  struct _db_stack_frame_ *framep; /* Pointer to current frame              */
  struct settings *stack;       /* debugging settings                       */
  int lineno;                   /* Current debugger output line number      */
  uint level;                   /* Current function nesting level           */

/*
 *      The following variables are used to hold the state information
 *      between the call to _db_pargs_() and _db_doprnt_(), during
 *      expansion of the DBUG_PRINT macro.  This is the only macro
 *      that currently uses these variables.
 *
 *      These variables are currently used only by _db_pargs_() and
 *      _db_doprnt_().
 */

  uint u_line;                  /* User source code line number */
  int  locked;                  /* If locked with _db_lock_file_ */
  const char *u_keyword;        /* Keyword for current macro */
} CODE_STATE;

/*
  The test below is so we could call functions with DBUG_ENTER before
  my_thread_init().
*/
#define get_code_state_if_not_set_or_return if (!cs && !((cs=code_state()))) return
#define get_code_state_or_return if (!((cs=code_state()))) return

        /* Handling lists */
#define ListAdd(A,B,C) ListAddDel(A,B,C,INCLUDE)
#define ListDel(A,B,C) ListAddDel(A,B,C,EXCLUDE)
static struct link *ListAddDel(struct link *, const char *, const char *, int);
static struct link *ListCopy(struct link *);
static int InList(struct link *linkp,const char *cp,int exact_match);
static uint ListFlags(struct link *linkp);
static void FreeList(struct link *linkp);

        /* OpenClose debug output stream */
static void DBUGOpenFile(CODE_STATE *,const char *, const char *, int);
static void DBUGCloseFile(CODE_STATE *cs, sFILE *new_value);
        /* Push current debug settings */
static void PushState(CODE_STATE *cs);
	/* Free memory associated with debug state. */
static void FreeState (CODE_STATE *cs, int free_state);
        /* Test for tracing enabled */
static int DoTrace(CODE_STATE *cs);
/*
  return values of DoTrace.
  Can also be used as bitmask: ret & DO_TRACE
*/
#define DO_TRACE        1
#define DONT_TRACE      2
#define ENABLE_TRACE    3
#define DISABLE_TRACE   4

        /* Test to see if file is writable */
#if defined(HAVE_ACCESS)
static BOOLEAN Writable(const char *pathname);
#endif

static void DoPrefix(CODE_STATE *cs, uint line);

static char *DbugMalloc(size_t size);
static const char *BaseName(const char *pathname);
static void Indent(CODE_STATE *cs, int indent);
static void DbugFlush(CODE_STATE *);
static void DbugExit(const char *why);
static const char *DbugStrTok(const char *s);
static void DbugVfprintf(FILE *stream, const char* format, va_list args);

/*
 *      Miscellaneous printf format strings.
 */

#define ERR_MISSING_RETURN "missing DBUG_RETURN or DBUG_VOID_RETURN macro in function \"%s\"\n"
#define ERR_OPEN "%s: can't open debug output stream \"%s\": "
#define ERR_CLOSE "%s: can't close debug file: "
#define ERR_ABORT "%s: debugger aborting because %s\n"

/*
 *      Macros and defines for testing file accessibility under UNIX and MSDOS.
 */

#undef EXISTS
#if !defined(HAVE_ACCESS)
#define EXISTS(pathname) (FALSE)        /* Assume no existance */
#define Writable(name) (TRUE)
#else
#define EXISTS(pathname)         (access(pathname, F_OK) == 0)
#define WRITABLE(pathname)       (access(pathname, W_OK) == 0)
#endif

/*
** Macros to allow dbugging with threads
*/

#include <my_pthread.h>
/*
** Protects writing to all file descriptors, init_settings.keywords
** pointer and it's pointee - a linked list with keywords.
*/
static pthread_mutex_t THR_LOCK_dbug;

static void LockMutex(CODE_STATE *cs)
{
  if (!cs->locked)
    pthread_mutex_lock(&THR_LOCK_dbug);
}
static void UnlockMutex(CODE_STATE *cs)
{
  if (!cs->locked)
    pthread_mutex_unlock(&THR_LOCK_dbug);
}
static void LockIfInitSettings(CODE_STATE *cs)
{
  if (cs->stack == &init_settings)
    LockMutex(cs);
}
static void UnlockIfInitSettings(CODE_STATE *cs)
{
  if (cs->stack == &init_settings)
    UnlockMutex(cs);
}

static CODE_STATE *code_state(void)
{
  CODE_STATE *cs, **cs_ptr;

  /*
    _dbug_on_ is reset if we don't plan to use any debug commands at all and
    we want to run on maximum speed
   */
  if (!_dbug_on_)
    return 0;

  if (!init_done)
  {
    init_done=TRUE;
    sstdout->file= stdout;
    sstderr->file= stderr;
    pthread_mutex_init(&THR_LOCK_dbug, NULL);
    bzero(&init_settings, sizeof(init_settings));
    init_settings.out_file= sstderr;
    init_settings.flags=OPEN_APPEND;
  }

  if (!(cs_ptr= (CODE_STATE**) my_thread_var_dbug()))
    return 0;                                   /* Thread not initialised */
  if (!(cs= *cs_ptr))
  {
    cs=(CODE_STATE*) DbugMalloc(sizeof(*cs));
    bzero((uchar*) cs,sizeof(*cs));
    cs->process= db_process ? db_process : "dbug";
    cs->func= "?func";
    cs->file= "?file";
    cs->stack=&init_settings;
    *cs_ptr= cs;
  }
  return cs;
}

void
dbug_swap_code_state(void **code_state_store)
{
  CODE_STATE *cs, **cs_ptr;

  if (!(cs_ptr= (CODE_STATE**) my_thread_var_dbug()))
    return;
  cs= *cs_ptr;
  *cs_ptr= *code_state_store;
  *code_state_store= cs;
}

void dbug_free_code_state(void **code_state_store)
{
  if (*code_state_store)
  {
    free(*code_state_store);
    *code_state_store= NULL;
  }
}

/*
 *      Translate some calls among different systems.
 */

#ifdef HAVE_SLEEP
/* sleep() wants seconds */
#define Delay(A) sleep(((uint) A)/10)
#else
#define Delay(A) (0)
#endif

/*
 *  FUNCTION
 *
 *      _db_process_       give the name to the current process/thread
 *
 *  SYNOPSIS
 *
 *      VOID _process_(name)
 *      char *name;
 *
 */

void _db_process_(const char *name)
{
  CODE_STATE *cs;

  if (!db_process)
    db_process= name;

  get_code_state_or_return;
  cs->process= name;
}

/*
 *  FUNCTION
 *
 *      DbugParse  parse control string and set current debugger settings
 *
 *  DESCRIPTION
 *
 *      Given pointer to a debug control string in "control",
 *      parses the control string, and sets
 *      up a current debug settings.
 *
 *      The debug control string is a sequence of colon separated fields
 *      as follows:
 *
 *              [+]<field_1>:<field_2>:...:<field_N>
 *
 *      Each field consists of a mandatory flag character followed by
 *      an optional "," and comma separated list of modifiers:
 *
 *              [sign]flag[,modifier,modifier,...,modifier]
 *
 *      See the manual for the list of supported signs, flags, and modifiers
 *
 *      For convenience, any leading "-#" is stripped off.
 *
 *  RETURN
 *      1 - a list of functions ("f" flag) was possibly changed
 *      0 - a list of functions was not changed
 */

static int DbugParse(CODE_STATE *cs, const char *control)
{
  const char *end;
  int rel, f_used=0;
  struct settings *stack;

  stack= cs->stack;

<<<<<<< HEAD
  if (!(org_cs_locked= cs->locked))
  {
    pthread_mutex_lock(&THR_LOCK_dbug);
    cs->locked= 1;
  }

=======
>>>>>>> 117c8146
  if (control[0] == '-' && control[1] == '#')
    control+=2;

  rel= control[0] == '+' || control[0] == '-';
  if ((!rel || (!stack->out_file && !stack->next)))
  {
    FreeState(cs, 0);
    stack->flags= 0;
    stack->delay= 0;
    stack->maxdepth= 0;
    stack->sub_level= 0;
    stack->out_file= sstderr;
    stack->functions= NULL;
    LockIfInitSettings(cs);
    stack->keywords= NULL;
    UnlockIfInitSettings(cs);
    stack->processes= NULL;
  }
  else if (!stack->out_file)
  {
    stack->flags= stack->next->flags;
    stack->delay= stack->next->delay;
    stack->maxdepth= stack->next->maxdepth;
    stack->sub_level= stack->next->sub_level;
    strcpy(stack->name, stack->next->name);
    stack->out_file= stack->next->out_file;
    stack->out_file->used++;
    if (stack->next == &init_settings)
    {
      /* never share with the global parent - it can change under your feet */
      stack->functions= ListCopy(init_settings.functions);
      LockIfInitSettings(cs);
      stack->keywords= ListCopy(init_settings.keywords);
      UnlockIfInitSettings(cs);
      stack->processes= ListCopy(init_settings.processes);
    }
    else
    {
      stack->functions= stack->next->functions;
      stack->keywords= stack->next->keywords;
      stack->processes= stack->next->processes;
    }
  }

  end= DbugStrTok(control);
  while (control < end)
  {
    int c, sign= (*control == '+') ? 1 : (*control == '-') ? -1 : 0;
    if (sign) control++;
    c= *control++;
    if (*control == ',')
      control++;
    /* XXX when adding new cases here, don't forget _db_explain_ ! */
    switch (c) {
    case 'd':
      if (sign < 0 && control == end)
      {
        LockIfInitSettings(cs);
        if (!is_shared(stack, keywords))
          FreeList(stack->keywords);
        stack->keywords=NULL;
        UnlockIfInitSettings(cs);
        stack->flags &= ~DEBUG_ON;
        break;
      }
      LockIfInitSettings(cs);
      if (rel && is_shared(stack, keywords))
        stack->keywords= ListCopy(stack->keywords);
      UnlockIfInitSettings(cs);
      if (sign < 0)
      {
        if (DEBUGGING)
        {
          LockIfInitSettings(cs);
          stack->keywords= ListDel(stack->keywords, control, end);
          UnlockIfInitSettings(cs);
        }
        break;
      }
      LockIfInitSettings(cs);
      stack->keywords= ListAdd(stack->keywords, control, end);
      UnlockIfInitSettings(cs);
      stack->flags |= DEBUG_ON;
      break;
    case 'D':
      stack->delay= atoi(control);
      break;
    case 'f':
      f_used= 1;
      if (sign < 0 && control == end)
      {
        if (!is_shared(stack,functions))
          FreeList(stack->functions);
        stack->functions=NULL;
        break;
      }
      if (rel && is_shared(stack,functions))
        stack->functions= ListCopy(stack->functions);
      if (sign < 0)
        stack->functions= ListDel(stack->functions, control, end);
      else
        stack->functions= ListAdd(stack->functions, control, end);
      break;
    case 'F':
      if (sign < 0)
        stack->flags &= ~FILE_ON;
      else
        stack->flags |= FILE_ON;
      break;
    case 'i':
      if (sign < 0)
        stack->flags &= ~PID_ON;
      else
        stack->flags |= PID_ON;
      break;
    case 'L':
      if (sign < 0)
        stack->flags &= ~LINE_ON;
      else
        stack->flags |= LINE_ON;
      break;
    case 'n':
      if (sign < 0)
        stack->flags &= ~DEPTH_ON;
      else
        stack->flags |= DEPTH_ON;
      break;
    case 'N':
      if (sign < 0)
        stack->flags &= ~NUMBER_ON;
      else
        stack->flags |= NUMBER_ON;
      break;
    case 'A':
    case 'O':
      stack->flags |= FLUSH_ON_WRITE;
      /* fall through */
    case 'a':
    case 'o':
      if (sign < 0)
      {
        DBUGCloseFile(cs, sstderr);
        stack->flags &= ~FLUSH_ON_WRITE;
        break;
      }
      if (c == 'a' || c == 'A')
        stack->flags |= OPEN_APPEND;
      else
        stack->flags &= ~OPEN_APPEND;
      if (control != end)
        DBUGOpenFile(cs, control, end, stack->flags & OPEN_APPEND);
      else
        DBUGOpenFile(cs, "-",0,0);
      break;
    case 'p':
      if (sign < 0 && control == end)
      {
        if (!is_shared(stack,processes))
          FreeList(stack->processes);
        stack->processes=NULL;
        break;
      }
      if (rel && is_shared(stack, processes))
        stack->processes= ListCopy(stack->processes);
      if (sign < 0)
        stack->processes= ListDel(stack->processes, control, end);
      else
        stack->processes= ListAdd(stack->processes, control, end);
      break;
    case 'P':
      if (sign < 0)
        stack->flags &= ~PROCESS_ON;
      else
        stack->flags |= PROCESS_ON;
      break;
    case 'r':
      stack->sub_level= cs->level;
      break;
    case 't':
      if (sign < 0)
      {
        if (control != end)
          stack->maxdepth-= atoi(control);
        else
          stack->maxdepth= 0;
      }
      else
      {
        if (control != end)
          stack->maxdepth+= atoi(control);
        else
          stack->maxdepth= MAXDEPTH;
      }
      if (stack->maxdepth > 0)
        stack->flags |= TRACE_ON;
      else
        stack->flags &= ~TRACE_ON;
      break;
    case 'T':
      if (sign < 0)
        stack->flags &= ~TIMESTAMP_ON;
      else
        stack->flags |= TIMESTAMP_ON;
      break;
    case 'S':
      if (sign < 0)
        stack->flags &= ~SANITY_CHECK_ON;
      else
        stack->flags |= SANITY_CHECK_ON;
      break;
    }
    if (!*end)
      break;
    control=end+1;
    end= DbugStrTok(control);
  }
<<<<<<< HEAD
  if (!org_cs_locked)
  {
    cs->locked= 0;
    pthread_mutex_unlock(&THR_LOCK_dbug);
  }
=======
>>>>>>> 117c8146
  return !rel || f_used;
}
  
#define framep_trace_flag(cs, frp) (frp ?                                    \
                                     frp->level & TRACE_ON :                 \
                              (ListFlags(cs->stack->functions) & INCLUDE) ?  \
                                       0 : (uint)TRACE_ON)

static void FixTraceFlags_helper(CODE_STATE *cs, const char *func,
                                 struct _db_stack_frame_ *framep)
{
  if (framep->prev)
    FixTraceFlags_helper(cs, framep->func, framep->prev);

  cs->func= func;
  cs->level= framep->level & ~TRACE_ON;
  framep->level= cs->level | framep_trace_flag(cs, framep->prev);
  /*
    we don't set cs->framep correctly, even though DoTrace uses it.
    It's ok, because cs->framep may only affect DO_TRACE/DONT_TRACE return
    values, but we ignore them here anyway
  */
  switch(DoTrace(cs)) {
  case ENABLE_TRACE:
    framep->level|= TRACE_ON;
    break;
  case DISABLE_TRACE:
    framep->level&= ~TRACE_ON;
    break;
  }
}

#define fflags(cs) cs->stack->out_file ? ListFlags(cs->stack->functions) : TRACE_ON;

static void FixTraceFlags(uint old_fflags, CODE_STATE *cs)
{
  const char *func;
  uint new_fflags, traceon, level;
  struct _db_stack_frame_ *framep;

  /*
    first (a.k.a. safety) check:
    if we haven't started tracing yet, no call stack at all - we're safe.
  */
  framep=cs->framep;
  if (framep == 0)
    return;

  /*
    Ok, the tracing has started, call stack isn't empty.

    second check: does the new list have a SUBDIR rule ?
  */
  new_fflags=fflags(cs);
  if (new_fflags & SUBDIR)
    goto yuck;

  /*
    Ok, new list doesn't use SUBDIR.

    third check: we do NOT need to re-scan if
    neither old nor new lists used SUBDIR flag and if a default behavior
    (whether an unlisted function is traced) hasn't changed.
    Default behavior depends on whether there're INCLUDE elements in the list.
  */
  if (!(old_fflags & SUBDIR) && !((new_fflags^old_fflags) & INCLUDE))
    return;

  /*
    Ok, old list may've used SUBDIR, or defaults could've changed.

    fourth check: are we inside a currently active SUBDIR rule ?
    go up the call stack, if TRACE_ON flag ever changes its value - we are.
  */
  for (traceon=framep->level; framep; framep=framep->prev)
    if ((traceon ^ framep->level) & TRACE_ON)
      goto yuck;

  /*
    Ok, TRACE_ON flag doesn't change in the call stack.

    fifth check: but is the top-most value equal to a default one ?
  */
  if (((traceon & TRACE_ON) != 0) == ((new_fflags & INCLUDE) == 0))
    return;

yuck:
  /*
    Yuck! function list was changed, and one of the currently active rules
    was possibly affected. For example, a tracing could've been enabled or
    disabled for a function somewhere up the call stack.
    To react correctly, we must go up the call stack all the way to
    the top and re-match rules to set TRACE_ON bit correctly.

    We must traverse the stack forwards, not backwards.
    That's what a recursive helper is doing.
    It'll destroy two CODE_STATE fields, save them now.
  */
  func= cs->func;
  level= cs->level;
  FixTraceFlags_helper(cs, func, cs->framep);
  /* now we only need to restore CODE_STATE fields, and we're done */
  cs->func= func;
  cs->level= level;
}

/*
 *  FUNCTION
 *
 *      _db_set_       set current debugger settings
 *
 *  SYNOPSIS
 *
 *      VOID _db_set_(control)
 *      char *control;
 *
 *  DESCRIPTION
 *
 *      Given pointer to a debug control string in "control",
 *      parses the control string, and sets up a current debug
 *      settings. Pushes a new debug settings if the current is
 *      set to the initial debugger settings.
 *
 */

void _db_set_(const char *control)
{
  CODE_STATE *cs;
  uint old_fflags;
  get_code_state_or_return;
  old_fflags=fflags(cs);
  if (cs->stack == &init_settings)
    PushState(cs);
  if (DbugParse(cs, control))
    FixTraceFlags(old_fflags, cs);
}

/*
 *  FUNCTION
 *
 *      _db_push_       push current debugger settings and set up new one
 *
 *  SYNOPSIS
 *
 *      VOID _db_push_(control)
 *      char *control;
 *
 *  DESCRIPTION
 *
 *      Given pointer to a debug control string in "control", pushes
 *      the current debug settings, parses the control string, and sets
 *      up a new debug settings
 *
 */

void _db_push_(const char *control)
{
  CODE_STATE *cs;
  uint old_fflags;
  get_code_state_or_return;
  old_fflags=fflags(cs);
  PushState(cs);
  if (DbugParse(cs, control))
    FixTraceFlags(old_fflags, cs);
}


/**
  Returns TRUE if session-local settings have been set.
*/

int _db_is_pushed_()
{
  CODE_STATE *cs= NULL;
  get_code_state_or_return FALSE;
  return (cs->stack != &init_settings);
}

/*
 *  FUNCTION
 *
 *      _db_set_init_       set initial debugger settings
 *
 *  SYNOPSIS
 *
 *      VOID _db_set_init_(control)
 *      char *control;
 *
 *  DESCRIPTION
 *      see _db_set_
 *
 */

void _db_set_init_(const char *control)
{
  CODE_STATE tmp_cs;
  bzero((uchar*) &tmp_cs, sizeof(tmp_cs));
  tmp_cs.stack= &init_settings;
  tmp_cs.process= db_process ? db_process : "dbug";
  DbugParse(&tmp_cs, control);
}

/*
 *  FUNCTION
 *
 *      _db_pop_    pop the debug stack
 *
 *  DESCRIPTION
 *
 *      Pops the debug stack, returning the debug settings to its
 *      condition prior to the most recent _db_push_ invocation.
 *      Note that the pop will fail if it would remove the last
 *      valid settings from the stack.  This prevents user errors
 *      in the push/pop sequence from screwing up the debugger.
 *      Maybe there should be some kind of warning printed if the
 *      user tries to pop too many states.
 *
 */

void _db_pop_()
{
  uint old_fflags;
  CODE_STATE *cs;

  get_code_state_or_return;

  if (cs->stack != &init_settings)
  {
    old_fflags=fflags(cs);
    FreeState(cs, 1);
    FixTraceFlags(old_fflags, cs);
  }
}

/*
 *  FUNCTION
 *
 *      _db_explain_    generates 'control' string for the current settings
 *
 *  RETURN
 *      0 - ok
 *      1  - buffer too short, output truncated
 *
 */

/* helper macros */
#define char_to_buf(C)    do {                  \
        *buf++=(C);                             \
        if (buf >= end) goto overflow;          \
      } while (0)
#define str_to_buf(S)    do {                   \
        char_to_buf(',');                       \
        buf=strnmov(buf, (S), (uint) (end-buf)); \
        if (buf >= end) goto overflow;          \
      } while (0)
#define list_to_buf(l, f)  do {                 \
        struct link *listp=(l);                 \
        while (listp)                           \
        {                                       \
          if (listp->flags & (f))               \
          {                                     \
            str_to_buf(listp->str);             \
            if (listp->flags & SUBDIR)          \
              char_to_buf('/');                 \
          }                                     \
          listp=listp->next_link;               \
        }                                       \
      } while (0)
#define int_to_buf(i)  do {                     \
        char b[50];                             \
        int10_to_str((i), b, 10);               \
        str_to_buf(b);                          \
      } while (0)
#define colon_to_buf   do {                     \
        if (buf != start) char_to_buf(':');     \
      } while(0)
#define op_int_to_buf(C, val, def) do {         \
        if ((val) != (def))                     \
        {                                       \
          colon_to_buf;                         \
          char_to_buf((C));                     \
          int_to_buf(val);                      \
        }                                       \
      } while (0)
#define op_intf_to_buf(C, val, def, cond) do {  \
        if ((cond))                             \
        {                                       \
          colon_to_buf;                         \
          char_to_buf((C));                     \
          if ((val) != (def)) int_to_buf(val);  \
        }                                       \
      } while (0)
#define op_str_to_buf(C, val, cond) do {        \
        if ((cond))                             \
        {                                       \
          char *s=(val);                        \
          colon_to_buf;                         \
          char_to_buf((C));                     \
          if (*s) str_to_buf(s);                \
        }                                       \
      } while (0)
#define op_list_to_buf(C, val, cond) do {       \
        if ((cond))                             \
        {                                       \
          int f=ListFlags(val);                 \
          colon_to_buf;                         \
          char_to_buf((C));                     \
          if (f & INCLUDE)                      \
            list_to_buf(val, INCLUDE);          \
          if (f & EXCLUDE)                      \
          {                                     \
            colon_to_buf;                       \
            char_to_buf('-');                   \
            char_to_buf((C));                   \
            list_to_buf(val, EXCLUDE);          \
          }                                     \
        }                                       \
      } while (0)
#define op_bool_to_buf(C, cond) do {            \
        if ((cond))                             \
        {                                       \
          colon_to_buf;                         \
          char_to_buf((C));                     \
        }                                       \
      } while (0)

int _db_explain_ (CODE_STATE *cs, char *buf, size_t len)
{
  char *start=buf, *end=buf+len-4;

  get_code_state_if_not_set_or_return *buf=0;

  LockIfInitSettings(cs);
  op_list_to_buf('d', cs->stack->keywords, DEBUGGING);
  UnlockIfInitSettings(cs);
  op_int_to_buf ('D', cs->stack->delay, 0);
  op_list_to_buf('f', cs->stack->functions, cs->stack->functions);
  op_bool_to_buf('F', cs->stack->flags & FILE_ON);
  op_bool_to_buf('i', cs->stack->flags & PID_ON);
  op_bool_to_buf('L', cs->stack->flags & LINE_ON);
  op_bool_to_buf('n', cs->stack->flags & DEPTH_ON);
  op_bool_to_buf('N', cs->stack->flags & NUMBER_ON);
  op_str_to_buf(
    ((cs->stack->flags & FLUSH_ON_WRITE ? 0 : 32) |
     (cs->stack->flags & OPEN_APPEND ? 'A' : 'O')),
    cs->stack->name, cs->stack->out_file != sstderr);
  op_list_to_buf('p', cs->stack->processes, cs->stack->processes);
  op_bool_to_buf('P', cs->stack->flags & PROCESS_ON);
  op_bool_to_buf('r', cs->stack->sub_level != 0);
  op_intf_to_buf('t', cs->stack->maxdepth, MAXDEPTH, TRACING);
  op_bool_to_buf('T', cs->stack->flags & TIMESTAMP_ON);
  op_bool_to_buf('S', cs->stack->flags & SANITY_CHECK_ON);

  *buf= '\0';
  return 0;

overflow:
  *end++= '.';
  *end++= '.';
  *end++= '.';
  *end=   '\0';
  return 1;
}

#undef char_to_buf
#undef str_to_buf
#undef list_to_buf
#undef int_to_buf
#undef colon_to_buf
#undef op_int_to_buf
#undef op_intf_to_buf
#undef op_str_to_buf
#undef op_list_to_buf
#undef op_bool_to_buf

/*
 *  FUNCTION
 *
 *      _db_explain_init_       explain initial debugger settings
 *
 *  DESCRIPTION
 *      see _db_explain_
 */

int _db_explain_init_(char *buf, size_t len)
{
  CODE_STATE cs;
  bzero((uchar*) &cs,sizeof(cs));
  cs.stack=&init_settings;
  return _db_explain_(&cs, buf, len);
}

/*
 *  FUNCTION
 *
 *      _db_enter_    process entry point to user function
 *
 *  SYNOPSIS
 *
 *      VOID _db_enter_(_func_, _file_, _line_, _stack_frame_)
 *      char *_func_;           points to current function name
 *      char *_file_;           points to current file name
 *      int _line_;             called from source line number
 *      struct _db_stack_frame_ allocated on the caller's stack
 *
 *  DESCRIPTION
 *
 *      Called at the beginning of each user function to tell
 *      the debugger that a new function has been entered.
 *      Note that the pointers to the previous user function
 *      name and previous user file name are stored on the
 *      caller's stack (this is why the ENTER macro must be
 *      the first "executable" code in a function, since it
 *      allocates these storage locations).  The previous nesting
 *      level is also stored on the callers stack for internal
 *      self consistency checks.
 *
 *      Also prints a trace line if tracing is enabled and
 *      increments the current function nesting depth.
 *
 *      Note that this mechanism allows the debugger to know
 *      what the current user function is at all times, without
 *      maintaining an internal stack for the function names.
 *
 */

void _db_enter_(const char *_func_, const char *_file_,
                uint _line_, struct _db_stack_frame_ *_stack_frame_)
{
<<<<<<< HEAD
  int save_errno, org_cs_locked;
=======
>>>>>>> 117c8146
  CODE_STATE *cs;
  if (!((cs=code_state())))
  {
    _stack_frame_->level= 0; /* Set to avoid valgrind warnings if dbug is enabled later */
    _stack_frame_->prev= 0;
    return;
  }

  _stack_frame_->line= -1;
  _stack_frame_->func= cs->func;
  _stack_frame_->file= cs->file;
  cs->func=  _func_;
  cs->file=  _file_;
  _stack_frame_->prev= cs->framep;
  _stack_frame_->level= ++cs->level | framep_trace_flag(cs, cs->framep);
  cs->framep= _stack_frame_;

  switch (DoTrace(cs)) {
  case ENABLE_TRACE:
    cs->framep->level|= TRACE_ON;
    if (!TRACING) break;
    /* fall through */
  case DO_TRACE:
    if ((cs->stack->flags & SANITY_CHECK_ON) && sf_sanity())
      cs->stack->flags &= ~SANITY_CHECK_ON;
    if (TRACING)
    {
<<<<<<< HEAD
      if (!(org_cs_locked= cs->locked))
      {
        pthread_mutex_lock(&THR_LOCK_dbug);
        cs->locked= 1;
      }
      DoPrefix(cs, _line_);
      Indent(cs, cs->level);
      (void) fprintf(cs->stack->out_file->file, ">%s\n", cs->func);
      DbugFlush(cs);                       /* This does a unlock */
      if (!org_cs_locked)
      {
        cs->locked= 0;
        pthread_mutex_unlock(&THR_LOCK_dbug);
      }
=======
      int save_errno= errno;
      LockMutex(cs);
      DoPrefix(cs, _line_);
      Indent(cs, cs->level);
      (void) fprintf(cs->stack->out_file->file, ">%s\n", cs->func);
      UnlockMutex(cs);
      DbugFlush(cs);
      errno=save_errno;
>>>>>>> 117c8146
    }
    break;
  case DISABLE_TRACE:
    cs->framep->level&= ~TRACE_ON;
    /* fall through */
  case DONT_TRACE:
    break;
  }
}

/*
 *  FUNCTION
 *
 *      _db_return_    process exit from user function
 *
 *  SYNOPSIS
 *
 *      VOID _db_return_(_line_, _stack_frame_)
 *      int _line_;             current source line number
 *      struct _db_stack_frame_ allocated on the caller's stack
 *
 *  DESCRIPTION
 *
 *      Called just before user function executes an explicit or implicit
 *      return.  Prints a trace line if trace is enabled, decrements
 *      the current nesting level, and restores the current function and
 *      file names from the defunct function's stack.
 *
 */

void _db_return_(struct _db_stack_frame_ *_stack_frame_)
{
  uint _slevel_= _stack_frame_->level & ~TRACE_ON;
  CODE_STATE *cs;
  get_code_state_or_return;

  if (_stack_frame_->line == 0)
    return;

  if (_stack_frame_->line == -1 || cs->framep != _stack_frame_)
  {
    char buf[512];
    my_snprintf(buf, sizeof(buf), ERR_MISSING_RETURN, cs->func);
    DbugExit(buf);
  }

  if (DoTrace(cs) & DO_TRACE)
  {
    int org_cs_locked;
    if ((cs->stack->flags & SANITY_CHECK_ON) && sf_sanity())
      cs->stack->flags &= ~SANITY_CHECK_ON;
    if (TRACING)
    {
<<<<<<< HEAD
      if (!(org_cs_locked= cs->locked))
      {
        pthread_mutex_lock(&THR_LOCK_dbug);
        cs->locked= 1;
      }
=======
      int save_errno=errno;
      LockMutex(cs);
>>>>>>> 117c8146
      DoPrefix(cs, _stack_frame_->line);
      Indent(cs, cs->level);
      (void) fprintf(cs->stack->out_file->file, "<%s\n", cs->func);
      UnlockMutex(cs);
      DbugFlush(cs);
<<<<<<< HEAD
      if (!org_cs_locked)
      {
        cs->locked= 0;
        pthread_mutex_unlock(&THR_LOCK_dbug);
      }
=======
      errno=save_errno;
>>>>>>> 117c8146
    }
  }
  /*
    Check to not set level < 0. This can happen if DBUG was disabled when
    function was entered and enabled in function.
  */
  cs->level= _slevel_ != 0 ? _slevel_ - 1 : 0;
  cs->func= _stack_frame_->func;
  cs->file= _stack_frame_->file;
  if (cs->framep != NULL)
    cs->framep= cs->framep->prev;
}


/*
 *  FUNCTION
 *
 *      _db_pargs_    log arguments for subsequent use by _db_doprnt_()
 *
 *  SYNOPSIS
 *
 *      int _db_pargs_(_line_, keyword)
 *      int _line_;
 *      char *keyword;
 *
 *  DESCRIPTION
 *
 *      The new universal printing macro DBUG_PRINT, which replaces
 *      all forms of the DBUG_N macros, needs two calls to runtime
 *      support routines.  The first, this function, remembers arguments
 *      that are used by the subsequent call to _db_doprnt_().
 *
 */

int _db_pargs_(uint _line_, const char *keyword)
{
  CODE_STATE *cs;
  get_code_state_or_return 0;
  cs->u_line= _line_;
  cs->u_keyword= keyword;

  return DEBUGGING && _db_keyword_(cs, cs->u_keyword, 0);
}


/*
 *  FUNCTION
 *
 *      _db_doprnt_    handle print of debug lines
 *
 *  SYNOPSIS
 *
 *      VOID _db_doprnt_(format, va_alist)
 *      char *format;
 *      va_dcl;
 *
 *  DESCRIPTION
 *
 *      When invoked via one of the DBUG macros, tests the current keyword
 *      set by calling _db_pargs_() to see if that macro has been selected
 *      for processing via the debugger control string, and if so, handles
 *      printing of the arguments via the format string.  The line number
 *      of the DBUG macro in the source is found in u_line.
 *
 *      Note that the format string SHOULD NOT include a terminating
 *      newline, this is supplied automatically.
 *
 */

#include <stdarg.h>

void _db_doprnt_(const char *format,...)
{
  va_list args;
  CODE_STATE *cs;
  int save_errno, org_cs_locked;

  get_code_state_or_return;


<<<<<<< HEAD
  if (!(org_cs_locked= cs->locked))
  {
    pthread_mutex_lock(&THR_LOCK_dbug);
    cs->locked= 1;
  }
  save_errno=errno;
  DoPrefix(cs, cs->u_line);
  if (TRACING)
    Indent(cs, cs->level + 1);
  else
    (void) fprintf(cs->stack->out_file->file, "%s: ", cs->func);
  (void) fprintf(cs->stack->out_file->file, "%s: ", cs->u_keyword);
  DbugVfprintf(cs->stack->out_file->file, format, args);
  DbugFlush(cs);
  if (!org_cs_locked)
  {
    cs->locked= 0;
    pthread_mutex_unlock(&THR_LOCK_dbug);
  }
  errno=save_errno;

  va_end(args);
=======
  if (_db_keyword_(cs, cs->u_keyword, 0))
  {
    int save_errno=errno;
    LockMutex(cs);
    DoPrefix(cs, cs->u_line);
    if (TRACING)
      Indent(cs, cs->level + 1);
    else
      (void) fprintf(cs->stack->out_file->file, "%s: ", cs->func);
    (void) fprintf(cs->stack->out_file->file, "%s: ", cs->u_keyword);
    va_start(args,format);
    DbugVfprintf(cs->stack->out_file->file, format, args);
    UnlockMutex(cs);
    va_end(args);
    DbugFlush(cs);
    errno=save_errno;
  }
>>>>>>> 117c8146
}

/*
 * This function is intended as a
 * vfprintf clone with consistent, platform independent output for 
 * problematic formats like %p, %zd and %lld.
 */
static void DbugVfprintf(FILE *stream, const char* format, va_list args)
{
  char cvtbuf[1024];
  (void) my_vsnprintf(cvtbuf, sizeof(cvtbuf), format, args);
  (void) fprintf(stream, "%s\n", cvtbuf);
}


/*
 *  FUNCTION
 *
 *            _db_dump_    dump a string in hex
 *
 *  SYNOPSIS
 *
 *            void _db_dump_(_line_,keyword,memory,length)
 *            int _line_;               current source line number
 *            char *keyword;
 *            char *memory;             Memory to print
 *            int length;               Bytes to print
 *
 *  DESCRIPTION
 *  Dump N characters in a binary array.
 *  Is used to examine corrupted memory or arrays.
 */

void _db_dump_(uint _line_, const char *keyword,
               const unsigned char *memory, size_t length)
{
  int pos, org_cs_locked;
  CODE_STATE *cs;
  get_code_state_or_return;

<<<<<<< HEAD
  if (!(org_cs_locked= cs->locked))
  {
    pthread_mutex_lock(&THR_LOCK_dbug);
    cs->locked= 1;
  }
=======
>>>>>>> 117c8146
  if (_db_keyword_(cs, keyword, 0))
  {
    LockMutex(cs);
    DoPrefix(cs, _line_);
    if (TRACING)
    {
      Indent(cs, cs->level + 1);
      pos= MY_MIN(MY_MAX(cs->level-cs->stack->sub_level,0)*INDENT,80);
    }
    else
    {
      fprintf(cs->stack->out_file->file, "%s: ", cs->func);
    }
    (void) fprintf(cs->stack->out_file->file, "%s: Memory: %p  Bytes: (%ld)\n",
            keyword, memory, (long) length);

    pos=0;
    while (length-- > 0)
    {
      uint tmp= *((unsigned char*) memory++);
      if ((pos+=3) >= 80)
      {
        fputc('\n',cs->stack->out_file->file);
        pos=3;
      }
      fputc(_dig_vec_upper[((tmp >> 4) & 15)], cs->stack->out_file->file);
      fputc(_dig_vec_upper[tmp & 15], cs->stack->out_file->file);
      fputc(' ',cs->stack->out_file->file);
    }
    (void) fputc('\n',cs->stack->out_file->file);
    UnlockMutex(cs);
    DbugFlush(cs);
  }
<<<<<<< HEAD
  if (!org_cs_locked)
  {
    cs->locked= 0;
    pthread_mutex_unlock(&THR_LOCK_dbug);
  }
=======
>>>>>>> 117c8146
}


/*
 *  FUNCTION
 *
 *      ListAddDel    modify the list according to debug control string
 *
 *  DESCRIPTION
 *
 *      Given pointer to a comma separated list of strings in "cltp",
 *      parses the list, and modifies "listp", returning a pointer
 *      to the new list.
 *
 *      The mode of operation is defined by "todo" parameter.
 *
 *      If it is INCLUDE, elements (strings from "cltp") are added to the
 *      list, they will have INCLUDE flag set. If the list already contains
 *      the string in question, new element is not added, but a flag of
 *      the existing element is adjusted (INCLUDE bit is set, EXCLUDE bit
 *      is removed).
 *
 *      If it is EXCLUDE, elements are added to the list with the EXCLUDE
 *      flag set. If the list already contains the string in question,
 *      it is removed, new element is not added.
 */

static struct link *ListAddDel(struct link *head, const char *ctlp,
                               const char *end, int todo)
{
  const char *start;
  struct link **cur;
  size_t len;
  int subdir;

  ctlp--;
next:
  while (++ctlp < end)
  {
    start= ctlp;
    subdir=0;
    while (ctlp < end && *ctlp != ',')
      ctlp++;
    len= (int) (ctlp-start);
    if (start[len-1] == '/')
    {
      len--;
      subdir=SUBDIR;
    }
    if (len == 0) continue;
    for (cur=&head; *cur; cur=&((*cur)->next_link))
    {
      if (!strncmp((*cur)->str, start, len))
      {
        if ((*cur)->flags & todo)  /* same action ? */
          (*cur)->flags|= subdir;  /* just merge the SUBDIR flag */
        else if (todo == EXCLUDE)
        {
          struct link *delme=*cur;
          *cur=(*cur)->next_link;
          free((void*) delme);
        }
        else
        {
          (*cur)->flags&=~(EXCLUDE & SUBDIR);
          (*cur)->flags|=INCLUDE | subdir;
        }
        goto next;
      }
    }
    *cur= (struct link *) DbugMalloc(sizeof(struct link)+len);
    memcpy((*cur)->str, start, len);
    (*cur)->str[len]=0;
    (*cur)->flags=todo | subdir;
    (*cur)->next_link=0;
  }
  return head;
}

/*
 *  FUNCTION
 *
 *      ListCopy    make a copy of the list
 *
 *  SYNOPSIS
 *
 *      static struct link *ListCopy(orig)
 *      struct link *orig;
 *
 *  DESCRIPTION
 *
 *      Given pointer to list, which contains a copy of every element from
 *      the original list.
 *
 *      the orig pointer can be NULL
 *
 *      Note that since each link is added at the head of the list,
 *      the final list will be in "reverse order", which is not
 *      significant for our usage here.
 *
 */

static struct link *ListCopy(struct link *orig)
{
  struct link *new_malloc;
  struct link *head;
  size_t len;

  head= NULL;
  while (orig != NULL)
  {
    len= strlen(orig->str);
    new_malloc= (struct link *) DbugMalloc(sizeof(struct link)+len);
    memcpy(new_malloc->str, orig->str, len);
    new_malloc->str[len]= 0;
    new_malloc->flags=orig->flags;
    new_malloc->next_link= head;
    head= new_malloc;
    orig= orig->next_link;
  }
  return head;
}

/*
 *  FUNCTION
 *
 *      InList    test a given string for member of a given list
 *
 *  DESCRIPTION
 *
 *      Tests the string pointed to by "cp" to determine if it is in
 *      the list pointed to by "linkp".  Linkp points to the first
 *      link in the list.  If linkp is NULL or contains only EXCLUDE
 *      elements then the string is treated as if it is in the list.
 *      This may seem rather strange at first but leads to the desired
 *      operation if no list is given.  The net effect is that all
 *      strings will be accepted when there is no list, and when there
 *      is a list, only those strings in the list will be accepted.
 *
 *  RETURN
 *      combination of SUBDIR, INCLUDE, EXCLUDE, MATCHED flags
 *
 */

static int InList(struct link *linkp, const char *cp, int exact_match)
{
  int result;
  for (result=MATCHED; linkp != NULL; linkp= linkp->next_link)
  {
    if (!(exact_match ? strcmp(linkp->str,cp) : fnmatch(linkp->str, cp, 0)))
    {
      result= linkp->flags;
      break;
    }
    if (!(linkp->flags & EXCLUDE))
      result=NOT_MATCHED;
    if (linkp->flags & SUBDIR)
      result|=SUBDIR;
  }
  return result;
}

/*
 *  FUNCTION
 *
 *      ListFlags    returns aggregated list flags (ORed over all elements)
 *
 */

static uint ListFlags(struct link *linkp)
{
  uint f;
  for (f=0; linkp != NULL; linkp= linkp->next_link)
    f|= linkp->flags;
  return f;
}

/*
 *  FUNCTION
 *
 *      PushState    push current settings onto stack and set up new one
 *
 *  SYNOPSIS
 *
 *      static VOID PushState()
 *
 *  DESCRIPTION
 *
 *      Pushes the current settings on the settings stack, and creates
 *      a new settings. The new settings is NOT initialized
 *
 *      The settings stack is a linked list of settings, with the new
 *      settings added at the head.  This allows the stack to grow
 *      to the limits of memory if necessary.
 *
 */

static void PushState(CODE_STATE *cs)
{
  struct settings *new_malloc;

  new_malloc= (struct settings *) DbugMalloc(sizeof(struct settings));
  bzero(new_malloc, sizeof(*new_malloc));
  new_malloc->next= cs->stack;
  cs->stack= new_malloc;
}

/*
 *  FUNCTION
 *
 *	FreeState    Free memory associated with a struct state.
 *
 *  SYNOPSIS
 *
 *	static void FreeState (state)
 *	struct state *state;
 *      int free_state;
 *
 *  DESCRIPTION
 *
 *	Deallocates the memory allocated for various information in a
 *	state. If free_state is set, also free 'state'
 *
 */
static void FreeState(CODE_STATE *cs, int free_state)
{
  struct settings *state= cs->stack;
  LockIfInitSettings(cs);
  if (!is_shared(state, keywords))
    FreeList(state->keywords);
  UnlockIfInitSettings(cs);
  if (!is_shared(state, functions))
    FreeList(state->functions);
  if (!is_shared(state, processes))
    FreeList(state->processes);

  DBUGCloseFile(cs, NULL);

  if (free_state)
  {
    struct settings *next= state->next;
    free(state);
    cs->stack= next;
  }
}


/*
 *  FUNCTION
 *
 *	_db_end_    End debugging, freeing state stack memory.
 *
 *  SYNOPSIS
 *
 *	static VOID _db_end_ ()
 *
 *  DESCRIPTION
 *
 *	Ends debugging, de-allocating the memory allocated to the
 *	state stack.
 *
 *	To be called at the very end of the program.
 *
 */
void _db_end_()
{
  CODE_STATE *cs, dummy_cs;
  /*
    Set _dbug_on_ to be able to do full reset even when DEBUGGER_OFF was
    called after dbug was initialized
  */
  _dbug_on_= 1;
  cs= code_state();

  if (cs)
  {
    while (cs->stack && cs->stack != &init_settings)
      FreeState(cs, 1);
  }
  else
  {
    cs= &dummy_cs;
    bzero(cs, sizeof(*cs));
  }

  cs->stack= &init_settings;
  FreeState(cs, 0);
  pthread_mutex_destroy(&THR_LOCK_dbug);
  init_done= 0;
  _dbug_on_= 0;
}


/*
 *  FUNCTION
 *
 *      DoTrace    check to see if tracing is current enabled
 *
 *  DESCRIPTION
 *
 *      Checks to see if dbug in this function is enabled based on
 *      whether the maximum trace depth has been reached, the current
 *      function is selected, and the current process is selected.
 *
 */

static int DoTrace(CODE_STATE *cs)
{
  int res= DONT_TRACE;
  if (!cs->locked)
    pthread_mutex_lock(&THR_LOCK_dbug);
  if ((cs->stack->maxdepth == 0 || cs->level <= cs->stack->maxdepth) &&
      InList(cs->stack->processes, cs->process, 0) & (MATCHED|INCLUDE))
  {
    switch(InList(cs->stack->functions, cs->func, 0)) {
    case INCLUDE|SUBDIR:
      res= ENABLE_TRACE;
      break;
    case INCLUDE:
      res= DO_TRACE;
      break;
    case MATCHED|SUBDIR:
    case NOT_MATCHED|SUBDIR:
    case MATCHED:
      res= (framep_trace_flag(cs, cs->framep) ? DO_TRACE : DONT_TRACE);
      break;
    case EXCLUDE:
    case NOT_MATCHED:
      res= DONT_TRACE;
      break;
    case EXCLUDE|SUBDIR:
      res= DISABLE_TRACE;
      break;
    }
  }
  if (!cs->locked)
    pthread_mutex_unlock(&THR_LOCK_dbug);
  return res;
}


FILE *_db_fp_(void)
{
  CODE_STATE *cs;
  get_code_state_or_return NULL;
  return cs->stack->out_file->file;
}

/*
 *  FUNCTION
 *
 *      _db_keyword_    test keyword for member of keyword list
 *
 *  DESCRIPTION
 *
 *      Test a keyword to determine if it is in the currently active
 *      keyword list.  If strict=0, a keyword is accepted
 *      if the list is null, otherwise it must match one of the list
 *      members.  When debugging is not on, no keywords are accepted.
 *      After the maximum trace level is exceeded, no keywords are
 *      accepted (this behavior subject to change).  Additionally,
 *      the current function and process must be accepted based on
 *      their respective lists.
 *
 *      Returns TRUE if keyword accepted, FALSE otherwise.
 *
 */

BOOLEAN _db_keyword_(CODE_STATE *cs, const char *keyword, int strict)
{
  int match= strict ? INCLUDE : INCLUDE|MATCHED;
<<<<<<< HEAD
  int res;
  get_code_state_if_not_set_or_return FALSE;

  if (!(DEBUGGING && (DoTrace(cs) & DO_TRACE)))
    return 0;
  if (!cs->locked)
    pthread_mutex_lock(&THR_LOCK_dbug);
  res= (InList(cs->stack->keywords, keyword, strict) & match);
  if (!cs->locked)
    pthread_mutex_unlock(&THR_LOCK_dbug);
  return res != 0;
=======
  BOOLEAN result = FALSE;
  get_code_state_if_not_set_or_return FALSE;

  if (!DEBUGGING || !(DoTrace(cs) & DO_TRACE))
    return FALSE;

  LockIfInitSettings(cs);
  result= (InList(cs->stack->keywords, keyword, strict) & match) ? TRUE : FALSE;
  UnlockIfInitSettings(cs);
  return result;
>>>>>>> 117c8146
}

/*
 *  FUNCTION
 *
 *      Indent    indent a line to the given indentation level
 *
 *  SYNOPSIS
 *
 *      static VOID Indent(indent)
 *      int indent;
 *
 *  DESCRIPTION
 *
 *      Indent a line to the given level.  Note that this is
 *      a simple minded but portable implementation.
 *      There are better ways.
 *
 *      Also, the indent must be scaled by the compile time option
 *      of character positions per nesting level.
 *
 */

static void Indent(CODE_STATE *cs, int indent)
{
  int count;

  indent= MY_MAX(indent-1-cs->stack->sub_level,0)*INDENT;
  for (count= 0; count < indent ; count++)
  {
    if ((count % INDENT) == 0)
      fputc('|',cs->stack->out_file->file);
    else
      fputc(' ',cs->stack->out_file->file);
  }
}


/*
 *  FUNCTION
 *
 *      FreeList    free all memory associated with a linked list
 *
 *  SYNOPSIS
 *
 *      static VOID FreeList(linkp)
 *      struct link *linkp;
 *
 *  DESCRIPTION
 *
 *      Given pointer to the head of a linked list, frees all
 *      memory held by the list and the members of the list.
 *
 */

static void FreeList(struct link *linkp)
{
  struct link *old;

  while (linkp != NULL)
  {
    old= linkp;
    linkp= linkp->next_link;
    free((void*) old);
  }
}


/*
 *  FUNCTION
 *
 *      DoPrefix    print debugger line prefix prior to indentation
 *
 *  SYNOPSIS
 *
 *      static VOID DoPrefix(_line_)
 *      int _line_;
 *
 *  DESCRIPTION
 *
 *      Print prefix common to all debugger output lines, prior to
 *      doing indentation if necessary.  Print such information as
 *      current process name, current source file name and line number,
 *      and current function nesting depth.
 *
 */

static void DoPrefix(CODE_STATE *cs, uint _line_)
{
  cs->lineno++;
  if (cs->stack->flags & PID_ON)
  {
    (void) fprintf(cs->stack->out_file->file, "%-7s: ", my_thread_name());
  }
  if (cs->stack->flags & NUMBER_ON)
    (void) fprintf(cs->stack->out_file->file, "%5d: ", cs->lineno);
  if (cs->stack->flags & TIMESTAMP_ON)
  {
#ifdef __WIN__
    /* FIXME This doesn't give microseconds as in Unix case, and the resolution is
       in system ticks, 10 ms intervals. See my_getsystime.c for high res */
    SYSTEMTIME loc_t;
    GetLocalTime(&loc_t);
    (void) fprintf (cs->stack->out_file->file,
                    /* "%04d-%02d-%02d " */
                    "%02d:%02d:%02d.%06d ",
                    /*tm_p->tm_year + 1900, tm_p->tm_mon + 1, tm_p->tm_mday,*/
                    loc_t.wHour, loc_t.wMinute, loc_t.wSecond, loc_t.wMilliseconds);
#else
    struct timeval tv;
    struct tm *tm_p;
    if (gettimeofday(&tv, NULL) != -1)
    {
      if ((tm_p= localtime((const time_t *)&tv.tv_sec)))
      {
        (void) fprintf (cs->stack->out_file->file,
                        /* "%04d-%02d-%02d " */
                        "%02d:%02d:%02d.%06d ",
                        /*tm_p->tm_year + 1900, tm_p->tm_mon + 1, tm_p->tm_mday,*/
                        tm_p->tm_hour, tm_p->tm_min, tm_p->tm_sec,
                        (int) (tv.tv_usec));
      }
    }
#endif
  }
  if (cs->stack->flags & PROCESS_ON)
    (void) fprintf(cs->stack->out_file->file, "%s: ", cs->process);
  if (cs->stack->flags & FILE_ON)
    (void) fprintf(cs->stack->out_file->file, "%14s: ", BaseName(cs->file));
  if (cs->stack->flags & LINE_ON)
    (void) fprintf(cs->stack->out_file->file, "%5d: ", _line_);
  if (cs->stack->flags & DEPTH_ON)
    (void) fprintf(cs->stack->out_file->file, "%4d: ", cs->level);
}


/*
 *  FUNCTION
 *
 *      DBUGOpenFile    open new output stream for debugger output
 *
 *  SYNOPSIS
 *
 *      static VOID DBUGOpenFile(name)
 *      char *name;
 *
 *  DESCRIPTION
 *
 *      Given name of a new file (or "-" for stdout) opens the file
 *      and sets the output stream to the new file.
 *
 */

static void DBUGOpenFile(CODE_STATE *cs,
                         const char *name,const char *end,int append)
{
  FILE *fp;

  if (name != NULL)
  {
    if (end)
    {
      size_t len=end-name;
      memcpy(cs->stack->name, name, len);
      cs->stack->name[len]=0;
    }
    else
      strmov(cs->stack->name,name);
    name=cs->stack->name;
    if (strcmp(name, "-") == 0)
    {
      DBUGCloseFile(cs, sstdout);
      cs->stack->flags |= FLUSH_ON_WRITE;
      cs->stack->name[0]=0;
    }
    else
    {
      if (!Writable(name))
      {
        (void) fprintf(stderr, ERR_OPEN, cs->process, name);
        perror("");
        fflush(stderr);
      }
      else
      {
        if (!(fp= fopen(name, append ? "a+" : "w")))
        {
          (void) fprintf(stderr, ERR_OPEN, cs->process, name);
          perror("");
          fflush(stderr);
        }
        else
        {
          sFILE *sfp= (sFILE *)DbugMalloc(sizeof(sFILE));
          sfp->file= fp;
          sfp->used= 1;
          DBUGCloseFile(cs, sfp);
        }
      }
    }
  }
}

/*
 *  FUNCTION
 *
 *      DBUGCloseFile    close the debug output stream
 *
 *  SYNOPSIS
 *
 *      static VOID DBUGCloseFile(fp)
 *      FILE *fp;
 *
 *  DESCRIPTION
 *
 *      Closes the debug output stream unless it is standard output
 *      or standard error.
 *
 */

static void DBUGCloseFile(CODE_STATE *cs, sFILE *new_value)
{
  sFILE *fp;
  if (!cs || !cs->stack || !cs->stack->out_file)
    return;

  fp= cs->stack->out_file;
  if (--fp->used == 0)
  {
    if (fclose(fp->file) == EOF)
    {
      LockMutex(cs);
      (void) fprintf(stderr, ERR_CLOSE, cs->process);
      perror("");
      UnlockMutex(cs);
    }
    else
    {
      free(fp);
    }
  }
  cs->stack->out_file= new_value;
}


/*
 *  FUNCTION
 *
 *      DbugExit    print error message and exit
 *
 *  SYNOPSIS
 *
 *      static VOID DbugExit(why)
 *      char *why;
 *
 *  DESCRIPTION
 *
 *      Prints error message using current process name, the reason for
 *      aborting (typically out of memory), and exits with status 1.
 *      This should probably be changed to use a status code
 *      defined in the user's debugger include file.
 *
 */

static void DbugExit(const char *why)
{
  CODE_STATE *cs=code_state();
  (void) fprintf(stderr, ERR_ABORT, cs ? cs->process : "(null)", why);
  (void) fflush(stderr);
  DBUG_ABORT();
}


/*
 *  FUNCTION
 *
 *      DbugMalloc    allocate memory for debugger runtime support
 *
 *  SYNOPSIS
 *
 *      static long *DbugMalloc(size)
 *      int size;
 *
 *  DESCRIPTION
 *
 *      Allocate more memory for debugger runtime support functions.
 *      Failure to to allocate the requested number of bytes is
 *      immediately fatal to the current process.  This may be
 *      rather unfriendly behavior.  It might be better to simply
 *      print a warning message, freeze the current debugger cs,
 *      and continue execution.
 *
 */

static char *DbugMalloc(size_t size)
{
  char *new_malloc;

  if (!(new_malloc= (char*) malloc(size)))
    DbugExit("out of memory");
  return new_malloc;
}


/*
 *     strtok lookalike - splits on ':', magically handles ::, :\ and :/
 */

static const char *DbugStrTok(const char *s)
{
  while (s[0] && (s[0] != ':' ||
                  (s[1] == '\\' || s[1] == '/' || (s[1] == ':' && s++))))
    s++;
  return s;
}


/*
 *  FUNCTION
 *
 *      BaseName    strip leading pathname components from name
 *
 *  SYNOPSIS
 *
 *      static char *BaseName(pathname)
 *      char *pathname;
 *
 *  DESCRIPTION
 *
 *      Given pointer to a complete pathname, locates the base file
 *      name at the end of the pathname and returns a pointer to
 *      it.
 *
 */

static const char *BaseName(const char *pathname)
{
  const char *base;

  base= strrchr(pathname, FN_LIBCHAR);
  if (base++ == NullS)
    base= pathname;
  return base;
}


/*
 *  FUNCTION
 *
 *      Writable    test to see if a pathname is writable/creatable
 *
 *  SYNOPSIS
 *
 *      static BOOLEAN Writable(pathname)
 *      char *pathname;
 *
 *  DESCRIPTION
 *
 *      Because the debugger might be linked in with a program that
 *      runs with the set-uid-bit (suid) set, we have to be careful
 *      about opening a user named file for debug output.  This consists
 *      of checking the file for write access with the real user id,
 *      or checking the directory where the file will be created.
 *
 *      Returns TRUE if the user would normally be allowed write or
 *      create access to the named file.  Returns FALSE otherwise.
 *
 */


#ifndef Writable

static BOOLEAN Writable(const char *pathname)
{
  BOOLEAN granted;
  char *lastslash;

  granted= FALSE;
  if (EXISTS(pathname))
  {
    if (WRITABLE(pathname))
      granted= TRUE;
  }
  else
  {
    lastslash= strrchr(pathname, '/');
    if (lastslash != NULL)
      *lastslash= '\0';
    else
      pathname= ".";
    if (WRITABLE(pathname))
      granted= TRUE;
    if (lastslash != NULL)
      *lastslash= '/';
  }
  return granted;
}
#endif

/*
  flush dbug-stream, free mutex lock & wait delay
  This is because some systems (MSDOS!!) dosn't flush fileheader
  and dbug-file isn't readable after a system crash !!
*/

static void DbugFlush(CODE_STATE *cs)
{
  if (cs->stack->flags & FLUSH_ON_WRITE)
  {
    (void) fflush(cs->stack->out_file->file);
    if (cs->stack->delay)
      (void) Delay(cs->stack->delay);
  }
} /* DbugFlush */


/* For debugging */

void _db_flush_()
{
  CODE_STATE *cs;
  get_code_state_or_return;
  if (DEBUGGING)
  {
    pthread_mutex_lock(&THR_LOCK_dbug);
    (void) fflush(cs->stack->out_file->file);
    pthread_mutex_unlock(&THR_LOCK_dbug);
  }
}


#ifndef __WIN__
void _db_suicide_()
{
  int retval;
  sigset_t new_mask;
  sigfillset(&new_mask);

  fprintf(stderr, "SIGKILL myself\n");
  fflush(stderr);

  retval= kill(getpid(), SIGKILL);
  assert(retval == 0);
  retval= sigsuspend(&new_mask);
  fprintf(stderr, "sigsuspend returned %d errno %d \n", retval, errno);
  assert(FALSE); /* With full signal mask, we should never return here. */
}
#endif  /* ! __WIN__ */


void _db_lock_file_()
{
  CODE_STATE *cs;
  get_code_state_or_return;
  pthread_mutex_lock(&THR_LOCK_dbug);
  cs->locked=1;
}

void _db_unlock_file_()
{
  CODE_STATE *cs;
  get_code_state_or_return;
  cs->locked=0;
  pthread_mutex_unlock(&THR_LOCK_dbug);
}

const char* _db_get_func_(void)
{
  CODE_STATE *cs;
  get_code_state_or_return NULL;
  return cs->func;
}

#else

/*
 * Dummy function, workaround for build failure on a platform where linking
 * with an empty archive fails.
 */
int i_am_a_dummy_function() {
  return 0;
}

#endif /* DBUG_OFF */<|MERGE_RESOLUTION|>--- conflicted
+++ resolved
@@ -330,10 +330,13 @@
 {
   if (!cs->locked)
     pthread_mutex_lock(&THR_LOCK_dbug);
+  cs->locked++;
 }
 static void UnlockMutex(CODE_STATE *cs)
 {
-  if (!cs->locked)
+  --cs->locked;
+  assert(cs->locked >= 0);
+  if (cs->locked == 0)
     pthread_mutex_unlock(&THR_LOCK_dbug);
 }
 static void LockIfInitSettings(CODE_STATE *cs)
@@ -477,15 +480,6 @@
 
   stack= cs->stack;
 
-<<<<<<< HEAD
-  if (!(org_cs_locked= cs->locked))
-  {
-    pthread_mutex_lock(&THR_LOCK_dbug);
-    cs->locked= 1;
-  }
-
-=======
->>>>>>> 117c8146
   if (control[0] == '-' && control[1] == '#')
     control+=2;
 
@@ -702,14 +696,6 @@
     control=end+1;
     end= DbugStrTok(control);
   }
-<<<<<<< HEAD
-  if (!org_cs_locked)
-  {
-    cs->locked= 0;
-    pthread_mutex_unlock(&THR_LOCK_dbug);
-  }
-=======
->>>>>>> 117c8146
   return !rel || f_used;
 }
   
@@ -1139,10 +1125,6 @@
 void _db_enter_(const char *_func_, const char *_file_,
                 uint _line_, struct _db_stack_frame_ *_stack_frame_)
 {
-<<<<<<< HEAD
-  int save_errno, org_cs_locked;
-=======
->>>>>>> 117c8146
   CODE_STATE *cs;
   if (!((cs=code_state())))
   {
@@ -1170,22 +1152,6 @@
       cs->stack->flags &= ~SANITY_CHECK_ON;
     if (TRACING)
     {
-<<<<<<< HEAD
-      if (!(org_cs_locked= cs->locked))
-      {
-        pthread_mutex_lock(&THR_LOCK_dbug);
-        cs->locked= 1;
-      }
-      DoPrefix(cs, _line_);
-      Indent(cs, cs->level);
-      (void) fprintf(cs->stack->out_file->file, ">%s\n", cs->func);
-      DbugFlush(cs);                       /* This does a unlock */
-      if (!org_cs_locked)
-      {
-        cs->locked= 0;
-        pthread_mutex_unlock(&THR_LOCK_dbug);
-      }
-=======
       int save_errno= errno;
       LockMutex(cs);
       DoPrefix(cs, _line_);
@@ -1194,7 +1160,6 @@
       UnlockMutex(cs);
       DbugFlush(cs);
       errno=save_errno;
->>>>>>> 117c8146
     }
     break;
   case DISABLE_TRACE:
@@ -1243,35 +1208,18 @@
 
   if (DoTrace(cs) & DO_TRACE)
   {
-    int org_cs_locked;
     if ((cs->stack->flags & SANITY_CHECK_ON) && sf_sanity())
       cs->stack->flags &= ~SANITY_CHECK_ON;
     if (TRACING)
     {
-<<<<<<< HEAD
-      if (!(org_cs_locked= cs->locked))
-      {
-        pthread_mutex_lock(&THR_LOCK_dbug);
-        cs->locked= 1;
-      }
-=======
       int save_errno=errno;
       LockMutex(cs);
->>>>>>> 117c8146
       DoPrefix(cs, _stack_frame_->line);
       Indent(cs, cs->level);
       (void) fprintf(cs->stack->out_file->file, "<%s\n", cs->func);
       UnlockMutex(cs);
       DbugFlush(cs);
-<<<<<<< HEAD
-      if (!org_cs_locked)
-      {
-        cs->locked= 0;
-        pthread_mutex_unlock(&THR_LOCK_dbug);
-      }
-=======
       errno=save_errno;
->>>>>>> 117c8146
     }
   }
   /*
@@ -1347,18 +1295,14 @@
 {
   va_list args;
   CODE_STATE *cs;
-  int save_errno, org_cs_locked;
+  int save_errno;
 
   get_code_state_or_return;
 
-
-<<<<<<< HEAD
-  if (!(org_cs_locked= cs->locked))
-  {
-    pthread_mutex_lock(&THR_LOCK_dbug);
-    cs->locked= 1;
-  }
+  va_start(args,format);
+
   save_errno=errno;
+  LockMutex(cs);
   DoPrefix(cs, cs->u_line);
   if (TRACING)
     Indent(cs, cs->level + 1);
@@ -1366,34 +1310,11 @@
     (void) fprintf(cs->stack->out_file->file, "%s: ", cs->func);
   (void) fprintf(cs->stack->out_file->file, "%s: ", cs->u_keyword);
   DbugVfprintf(cs->stack->out_file->file, format, args);
+  UnlockMutex(cs);
   DbugFlush(cs);
-  if (!org_cs_locked)
-  {
-    cs->locked= 0;
-    pthread_mutex_unlock(&THR_LOCK_dbug);
-  }
   errno=save_errno;
 
   va_end(args);
-=======
-  if (_db_keyword_(cs, cs->u_keyword, 0))
-  {
-    int save_errno=errno;
-    LockMutex(cs);
-    DoPrefix(cs, cs->u_line);
-    if (TRACING)
-      Indent(cs, cs->level + 1);
-    else
-      (void) fprintf(cs->stack->out_file->file, "%s: ", cs->func);
-    (void) fprintf(cs->stack->out_file->file, "%s: ", cs->u_keyword);
-    va_start(args,format);
-    DbugVfprintf(cs->stack->out_file->file, format, args);
-    UnlockMutex(cs);
-    va_end(args);
-    DbugFlush(cs);
-    errno=save_errno;
-  }
->>>>>>> 117c8146
 }
 
 /*
@@ -1430,18 +1351,10 @@
 void _db_dump_(uint _line_, const char *keyword,
                const unsigned char *memory, size_t length)
 {
-  int pos, org_cs_locked;
+  int pos;
   CODE_STATE *cs;
   get_code_state_or_return;
 
-<<<<<<< HEAD
-  if (!(org_cs_locked= cs->locked))
-  {
-    pthread_mutex_lock(&THR_LOCK_dbug);
-    cs->locked= 1;
-  }
-=======
->>>>>>> 117c8146
   if (_db_keyword_(cs, keyword, 0))
   {
     LockMutex(cs);
@@ -1475,14 +1388,6 @@
     UnlockMutex(cs);
     DbugFlush(cs);
   }
-<<<<<<< HEAD
-  if (!org_cs_locked)
-  {
-    cs->locked= 0;
-    pthread_mutex_unlock(&THR_LOCK_dbug);
-  }
-=======
->>>>>>> 117c8146
 }
 
 
@@ -1792,8 +1697,6 @@
 static int DoTrace(CODE_STATE *cs)
 {
   int res= DONT_TRACE;
-  if (!cs->locked)
-    pthread_mutex_lock(&THR_LOCK_dbug);
   if ((cs->stack->maxdepth == 0 || cs->level <= cs->stack->maxdepth) &&
       InList(cs->stack->processes, cs->process, 0) & (MATCHED|INCLUDE))
   {
@@ -1818,8 +1721,6 @@
       break;
     }
   }
-  if (!cs->locked)
-    pthread_mutex_unlock(&THR_LOCK_dbug);
   return res;
 }
 
@@ -1854,30 +1755,15 @@
 BOOLEAN _db_keyword_(CODE_STATE *cs, const char *keyword, int strict)
 {
   int match= strict ? INCLUDE : INCLUDE|MATCHED;
-<<<<<<< HEAD
   int res;
   get_code_state_if_not_set_or_return FALSE;
 
   if (!(DEBUGGING && (DoTrace(cs) & DO_TRACE)))
     return 0;
-  if (!cs->locked)
-    pthread_mutex_lock(&THR_LOCK_dbug);
+  LockIfInitSettings(cs);
   res= (InList(cs->stack->keywords, keyword, strict) & match);
-  if (!cs->locked)
-    pthread_mutex_unlock(&THR_LOCK_dbug);
+  UnlockIfInitSettings(cs);
   return res != 0;
-=======
-  BOOLEAN result = FALSE;
-  get_code_state_if_not_set_or_return FALSE;
-
-  if (!DEBUGGING || !(DoTrace(cs) & DO_TRACE))
-    return FALSE;
-
-  LockIfInitSettings(cs);
-  result= (InList(cs->stack->keywords, keyword, strict) & match) ? TRUE : FALSE;
-  UnlockIfInitSettings(cs);
-  return result;
->>>>>>> 117c8146
 }
 
 /*
@@ -2302,9 +2188,7 @@
   get_code_state_or_return;
   if (DEBUGGING)
   {
-    pthread_mutex_lock(&THR_LOCK_dbug);
     (void) fflush(cs->stack->out_file->file);
-    pthread_mutex_unlock(&THR_LOCK_dbug);
   }
 }
 
@@ -2332,16 +2216,14 @@
 {
   CODE_STATE *cs;
   get_code_state_or_return;
-  pthread_mutex_lock(&THR_LOCK_dbug);
-  cs->locked=1;
+  LockMutex(cs);
 }
 
 void _db_unlock_file_()
 {
   CODE_STATE *cs;
   get_code_state_or_return;
-  cs->locked=0;
-  pthread_mutex_unlock(&THR_LOCK_dbug);
+  UnlockMutex(cs);
 }
 
 const char* _db_get_func_(void)
